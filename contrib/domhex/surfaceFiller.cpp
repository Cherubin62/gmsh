// Gmsh - Copyright (C) 1997-2014 C. Geuzaine, J.-F. Remacle
//
// See the LICENSE.txt file for license information. Please report all
// issues on https://gitlab.onelab.info/gmsh/gmsh/issues.
//
// Contributor(s):
//   Tristan Carrier Baudoin

#include <queue>
#include <stack>
#include "GmshConfig.h"
#include "surfaceFiller.h"
#include "Field.h"
#include "GModel.h"
#include "OS.h"
#include "rtree.h"
#include "MVertex.h"
#include "MElement.h"
#include "MLine.h"
#include "BackgroundMesh.h"
#include "intersectCurveSurface.h"
#include "pointInsertionRTreeTools.h"

// Here, we aim at producing a set of points that enables to generate a nice
// quad mesh

// assume a point on the surface, compute the 4 possible neighbors.
//
//              ^ t2
//              |
//              |
//             v2
//              |
//              |
//       v1-----+------v3 -------> t1
//              |
//              |
//             v4
//
// we aim at generating a rectangle with sizes size_1 and size_2 along t1 and t2

bool compute4neighbors(
  GFace *gf, // the surface
  MVertex *v_center, // the wertex for which we wnt to generate 4 neighbors
  SPoint2 &midpoint,
  SPoint2 newP[8], // look into other directions
  SMetric3 &metricField,// the mesh metric
  Field *f,
  double du,
  double dv,
  double mult) 
{
  // we assume that v is on surface gf

  // get the parameter of the point on the surface
  reparamMeshVertexOnFace(v_center, gf, midpoint);
  
  midpoint = SPoint2(midpoint.x() + du,midpoint.y() + dv);
  
  SVector3 t1;
  (*f)(v_center->x(), v_center->y(), v_center->z(), t1, gf);
  double L = t1.norm()*mult;
  //      printf("L = %12.5E\n",L);
  metricField = SMetric3(1. / (L * L));
  
  // get the unit normal at that point
  Pair<SVector3, SVector3> der =
    gf->firstDer(SPoint2(midpoint[0], midpoint[1]));
  SVector3 s1 = der.first();
  SVector3 s2 = der.second();
  SVector3 n = crossprod(s1, s2);
  n.normalize();
  t1 -= n*dot(t1,n);
  t1.normalize();
  
  double M = dot(s1, s1);
  double N = dot(s2, s2);
  double E = dot(s1, s2);
  
  // compute the first fundamental form i.e. the metric tensor at the point
  // M_{ij} = s_i \cdot s_j
  double metric[2][2] = {{M, E}, {E, N}};
  
  // compute the second direction t2 and normalize (t1,t2,n) is the tangent
  // frame
  SVector3 t2 = crossprod(n, t1);
  t2.normalize();
  
  // compute covariant coordinates of t1 and t2
  // t1 = a s1 + b s2 -->
  // t1 . s1 = a M + b E
  // t1 . s2 = a E + b N --> solve the 2 x 2 system
  // and get covariant coordinates a and b
  double rhs1[2] = {dot(t1, s1)*L, dot(t1, s2)*L}, covar1[2];
  bool singular = false;
  if(!sys2x2(metric, rhs1, covar1)) {
    Msg::Error("SINGULAR AT %g %g",midpoint.x(),midpoint.y());
    return false;
    covar1[1] = 1.0;
    covar1[0] = 0.0;
    singular = true;
  }
  double rhs2[2] = {dot(t2, s1)*L, dot(t2, s2)*L}, covar2[2];
  if(!sys2x2(metric, rhs2, covar2)) {
    Msg::Error("SINGULAR AT %g %g",midpoint.x(),midpoint.y());
    return false;
    covar2[0] = 1.0;
    covar2[1] = 0.0;
    singular = true;
  }
  
  // compute the corners of the box as well
  double LSQR = L ;
  SVector3 b1 = t1+t2;
  b1.normalize();
  SVector3 b2 = t1-t2;
  b2.normalize();

  double rhs3[2] = {dot(b1, s1)*LSQR, dot(b1, s2)*LSQR}, covar3[2];
  if(!sys2x2(metric, rhs3, covar3)) {
    covar3[1] = 1.e22;
    covar3[0] = 0.0;
    singular = true;
  }
  double rhs4[2] = {dot(b2, s1)*LSQR, dot(b2, s2)*LSQR}, covar4[2];
  if(!sys2x2(metric, rhs4, covar4)) {
    covar4[0] = 1.e22;
    covar4[1] = 0.0;
    singular = true;
  }
  
  
  double size_1 = sqrt (covar1[0]*covar1[0]+covar1[1]*covar1[1]);
  double size_2 = sqrt (covar2[0]*covar2[0]+covar2[1]*covar2[1]);
  
  //  if (singular){
  //  }
  
  
  double newPoint[8][2] = {{midpoint[0] - covar1[0],
			    midpoint[1] - covar1[1]},
			   {midpoint[0] - covar2[0],
			    midpoint[1] - covar2[1]},
			   {midpoint[0] + covar1[0],
			    midpoint[1] + covar1[1]},
			   {midpoint[0] + covar2[0],
			    midpoint[1] + covar2[1]},
			   {midpoint[0] - covar3[0],
			    midpoint[1] - covar3[1]},
			   {midpoint[0] - covar4[0],
			    midpoint[1] - covar4[1]},
			   {midpoint[0] + covar3[0],
			    midpoint[1] + covar3[1]},
			   {midpoint[0] + covar4[0],
			    midpoint[1] + covar4[1]}};
  
  SVector3 dirs[8]      = {t1 * (-1.0), t2 * (-1.0), t1 * (1.0), t2 * (1.0),
			   b1 * (-1.0), b2 * (-1.0), b1 * (1.0), b2 * (1.0) };
  SVector3 orthodirs[8] = {t2 * (-1.0), t1 * (-1.0), t2 * (1.0), t1 * (1.0),
			   b2 * (-1.0), b1 * (-1.0), b2 * (1.0), b1 * (1.0) };
  double   LS[8]   = {L,L,L,L,LSQR,LSQR,LSQR,LSQR};
  
  SPoint3 ppx (v_center->x(),v_center->y(),v_center->z());
  surfaceFunctorGFace ss(gf);
  for(int i = 0; i < 8; i++) {
    newP[i] = SPoint2(newPoint[i][0], newPoint[i][1]);    
    GPoint pp = gf->point(newP[i]);
    SPoint3 px (pp.x(),pp.y(),pp.z());
    SVector3 test = px - ppx;
    double L2 = test.norm();
    double DIFF_ANG = fabs(dot(orthodirs[i],test)) / L2;
    double DIFF_L   = fabs(L2-LS[i]);
    if (singular || DIFF_L > .1*LS[i] || DIFF_ANG > .1){
      curveFunctorCircle cf(dirs[i], n, SVector3(v_center->x(), v_center->y(), v_center->z()), LS[i]);
      double uvt[3] = {newPoint[i][0], newPoint[i][1], 0.0}; //
      if(intersectCurveSurface(cf, ss, uvt, size_1 * 1.e-6)) { 
	pp = gf->point(SPoint2(uvt[0], uvt[1]));      
	px = SPoint3 (pp.x(),pp.y(),pp.z());
	test = px - ppx;
	L2 = test.norm();
	double DIFF_ANG2 = fabs(dot(orthodirs[i],test)) / L2;
	double DIFF_L2   = fabs(L2-LS[i]);
	newPoint[i][0]=uvt[0];
	newPoint[i][1]=uvt[1];
	if (DIFF_L2 <= DIFF_L && DIFF_ANG2 <= DIFF_ANG){
	}
	else{
	  Msg::Warning("Difficult to find a point %lu L %g vs %g (ps %12.5E) ",i,L,L2,DIFF_ANG2);
	}
      }
      else{
	SPoint3 p_test (v_center->x() + dirs[i].x() * LS[i],
			v_center->y() + dirs[i].y() * LS[i],
			v_center->z() + dirs[i].z() * LS[i]);      		
	pp = gf->closestPoint(p_test ,uvt);
	if (pp.succeeded()){
	  newPoint[i][0] = pp.u();
	  newPoint[i][1] = pp.v();
	}
	else 
	  Msg::Warning("Impossible to intersect with a circle of radius %g",L);
      }
    }    
  }
  
  return true;
}

// at crossfield singularities, directions are undefined
// we draw a circle around
void createSingularPatches (GFace *gf, std::map<MVertex *, int> &s, Field *f, std::vector<MVertex*> &toInsert){

  FILE *_f = fopen("patches.pos","w");
  fprintf(_f,"View \"\"{\n");
  for (std::map<MVertex *, int>::iterator it = s.begin();it != s.end() ; ++it){
    SPoint2 midpoint;
    SPoint2 newP[8];
    SMetric3 metricField;
    compute4neighbors(gf, it->first, midpoint, newP, metricField, f, 0, 0, it->second == 5 ? .25 : 1); 
    //the 8 points (I know, it's strange ...)
    //                 2  
    //             7       6
    //          1             3  
    //             4       5
    //                 0

    // get the unit normal at that point
    Pair<SVector3, SVector3> der =
      gf->firstDer(SPoint2(midpoint[0], midpoint[1]));
    SVector3 s1 = der.first();
    SVector3 s2 = der.second();
    SVector3 n = crossprod(s1, s2);
    n.normalize();
    
    int loop [8] = {0,4,1,7,2,6,3,5};
    SVector3 t0[8],t1[8];
    GPoint p0[8];
    std::vector<double> dots;
    std::vector<SPoint3> pts;
    for (int i=0;i<8;i++){
      p0[i] = gf->point(newP[loop[i]]);
      (*f)(p0[i].x(), p0[i].y(),p0[i].z(),t0[i], gf);      
      t0[i] -= n*dot(t0[i],n);
      t0[i].normalize();  
      t1[i] = crossprod(n, t0[i]);
      t1[i].normalize();
    }
    int nSamples = 30;
    SPoint3 p(it->first->x(),it->first->y(),it->first->z());
    for (int i=0;i<8;i++){
      SVector3 t0i = t0[i];
      SVector3 t1i = t1[i];
      SVector3 t0n = t0[(i+1)%8];
      SVector3 t1n = t1[(i+1)%8];
      if (fabs(dot(t0i,t0n)) < fabs(dot(t0i,t1n))){
	SVector3 temp_ = t0n;
	t0n = t1n;
	t1n = temp_;	
      }
      if (dot(t0i,t0n) < 0)t0n = t0n * (-1.0);
      if (dot(t1i,t1n) < 0)t1n = t1n * (-1.0);

      GPoint pi = p0[i];
      GPoint pn = p0[(i+1)%8];
      fprintf(_f,"SP(%g,%g,%g){%d};\n",
	      pi.x(),pi.y(),pi.z(),i);
      for (int j=0;j<nSamples;j++){
	double xi = (double)j/(nSamples);
	SPoint3 pij (pi.x()*(1-xi)+pn.x()*xi,pi.y()*(1-xi)+pn.y()*xi,pi.z()*(1-xi)+pn.z()*xi);
	SVector3 vij = p-pij;
	pts.push_back (pij);
	vij.normalize();
	SVector3 v0 = t0i*(1-xi) + t0n*xi;
	SVector3 v1 = t1i*(1-xi) + t1n*xi;
	v0.normalize();
	v1.normalize();
	double dot0 = fabs(dot(v0,vij));
	double dot1 = fabs(dot(v1,vij));
	dots.push_back(std::max(dot0,dot1));
	fprintf(_f,"VP(%g,%g,%g){%g,%g,%g};\n",
		pij.x(),pij.y(),pij.z(),
		dot0*v0.x(),dot0*v0.y(),dot0*v0.z());
	fprintf(_f,"VP(%g,%g,%g){%g,%g,%g};\n",
		pij.x(),pij.y(),pij.z(),
		dot1*v1.x(),dot1*v1.y(),dot1*v1.z());
      }
    }           

    int nbMax = 0;
    for (size_t i=0;i<pts.size();i++){
      double V0 = dots[i];
      double V1 = dots[(i+1)%pts.size()];
      double V2 = dots[(i+2)%pts.size()];
      if (V1 > V0 && V1 > V2){
	double uvt[2] = {0,0};
	GPoint pp = gf->closestPoint(pts[i] ,uvt);
	MFaceVertex *vv = new MFaceVertex (pp.x(),pp.y(),pp.z(),gf,pp.u(),pp.v());
	toInsert.push_back(vv);
	nbMax++;
      }
    }
    if (nbMax == it-> second)printf("singularity %lu has a good set of %d sampling points\n",it->first->getNum(),nbMax);
    else {
      toInsert.resize(toInsert.size() - nbMax);
      printf("singularity %lu has a bad set of %d vs %d sampling points\n",it->first->getNum(),nbMax,it->second);
    }
  }
			
  fprintf(_f,"};\n");
  fclose(_f);
  
}



bool outBounds(SPoint2 p, GFace *gf){
  for (int i=0;i<2;i++){
    Range<double> bnds = gf->parBounds(i);
    if (p[i] > bnds.high() || p[i] < bnds.low() ) return true;
  }
  return false;
}

bool close2sing(std::vector<MVertex*> &s, GFace *gf, SPoint2 p, Field *f){

  if (s.empty())return false;
  GPoint gp = gf->point(p);
  SVector3 t1;
  (*f)(gp.x(), gp.y(), gp.z(), t1, gf);
  double L = t1.norm();
  
  for (size_t i=0;i<s.size();i++){
    MVertex *v = s[i];
    double d = sqrt ((v->x()-gp.x())*(v->x()-gp.x())+
		     (v->y()-gp.y())*(v->y()-gp.y())+
		     (v->z()-gp.z())*(v->z()-gp.z()));
    if (d < FACTOR*L)return true;
  }
  return false;
}


static void findPhysicalGroupsForSingularities(GFace *gf,
                                               std::map<MVertex *, int> &temp)
{
 
  std::set<GVertex *, GEntityPtrLessThan> emb = gf->embeddedVertices();
  if (emb.empty())return;

  std::map<int, std::vector<GEntity *> > groups[4];
  gf->model()->getPhysicalGroups(groups);
  for(std::map<int, std::vector<GEntity *> >::iterator it = groups[0].begin();
      it != groups[0].end(); ++it) {
    std::string name = gf->model()->getPhysicalName(0, it->first);
    if(name == "SINGULARITY_OF_INDEX_THREE") {
      for(size_t j = 0; j < it->second.size(); j++) {
	if (emb.find((GVertex*)it->second[j]) != emb.end()){
	  if(!it->second[j]->mesh_vertices.empty())
	    temp[it->second[j]->mesh_vertices[0]] = 3;
	}
      }
    }
    else if(name == "SINGULARITY_OF_INDEX_FIVE") {
      for(size_t j = 0; j < it->second.size(); j++) {
	if (emb.find((GVertex*)it->second[j]) != emb.end()){
	  if(!it->second[j]->mesh_vertices.empty())
	    temp[it->second[j]->mesh_vertices[0]] = 5;
	}
      }
    }
    else if(name == "SINGULARITY_OF_INDEX_SIX") {
      for(size_t j = 0; j < it->second.size(); j++) {
	if (emb.find((GVertex*)it->second[j]) != emb.end()){
	  if(!it->second[j]->mesh_vertices.empty())
	    temp[it->second[j]->mesh_vertices[0]] = 6;
	}
      }
    }
  }
}


void packingOfParallelograms(GFace *gf, std::vector<MVertex *> &packed,
                             std::vector<SMetric3> &metrics)
{

  char ccc[256];
  sprintf(ccc, "points%d.pos", gf->tag());
  FILE *f = NULL;
  f = Fopen(ccc, "w");
  sprintf(ccc, "e_points%d.pos", gf->tag());
  FILE *f2 = NULL;
  f2 = Fopen(ccc, "w");
  if(f) fprintf(f, "View \"\"{\n");
  if(f2) fprintf(f2, "View \"\"{\n");

  FieldManager *fields = gf->model()->getFields();
  Field *cross_field = NULL;
  SVector3 t1;
  double L;
  if(fields->getBackgroundField() > 0) {        
    cross_field = fields->get(fields->getBackgroundField());
    if(cross_field->numComponents() != 3) {// we hae a true scaled cross fields !!
      Msg::Error ("Packing of Parallelograms require a scaled cross field");
      Msg::Error ("Do first gmsh yourmeshname.msh -crossfield to create yourmeshname_scaled_crossfield.pos");
      Msg::Error ("Then do yourmeshname.geo -bgm yourmeshname_scaled_crossfield.pos");
      return;
    }
  }
  else {
    Msg::Error ("Packing of Parallelograms require a scaled cross field");
    Msg::Error ("Do first gmsh yourmeshname.msh -crossfield to create yourmeshname_scaled_crossfield.pos");
    Msg::Error ("Then do yourmeshname.geo -bgm yourmeshname_scaled_crossfield.pos");
    return;
  }

  std::map<MVertex *, int, MVertexPtrLessThan> cf_singularities;
  //  std::vector<MVertex*> toInsert;
  //  findPhysicalGroupsForSingularities(gf,cf_singularities);
  //  createSingularPatches (gf, cf_singularities,cross_field,toInsert);
  
  const bool goNonLinear = true;
  
  // get all the boundary vertices
  std::set<MVertex *, MVertexPtrLessThan> bnd_vertices;
  for(unsigned int i = 0; i < gf->getNumMeshElements(); i++) {
    MElement *element = gf->getMeshElement(i);
    for(std::size_t j = 0; j < element->getNumVertices(); j++) {
      MVertex *vertex = element->getVertex(j);
      if(vertex->onWhat()->dim() < 2) bnd_vertices.insert(vertex);
    }
  }

  // Renormalize size map taking into account quantization...
  double globalMult = 1.0;

  // put boundary vertices in a fifo queue
  std::queue<surfacePointWithExclusionRegion *> fifo;
  std::vector<surfacePointWithExclusionRegion *> vertices;
  // put the RTREE
  RTree<surfacePointWithExclusionRegion *, double, 2, double> rtree;
  SMetric3 metricField(1.0);
  SPoint2 newp[8];
  std::set<MVertex *, MVertexPtrLessThan>::iterator it = bnd_vertices.begin();

  std::vector<MVertex*> singularities;  
  for(; it != bnd_vertices.end(); ++it) {

    int NP = 1;
    SPoint2 midpoint;
    double du[4] = {0,0,0,0}, dv[4]= {0,0,0,0};
    
    for (int i=0;i<2;i++){
      if (gf->periodic(i)){
	reparamMeshVertexOnFace(*it, gf, midpoint);
	Range<double> bnds = gf->parBounds(i);      
	//	if (1 || midpoint[i] == bnds.low()){
	  if (i == 0)
	    du[NP] =  bnds.high() -  bnds.low();
	  else
	    dv[NP] =  bnds.high() -  bnds.low();
	  NP++;
	  //	}
	  //	else if (midpoint[i] == bnds.high()){
	  if (i == 0)
	    du[NP] =  -(bnds.high() -  bnds.low());
	  else
	    dv[NP] =  -(bnds.high() -  bnds.low());
	  NP++;
	  //	}
      }
    }
    //    printf("%d vertices created %g %g %g\n",NP,du[0],du[1],du[2]);
    for (int i=0;i<NP;i++){
      bool singular = !compute4neighbors(gf, *it, midpoint, newp, metricField, cross_field, du[i],dv[i],globalMult );
      if (!singular && cf_singularities.find(*it) == cf_singularities.end()){
	surfacePointWithExclusionRegion *sp =
	  new surfacePointWithExclusionRegion(*it, newp, midpoint, metricField);
	vertices.push_back(sp);
	fifo.push(sp);
	double _min[2], _max[2];
	sp->minmax(_min, _max);
<<<<<<< HEAD
	//	printf("%g %g -- %g %g\n", _min[0], _min[1], _max[0], _max[1]);
=======
  Msg::Debug("%g %g -- %g %g\n", _min[0], _min[1], _max[0], _max[1]);
>>>>>>> 3aba8e17
	rtree.Insert(_min, _max, sp);
      }
      else{
	singularities.push_back(*it);
	break;
      }
    }
  }

  while(!fifo.empty()) {
    //    printf("%d vertices in the domain\n",vertices.size());
    //    if (vertices.size() > 5000)break;
    surfacePointWithExclusionRegion *parent = fifo.front();
    fifo.pop();
    for(int i = 0; i < 4; i++) {
      if(!close2sing (singularities,gf,parent->_p[i],cross_field)
	 && !inExclusionZone(parent->_v, parent->_p[i], rtree) && !outBounds(parent->_p[i],gf) && gf->containsParam(parent->_p[i])) {
	GPoint gp = gf->point(parent->_p[i]);
	MFaceVertex *v =
	  new MFaceVertex(gp.x(), gp.y(), gp.z(), gf, gp.u(), gp.v());
	SPoint2 midpoint;
	compute4neighbors(gf, v, midpoint, newp, metricField, cross_field,0, 0, globalMult);
	surfacePointWithExclusionRegion *sp =
	  new surfacePointWithExclusionRegion(v, newp, midpoint, metricField, parent);
	fifo.push(sp);
	vertices.push_back(sp);
	double _min[2], _max[2];
	sp->minmax(_min, _max);
	rtree.Insert(_min, _max, sp);
      }
       else{
	 /*       	GPoint gp = gf->point(parent->_p[i]);
       	MFaceVertex *v =
       	  new MFaceVertex(gp.x(), gp.y(), gp.z(), gf, gp.u(), gp.v());
       	SPoint2 midpoint;
       	compute4neighbors(gf, v, midpoint, newp, metricField, cross_field, 0, 0 , globalMult);
       	surfacePointWithExclusionRegion *sp =
       	  new surfacePointWithExclusionRegion(v, newp, midpoint, metricField,parent);
	  if (inExclusionZone(parent->_v, parent->_p[i], rtree, vertices))
	sp->print(f2, i);
	 */
       }
    }
  }
  // add the vertices as additional vertices in the surface mesh
  for(unsigned int i = 0; i < vertices.size(); i++) {
    vertices[i]->print(f, i);
    if(vertices[i]->_v->onWhat() == gf) {
      packed.push_back(vertices[i]->_v);
      metrics.push_back(vertices[i]->_meshMetric);
      SPoint2 midpoint;
      reparamMeshVertexOnFace(vertices[i]->_v, gf, midpoint);
    }
    delete vertices[i];
  }
  fprintf(f2, "};");
  fclose(f2);
  fprintf(f, "};");
  fclose(f);
}

/* OLD STUFF 

   double uvt[3] = {newPoint[0], newPoint[1], 0.0};
  curveFunctorCircle cc(n2, n1, middle, d);
  surfaceFunctorGFace ss(gf);

  if(intersectCurveSurface(cc, ss, uvt, d * 1.e-8)) {
    // if(gf->containsParam(SPoint2(uvt[0], uvt[1]))) {
      newPoint[0] = uvt[0];
      newPoint[1] = uvt[1];
      return true;
    // }
  }

  
  surfaceFunctorGFace ss(gf); //
  SVector3 dirs[4] = {t1 * (-1.0), t2 * (-1.0), t1 * (1.0), t2 * (1.0)}; //
  for(int i = 0; i < 4; i++) { //
    double uvt[3] = {newPoint[i][0], newPoint[i][1], 0.0}; //
    
    curveFunctorCircle cf(
			  dirs[i], n, SVector3(v_center->x(), v_center->y(), v_center->z()),
			  L);
    if(intersectCurveSurface(cf, ss, uvt, size_1 * 1.e-2)) { //
      GPoint pp = gf->point(SPoint2(uvt[0], uvt[1]));
      double D =
	sqrt((pp.x() - v_center->x()) * (pp.x() - v_center->x()) +
	     (pp.y() - v_center->y()) * (pp.y() - v_center->y()) +
	     (pp.z() - v_center->z()) * (pp.z() - v_center->z()));
      double DP =
	sqrt((newPoint[i][0] - uvt[0]) * (newPoint[i][0] - uvt[0]) +
	     (newPoint[i][1] - uvt[1]) * (newPoint[i][1] - uvt[1]));
      double newErr = 100 * fabs(D - L) / (D + L);
      if(newErr < 1 && DP < .1) {
	newPoint[i][0] = uvt[0];
	newPoint[i][1] = uvt[1];
      }
      else {      
	SPoint3 test (v_center->x() + dirs[i].x() * L,
		      v_center->y() + dirs[i].y() * L,
		      v_center->z() + dirs[i].z() * L);      
	
	
	GPoint pp = gf->closestPoint(test,uvt);
	if (pp.succeeded()){
	  newPoint[i][0] = pp.u();
	  newPoint[i][1] = pp.v();
	}
	else return false;
      }
    }
    else {      
      SPoint3 test (v_center->x() + dirs[i].x() * L,
		    v_center->y() + dirs[i].y() * L,
		    v_center->z() + dirs[i].z() * L);      
      
      
      GPoint pp = gf->closestPoint(test,uvt);
      if (pp.succeeded()){
	newPoint[i][0] = pp.u();
	newPoint[i][1] = pp.v();
      }
      else return false;
    }
  }

  
  // return the four new vertices
  for(int i = 0; i < 4; i++) {
    newP[i] = SPoint2(newPoint[i][0], newPoint[i][1]);
  }
  return true;

 */<|MERGE_RESOLUTION|>--- conflicted
+++ resolved
@@ -480,11 +480,6 @@
 	fifo.push(sp);
 	double _min[2], _max[2];
 	sp->minmax(_min, _max);
-<<<<<<< HEAD
-	//	printf("%g %g -- %g %g\n", _min[0], _min[1], _max[0], _max[1]);
-=======
-  Msg::Debug("%g %g -- %g %g\n", _min[0], _min[1], _max[0], _max[1]);
->>>>>>> 3aba8e17
 	rtree.Insert(_min, _max, sp);
       }
       else{
