// Gmsh - Copyright (C) 1997-2020 C. Geuzaine, J.-F. Remacle
//
// See the LICENSE.txt file for license information. Please report all
// issues on https://gitlab.onelab.info/gmsh/gmsh/issues.
//
// Author: Maxence Reberol

#include "qmtQuadCavityRemeshing.h"

/* System includes */
// #include <vector>
// #include <array>
// #include <unordered_map>
// #include <cstdint>
// #include <cmath>
#include <queue>
#include <unordered_set>
// #include <algorithm>

/* Gmsh includes */
#include "GmshMessage.h"
#include "OS.h"
#include "GVertex.h"
#include "GEdge.h"
#include "GFace.h"
#include "GModel.h"
#include "MVertex.h"
#include "MLine.h"
#include "MElement.h"
#include "MTriangle.h"
#include "MQuadrangle.h"
#include "BackgroundMesh.h"
#include "StringUtils.h"
#include "meshOctreeLibOL.h"
#include "gmsh.h" // api

/* QuadMeshingTools includes */
#include "cppUtils.h"
#include "qmtMeshUtils.h"
#include "qmtMeshGeometryOptimization.h"
#include "row_echelon_integer.hpp"
#include "geolog.h"
#include "robin_hood.h" // fast unordered_set and unordered_map

using namespace CppUtils;

const size_t PATTERN_QUAD_REGULAR = 0;
const size_t PATTERN_TRIANGLE = 1;
const size_t PATTERN_PENTAGON = 2;
const size_t PATTERN_QUAD_DIAG35 = 3;
const size_t PATTERN_QUAD_ALIGNED35 = 4;
const size_t PATTERN_QUAD_CHORD_UTURN = 5;
const size_t PATTERN_2CORNERS = 6;
const size_t PATTERN_1CORNER = 7;
const size_t PATTERN_DISK = 8;

size_t patternNumberOfCorners(size_t pId) {
  switch (pId) {
    case PATTERN_QUAD_REGULAR:
      return 4;
    case PATTERN_TRIANGLE:
      return 3;
    case PATTERN_PENTAGON:
      return 5;
    case PATTERN_QUAD_DIAG35:
      return 4;
    case PATTERN_QUAD_ALIGNED35:
      return 4;
    case PATTERN_QUAD_CHORD_UTURN:
      return 4;
    case PATTERN_2CORNERS:
      return 2;
    case PATTERN_1CORNER:
      return 1;
    case PATTERN_DISK:
      return 0;
    default:
      Msg::Error("patternNumberOfCorners: pattern not supported");
  };
  return 0;
}


namespace QMT {
  using std::vector;
  using std::array;


  /* robin_hood hash sets and maps are much faster than the STL version */
  // using std::unordered_map;
  // using std::unordered_set;

  template <typename Key, typename T, typename Hash = robin_hood::hash<Key>,
           typename KeyEqual = std::equal_to<Key>, size_t MaxLoadFactor100 = 80>
             using unordered_map = robin_hood::detail::Table<true, MaxLoadFactor100, Key, T, Hash, KeyEqual>;

  template <typename Key, typename Hash = robin_hood::hash<Key>, typename KeyEqual = std::equal_to<Key>,
           size_t MaxLoadFactor100 = 80>
             using unordered_set = robin_hood::detail::Table<true, MaxLoadFactor100, Key, void, Hash, KeyEqual>;

  /* hash_combine from boost */
  template <class T>
    inline void hash_combine(std::size_t& seed, const T& v)
    {
      std::hash<T> hasher;
      seed ^= hasher(v) + 0x9e3779b9 + (seed<<6) + (seed>>2);
    }


  using id = uint32_t;
  using id2 = std::array<id,2>;
  using id4 = std::array<id,4>;

  constexpr bool DBG_VERBOSE = false;

  /* Quad meshes of patterns, known at compile time
   * These patterns must be CONVEX
   * WARNING: orientation of quads must be coherent ! */
  const std::vector<std::pair<size_t,std::vector<id4> > > quad_meshes = {
    /* regular quad patch */
    {PATTERN_QUAD_REGULAR,{{0,1,2,3}}},

    /* triangular patch with one val3 singularity */
    {PATTERN_TRIANGLE,{{0,1,6,5},{1,2,3,6},{3,4,5,6}}},

    /* pentagonal patch with one val5 singularity */
    {PATTERN_PENTAGON,{{0, 1, 2, 3}, {0, 5, 4, 1}, {0, 7, 6, 5}, {0, 9, 8, 7}, {0, 3, 10, 9}}},

    /* quad patch with one val3 and one val5 singularities (on diagonal) */
    {PATTERN_QUAD_DIAG35,{{0, 1, 2, 3}, {0, 5, 4, 1}, {0, 7, 6, 5}, {0, 9, 8, 7}, {0, 3, 10, 9}, {8, 9, 10, 11}}},

    /* quad patch with one val3, one val5 singularities and two regular inside (3-5 pair for size transition) */
    {PATTERN_QUAD_ALIGNED35,{{0, 1, 2, 3}, {0, 5, 4, 1}, {0, 7, 6, 5}, {0, 9, 8, 7}, {0, 3, 10, 9}, {9, 10, 12, 11}, {3, 13, 12, 10}, {8, 9, 11, 14}, {2, 15, 13, 3}}},

    /* quad patch with two val3, two val5 inside, size transition by having a chord making a U-turn */
    {PATTERN_QUAD_CHORD_UTURN,{{0, 1, 2, 3}, {0, 5, 4, 1}, {0, 7, 6, 5}, {0, 9, 8, 7}, {0, 3, 10, 9}, {9, 10, 12, 11}, {9, 11, 14, 13}, {8, 9, 13, 15}, {6, 7, 8, 15}}},

    /* patch with two corners, two val3 singularities inside (good for eye shape) */
    {PATTERN_2CORNERS,{{0, 1, 2, 3}, {0, 5, 4, 1}, {0, 3, 6, 5}, {4, 5, 6, 7}}},

    /* patch with one corner, three val3 singularities inside and one regular vertiex */
    {PATTERN_1CORNER,{{0,1,6,5},{1,2,7,6},{2,3,8,7},{3,4,9,8},{4,5,6,9},{6,7,8,9}}},

    /* disk pattern (no corners) */
    {PATTERN_DISK,{{0,1,6,5},{1,2,7,6},{2,3,4,7},{0,5,4,3},{4,5,6,7}}},
  };

  constexpr id NO_ID = (id) -1;
  inline id2 sorted(id v1, id v2) { if (v1 < v2) { return {v1,v2}; } else { return {v2,v1}; } }
  inline id2 sorted(id2 e) { if (e[0] < e[1]) { return {e[0],e[1]}; } else { return {e[1],e[0]}; } }

  struct id2hash {
    size_t operator()(const id2 &pr) const noexcept {
      size_t seed = 0;
      hash_combine(seed, robin_hood::hash_bytes(&(pr[0]), sizeof(id)));
      hash_combine(seed, robin_hood::hash_bytes(&(pr[1]), sizeof(id)));
      return seed;
    }
  };

  struct vidHash {
    size_t operator()(const std::vector<id>& p) const noexcept {
      size_t seed = 0;
      for (size_t i = 0; i < p.size(); ++i) {
        hash_combine(seed, robin_hood::hash_bytes(&(p[i]), sizeof(id)));
      }
      return seed;
    }
  };

  bool build_quad_chord(const vector<id4>& quadEdges, const vector<vector<id> >& e2f, id eStart, std::vector<id>& chordEdges) {
    chordEdges.size();

    vector<bool> visited(e2f.size(),false);

    /* Init */
    visited[eStart] = true;
    std::queue<id> qq;
    qq.push(eStart);

    /* Propagation */
    while (qq.size() > 0) {
      id e = qq.front();
      qq.pop();
      chordEdges.push_back(e);

      for (size_t lf = 0; lf < e2f[e].size(); ++lf) {
        id f = e2f[e][lf];
        id oe = NO_ID;
        for (size_t le = 0; le < 4; ++le) {
          if (quadEdges[f][le] == e) {
            oe = quadEdges[f][(le+2)%4];
            break;
          }
        }
        if (oe == NO_ID) return false;
        if (visited[oe]) continue;
        visited[oe] = true;
        qq.push(oe);
      }
    }

    sort_unique(chordEdges);

    return true;
  }

  double sum_sqrt(const vector<int>& values) {
    double s = 0.;
    for (const auto& v: values) s += sqrt(v);
    return s;
  }

  bool all_strictly_positive(const vector<int>& values) {
    for (const auto& v: values) if (v <= 0) return false;
    return true;
  }

  /* Struct to interface with row_echelon_integer.hpp */
  struct IMatrix {
    /* Data */
    int m;
    int n;
    std::vector<int> a;

    /* Methods */
    IMatrix(int m_, int n_): m(m_), n(n_) {
      a.resize(m*n,0);
    }

    void set(int i, int j, int value) { a[i+j*m] = value; }
    int get(int i, int j) const {return a[i+j*m]; }

    int tansform_to_row_reduced_echelon() {
      return i4mat_ref(m,n,a.data());
    }

    void print(const std::string& title = "IMatrix") {
      i4mat_print(m, n, a.data(), title);
    }

    double solution_score(const std::vector<int>& x) {
      if (x.size() != (size_t) n-1) return 0.;
      for (int j = 0; j < n-1; ++j) {
        if (x[j] == 0) return 0.;
      }

      /* Verify x is solution */
      for (int i = 0; i < m; ++i) {
        int sum = 0;
        for (int j = 0; j < n-1; ++j) {
          sum += x[j] * get(i,j);
        }
        sum += get(i,n-1);
        if (sum != 0) { /* Not a solution */
          return 0.;
        }
      }

      return sum_sqrt(x);
    }

    double get_positive_solution_DFS(std::vector<int>& x, int& count, int count_limit, const std::vector<double>& x_ideal, int& ncalls) {
      if (x.size() == 0) {
        x.resize(n-1,0);
        /* Check if a unknown is uncontrained. Happen with purely internal chords */
        int sum_rhs = 0;
        vector<bool> touched(x.size(),false);
        for (int i = 0; i < m; ++i) {
          for (int j = 0; j < n-1; ++j) {
            int acoef = get(i,j);
            if (acoef != 0) {
              touched[j] = true;
            }
          }
          sum_rhs += std::abs(get(i,n-1));
        }
        for (int j = 0; j < n-1; ++j) if (!touched[j]) {
          x[j] = sum_rhs / (n-1);
          if (x[j] < 0) x[j] = 1;
        }
      }

      ncalls += 1;
      if (ncalls > 1e7) {
        Msg::Debug("get_positive_solution_DFS: infinite loop ? %i calls in recursion", ncalls);
        return 0.;
      }
      if (all_strictly_positive(x)) count += 1;
      if (count > count_limit) return 0.;

      /* Stop condition: x is solution and has positive score */
      double current_score = solution_score(x);
      if (current_score > 0.) return current_score;


      double best_score = 0.;
      vector<int> best_x;
      std::vector<int> undetermined;
      /* Loop from last line to first line */
      for (int i = m-1; i >= 0; --i) {
        undetermined.clear();
        /* Check line */
        int total = -1 * get(i,n-1);
        for (int j = 0; j < n-1; ++j) {
          int w = get(i,j);
          if (w != 0) {
            if (x[j] == 0) {
              undetermined.push_back(j);
            } else {
              total -= w * x[j];
            }
          }
        }
        if (undetermined.size() == 0) {
          if (total == 0) {
            continue;
          } else {
            return 0.;
          }
        }

        /* Fix one value and make recursive call */
        if (undetermined.size() == 1) {
          int j = undetermined[0];
          int w = get(i,j);
          if (total % w == 0) {
            int candidate = total / w;
            if (candidate < 1) return 0.;
            vector<int> x2 = x;
            x2[j] = candidate;
            double sub_score = get_positive_solution_DFS(x2, count, count_limit, x_ideal, ncalls);
            if (sub_score > 0.) { /* Found a solution ! Return this one */
              x = x2;
              return sub_score;
            }
          }
        } else {
          double sum = 0.;
          for (size_t k = 0; k < undetermined.size(); ++k) {
            int j = undetermined[k];
            int w = get(i,j);
            sum += std::abs(w);
          }
          for (size_t k = 0; k < undetermined.size(); ++k) {
            int j = undetermined[k];
            int w = get(i,j);
            double ideal_repartition = 1./sum * double(total);
            int xmin = 1;
            int xmax = int(double(total) / double(w));
            if (xmax < xmin) return 0.;
            if ((size_t)j < x_ideal.size()) {
              ideal_repartition = x_ideal[j];
            }

            vector<std::pair<double,int> > prio_candidate;
            if (xmax == xmin) {
              prio_candidate.push_back({0.,xmin});
            } else {
              for (int candidate = xmin; candidate < xmax+1; ++candidate) {
                double dist = std::pow(ideal_repartition-candidate,2);
                prio_candidate.push_back({dist,candidate});
              }
            }

            // TODO: better priority, see 2 corner cases
            std::sort(prio_candidate.begin(),prio_candidate.end());
            vector<int> x2;
            for (size_t l = 0; l < prio_candidate.size(); ++l) {
              int candidate = prio_candidate[l].second;
              x2 = x;
              x2[j] = candidate;
              double sub_score = get_positive_solution_DFS(x2, count, count_limit, x_ideal, ncalls);
              if (sub_score > 0.) { /* Found a solution ! Return this one */
                x = x2;
                return sub_score;
              }
            }
          }
        }
      }
      if (best_score > 0.) {
        x = best_x;
        return best_score;
      }
      return 0.;
    }


  };



  struct QuadMeshPattern {
    size_t patternId;
    id n = 0;
    vector<id2> edges;
    vector<id4> quads; /* contains edge id's, not vertex ! */
    vector<id4> qvertices;
    vector<bool> vOnBdr;
    vector<id> eChordId;
    vector<vector<id> > v2e;
    vector<vector<id> > e2f;
    vector<vector<id> > chords;
    vector<vector<id> > sides;
    id ncorners;

    bool load(size_t pId, const std::vector<id4>& quadVertices) {
      patternId = pId;
      ncorners = 0;
      edges.reserve(2*quadVertices.size());
      quads.reserve(quadVertices.size());
      unordered_map<id2,id,id2hash> vpair2e;
      n = 0;
      for (size_t f = 0; f < quadVertices.size(); ++f) {
        id4 quad;
        for (size_t le = 0; le < 4; ++le) {
          id v1 = quadVertices[f][le];
          id v2 = quadVertices[f][(le+1)%4];
          n = std::max(n,v1+1);
          id2 oedge = {v1,v2};
          id2 vpair = sorted(v1,v2);
          auto it = vpair2e.find(vpair);
          id e = 0;
          if (it == vpair2e.end()) {
            e = edges.size();
            edges.push_back(oedge);
            vpair2e[vpair] = e;
          } else {
            e = it->second;
          }
          quad[le] = e;
        }
        quads.push_back(quad);
        qvertices.push_back(quadVertices[f]);
      }
      v2e.resize(n);
      for (size_t e = 0; e < edges.size(); ++e) {
        v2e[edges[e][0]].push_back(e);
        v2e[edges[e][1]].push_back(e);
      }
      e2f.resize(edges.size());
      for (size_t f = 0; f < quads.size(); ++f) {
        for (size_t le = 0; le < 4; ++le) {
          e2f[quads[f][le]].push_back(f);
        }
      }
      vOnBdr.resize(n,false);
      for (size_t e = 0; e < e2f.size(); ++e) if (e2f[e].size() == 1) {
        vOnBdr[edges[e][0]] = true;
        vOnBdr[edges[e][1]] = true;
      }

      { /* Build chords of the quad mesh */
        chords.clear();
        eChordId.resize(edges.size(),NO_ID);
        vector<id> chordEdges;
        for (size_t e = 0; e < edges.size(); ++e) if (eChordId[e] == NO_ID) {
          chordEdges.clear();
          bool ok = build_quad_chord(quads, e2f, e, chordEdges);
          if (!ok) return false;
          for (id e: chordEdges) {
            eChordId[e] = chords.size();
          }
          chords.push_back(chordEdges);
        }
      }

      { /* Build the boundary sides (seperated by convex corners) */
        sides.clear();
        vector<id>* cur_side = NULL;
        for (id v0 = 0; v0 < n; ++v0) if (vOnBdr[v0] && v2e[v0].size() == 2) {
          id v = v0;
          id e = NO_ID;
          do {
            if (v2e[v].size() == 2) { /* concave corner */
              sides.resize(sides.size()+1);
              cur_side = &sides.back();
              ncorners += 1;
            }
            for (id ee: v2e[v]) if (ee != e && e2f[ee].size() == 1) {
              if (edges[ee][0] == v) { /* assume edges are ordered on bdr */
                e = ee; break;
              }
            }
            if (e == NO_ID) {
              Msg::Error("load, edge not found !");
              return false;
            }
            cur_side->push_back(e);
            id v2 = (edges[e][0] != v) ? edges[e][0] : edges[e][1];
            v = v2;
          } while (v != v0);
          break;
        }
        if (cur_side == NULL) { /* No convex corner, should be disk disk */
          sides.resize(sides.size()+1);
          cur_side = &sides.back();
          for (id v0 = 0; v0 < n; ++v0) if (vOnBdr[v0] && v2e[v0].size() == 3) {
            id v = v0;
            id e = NO_ID;
            do {
              for (id ee: v2e[v]) if (ee != e && e2f[ee].size() == 1) {
                if (edges[ee][0] == v) { /* assume edges are ordered on bdr */
                  e = ee; break;
                }
              }
              if (e == NO_ID) {
                Msg::Error("load, edge not found !");
                return false;
              }
              cur_side->push_back(e);
              id v2 = (edges[e][0] != v) ? edges[e][0] : edges[e][1];
              v = v2;
            } while (v != v0);
            break;
          }
        }
        if (cur_side == NULL) return false;
      }

      return true;
    }
  };

  double patternIrregularity(const QuadMeshPattern& M) {
    double irreg = 0.;
    for (size_t i = 0; i < M.n; ++i) if (!M.vOnBdr[i]) {
      irreg += std::pow(double(M.v2e[i].size())-4.,2);
    }
    return irreg;
  }

  double checkPatternMatching(const QuadMeshPattern& P, const std::vector<size_t>& sideSizes, vector<int>& slt) {
    slt.clear();
    size_t N = sideSizes.size();
    bool possible = true;
    for (size_t s = 0; s < N; ++s) {
      if (sideSizes[s] < P.sides[s].size() + 1) {
        /* on given side, less edges in the cavity than edges in the pattern */
        possible = false; break;
      }
    }
    if (!possible) return 0.;

    int nvars = 0;
    for (id v: P.eChordId) nvars = std::max(nvars,(int)v+1);
    IMatrix mat(N,nvars+1);
    for (size_t s = 0; s < N; ++s) {
      for (size_t j = 0; j < P.sides[s].size(); ++j) {
        id e = P.sides[s][j];
        id var = P.eChordId[e];
        mat.set(s,var,mat.get(s,var)+1);
      }
      mat.set(s,nvars,-1. * (sideSizes[s]-1));
    }
    mat.tansform_to_row_reduced_echelon();

    // TODO IDEA
    // - give ideal_repartition to the get_positive_solution_DFS() fct ?
    //   to control a bit the quantization
    // - other idea: use row echelon to compute null space [x_kernel, ...] and find
    //               solution x0 + lambda * x_kernel that maximize an objective
    //               function ?
    vector<double> ideal_repartition;
    if (P.patternId == PATTERN_2CORNERS) {
      ideal_repartition.resize(P.chords.size(),0);
      size_t navg = (sideSizes[0] + sideSizes[1] - 2)/2;
      for (size_t j = 0; j < P.chords.size(); ++j) {
        if (P.chords[j].size() == 3) {
          ideal_repartition[j] = 0.95 * navg;
        } else if (P.chords[j].size() == 4) {
          ideal_repartition[j] = 0.05 * navg;
        } else {
          Msg::Error("setting ideal_repartition for PATTERN_2CORNERS, should not happen");
        }
      }
    } else if (P.patternId == PATTERN_DISK) {
      // TODO: detect circular chord and use a smaller ideal_repartition on it
    }
    double score = 0.;
    slt.clear();
    int count = 0;
    int count_limit = 100; /* limit on the number of solution tried in the DFS */
    int ncalls = 0;
    score = mat.get_positive_solution_DFS(slt, count, count_limit, ideal_repartition, ncalls);

    return score;
  }


  double checkPatternMatchingWithRotations(const QuadMeshPattern& P, const std::vector<size_t>& sideSizes, int& rotation) {
    size_t N = sideSizes.size();
    if (P.sides.size() != N) return 0.;

    vector<size_t> ssr = sideSizes;
    vector<int> slt;

    double best = 0.;
    int rot = 0;

    /* Initial config */
    {
      double match = checkPatternMatching(P, ssr, slt);
      if (match > best) {
        best = match;
        rotation = rot;
      }
    }

    /* Forward rotation */
    for (size_t r = 1; r < ssr.size(); ++r) {
      rot += 1;
      std::rotate(ssr.begin(),ssr.begin()+1,ssr.end());
      double match = checkPatternMatching(P, ssr, slt);
      if (match > best) {
        best = match;
        rotation = rot;
      }
    }

    /* Try in reverse order */
    rot = 0;
    ssr = sideSizes;
    std::reverse(ssr.begin(),ssr.end());
    for (size_t r = 1; r < ssr.size(); ++r) {
      rot -= 1;
      std::rotate(ssr.begin(),ssr.begin()+1,ssr.end());
      double match = checkPatternMatching(P, ssr, slt);
      if (match > best) {
        best = match;
        rotation = rot;
      }
    }


    return best;
  }

  std::vector<MVertex*> createVertices (GFace* gf, MVertex *v1, MVertex *v2, int n,
      std::vector<MVertex*>& newVertices){
    bool haveParam = gf->haveParametrization();
    std::vector<MVertex*> r;
    r.push_back(v1);
    double uv1[2] = {0.,0.};
    double uv2[2] = {0.,0.};
    if (haveParam) {
      setVertexGFaceUV(gf, v1, uv1);
      setVertexGFaceUV(gf, v2, uv2);
    }
    for (int i=1;i<n;i++){
      double xi = (double)i/n;
      SPoint3 p ((1.-xi)*v1->x()+xi*v2->x(),(1.-xi)*v1->y()+xi*v2->y(),(1.-xi)*v1->z()+xi*v2->z());
      double uv[2] = {0.,0.};
      if (haveParam) {
        uv[0] = (1.-xi)*uv1[0]+xi*uv2[0];
        uv[1] = (1.-xi)*uv1[1]+xi*uv2[1];
      }
      MVertex *vNew = new MFaceVertex(p.x(),p.y(),p.z(),gf,uv[0],uv[1]);
      newVertices.push_back(vNew);
      r.push_back(vNew);
    }
    r.push_back(v2);
    return r;
  }

  std::vector<MVertex*> reverseVector (const std::vector<MVertex*> &v){
    std::vector<MVertex*> r;
    for (size_t i=0;i<v.size();i++)r.push_back(v[v.size() - 1 - i]);
    return r;
  }

  void createQuadPatch (GFace* gf,
      const std::vector<MVertex*> &s1,
      const std::vector<MVertex*> &s2,
      const std::vector<MVertex*> &s3,
      const std::vector<MVertex*> &s4,
      std::vector<MElement*>& newQuads,
      std::vector<MVertex*>& newVertices){

    bool haveParam = gf->haveParametrization();

    std::vector<MVertex*> s3r = reverseVector(s3);
    std::vector<MVertex*> s4r = reverseVector(s4);
    std::vector< std::vector<MVertex*> > grid(s1.size());
    for (size_t i = 0; i < grid.size(); ++i) grid[i].resize(s2.size(),NULL);
    grid.front() = s4r;
    grid.back() = s2;

    /* Fill the interior with transfinite interpolation */
    if (s1.size() > 2) {
      SVector3 c00 = s1[0]->point();
      SVector3 c10 = s2[0]->point();
      SVector3 c11 = s3[0]->point();
      SVector3 c01 = s4[0]->point();
      for (size_t i=1; i < s1.size()-1; i++){
        grid[i][0] = s1[i];
        grid[i].back() = s3r[i];

        if (s2.size() <= 2) continue;

        double u = double(i) / double(s1.size()-1.);
        SVector3 s1u = s1[i]->point();
        SVector3 s3u = s3r[i]->point();

        for (size_t j=1; j < s2.size()-1; j++){
          double v = double(j) / double(s2.size()-1.);
          SVector3 s2v = s2[j]->point();
          SVector3 s4v = s4r[j]->point();

          SVector3 p = (1.-v) * s1u + v * s3u + (1.-u) * s4v + u * s2v
            - ((1.-u)*(1.-v)*c00 + u*v*c11 + u * (1.-v) * c10 + (1.-u)*v*c01);
          double uv[2] = {0.,0.};
          MVertex *vNew = new MFaceVertex(p.x(),p.y(),p.z(),gf,uv[0],uv[1]);
          newVertices.push_back(vNew);
          grid[i][j] = vNew;
        }
      }
    }

    for (size_t i=0;i<grid.size()-1;i++){
      for (size_t j=0;j<grid[i].size()-1;j++){
        MQuadrangle *q = new MQuadrangle (grid[i][j],grid[i+1][j],grid[i+1][j+1],grid[i][j+1]);
        newQuads.push_back(q);
      }
    }
  }


  bool addQuadsAccordingToPattern(
      const QuadMeshPattern& P,
      const std::vector<int>& quantization,
      GFace* gf,
      const std::vector<std::vector<MVertex*> >& sides, /* vertices on the boundary, not changed */
      std::vector<MVertex*>& newVertices,               /* new vertices inside the cavity */
      std::vector<MElement*>& newElements,              /* new quads inside the cavity */
      MVertex* oldCenter = NULL                         /* initial guess for new positions */
      ) {
    constexpr bool DBG_VIZU = false;
    if (P.sides.size() != sides.size()) {
      Msg::Error("wrong input sizes ... pattern: %li sides, input: %li sides", P.sides.size(),sides.size());
      return false;
    }

    unordered_map<id2, std::vector<MVertex*>,id2hash> vpair2vertices;
    std::vector<MVertex*> v2mv(P.n,NULL);
    std::vector<MVertex*> vert;

    /* Associate exising vertices to pattern sides */
    SVector3 center(0.,0.,0.);
    if (oldCenter) {
      center = oldCenter->point();
    } else {
      double csum = 0.;
      for (size_t s = 0; s < sides.size(); ++s) {
        for (size_t k = 0; k < sides[s].size(); ++k) {
          center += sides[s][k]->point();
          csum += 1.;
        }
      }
      if (csum == 0.) return false;
      center = 1./csum * center;
    }

    for (size_t s = 0; s < P.sides.size(); ++s) {
      size_t pos = 0;
      size_t sp = 0;
      for (size_t j = 0; j < P.sides[s].size(); ++j) {
        sp += quantization[P.eChordId[P.sides[s][j]]];
      }
      if (sp + 1 != sides[s].size()) {
        return false;
      }
      for (size_t j = 0; j < P.sides[s].size(); ++j) {
        id e = P.sides[s][j];
        int n_e = quantization[P.eChordId[e]];
        vert.resize(n_e+1);
        for (size_t k = 0; k < (size_t) n_e+1; ++k) {
          if (pos+k>=sides[s].size()) {
            Msg::Error("issue, pos=%li + k=%li = %li >= sides[s].size()=%li", pos, k, pos+k, sides[s].size());
            return false;
          }
          vert[k] = sides[s][pos+k];
        }
        pos += n_e;
        id v1 = P.edges[e][0];
        id v2 = P.edges[e][1];
        if (v2mv[v1] == NULL) v2mv[v1] = vert.front();
        if (v2mv[v2] == NULL) v2mv[v2] = vert.back();

        id2 vpair = sorted(v1,v2);
        if (v1 < v2) {
          vpair2vertices[vpair] = vert;
        } else {
          std::reverse(vert.begin(),vert.end());
          vpair2vertices[vpair] = vert;
        }
      }
    }

    /* Create vertices on internal points */
    for (size_t v = 0; v < P.n; ++v) if (!P.vOnBdr[v]) {
      GPoint pp;
      if (oldCenter) {
        double uv[2];
        oldCenter->getParameter(0,uv[0]);
        oldCenter->getParameter(1,uv[1]);
        pp = GPoint(center.x(),center.y(),center.z(),gf,uv[0],uv[1]);
      } else {
        pp = GPoint(center.x(),center.y(),center.z(),gf,0,0);
      }

      bool moveTowardBdr = true;
      if (moveTowardBdr) {
        double vsum = 10.; /* weight on center */
        SVector3 avg(vsum*pp.x(),vsum*pp.y(),vsum*pp.z());
        for (size_t e: P.v2e[v]) {
          size_t v2 = (P.edges[e][0] != v) ? P.edges[e][0] : P.edges[e][1];
          if (P.vOnBdr[v2]) {
            SVector3 p2 = v2mv[v2]->point();
            avg += p2;
            vsum += 1;
          }
        }
        if (vsum > 1) {
          pp.x() = avg.x() / vsum;
          pp.y() = avg.y() / vsum;
          pp.z() = avg.z() / vsum;
        }
      }

      double uv[2] = {0.,0.};
      MVertex *sing = new MFaceVertex(pp.x(),pp.y(),pp.z(),gf,pp.u(),pp.v());
      GPoint proj = gf->closestPoint(sing->point(),uv);
      if (proj.succeeded()) {
        sing->x() = proj.x();
        sing->y() = proj.y();
        sing->z() = proj.z();
        sing->setParameter(0,proj.u());
        sing->setParameter(1,proj.v());
      }

      newVertices.push_back(sing);
      bool irregular = (P.v2e[v].size() != 4);
      v2mv[v] = sing;
    }

    /* Create vertices on internal curves */
    for (size_t e = 0; e < P.edges.size(); ++e) if (P.e2f[e].size() == 2) {
      id v1 = P.edges[e][0];
      id v2 = P.edges[e][1];
      MVertex* mv1 = v2mv[v1];
      MVertex* mv2 = v2mv[v2];
      if (mv1 == NULL || mv2 == NULL) {
        Msg::Error("MVertex* not found ?");
        return false;
      }
      int n_e = quantization[P.eChordId[e]];
      id2 vpair = sorted(v1,v2);
      if (v1 < v2) {
        vpair2vertices[vpair] = createVertices (gf, mv1, mv2, n_e, newVertices);
      } else {
        vpair2vertices[vpair] = createVertices (gf, mv2, mv1, n_e, newVertices);
      }
    }

    /* Create vertices inside the quad patches */
    for (size_t f = 0; f < P.quads.size(); ++f) {
      std::vector<std::vector<MVertex*> > quadCurves(4);
      for (size_t le = 0; le < 4; ++le) {
        id v0 = P.qvertices[f][le];
        id v1 = P.qvertices[f][(le+1)%4];
        id2 vpair = sorted(v0,v1);
        auto it = vpair2vertices.find(vpair);
        if (it == vpair2vertices.end()) {
          Msg::Error("MVertex* vector not found for vertex pair (edge in pattern)");
          return false;
        }
        quadCurves[le] = it->second;
        if (v1 < v0) {
          std::reverse(quadCurves[le].begin(),quadCurves[le].end());
        }
      }
      createQuadPatch(gf, quadCurves[0], quadCurves[1], quadCurves[2], quadCurves[3], newElements, newVertices);
    }

    return true;
  }

  void clearStuff(std::vector<MVertex*>& newVertices,
      std::vector<MElement*>& newElements) {
    for (MVertex*& v: newVertices) if (v != NULL) {
      delete v;
      v = NULL;
    }
    newVertices.clear();
    for (MElement*& e: newElements) if (e != NULL) {
      delete e;
      e = NULL;
    }
    newElements.clear();
  }

  template<class T>
    void remove_element_if_inside(const T& value, std::vector<T>& vec) {
      auto it = std::find(vec.begin(),vec.end(),value);
      if (it != vec.end()) {
        vec.erase(it);
      }
    }

  struct QuadqsContext {
    bool optimizeTopology = true;
    bool optimizeGeometry = true;
    unordered_map<std::string,double> stats;
    double timeoutQuadqsPerGFace = DBL_MAX;
    double timeoutQuadqsPerGFaceCavity = DBL_MAX;
    double timeoutGeomOptimPerGFace = DBL_MAX;
  };

  struct QuadqsGFaceContext {
    /* Options (all timings in seconds) */
    double timeoutQuadqsPerGFace = DBL_MAX;
    double timeoutQuadqsPerGFaceCavity = DBL_MAX;
    double timeoutGeomOptimPerGFace = DBL_MAX;
    bool invertNormalsForQuality = false;
    size_t nTryMaxPerVertex = 2;
    size_t nTryCloseReset = 5;
    SurfaceProjector* sp = nullptr;
    /* Stats on execution */
    double t0 = 0.;
    size_t nSingCavityRemesh = 0;
    size_t nQuadCavityRemesh = 0;
    bool finished = false;

    /* Functions */
    QuadqsGFaceContext(const QuadqsContext& qqs) {
      timeoutQuadqsPerGFace = qqs.timeoutQuadqsPerGFace;
      timeoutQuadqsPerGFaceCavity = qqs.timeoutQuadqsPerGFaceCavity;
      timeoutGeomOptimPerGFace = qqs.timeoutGeomOptimPerGFace;
      t0 = Cpu();
    }

    double elapsedCpuTime() const {
      return Cpu() - t0;
    }
  };

  enum GrowthPolicy {
    GROW_MINIMAL,
    GROW_MAXIMAL,
  };

  const uint32_t NO_U32 = (uint32_t) -1;

  struct RemeshableCavity {
    std::vector<MElement*> elements;
    std::vector<std::vector<MVertex*> > sides;
    std::vector<MVertex*> intVertices;
    double irregularityMeasure = 0;
    uint32_t nIrregular = 0; // # irregular vertices outside allowed ones
    std::pair<size_t,int> patternNoAndRot = {(size_t)-1,0};
  };

  struct GrowingCavity {
    std::vector<bool> quadIsInside;      /* fixed size: farmer.quads.size() */
    std::vector<uint32_t> quadEdgeIsBdr; /* fixed size: 4*farmer.quads.size() */
    unordered_set<uint32_t> verticesInt; /* growing with cavity */
    unordered_set<uint32_t> verticesBdr; /* growing with cavity */
    unordered_set<uint32_t> elements;    /* growing with cavity */
    /* nb of irregular vertices strictly inside cavity (include singularities) */
    uint32_t nIrregInterior = 0;

    void clear() {
      quadIsInside.clear();
      quadEdgeIsBdr.clear();
      verticesInt.clear();
      verticesBdr.clear();
      elements.clear();
      nIrregInterior = 0;
    }
  };

  struct CavityFarmer { /* the guy who grows cavities */
    public:
      GFace* gf = nullptr;

      /* contiguous representation of the GFace quad mesh  */
      std::vector<MVertex*> vertices;
      unordered_map<MVertex*,uint32_t> vertexLocal;
      std::vector<MQuadrangle*> quadrangles;
      unordered_map<MQuadrangle*,uint32_t> quadLocal;
      std::vector<std::array<uint32_t,4> > quads;

      /* quad adjacency information */
      std::vector<uint32_t> adjacent; /* adjacent[4*q1+le1] = 4*q2+le2 */
      std::vector<uint32_t> v2q_first; /* vertex to quads */
      std::vector<uint32_t> v2q_values; /* vertex to quads */

      GrowingCavity cav; /* current cavity */
      GrowingCavity cavBackup; /* potential extension */

      /* growth constraints */
      std::vector<bool> vertexForbidden;
      std::vector<bool> quadEdgeForbidden;

    public:
      CavityFarmer(GFace* gf_):gf(gf_) {};

      void clear() {
        vertices.clear();
        vertexLocal.clear();
        quadrangles.clear();
        quadLocal.clear();
        quads.clear();
        adjacent.clear();
        v2q_first.clear();
        v2q_values.clear();
        vertexForbidden.clear();
        quadEdgeForbidden.clear();
        cav.clear();
        cavBackup.clear();
      }

      void debug_show_cavity(const std::string& name, bool light = true) {
        std::vector<MElement*> elts;
        for (uint32_t f: cav.elements) {
          elts.push_back(quadrangles[f]);
        }
        if (light) {
          GeoLog::add(elts,name);
          return;
        }
        GeoLog::add(elts,name+"_cav.elements");
        std::vector<array<double,3> > interior;
        std::vector<array<double,3> > bdr;
        for (uint32_t v: cav.verticesInt) {
          interior.push_back(vertices[v]->point());
        }
        for (uint32_t v: cav.verticesBdr) {
          bdr.push_back(vertices[v]->point());
        }
        GeoLog::add(interior,0.,name+"_cav.verticesInt");
        GeoLog::add(bdr,1.,name+"_cav.verticesBdr");

        std::vector<MElement*> elts2;
        for (size_t f = 0; f < quadrangles.size(); ++f) if (cav.quadIsInside[f]) {
          elts2.push_back(quadrangles[f]);
        }
        GeoLog::add(elts2,name+"_cav.quadIsInside");
        for (size_t f = 0; f < quadrangles.size(); ++f) {
          for (size_t le = 0; le < 4; ++le) {
            if (cav.quadEdgeIsBdr[4*f+le]) {
              uint32_t v1 = quads[f][le];
              uint32_t v2 = quads[f][(le+1)%4];
              std::vector<array<double,3> > bdrEdges = {vertices[v1]->point(), vertices[v2]->point()};
              GeoLog::add(bdrEdges,0.,name+"_cav.quadEdgeIsBdr");
            }
          }
        }
        GeoLog::flush();
      }

      bool updateFarmer(GFace* gf) {
        /* assume coherent orientation of quads in GFace */
        clear();
        std::vector<uint32_t> valence;
        vertices.reserve(2*gf->mesh_vertices.size());
        valence.reserve(2*gf->mesh_vertices.size());
        quads.reserve(gf->quadrangles.size());
        quadrangles = gf->quadrangles;
        for (size_t f = 0; f < quadrangles.size(); ++f) {
          MQuadrangle* q = quadrangles[f];
          quadLocal[q] = f;
          array<uint32_t,4> quad;
          for (size_t lv = 0; lv < 4; ++lv) {
            MVertex* v = q->getVertex(lv);
            auto it = vertexLocal.find(v);
            if (it != vertexLocal.end()) {
              uint32_t nv = it->second;
              quad[lv] = nv;
              valence[nv] += 1;
            } else {
              uint32_t nv = vertices.size();
              vertices.push_back(v);
              valence.push_back(1);
              vertexLocal[v] = nv;
              quad[lv] = nv;
            }
          }
          quads.push_back(quad);
        }

        /* Build the vertex to quads adjacencies */
        v2q_first.resize(vertices.size()+1,0);
        for (uint32_t v = 0; v < vertices.size(); ++v) {
          v2q_first[v+1] = v2q_first[v] + valence[v];
        }
        v2q_values.resize(v2q_first.back(), NO_U32);
        for (uint32_t f = 0; f < quads.size(); ++f) {
          for (uint32_t lv = 0; lv < 4; ++lv) {
            const uint32_t v = quads[f][lv];
            const uint32_t begin = v2q_first[v];
            const uint32_t end = v2q_first[v+1];
            bool foundSlot = false;
            for (uint32_t pos = begin; pos < end; ++pos) {
              if (v2q_values[pos] == NO_U32) {
                v2q_values[pos] = f;
                foundSlot = true;
                break;
              }
            }
            if (!foundSlot) {
              Msg::Error("cavity farmer: no slot found !");
              return false;
            }
          }
        }

        /* Build the quad to quads adjacencies */
        adjacent.resize(4*quads.size(),NO_U32);
        for (uint32_t f = 0; f < quads.size(); ++f) {
          for (uint32_t le = 0; le < 4; ++le) {
            if (adjacent[4*f+le] != NO_U32) continue;
            const uint32_t v1 = quads[f][le];
            const uint32_t v2 = quads[f][(le+1)%4];
            const uint32_t begin = v2q_first[v1];
            const uint32_t end = v2q_first[v1+1];
            for (uint32_t pos = begin; pos < end; ++pos) {
              const uint32_t f2 = v2q_values[pos];
              for (uint32_t le2 = 0; le2 < 4; ++le2) {
                const uint32_t av1 = quads[f2][le2];
                const uint32_t av2 = quads[f2][(le2+1)%4];
                if (av1 == v2 && av2 == v1) {
                  adjacent[4*f+le] = 4*f2+le2;
                  adjacent[4*f2+le2] = 4*f+le;
                  break;
                }
              }
              if (adjacent[4*f+le] != NO_U32) break;
            }
          }
        }

        /* Embedded edges in faces */
        for (GEdge* ge: gf->embeddedEdges()) {
          unordered_set<id2,id2hash> embLines;
          for (MLine* line: ge->lines) {
            MVertex* v1 = line->getVertex(0);
            MVertex* v2 = line->getVertex(1);
            auto it1 = vertexLocal.find(v1);
            auto it2 = vertexLocal.find(v2);
            if (it1 == vertexLocal.end() || it2 == vertexLocal.end()) {
              Msg::Debug("cavity farmer update: vertex of embedded line not found, weird");
              continue;
            }
            id2 vpair = sorted(it1->second,it2->second);
            embLines.insert(vpair);
          }
          if (embLines.size() == 0) continue;
          if (quadEdgeForbidden.size() == 0) {
            quadEdgeForbidden.resize(4*quads.size(),false);
            for (uint32_t f = 0; f < quads.size(); ++f) {
              for (uint32_t le = 0; le < 4; ++le) {
                const uint32_t v1 = quads[f][le];
                const uint32_t v2 = quads[f][(le+1)%4];
                id2 vpair = sorted(v1,v2);
                auto it = embLines.find(vpair);
                if (it != embLines.end()) {
                  quadEdgeForbidden[4*f+le] = true;
                }
              }
            }
          }
        }

        return true;
      }

      bool vertexValence(uint32_t v, uint32_t& valIn, uint32_t& valOut, uint32_t* qOut = nullptr) {
        valIn = 0;
        valOut = 0;
        if (v >= v2q_first.size()) {
          Msg::Error("vertexValence: incoherent state");
          return false;
        }
        const uint32_t begin = v2q_first[v];
        const uint32_t end = v2q_first[v+1];
        for (uint32_t pos = begin; pos < end; ++pos) {
          const uint32_t f = v2q_values[pos];
          if (f == NO_U32) continue;
          if (cav.quadIsInside[f]) {
            valIn += 1;
          } else {
            valOut += 1;
            if (qOut != nullptr) {
              *qOut = f;
            }
          }
        }
        return true;
      }

      /* slow, do not call often */
      bool vertexAdjacentQuads(MVertex* vp, std::vector<MQuadrangle*>& adjQuads) {
        auto it = vertexLocal.find(vp);
        if (it == vertexLocal.end()) {
          return false;
        }
        const uint32_t v = it->second;
        const uint32_t begin = v2q_first[v];
        const uint32_t end = v2q_first[v+1];
        const uint32_t n = end-begin;
        adjQuads.resize(n);
        for (uint32_t i = 0; i < n; ++i) {
          const uint32_t f = v2q_values[begin+i];
          adjQuads[i] = quadrangles[f];
        }
        return adjQuads.size() > 0;
      }

      /* warning: when false is returned, the current cavity
       *          is no longer valid and it should be discarded
       *          or repaired by a external backup */
      bool addQuads(const std::vector<uint32_t>& toAdd, bool checkForbidden = true) {
        vector<uint32_t> touched;
        touched.reserve(4*toAdd.size());
        for (uint32_t f: toAdd) {
          if (cav.quadIsInside[f] == false) {
            cav.quadIsInside[f] = true;
            cav.elements.insert(f);
          } else {
            Msg::Error("cavity farmer: quad already in cavity, should not happen");
            return false;
          }
          for (size_t le = 0; le < 4; ++le) {
            touched.push_back(quads[f][le]);
            uint32_t opp = adjacent[4*f+le];
            if (cav.quadEdgeIsBdr[4*f+le]) {
              Msg::Error("cavity farmer: quad edge already cavity bdr, should not happen");
              return false;
            } else if (opp != NO_U32 && cav.quadEdgeIsBdr[opp]) {
              /* adjacent quad was in cavity and boundary */

              if (checkForbidden && quadEdgeForbidden.size() > 0) {
                /* check if adding the quad would include a forbidden quad edge */
                if (quadEdgeForbidden[4*f+le]) return false;
              }

              /* adjacent quad was in cavity and boundary => no longer boundary */
              cav.quadEdgeIsBdr[opp] = false;
            } else {
              /* adjacent quad edge was not cavity bdr, this one becomes one */
              cav.quadEdgeIsBdr[4*f+le] = true;
            }
          }
        }
        sort_unique(touched);

        for (uint32_t v: touched) {
          uint32_t valIn, valOut;
          vertexValence(v, valIn, valOut);
          if (valOut > 0) {
            cav.verticesBdr.insert(v);
          } else if (valOut == 0 && valIn > 0) {
            MVertex* pv = vertices[v];
            GFace* pgf = pv->onWhat()->cast2Face();
            if (pgf != nullptr) { /* vertex inside GFace */
              auto it = cav.verticesInt.find(v);
              if (it == cav.verticesInt.end()) { /* New interior */
                if (checkForbidden && vertexForbidden[v]) {
                  return false;
                }
                cav.verticesInt.insert(v);

                if (valIn != 4) {
                  cav.nIrregInterior += 1;
                }

                /* remove from boundary*/
                auto itb = cav.verticesBdr.find(v);
                if (itb != cav.verticesBdr.end()) {
                  cav.verticesBdr.erase(itb);
                }
              }
            } else { /* vertex on GFace boundary */
              cav.verticesBdr.insert(v);
            }
          } else {
            Msg::Error("cavity farmer: incoherent vertex state in addQuads");
            return false;
          }
        }

        return true;
      }


      double cavityIrregularity(uint32_t& nIrregular, uint32_t& nConvexCorners) {
        nIrregular = 0;
        nConvexCorners = 0;
        double ir = 0.;
        for (uint32_t v: cav.verticesInt) {
          uint32_t valIn, valOut;
          vertexValence(v, valIn, valOut);
          if (valOut) {
            Msg::Error("weird: cavity interior vertex has valence-out=%i",valOut);
          }
          if (valIn != 4) {
            ir += std::pow(valIn-4.,2);
            nIrregular += 1;
          }
        }
        for (uint32_t v: cav.verticesBdr) {
          uint32_t valIn, valOut;
          vertexValence(v, valIn, valOut);
          if (valIn == 1) {
            nConvexCorners += 1;
          } else if (valIn > 2) {
            /* inside-valence 3+ on cavity boundary will be eliminated
             * inside-valence 1 is a cavity corner, does not count as irregular here*/
            nIrregular += 1;
            ir += std::pow(valIn-2.,2);
          }
        }
        return ir;
      }

      bool isValidConvexCavity() {
        for (uint32_t v: cav.verticesBdr) {
          uint32_t valIn, valOut;
          vertexValence(v, valIn, valOut);
          if (valOut == 1) {
            MVertex* vp = vertices[v];
            GFace* gf = vp->onWhat()->cast2Face();
            if (gf != nullptr) {
              /* Concave cavity corner, inside the surface mesh */
              return false;
            }
          } else if (valOut >= 3) {
            MVertex* vp = vertices[v];
            GVertex* gv = vp->onWhat()->cast2Vertex();
            if (gv != nullptr) {
              /* CAD corner, valence is superior or equal to three, should not be absorbed in cavity */
              return false;
            }
          } else if (valIn == 3 && valOut == 2 && vertexForbidden[v]) {
            /* Would change a valence 5 singularity into a regular vertex */
            return false;
          }
        }

        return true;
      }

      bool convexify(bool checkForbidden = true) {
        bool running = true;
        while (running) {
          running = false;
          std::vector<uint32_t> quadsAtConcavities;
          for (uint32_t v: cav.verticesBdr) {
            uint32_t valIn, valOut;
            uint32_t qOut = NO_U32;
            vertexValence(v, valIn, valOut, &qOut);
            /* Add exterior quad if cavity bdr vertex out-valence is one
             * and cavity bdr vertex is inside the GFace */
            if (valOut == 1) {
              GFace* pgf = vertices[v]->onWhat()->cast2Face();
              if (pgf == nullptr) continue;
              quadsAtConcavities.push_back(qOut);
            }
          }
          if (quadsAtConcavities.size() > 0) {
            sort_unique(quadsAtConcavities);
            bool oka = addQuads(quadsAtConcavities, checkForbidden);
            if (!oka) return false;
            running = true;
          }
        }
        return isValidConvexCavity();
      }

      bool getCavitySides(uint32_t& Ncorners,
          std::vector<std::vector<uint32_t> >& sides) {

        /* Prepare the cavity boundary edges to make
         * a continuous loop on them */
        vector<uint32_t> pos2vertex;
        vector<uint32_t> vertex2pos(vertices.size(),NO_U32); /* allocation outside ? */
        vector<uint32_t> pos2nextVertex;
        vector<bool> isCorner;
        pos2vertex.reserve(cav.verticesBdr.size());
        pos2vertex.reserve(cav.verticesBdr.size());
        isCorner.reserve(cav.verticesBdr.size());
        uint32_t v0 = NO_U32;

        for (uint32_t v: cav.verticesBdr) {
          uint32_t n = v2q_first[v+1]-v2q_first[v];
          int edgeFound = 0;
          for (uint32_t lq = 0; lq < n; ++lq) {
            uint32_t q = v2q_values[v2q_first[v]+lq];
            if (!cav.quadIsInside[q]) continue;
            for (uint32_t le = 0; le < 4; ++le) {
              if (quads[q][le] == v && cav.quadEdgeIsBdr[4*q+le]) {
                edgeFound += 1;
                if (edgeFound == 1) { /* edgeFound >= 2 means non manifold */
                  uint32_t v2 = quads[q][(le+1)%4];
                  if (vertex2pos[v] != NO_U32) {
                    Msg::Debug("cavity farmer: get sides, vertex already assigned, not manifold bdr loop");
                    return false;
                  }
                  vertex2pos[v] = pos2vertex.size();
                  pos2vertex.push_back(v);
                  pos2nextVertex.push_back(v2);
                  uint32_t valIn, valOut;
                  vertexValence(v, valIn, valOut);
                  if (valIn == 1) {
                    isCorner.push_back(true);
                    Ncorners += 1;
                    if (v0 == NO_U32) {
                      v0 = v;
                    } else {
                      /* deterministic choice of the start */
                      size_t num0 = vertices[v0]->getNum();
                      size_t num = vertices[v]->getNum();
                      if (num < num0) {
                        v0 = v;
                      }
                    }
                  } else {
                    isCorner.push_back(false);
                  }
                }
              }
            }
          }
          if (edgeFound == 0) {
            Msg::Error("cavity sides: cavity bdr edge not found around vertex %i, shoud NOT happen", v);
            return false;
          } else if (edgeFound >= 2) {
            Msg::Debug("cavity sides: found %i cavity bdr edge, bdr loop is not manifold", edgeFound);
            return false;
          }
        }
        if (pos2vertex.size() == 0) {
          return false;
        }

        if (v0 == NO_U32) {
          /* No corner, the cavity is a disk */
          v0 = pos2vertex[0];
          sides.resize(1);
          sides[0].push_back(v0);
        }

        /* Propagation along the boundary */
        uint32_t nCornerVisited = 0;
        uint32_t nVertexVisited = 0;
        uint32_t v = v0;
        uint32_t iter = 0;
        while (true) {
          iter += 1;
          if (iter > 2 * cav.verticesBdr.size()) {
            Msg::Warning("cavity farmer, get sides: infinite loop ? iter = %i but #bdr=%li, may happen if loop not manifold",
                iter, cav.verticesBdr.size());
            return false;
            // debug_show_cavity("infinite_loop",false);
            // gmsh::initialize();
            // GeoLog::flush();
            // gmsh::fltk::run();
            // abort();
          }

          uint32_t pos = vertex2pos[v];
          if (isCorner[pos]) {
            nCornerVisited += 1;
            sides.resize(sides.size()+1);
            sides.back().push_back(v);
          }

          uint32_t v2 = pos2nextVertex[pos];
          sides.back().push_back(v2);
          v = v2;
          nVertexVisited += 1;

          if (v2 == v0) { /* closed the loop */
            break;
          }
        }

        if (nCornerVisited != Ncorners || nVertexVisited != cav.verticesBdr.size()) {
          Msg::Debug("getCavitySides: not all cavity bdr corners/vertices were visited, bdr has multiple loops (i.e. not a topo. disk)");

          // debug_show_cavity("bad_cav_" + std::to_string(nVertexVisited) + "!=" + std::to_string(cav.verticesBdr.size()));
          // GeoLog::flush();
          
          return false;
        }

        return true;
      }

      bool growCavityStep() {
        std::vector<std::vector<uint32_t> > sides;
        uint32_t Ncorners = 0;
        bool oks = getCavitySides(Ncorners, sides);
        if (!oks) {
          if (DBG_VERBOSE) {Msg::Debug("cavity farmer: grow one side, failed to build cavity boundary");}
          return false;
        }

        // For isotropic growth, we choose try the largest sides first,
        // and we add the getNum of the first vertex for reproductibility. */
        vector<std::pair<size_t,size_t> > sizeAndSide(sides.size());
        for (size_t i = 0; i < sides.size(); ++i) {
          size_t num = vertices[sides[i].front()]->getNum();
          sizeAndSide[i] = {size_t(1e7*sides[i].size()+num),i};
        }
        std::sort(sizeAndSide.begin(),sizeAndSide.end());
        std::reverse(sizeAndSide.begin(),sizeAndSide.end());

        cavBackup = cav; /* to be able to restore if candidate is not good */

        for (size_t k = 0; k < sizeAndSide.size(); ++k) {
          size_t i = sizeAndSide[k].second;
          if (sides[i].size() < 2) continue;
          bool candidate = true;
          /* Look at side interior vertices */
          for (size_t j = 1; j < sides[i].size()-1; ++j) {
            uint32_t v = sides[i][j];
            /* Check if side is touching a growth limit */
            if (vertexForbidden[v]) {
              candidate = false;
              break;
            }
            /* Check if touching a CAD corner */
            MVertex* pv = vertices[v];
            GVertex* gv = dynamic_cast<GVertex*>(pv->onWhat());
            if (gv != nullptr) { /* side touching CAD corner */
              candidate = false;
              break;
            }
          }

          if (candidate) {
            /* Build the new convex cavity by expanding on the side
             * and check if it is a valid */

            /* Add the new quads */
            size_t nAdded = 0;
            std::vector<uint32_t> cQuads;
            cQuads.reserve(4*sides[i].size());
            if (sides[i].size() == 2) { /* Side is one edge */
              uint32_t v1 = sides[i][0];
              uint32_t v2 = sides[i][1];
              const uint32_t begin = v2q_first[v1];
              const uint32_t end = v2q_first[v1+1];
              for (uint32_t pos = begin; pos < end; ++pos) {
                const uint32_t f = v2q_values[pos];
                if (!cav.quadIsInside[f]) {
                  for (size_t le = 0; le < 4; ++le) {
                    uint32_t qv1 = quads[f][le];
                    uint32_t qv2 = quads[f][(le+1)%4];
                    if ((qv1 == v1 && qv2 == v2) || (qv1 == v2 && qv2 == v1)) {
                      cQuads.push_back(f);
                      break;
                    }
                  }
                }
                if (cQuads.size() > 0) break;
              }
            } else { /* Take quads adjacent to interior side vertices */
              for (size_t j = 1; j < sides[i].size()-1; ++j) {
                uint32_t v = sides[i][j];

                const uint32_t begin = v2q_first[v];
                const uint32_t end = v2q_first[v+1];
                for (uint32_t pos = begin; pos < end; ++pos) {
                  const uint32_t f = v2q_values[pos];
                  if (!cav.quadIsInside[f]) {
                    cQuads.push_back(f);
                  }
                }
              }
            }
            if (cQuads.size() == 0) continue;
            sort_unique(cQuads);
            bool oka = addQuads(cQuads);
            if (!oka) { /* try next side */
              if (DBG_VERBOSE) {
                Msg::Debug("cavity grow one side: %li quads, side %i, FAILED to add %li quads",
                  cav.elements.size(), k, cQuads.size());}
              cav = cavBackup;
              continue;
            }

            /* Convexify the cavity */
            bool okc = convexify();
            if (!okc) { /* try next side */
              if (DBG_VERBOSE) {
                Msg::Debug("cavity grow one side: %li quads, side %i, FAILED to convexify after adding %li quads",
                  cav.elements.size(), k, cQuads.size());}
              cav = cavBackup;
              continue;
            }

            /* Extended cavity is good, keep it */
            cavBackup.clear();

            if (DBG_VERBOSE) {
              Msg::Debug("cavity grow one side: %li quads, side %i, OK convexify (after adding %li quads)",
                  cav.elements.size(), k, cQuads.size());}

            return true;
          }
        }
        if (DBG_VERBOSE) {
          Msg::Debug("cavity grow one side: %li quads, tried all sides, no extension possible",
              cav.elements.size());}
        cav = cavBackup;
        return false;
      }


      bool growCavity(
          const std::vector<MQuadrangle*>& quadsInit,
          GrowthPolicy policy,
          const std::vector<size_t>& patternsToCheck,
          const unordered_map<size_t,size_t>& patternSizeLimits,
          const unordered_set<MVertex*>& allowedIrregularVertices,
          const unordered_set<MVertex*>& forbiddenIrregularVertices,
          RemeshableCavity& rcav){

        /* clear current cavity */
        cav.clear();
        cavBackup.clear();
        cav.quadIsInside.resize(quads.size(),false);
        cav.quadEdgeIsBdr.resize(4*quads.size(),false);

        /* constrain the growth */
        vertexForbidden.clear();
        vertexForbidden.resize(vertices.size(),false);
        for (MVertex* v: forbiddenIrregularVertices) {
          if (allowedIrregularVertices.find(v) != allowedIrregularVertices.end()) {
            continue;
          }
          auto it = vertexLocal.find(v);
          if (it != vertexLocal.end()) vertexForbidden[it->second] = true;
        }

        /* initialize the cavity with given quads */
        vector<uint32_t> lquads;
        for (MQuadrangle* q: quadsInit) {
          auto it = quadLocal.find(q);
          if (it == quadLocal.end()) {
            Msg::Error("cavity farmer: quad not found in farmer mesh");
            return false;
          }
          lquads.push_back(it->second);
        }
        sort_unique(lquads);

        bool oka = addQuads(lquads);
        if (!oka) {
<<<<<<< HEAD
=======
          // Initialization may be rejected if it includes forbidden vertices or quad edges
          // (e.g. around the vertex of an embedded line)
>>>>>>> 95fd0875
          Msg::Debug("cavity remeshing: failed to initialize (%li quads)", lquads.size());
          return false;
        }

        uint32_t lastNbIrregular = 0;
        bool running = true;
        uint32_t iter = 0;
        while (running) {
          iter += 1;
          /* Grow the cavity on one of its sides */
          bool okg = growCavityStep();
          // if (false) {
          //   std::string name = "cav" + std::to_string(ccc) + "_it" + std::to_string(iter) + "_" + std::to_string(okg);
          //   debug_show_cavity(name, true);
          //   GeoLog::flush();
          // }
          if (!okg) {
            if (DBG_VERBOSE) {Msg::Debug("------ grow cavity: iter %li, %li vertices, failed to grow cavity",
                iter, cav.verticesInt.size() + cav.verticesBdr.size());}
            break;
          }

          /* nb of irregular vertices in cavity, counting interior and boundary, and singularities */
          uint32_t curCavityNirreg = 0;
          uint32_t curNcorners = 0;
          double curCavityIrregularity = cavityIrregularity(curCavityNirreg, curNcorners);
          /* If no new irregular vertices, continue the growth */
          if (curCavityNirreg <= lastNbIrregular) continue;

          /* Check if the cavity is topologicaly remeshable with patterns */
          std::vector<std::vector<uint32_t> > sides; /* same for the different pattern checks */
          uint32_t Ncorners = 0;
          double bestIrreg = DBL_MAX;
          for (size_t pId: patternsToCheck) {
            /* Check pattern size limit if any */
            auto it = patternSizeLimits.find(pId);
            if (it != patternSizeLimits.end() && cav.elements.size() > it->second)
              continue;

            if (patternNumberOfCorners(pId) != curNcorners) {
              if (DBG_VERBOSE) {Msg::Debug("------ grow cavity: iter %li, %li quads, not right number of corners (%i)",
                  iter, cav.elements.size(), curNcorners);}
              continue;
            }

            if (pId == PATTERN_QUAD_DIAG35 || pId == PATTERN_QUAD_ALIGNED35
                || pId == PATTERN_QUAD_CHORD_UTURN) {
              /* these patterns have two irregular vertices inside, no need to check
               * if there are only two irregular vertices in current cavity */
              if (curCavityNirreg <= 2) continue;
            }

            /* Get the sides to check if remeshable */
            if (sides.size() == 0) { /* first time, same for the next pattern checks */
              bool oks = getCavitySides(Ncorners, sides);
              if (!oks) {
                if (DBG_VERBOSE) {Msg::Debug("------ grow cavity: iter %li, %li quads, failed to build cavity boundary",
                    iter, cav.elements.size());}
                break;
              }
            }

            /* Number of vertices on each side, including extremities */
            std::vector<size_t> sideSizes(sides.size());
            for (size_t i = 0; i < sideSizes.size(); ++i) sideSizes[i] = sides[i].size();

            if (pId == PATTERN_QUAD_REGULAR) {
              /* two opposite sides must have same number of vertices, no need to check else */
              if (sideSizes.size() != 4) continue;
              if (sideSizes[0] != sideSizes[2] || sideSizes[1] != sideSizes[3]) continue;
            }

            /* Check if remeshable with pattern pId */
            double irregAfterRemeshing = 0.; /* to ensure irregularity decrease with remeshing */
            std::pair<size_t,int> par;
            bool meshable = patchIsRemeshableWithQuadPattern({pId}, Ncorners, sideSizes, par, irregAfterRemeshing);

            if (DBG_VERBOSE) {Msg::Debug("------ grow cavity: iter %li, %li quads, #sides=%li, #irregular=%i, cavityIrregularity=%f | CHECK pId %li: remeshability: %i, irregAfterRemeshing=%e (best was %e)",
                iter, cav.elements.size(), sides.size(), curCavityNirreg, curCavityIrregularity, pId, meshable, irregAfterRemeshing, bestIrreg);}

            if (!meshable) continue;
            if (irregAfterRemeshing >= bestIrreg) {
              if (DBG_VERBOSE) {Msg::Debug("------- discard because irregAfterRemeshing=%f >= bestIrreg=%f",
                  irregAfterRemeshing, bestIrreg);}
              continue;
            }
            if (irregAfterRemeshing >= curCavityIrregularity) {
              if (DBG_VERBOSE) {Msg::Debug("------- discard because irregAfterRemeshing=%f >= curCavityIrregularity=%f",
                  irregAfterRemeshing, curCavityIrregularity);}
              continue;
            }

            { /* set last remeshable cavity */
              if (DBG_VERBOSE) {Msg::Debug("------ grow cavity: iter %li, %li quads, set new remeshable cavity (irregAfterRemeshing=%f)",
                  iter, cav.elements.size(), irregAfterRemeshing);}
              bestIrreg = irregAfterRemeshing;
              lastNbIrregular = curCavityNirreg;

              /* set last remeshable cavity */
              rcav.irregularityMeasure = irregAfterRemeshing;
              rcav.nIrregular = curCavityNirreg;
              rcav.patternNoAndRot = par;
              /* - convert local indices to gmsh elements */
              rcav.elements.clear();
              rcav.elements.reserve(cav.elements.size());
              for (uint32_t f: cav.elements) {
                rcav.elements.push_back(quadrangles[f]);
              }
              rcav.intVertices.clear();
              rcav.intVertices.reserve(cav.verticesInt.size());
              for (uint32_t v: cav.verticesInt) {
                rcav.intVertices.push_back(vertices[v]);
              }
              rcav.sides.resize(sides.size());
              for (size_t i = 0; i < sides.size(); ++i) {
                rcav.sides[i].resize(sides[i].size());
                for (size_t j = 0; j < sides[i].size(); ++j) {
                  rcav.sides[i][j] = vertices[sides[i][j]];
                }
              }

              if (DBG_VERBOSE) {Msg::Debug("------ grow cavity: iter %li, %li quads, SET LAST remeshable cavity (#irreg = %li)",
                  iter, rcav.elements.size(), curCavityNirreg);}
            }
          }
          if (policy == GROW_MINIMAL && bestIrreg != DBL_MAX && lastNbIrregular > 0) {
            /* Found a remeshable cavity, return */
            if (DBG_VERBOSE) {Msg::Debug("------ grow cavity: iter %li, %li quads, policy is MINIMAL growth, RETURN cavity",
                iter, rcav.elements.size());}
            return true;
          }
        }

        if (lastNbIrregular > 0) {
          if (DBG_VERBOSE) {Msg::Debug("------ grow cavity: iter %li, %li quads, MAXIMAL growth, RETURN cavity",
              iter, rcav.elements.size());}
        }

        return lastNbIrregular > 0;
      }

      bool getCavityNeighbors(RemeshableCavity& rcav, std::vector<MElement*>& neighbors) {
        neighbors.clear();
        std::vector<uint32_t> bdr;
        for (auto& side: rcav.sides) for (MVertex* v: side) {
          auto it = vertexLocal.find(v);
          if (it != vertexLocal.end()) {
            bdr.push_back(it->second);
          }
        }
        sort_unique(bdr);
        for (uint32_t v: bdr) {
          const uint32_t begin = v2q_first[v];
          const uint32_t end = v2q_first[v+1];
          for (uint32_t pos = begin; pos < end; ++pos) {
            const uint32_t f = v2q_values[pos];
            MElement* elt = quadrangles[f];
            neighbors.push_back(elt);
          }
        }
        neighbors = difference(neighbors,rcav.elements);
        return true;
      }
  };

  bool quadMeshIsMinimal(const CavityFarmer& farmer, const std::vector<std::pair<SPoint3,int> >& singularities) {
    if (farmer.vertices.size() == 0)  {
      Msg::Error("quadMeshIsMinimal: farmer not initialized");
      return false;
    }
    size_t nIrregInt = 0;
    size_t nIrregBdr = 0;
    for (uint32_t i = 0; i < farmer.vertices.size(); ++i) {
      uint32_t val = farmer.v2q_first[i+1]-farmer.v2q_first[i];
      MVertex* v = farmer.vertices[i];
      if (v->onWhat()->cast2Face() != nullptr && val != 4) {
        nIrregInt += 1;
      } else if (v->onWhat()->cast2Edge() != nullptr && val != 2) {
        nIrregBdr += 1;
      }
    }
    if (nIrregBdr == 0 && nIrregInt == singularities.size()) return true;
    return false;
  }


  bool remeshCavity(GFace* gf, RemeshableCavity& cav, QuadqsGFaceContext& ctx,
      const std::vector<MElement*>& cavityNeighborsForSmoothing) {
    /* Collect current patch components */
    bool SHOW_REMESH_CAV = false;
    static size_t ccount = 0;
    if (SHOW_REMESH_CAV) {
      ccount += 1;
      std::string name = "cav" + std::to_string(ccount);
      GeoLog::add(cav.elements,name+"_try");
    }

    /* Call the remeshing code */
    const double minSICNafer = 0.1;
    GFaceMeshDiff diff;
    int st = remeshPatchWithQuadPattern(gf, cav.patternNoAndRot, cav.sides, cav.elements,
        cav.intVertices, minSICNafer, ctx.invertNormalsForQuality, ctx.sp, diff);
    if (st != 0) {
      if (DBG_VERBOSE) {Msg::Debug("remesh cavity: %li quads, failed to remesh path with quad pattern",
          cav.elements.size());}
      return false;
    }

    /* Check the geometry quality before / after*/
    double sicnMin, sicnAvg;
    computeSICN(diff.before.elements, sicnMin, sicnAvg);
    double sicnMinAfter, sicnAvgAfter;
    computeSICN(diff.after.elements, sicnMinAfter, sicnAvgAfter);
    if ((sicnMin > 0.3 && sicnAvg > 0.5) || sicnMinAfter > sicnMin) {
      constexpr bool verifyTopology = true;
      size_t neb = diff.before.elements.size();
      size_t nea = diff.after.elements.size();
      size_t nvb = diff.before.intVertices.size();
      size_t nva = diff.after.intVertices.size();

      if (SHOW_REMESH_CAV) {
        std::string name = "cav" + std::to_string(ccount);
        GeoLog::add(diff.after.elements,name+"_OK");
      }

      /* To smooth the interface between remeshed cavity and rest of the mesh,
       * we collect the boundary (interior to the mesh) and its adjacent quads */
      vector<MVertex*> toSmooth;
      vector<MElement*> neighbors = cavityNeighborsForSmoothing;
      {
        /* Cavity boundary vertices, inside the surface, not changed by diff.execute() */
        toSmooth.reserve(diff.after.bdrVertices.front().size());
        for (MVertex* v: diff.after.bdrVertices.front()) {
          GFace* gf = dynamic_cast<GFace*>(v->onWhat());
          if (gf != nullptr) toSmooth.push_back(v);
        }

        /* New quads inside cavity, touching boundary, still present after execute() */
        for (MElement* e: diff.after.elements) for (size_t lv = 0; lv < 4; ++lv) {
          MVertex* v = e->getVertex(lv);
          auto it = std::find(toSmooth.begin(),toSmooth.end(),v);
          if (it != toSmooth.end()) {
            neighbors.push_back(e);
            break;
          }
        }
        sort_unique(neighbors);
      }

      /* Modify the GFace mesh ! (and empty the diff content) */
      bool oke = diff.execute(verifyTopology);
      if (!oke) {
        Msg::Error("remesh cavity: diff execute() failed, should not happen");
        return false;
      }

      Msg::Debug("----V remeshed a cavity, %li -> %li quads, %li -> %li int. vertices, SICN min: %.3f -> %.3f",
          neb, nea, nvb, nva, sicnMin, sicnMinAfter);

      /* Boundary vertex smoothing, to get a smooth transition with the
       * rest of the mesh after cavity remeshing */
      {
        GFaceMeshPatch patchBdr;
        bool okp = patchFromElements(gf, neighbors, patchBdr);
        if (okp) {
          Msg::Debug("----P smooth cavity boundary (%li vertices, %li quads)",
              patchBdr.intVertices.size(),patchBdr.elements.size());
          GeomOptimStats stats;
          GeomOptimOptions opt;
          opt.sp = ctx.sp;
          opt.outerLoopIterMax = 20.;
          opt.timeMax = 10.;
          opt.withBackup = true;
          opt.invertCADNormals = ctx.invertNormalsForQuality;
          opt.smartMinThreshold = 0.1;
          opt.localLocking = true;
          opt.dxLocalMax = 1.e-4;
          patchOptimizeGeometryWithKernel(patchBdr, opt, stats);
        }
      }
      Msg::Debug("---->");
      return true;
    } else {
      Msg::Debug("----X reject cavity new geometry, SICN min: %.3f -> %.3f, avg: %.3f -> %.3f",
          sicnMin, sicnMinAfter, sicnAvg, sicnAvgAfter);
      if (SHOW_REMESH_CAV) {
        std::string name = "cav" + std::to_string(ccount);
        GeoLog::add(diff.after.elements,name+"_REJQ");
      }
    }

    return false;
  }

  void assignSingularitiesToIrregularVertices(
      GFace* gf,
      const CavityFarmer& farmer,
      const std::vector<std::pair<SPoint3,int> >& singularities,
      std::vector<MVertex*>& irregularVertices) {
    irregularVertices.clear();

    /* Extract irregular vertices in face */
    vector<MVertex*> nodeVal3;
    vector<MVertex*> nodeVal5;

    for (uint32_t i = 0; i < farmer.vertices.size(); ++i) {
      uint32_t val = farmer.v2q_first[i+1]-farmer.v2q_first[i];
      MVertex* v = farmer.vertices[i];
      if (v->onWhat() != gf) continue;
      if (val != 4) {
        if (val == 3) {
          nodeVal3.push_back(v);
        } else if (val == 5) {
          nodeVal5.push_back(v);
        }
      }
    }

    /* Assign singular vertices */
    for (size_t i = 0; i < singularities.size(); ++i) {
      int index = singularities[i].second;
      vector<MVertex*>* verticesp;
      if (index == 1) {
        verticesp = &nodeVal3;
      } else if (index == -1) {
        verticesp = &nodeVal5;
      } else {
        Msg::Warning("cavity remeshing: face %i, singularity of index %i not supported", gf->tag(),index);
        continue;
      }
      SPoint3 p = singularities[i].first;
      vector<MVertex*>& vertices = *verticesp;
      double dmin = DBL_MAX;
      MVertex* best = nullptr;
      for (size_t j = 0; j < vertices.size(); ++j) {
        SVector3 p2 = vertices[j]->point();
        double dist = vertices[j]->point().distance(p);
        if (dist < dmin) {
          dmin = dist;
          best = vertices[j];
        }
      }
      if (best != nullptr) {
        irregularVertices.push_back(best);
      } else {
        Msg::Warning("- Face %i, singular node %i, failed to assign to irregular vertex", gf->tag(), i);
      }
    }
  }

  struct CavityStart {
    std::vector<MQuadrangle*> quads;
    SPoint3 center;

    CavityStart(const std::vector<MQuadrangle*>& _qs) {
      quads = _qs;
      sort_unique(quads);
      center = SPoint3(0.,0.,0.);
      for (MQuadrangle* e: quads) {
        center = center + e->barycenter();
      }
      if (quads.size() > 0) {
        center = center * double(1./double(quads.size()));
      }
    }

    bool operator==(CavityStart const& b) const {
      return b.quads == quads;
    }
  };

  struct CavityStartHash {
    size_t operator()(const CavityStart& start) const noexcept {
      size_t seed = 0;
      for (MQuadrangle* a: start.quads) {
        hash_combine(seed, robin_hood::hash_bytes(&a, sizeof(MQuadrangle*)));
      }
      return seed;
    }
  };

  struct StartStats {
    int nTry = 0;
    int nTryMax = 0;
  };

  struct CavityRegulator {
    unordered_map<CavityStart, StartStats, CavityStartHash> starts;

    bool authorized(const CavityStart& start) {
      auto it = starts.find(start);
      if (it == starts.end()) {
        return true;
      } else {
        if (it->second.nTry < it->second.nTryMax) return true;
      }
      return false;
    }

    void declare(const CavityStart& start, int nTryMaxIfFirstTime = 3) {
      auto it = starts.find(start);
      if (it != starts.end()) {
        it->second.nTry += 1;
      } else { /* new start */
        StartStats st;
        st.nTry = 1;
        st.nTryMax = nTryMaxIfFirstTime;
        starts[start] = st;
      }
    }

    void decreaseCounterCloseStarts(const CavityFarmer& farmer,
        const SPoint3& pos, size_t Nclose = 4) {
      std::vector<std::pair<double,StartStats*> > dist_stats;
      for (auto& kv: starts) {
        bool stillExists = true;
        for (MQuadrangle* q: kv.first.quads) {
          if (farmer.quadLocal.find(q) == farmer.quadLocal.end()) {
            stillExists = false;
            break;
          }
        }
        if (!stillExists) continue;
        double dist = pos.distance(kv.first.center);
        if (dist > 1.e-22) {
          dist_stats.push_back({dist,&(kv.second)});
        }
      }
      std::sort(dist_stats.begin(),dist_stats.end());
      for (size_t i = 0; i < std::min(Nclose,dist_stats.size()); ++i) {
        dist_stats[i].second->nTry -= 1;
      }
    }

  };

  bool remeshQuadrilateralCavities(GFace* gf,
      const std::vector<std::pair<SPoint3,int> >& singularities,
      const std::vector<size_t>& patternsToCheck,
      const unordered_map<size_t,size_t>& patternSizeLimits,
      CavityRegulator& regulator,
      QuadqsGFaceContext& ctx)
  {
    if (ctx.finished) return true;

    Msg::Debug("-- remeshing quadrilateral cavities (%i quads, %i patterns to check) ...",
        gf->quadrangles.size(), patternsToCheck.size());
    unordered_set<MVertex*> allowedIrregularVertices;
    unordered_set<MVertex*> forbiddenIrregularVertices;
    std::vector<MVertex*> singularVertices; /* to be preserved */
    std::vector<SPoint3> repulsion; /* to distribute the cavities, add repulsion after remeshing */

    size_t nbCavityRemeshed = 0;

    /* for PASS_ALONG_GEDGES
     * The queue contains the curves which are not loop */
    std::queue<GEdge*> gedges;
    for (GEdge* ge: gf->edges()) {
      /* Ignore periodic curves */
      if (ge->vertices().size() != 2) continue;
      if (ge->periodic(0)) continue;
      if (ge->vertices().front() == ge->vertices().back()) continue;
      gedges.push(ge);
    }

    /* for PASS_FROM_CORNERS
     * The queue contains the CAD corners which are not concave */
    std::queue<GVertex*> gcorners;
    for (GVertex* gv: gf->vertices()) {
      gcorners.push(gv);
    }

    /* for PASS_FROM_IRREGULAR
     * The priority queue contains the irregular vertices not associated
     * to cross field singularity and a priority based on repulsion.
     * Higher values appear first when doing Q.top() */
    std::priority_queue<std::pair<double,MVertex*>,  std::vector<std::pair<double,MVertex*> > > Qirreg;

    CavityFarmer farmer(gf);

    const size_t PASS_FROM_CORNERS = 1;
    const size_t PASS_ALONG_GEDGES = 2;
    const size_t PASS_FROM_IRREGULAR = 3;
    for (size_t pass : {PASS_FROM_CORNERS, PASS_ALONG_GEDGES, PASS_FROM_IRREGULAR}) {
      bool updateRequired = true;
      bool inProgress = true;
      while (inProgress
          || (pass == PASS_FROM_CORNERS && gcorners.size() > 0)
          || (pass == PASS_ALONG_GEDGES && gedges.size() > 0)
          || (pass == PASS_FROM_IRREGULAR && Qirreg.size() > 0)) {
        inProgress = false;

        if (updateRequired) {
          farmer.updateFarmer(gf);

          if (quadMeshIsMinimal(farmer, singularities)) {
            ctx.finished = true;
            break;
          }

          /* Get vertices to preserve from cross field singularities */
          assignSingularitiesToIrregularVertices(gf, farmer, singularities, singularVertices);
          forbiddenIrregularVertices.clear();
          for (MVertex* v: singularVertices) forbiddenIrregularVertices.insert(v);

          if (pass == PASS_FROM_IRREGULAR) {
            /* Update the queue */
            while (!Qirreg.empty()) { /* empty the queue */
              Qirreg.pop();
            }
            for (uint32_t i = 0; i < farmer.vertices.size(); ++i) {
              uint32_t val = farmer.v2q_first[i+1]-farmer.v2q_first[i];
              MVertex* v = farmer.vertices[i];
              if (v->onWhat() != gf) continue;
              if (val == 4) continue;
              if (forbiddenIrregularVertices.find(v) != forbiddenIrregularVertices.end()) continue;

              SPoint3 pt = v->point();
              double prio = 0.;
              for (const SPoint3& r: repulsion) {
                prio += pt.distance(r);
              }
              /* deterministic offset for reproductibility */
              double offsetR = 1.e-16*double(v->getNum());
              Qirreg.push({prio+offsetR,v});
            }
          }

          updateRequired = false;
        }

        /* Initialize a remeshing cavity */
        std::vector<MQuadrangle*> quadsInit;
        size_t nTryMax = 3;
        GrowthPolicy policy;
        MVertex* vIrreg = nullptr; /* only used with PASS_FROM_IRREGULAR */
        if (pass == PASS_FROM_CORNERS) {
          if (gcorners.empty()) continue;
          policy = GROW_MAXIMAL;
          nTryMax = 1;
          allowedIrregularVertices.clear();
          GVertex* gv = gcorners.front();
          gcorners.pop();
          for (MVertex* v: gv->mesh_vertices) {
            std::vector<MQuadrangle*> adjQuads;
            bool oka = farmer.vertexAdjacentQuads(v, adjQuads);
            if (oka) {
              append(quadsInit,adjQuads);
            }
          }
          sort_unique(quadsInit);
          if (quadsInit.size() == 0 || quadsInit.size() >= 3) continue; /* do not start from concave corners */
        } else if (pass == PASS_ALONG_GEDGES) {
          if (gedges.empty()) continue;
          policy = GROW_MAXIMAL;
          nTryMax = 1;
          allowedIrregularVertices.clear();
          /* Get adjacent to a GEdge not yet processed */
          GEdge* ge = gedges.front();
          gedges.pop();
          for (MVertex* v: ge->mesh_vertices) {
            std::vector<MQuadrangle*> adjQuads;
            bool oka = farmer.vertexAdjacentQuads(v, adjQuads);
            if (oka) {
              append(quadsInit,adjQuads);
            }
          }
          sort_unique(quadsInit);
        } else if (pass == PASS_FROM_IRREGULAR) {
          if (Qirreg.empty()) continue;
          policy = GROW_MINIMAL;
          nTryMax = 3;
          vIrreg = Qirreg.top().second;
          Qirreg.pop();
          std::vector<MQuadrangle*> adjQuads;
          bool oka = farmer.vertexAdjacentQuads(vIrreg, adjQuads);
          if (oka) {
            append(quadsInit,adjQuads);
          } else {
            Msg::Error("remesh quad cavity: vertex not found in adjacency map, should NEVER happen");
            return false;
          }
        }
        if (quadsInit.size() == 0) continue;


        /* Check if not too many try already done */
        CavityStart start(quadsInit);
        if (!regulator.authorized(start)) {
          continue;
        }
        regulator.declare(start,nTryMax);

        Msg::Debug("---< start cavity with %i quads", quadsInit.size());

        /* Grow a convex cavity containg irregular vertices to remove */
        RemeshableCavity cav;
        bool okg = farmer.growCavity(quadsInit, policy, patternsToCheck, patternSizeLimits,
            allowedIrregularVertices, forbiddenIrregularVertices, cav);
        if (!okg) {
          continue;
        }

        Msg::Debug("---- found a topological cavity with %i quads, try geometrical remeshing", cav.elements.size());

        std::vector<MElement*> neighbors;
        farmer.getCavityNeighbors(cav, neighbors);

        bool okr = remeshCavity(gf, cav, ctx, neighbors);
        if (okr) {
          /* GFace mesh has changed, need to update adjacency info (v2q is no longer usable) */
          updateRequired = true;
          inProgress = true;
          nbCavityRemeshed += 1;
          repulsion.push_back(start.center);
          size_t NcloseUnlock = 4;
          regulator.decreaseCounterCloseStarts(farmer,start.center, NcloseUnlock);
        }
      }

      if (ctx.finished) break;
    }

    Msg::Debug("-- remeshed %i quadrilateral cavities", nbCavityRemeshed);

    ctx.nQuadCavityRemesh += nbCavityRemeshed;

    return true;
  }

  bool remeshSingularityCavities(GFace* gf,
      const std::vector<std::pair<SPoint3,int> >& singularities,
      const std::vector<size_t>& patternsToCheck,
      const unordered_map<size_t,size_t>& patternSizeLimits,
      CavityRegulator& regulator,
      QuadqsGFaceContext& ctx)
  {
    if (ctx.finished) return true;

    Msg::Debug("-- remeshing singularity cavities (face %i, %i quads, %i patterns to check) ...",
        gf->tag(), gf->quadrangles.size(), patternsToCheck.size());
    unordered_set<MVertex*> allowedIrregularVertices;
    unordered_set<MVertex*> forbiddenIrregularVertices;
    std::vector<MVertex*> singularVertices; /* to preserve */
    std::vector<SPoint3> repulsion; /* to distribute the cavities, add repulsion after remeshing */

    size_t nbCavityRemeshed = 0;

    /* The priority queue contains the irregular vertices associated to
     * cross field singularity and a priority based on repulsion.
     * Higher values appear first when doing Q.top() */
    std::priority_queue<std::pair<double,MVertex*>,  std::vector<std::pair<double,MVertex*> > > Q;

    CavityFarmer farmer(gf);

    bool updateRequired = true;
    bool inProgress = true;
    while (inProgress || Q.size() > 0) {
      inProgress = false;

      if (updateRequired) {
        farmer.updateFarmer(gf);

        if (quadMeshIsMinimal(farmer, singularities)) {
          ctx.finished = true;
          break;
        }

        /* Get vertices to preserve from cross field singularities */
        assignSingularitiesToIrregularVertices(gf, farmer, singularities, singularVertices);
        forbiddenIrregularVertices.clear();
        for (MVertex* v: singularVertices) forbiddenIrregularVertices.insert(v);

        /* Update the queue */
        while (!Q.empty()) { /* empty the queue */
          Q.pop();
        }
        for (MVertex* v: singularVertices) {
          SPoint3 pt = v->point();
          double prio = 0.;
          for (const SPoint3& r: repulsion) {
            prio += pt.distance(r);
          }
          /* deterministic offset for reproductibility */
          double offsetR = 1.e-16*double(v->getNum());
          Q.push({prio+offsetR,v});
        }

        updateRequired = false;
      }

      /* Initialize a remeshing cavity */
      if (Q.empty()) continue;
      GrowthPolicy policy = GROW_MINIMAL;
      if (singularities.size() == 1) policy = GROW_MAXIMAL;
      MVertex* vSing = Q.top().second;
      Q.pop();
      std::vector<MQuadrangle*> quadsInit;
      bool oka = farmer.vertexAdjacentQuads(vSing, quadsInit);
      if (!oka) {
        Msg::Error("remesh singularity cavity: vertex not found in adjacency map, should NEVER happen");
        return false;
      }
      allowedIrregularVertices.clear();
      allowedIrregularVertices.insert(vSing);

      /* Check if not too many try already done */
      CavityStart start(quadsInit);
      if (!regulator.authorized(start)) {
        continue;
      }
      int nTryMax = 3;
      regulator.declare(start,nTryMax);

      Msg::Debug("---< start cavity with %i quads adjacent to singularity vertex %li",
          quadsInit.size(), vSing->getNum());

      /* Grow a convex cavity containg irregular vertices to remove */
      RemeshableCavity cav;
      bool okg = farmer.growCavity(quadsInit, policy, patternsToCheck, patternSizeLimits,
          allowedIrregularVertices, forbiddenIrregularVertices, cav);
      if (!okg) {
        continue;
      }

      Msg::Debug("---- found a topological cavity with %i quads, try geometrical remeshing", cav.elements.size());

      std::vector<MElement*> neighbors;
      farmer.getCavityNeighbors(cav, neighbors);

      bool okr = remeshCavity(gf, cav, ctx, neighbors);

      if (okr) {
        /* GFace mesh has changed, need to update adjacency info (v2q is no longer usable) */
        updateRequired = true;
        inProgress = true;
        nbCavityRemeshed += 1;
        repulsion.push_back(start.center);
        size_t NcloseUnlock = 4;
        regulator.decreaseCounterCloseStarts(farmer,start.center, NcloseUnlock);
      }
    }

    ctx.nSingCavityRemesh += nbCavityRemeshed;

    Msg::Debug("-- remeshed %i singularity cavities", nbCavityRemeshed);

    return true;
  }


  /* Global storage. Patterns are initialized at runtime, by the call to initQuadPatterns() */
  std::vector<QuadMeshPattern> patterns;
}

using namespace QMT;

int initQuadPatterns() {
  if (patterns.size() != 0) return false;
  {
    Msg::Info("loading %li quad patterns", quad_meshes.size());
    patterns.resize(quad_meshes.size());
    for (size_t i = 0; i < quad_meshes.size(); ++i) {
      bool ok = patterns[i].load(quad_meshes[i].first, quad_meshes[i].second);
      if (!ok) {
        Msg::Error("mesh quad patterns, failed to init pattern no %i", i);
      }
    }
  }
  return true;
}

std::vector<size_t> getAllLoadedPatterns() {
  std::vector<size_t> pIds;
  for (size_t i = 0; i < patterns.size(); ++i) {
    pIds.push_back(patterns[i].patternId);
  }
  return pIds;
}

bool patchIsRemeshableWithQuadPattern(
    const std::vector<size_t>& patternsToCheck,
    size_t Ncorners,
    const std::vector<size_t>& sideSizes,
    std::pair<size_t,int>& patternNoAndRot,
    double& irregularityMeasure) {
  irregularityMeasure = DBL_MAX;
  if (patterns.size() == 0) {
    Msg::Error("Quad patterns are not loaded, please call initQuadPatterns() before");
    return false;
  }

  vector<bool> check(patterns.size(),false);
  for (size_t pId: patternsToCheck) check[pId] = true;

  double irreg_min = DBL_MAX;
  for (size_t i = 0; i < patterns.size(); ++i) if (check[i]) {
    const QuadMeshPattern& P = patterns[i];
    // DBG(" ", i, P.ncorners, P.sides.size());;
    if (Ncorners != P.ncorners) continue;
    if (sideSizes.size() != P.sides.size()) continue;

    int rot = 0;
    double score = checkPatternMatchingWithRotations(P, sideSizes, rot);
    if (score > 0.) {
      double irreg = patternIrregularity(P);
      if (irreg < irreg_min) {
        patternNoAndRot.first = i;
        patternNoAndRot.second = rot;
        irreg_min = irreg;
      }
    }
  }

  irregularityMeasure = irreg_min;
  return (irreg_min != DBL_MAX);
}

int remeshPatchWithQuadPattern(
    GFace* gf,
    const std::pair<size_t,int>& patternNoAndRot,
    const std::vector<std::vector<MVertex*> > & sides,
    const std::vector<MElement*> & elements,
    const std::vector<MVertex*>& intVertices,
    double minSICNrequired,
    bool invertNormalsForQuality,
    SurfaceProjector* sp,
    GFaceMeshDiff& diff) {
  if (patterns.size() == 0) {
    Msg::Error("Quad patterns are not loaded, please call initQuadPatterns() before");
    return false;
  }

  size_t N = sides.size();
  const QuadMeshPattern& P = patterns[patternNoAndRot.first];
  int rot = patternNoAndRot.second;
  if (P.sides.size() != N) {
    Msg::Error("remesh patch with patterns: sides not matching, shoud not happen (pattern has %li sides, but %li sides in input) ...", P.sides.size(), N);
    return -1;
  }

  /* Apply the rotation */
  std::vector<std::vector<MVertex*> > sidesr = sides;
  if (rot > 0) {
    std::rotate(sidesr.begin(),sidesr.begin()+(size_t)rot,sidesr.end());
  } else if (rot < 0) {
    std::reverse(sidesr.begin(),sidesr.end());
    std::rotate(sidesr.begin(),sidesr.begin()+(size_t) std::abs(rot),sidesr.end());
    for (size_t i = 0; i <sidesr.size(); ++i) {
      std::reverse(sidesr[i].begin(),sidesr[i].end());
    }
  }

  /* Verify the given pattern and given sides are coherent */
  vector<size_t> ssr(sidesr.size());
  for (size_t i = 0; i < sidesr.size(); ++i) ssr[i] = sidesr[i].size();
  vector<int> slt;
  double match = checkPatternMatching(P, ssr, slt);
  if (match <= 0.) {
    Msg::Error("remesh patch with patterns: given pattern not matching given sides");
    return -1;
  }

  /* Add the new vertices and quads in the GFace */
  MVertex* oldCenter = centerOfElements(elements);

  /* Generate new interior MVertex and MElement instances */
  diff.gf = gf;
  diff.after.gf = gf;
  bool oka = addQuadsAccordingToPattern(P, slt, gf, sidesr, diff.after.intVertices, diff.after.elements, oldCenter);
  if (!oka) {
    Msg::Error("failed to add quads according to pattern, weird");
    clearStuff(diff.after.intVertices, diff.after.elements);
    return -1;
  }

  /* Ensure coherent orientation between the new mesh and the boundary.
   * The reference orientation (a,b) is from the sides before applying
   * rotation. */
  MVertex* a = sides[0][0];
  MVertex* b = sides[0][1];
  bool oko = orientElementsAccordingToBoundarySegment(a, b, diff.after.elements);
  if (!oko) {
    Msg::Error("remesh quad with patterns: bdr quad edge not found, weird");
    return false;
  }

  /* Build the old patch in the diff */
  diff.before.gf = gf;
  diff.before.intVertices = intVertices;
  diff.before.elements = elements;
  /* - build a continuous bdr loop from the sides */
  diff.before.bdrVertices = {{sides.front().front()}};
  for (auto& side: sides) for (MVertex* v: side) {
    if (v != diff.before.bdrVertices.front().back()) {
      diff.before.bdrVertices.front().push_back(v);
    }
  }
  if (diff.before.bdrVertices.front().back() == diff.before.bdrVertices.front().front()) {
    diff.before.bdrVertices.front().pop_back();
  }
  diff.after.bdrVertices = diff.before.bdrVertices; /* the new patch has the same bdr */

  /* Determine the new patch geometry by smoothing on the surface */
  GeomOptimStats stats;
  int stGeoGlobal = -1;
  if (gf->haveParametrization()) {
    stGeoGlobal = patchOptimizeGeometryGlobal(diff.after, stats);
    if (stGeoGlobal != 0) {
      Msg::Debug("failed to optimize geometry with global UV smoothing");
    }
  }

  if (!gf->haveParametrization() || stGeoGlobal != 0 || stats.sicnMinAfter < minSICNrequired) {
    /* Project */
    bool okp = patchProjectOnSurface(diff.after, sp);
    if (!okp) {
      Msg::Debug("failed to project geometry");
      return -1;
    }

    /* Smooth with kernel */
    GeomOptimOptions opt;
    opt.sp = sp;
    opt.invertCADNormals = invertNormalsForQuality;
    opt.outerLoopIterMax = 100;
    opt.timeMax = 0.5;
    opt.localLocking = true;
    opt.dxGlobalMax = 1.e-3;
    opt.dxLocalMax = 1.e-5;
    opt.withBackup = false;
    patchOptimizeGeometryWithKernel(diff.after, opt, stats);
  }

  if (stats.sicnMinAfter < minSICNrequired) {
    Msg::Debug("remesh patch with quad pattern: rejected because SICN min is %.3f", stats.sicnMinAfter);
    return -1;
  }

  return 0;
}


int improveQuadMeshTopologyWithCavityRemeshing(GFace* gf,
    const std::vector<std::pair<SPoint3,int> >& singularities,
    bool invertNormalsForQuality) {

  Msg::Info("- Face %i: optimize quad mesh topology (%i elements, %i cross field singularities) with cavity remeshing ...",
      gf->tag(), gf->quadrangles.size(), singularities.size());
  size_t nqb = gf->quadrangles.size();
  size_t nvb = gf->mesh_vertices.size();


  QuadqsContext qqs;
  QuadqsGFaceContext ctx(qqs);
  ctx.invertNormalsForQuality = invertNormalsForQuality;

  bool alwaysBuildSurfaceProjector = true;
  if (alwaysBuildSurfaceProjector || !haveNiceParametrization(gf)) {
    ctx.sp = new SurfaceProjector();
    bool okf = fillSurfaceProjector(gf, ctx.sp);
    if (!okf) {
      return false;
    }
  }


  unordered_map<size_t,size_t> patternSizeLimits;
  patternSizeLimits[PATTERN_QUAD_DIAG35] = 100;
  patternSizeLimits[PATTERN_QUAD_ALIGNED35] = 200;
  patternSizeLimits[PATTERN_QUAD_CHORD_UTURN] = 100;
  vector<size_t> patternsToCheck;

  /* For a given cavity start, we count the number of cavities
   * that have been tried
   * The count is reset when an another close cavity is remeshed.
   * When a cavity is remeshed, its interior vertices are changed,
   * so the count is automatically reset.
   * (the content may be invalid, so it shoud not be used without checking existence) */
  CavityRegulator regulator;

  bool running = true;
  while (running) {
    running = false;
    size_t ncrb = ctx.nQuadCavityRemesh + ctx.nSingCavityRemesh;

    Msg::Debug("<< start cavity remeshing iteration");

    /* 1st pass: check regular quad patch remeshing only */
    patternsToCheck = {PATTERN_QUAD_REGULAR};
    bool ok1 = remeshQuadrilateralCavities(gf, singularities, patternsToCheck, patternSizeLimits, regulator, ctx);
    if (!ok1) {
      Msg::Error("- Face %i: failed to remesh quadrilateral cavities", gf->tag());
      return false;
    }

    /* 2d pass: remesh around cross field singularities */
    patternsToCheck = {PATTERN_TRIANGLE,PATTERN_PENTAGON};
    bool ok2 = remeshSingularityCavities(gf, singularities, patternsToCheck, patternSizeLimits, regulator,ctx);
    if (!ok2) {
      Msg::Error("- Face %i: failed to remesh singularity cavities", gf->tag());
      return false;
    }

    /* 3d pass: check regular quad patches again (if unlocked by singularity remeshing) */
    patternsToCheck = {PATTERN_QUAD_REGULAR};
    bool ok3 = remeshQuadrilateralCavities(gf, singularities, patternsToCheck, patternSizeLimits, regulator, ctx);
    if (!ok3) {
      Msg::Error("- Face %i: failed to remesh quadrilateral cavities", gf->tag());
      return false;
    }

    /* 4d pass: size transition patterns */
    patternsToCheck = {PATTERN_QUAD_REGULAR, PATTERN_QUAD_DIAG35, PATTERN_QUAD_ALIGNED35, PATTERN_QUAD_CHORD_UTURN};
    bool ok4 = remeshQuadrilateralCavities(gf, singularities, patternsToCheck, patternSizeLimits, regulator, ctx);
    if (!ok4) {
      Msg::Error("- Face %i: failed to remesh quadrilateral cavities", gf->tag());
      return false;
    }

    size_t ncra = ctx.nQuadCavityRemesh + ctx.nSingCavityRemesh;
    if (ncra > ncrb) { /* The mesh changed */
      /* Smooth geometry (quick) */
      double timeMax = 1.;
      optimizeGeometryQuadMesh(gf, ctx.sp, timeMax);

      /* Decrease the try counter, to enable a new try everywhere */
      for (auto& kv: regulator.starts) if (kv.second.nTry > 0) {
        kv.second.nTry -= 1;
      }
    }

    /* Restart a full iteration if some cavities have been remeshed */
    if (ncra > ncrb) running = true;
    Msg::Debug(">> end of cavity remeshing iteration");

    if (ctx.finished) {
      Msg::Debug("quad mesh remeshing is finised (minimal number of irregular vertices)");
      break;
    }
  }

  if (ctx.sp) {
    delete ctx.sp;
    ctx.sp = nullptr;
  }

  Msg::Info("- Face %i: remeshed %i singular and %i quadrilateral cavities, %i -> %i quads, %i -> %i vertices",
      gf->tag(), ctx.nSingCavityRemesh, ctx.nQuadCavityRemesh, nqb, gf->quadrangles.size(), nvb, gf->mesh_vertices.size());

  return 0;
}

int meshFaceWithGlobalPattern(GFace* gf, bool invertNormalsForQuality, double minimumQualityRequired) {
  GFaceInfo info;
  bool okf = fillGFaceInfo(gf, info);
  if (!okf) return -1;

  /* Check if convex topological disk */
  bool convexTopologicalDisk = isTopologicalDisk(info) && !haveConcaveCorners(info);
  if (!convexTopologicalDisk) {
    return -1;
  }

  Msg::Debug("- Face %i: is topological disk, try quad pattern meshing", gf->tag());

  double t0 = Cpu();

  /* Build the ordered sides */
  const vector<GEdge *>& edges = gf->edges();
  unordered_map<GVertex*,vector<GEdge*> > v2e;
  for (GEdge* ge: edges) {
    if (ge->periodic(0)) continue;
    for (GVertex* gv: ge->vertices()) v2e[gv].push_back(ge);
  }
  for (auto& kv: v2e) { sort_unique(kv.second); }
  std::set<GVertex*> corners = info.bdrValVertices[1];
  bool disk = (corners.size() == 0 && info.bdrValVertices[2].size() > 0);

  /* Sort CAD edges in sides */
  vector<vector<GEdge*> > sides;
  vector<vector<bool> > sidesInv;
  for (GEdge* e0: edges) if (!e0->periodic(0)) {
    GVertex* v1 = e0->vertices()[0];
    GVertex* v2 = e0->vertices()[1];
    bool v1IsCorner = (corners.find(v1) != corners.end());
    if (!disk && !v1IsCorner) continue;
    if (disk) {
      sides.resize(1);
      sidesInv.resize(1);
    }

    size_t infLoop = 0;
    GVertex* v = v1;
    GEdge* e = e0;
    bool inv = false;
    do {
      infLoop += 1;
      if (infLoop > 1e6) {
        Msg::Warning("infinite loop in edges of face %i, cancel simple quad mesh", gf->tag());
        return -1;
      }
      bool vIsCorner = (corners.find(v) != corners.end());
      if (vIsCorner) {
        sides.resize(sides.size()+1);
        sidesInv.resize(sidesInv.size()+1);
      }
      v1 = e->vertices()[0];
      v2 = e->vertices()[1];

      inv = (v == v2);

      sides.back().push_back(e);
      sidesInv.back().push_back(inv);

      GVertex* v_next = NULL;
      if (v2 != v) {
        v_next = v2;
      } else {
        v_next = v1;
      }
      GEdge* e_next = NULL;
      if (v2e[v_next].size() == 2) {
        e_next = (v2e[v_next][0] != e) ? v2e[v_next][0] : v2e[v_next][1];
      } else {
        Msg::Warning("non manifold edge loop around face %li, cancel simple quad mesh", gf->tag());
        return -1;
      }

      e = e_next;
      v = v_next;
    } while (e != e0);
    break;
  }

  if (disk && gf->edges().size() == 1 && gf->edges()[0]->periodic(0)) {
    sides = {gf->edges()};
    sidesInv = {{false}};
  }

  if (sides.size() == 0) {
    Msg::Debug("face %i (%li edges), failed to build sides",gf->tag(),edges.size());
    DBG(disk);
    return -1;
  }

  /* Collect mesh vertices */
  vector<vector<MVertex*> > sideVertices(sides.size());
  for (size_t i = 0; i < sides.size(); ++i) {
    for (size_t j = 0; j < sides[i].size(); ++j) {
      GEdge* ge = sides[i][j];
      bool inv = sidesInv[i][j];
      GVertex* v1 = ge->vertices()[0];
      GVertex* v2 = ge->vertices()[1];

      /* Vertices from v1 to v2 */
      vector<MVertex*> ge_vert;
      {
        std::vector<MEdge> medges(ge->lines.size());
        for (size_t k = 0; k < ge->lines.size(); ++k) {
          medges[k] = MEdge(ge->lines[k]->getVertex(0),ge->lines[k]->getVertex(1));
        }
        std::vector<std::vector<MVertex* > > gevs;
        bool oks = SortEdgeConsecutive(medges, gevs);
        if (!oks || gevs.size() != 1) return -1;
        if (gevs[0].front() == v1->mesh_vertices[0]
            && gevs[0].back() == v2->mesh_vertices[0]) {
          ge_vert = gevs[0];
        } else if (gevs[0].front() == v2->mesh_vertices[0]
            && gevs[0].back() == v1->mesh_vertices[0]) {
          ge_vert = gevs[0];
          std::reverse(ge_vert.begin(),ge_vert.end());
        } else {
          Msg::Error("corner and edge vertices not matching");
          return -1;
        }
      }

      if (inv) {
        std::reverse(ge_vert.begin(),ge_vert.end());
      }
      if (sideVertices[i].size() == 0) {
        append(sideVertices[i], ge_vert);
      } else {
        if (sideVertices[i].back() == ge_vert[0]) {
          sideVertices[i].pop_back();
        }
        append(sideVertices[i], ge_vert);
      }
    }
  }

  /* When there is just one side, two possible cases:
   * - disk (all bdr vertices are quad-valence 2)
   * - face with only one convex corner
   */
  if (sides.size() == 1) {
    if (sides[0].size() < 1) {
      Msg::Warning("not enough vertices on face loop for quad meshing (%li vert)", sides[0].size());
      return -1;
    }
    if (disk) {
      if (sides[0].front() == sides[0].back()) {
        sides[0].pop_back();
      }
    } else {
      if (sides[0].front() == sides[0].back()) {
        sides[0].pop_back();
      }
    }
  }


  /* Pure topological check with side sizes */
  std::vector<size_t> patternsToCheck = getAllLoadedPatterns();
  std::vector<size_t> sideSizes(sideVertices.size());
  for (size_t i = 0; i < sideSizes.size(); ++i) sideSizes[i] = sideVertices[i].size();

  std::pair<size_t,int> patternNoAndRot;
  size_t Ncorners = disk ? 0 : sideSizes.size();
  double irreg;
  bool meshable = patchIsRemeshableWithQuadPattern(patternsToCheck, Ncorners, sideSizes, patternNoAndRot, irreg);
  if (!meshable) return -1;


  /* Build the mesh, smooth and check the geometry quality */
  std::vector<MElement*> oldElements;
  oldElements.reserve(gf->quadrangles.size()+gf->triangles.size());
  for (MElement* f: gf->triangles) oldElements.push_back(f);
  for (MElement* f: gf->quadrangles) oldElements.push_back(f);
  std::vector<MVertex*> oldVertices = gf->mesh_vertices;

  /* SurfaceProjector, useful for smoothing */
  SurfaceProjector* sp = new SurfaceProjector();
  bool oksp = fillSurfaceProjector(gf, sp);
  if (!oksp) {
    delete sp;
    sp = nullptr;
  }

  const double minSICNafer = -DBL_MAX; /* do not filter based on quality */
  GFaceMeshDiff diff;
  int st = remeshPatchWithQuadPattern(gf, patternNoAndRot, sideVertices, oldElements,
      oldVertices, minSICNafer, invertNormalsForQuality, sp, diff);
  if (st != 0) {
    if (DBG_VERBOSE) {Msg::Debug("remesh cavity: %li quads, failed to remesh path with quad pattern",
        oldElements.size());}
    if (sp) delete sp;
    return -1;
  }

  bool good = false;
  double sicnMin, sicnAvg;
  double sicnMinAfter, sicnAvgAfter;
  size_t neb = diff.before.elements.size();
  size_t nea = diff.after.elements.size();
  size_t nvb = diff.before.intVertices.size();
  size_t nva = diff.after.intVertices.size();
  {

    GeomOptimStats stats;
    GeomOptimOptions opt;
    opt.sp = sp;
    opt.outerLoopIterMax = 100;
    opt.timeMax = 3.;
    opt.localLocking = true;
    opt.dxGlobalMax = 1.e-3;
    opt.dxLocalMax = 1.e-5;
    opt.force3DwithProjection = true;
    opt.withBackup = false;
    bool oko = patchOptimizeGeometryWithKernel(diff.after, opt, stats);
    if (!oko) {
      if (sp) delete sp;
      return -1;
    }

    computeSICN(diff.before.elements, sicnMin, sicnAvg);
    computeSICN(diff.after.elements, sicnMinAfter, sicnAvgAfter);
    if (sicnMinAfter > minimumQualityRequired) {
      constexpr bool verifyTopology = true;
      bool oke = diff.execute(verifyTopology);
      if (oke) {
        good = true;
      } else {
        Msg::Error("remesh cavity: diff execute() failed, should not happen");
      }
    } else {
      Msg::Debug("- Face %i: pattern-based quad mesh REJECTED because SICN min %.3f < %.3f",
          gf->tag(), sicnMinAfter, minimumQualityRequired);
    }
  }

  if (good) {
    Msg::Info("- Face %i: remeshed with a global pattern, %li -> %li quads, %i -> %i int. vertices, SICN min: %.3f -> %.3f, SICN avg: %.3f -> %.3f, time: %.3fs",
        gf->tag(), neb, nea, nvb, nva, sicnMin, sicnMinAfter, sicnAvg, sicnAvgAfter, Cpu()-t0);
    gf->meshStatistics.status = GFace::DONE;
  }

  if (sp) delete sp;

  return good;
}<|MERGE_RESOLUTION|>--- conflicted
+++ resolved
@@ -1662,11 +1662,8 @@
 
         bool oka = addQuads(lquads);
         if (!oka) {
-<<<<<<< HEAD
-=======
           // Initialization may be rejected if it includes forbidden vertices or quad edges
           // (e.g. around the vertex of an embedded line)
->>>>>>> 95fd0875
           Msg::Debug("cavity remeshing: failed to initialize (%li quads)", lquads.size());
           return false;
         }
