// Gmsh - Copyright (C) 1997-2020 C. Geuzaine, J.-F. Remacle
//
// See the LICENSE.txt file for license information. Please report all
// issues on https://gitlab.onelab.info/gmsh/gmsh/issues.
//
// Author: Maxence Reberol

#include "qmtCrossField.h"

/* System includes */
#include <vector>
#include <array>
#include <unordered_map>
#include <cstdint>
#include <cmath>
#include <algorithm>

/* Gmsh includes */
#include "GmshMessage.h"
#include "OS.h"
#include "MVertex.h"
#include "MLine.h"
#include "MTriangle.h"
#include "gmsh.h"

/* Linear algebra solver */
#if defined(HAVE_EIGEN)
  #include<Eigen/IterativeLinearSolvers>
  #include<Eigen/SparseCholesky>
  #include<Eigen/SparseLU>
#endif
#if defined(HAVE_SOLVER)
  #include "dofManager.h"
  #include "laplaceTerm.h"
  #include "linearSystemGmm.h"
  #include "linearSystemCSR.h"
  #include "linearSystemFull.h"
  #include "linearSystemPETSc.h"
  #include "linearSystemMUMPS.h"
  #include "linearSystemEigen.h"
#endif

/* QuadMeshingTools includes */
#include "arrayGeometry.h"
#include "cppUtils.h"
#include "qmtMeshUtils.h"
#include "geolog.h"


/* TODO list:
 * - Cross field smoother with a single Laplacian solve
 * - Cross field smoother with a single factorization
 * - MUMPS support
 */

using namespace ArrayGeometry;
using namespace CppUtils;

using std::vector;
using std::unordered_map;
using std::array;
using std::pair;

namespace QMT {

  constexpr double EPS = 1.e-14;

  using id   = uint32_t;
  using sid  = int64_t;
  using id2  = std::array<id,2>;
  using id3  = std::array<id,3>;
  using sid3 = std::array<sid,3>;
  constexpr id   NO_ID  = (id) -1;
  constexpr sid  NO_SID = (sid) NO_ID;

  struct IJV {
    id2 ij;
    double val;
    bool operator<(const IJV& b) const { return ij[0] < b.ij[0] || (ij[0] == b.ij[0] && ij[1] < b.ij[1]); }
  };

  struct IV {
    id i;
    double val;
    bool operator<(const IV& b) const { return i < b.i; }
  };


  class CrossFieldLinearSystem {
    protected:
    size_t N = 0;
#if defined(HAVE_EIGEN)
    Eigen::VectorXd x, b;
    Eigen::SparseMatrix<double> A;
    Eigen::SparseLU<Eigen::SparseMatrix<double> > solver;
#endif

    public:
    CrossFieldLinearSystem(size_t N_):N(N_) {
#if defined(HAVE_EIGEN)
      Msg::Debug("Eigen call: initialize sparse matrix, vectors and solver");
      x.resize(N);
      x.fill(0.);
      b.resize(N);
      b.fill(0.);
      A.resize(N,N);
#else
      Msg::Error("Linear solver Eigen required");
#endif
    }

    bool add_sparse_coefficients(
        const std::vector<std::vector<size_t>>& columns,
        const std::vector<std::vector<double>>& values,
        bool firstTime = false) {
#if defined(HAVE_EIGEN)
      // Msg::Debug("Eigen call: add coefficients");
      std::vector<Eigen::Triplet<double,size_t> > triplets;
      triplets.reserve(values.size());
      if (firstTime) {
        for (size_t i = 0; i < columns.size(); ++i) {
          for (size_t k = 0; k < columns[i].size(); ++k) {
            size_t j = columns[i][k];
            double val = values[i][k];
            triplets.push_back({i,j,val});
          }
        }
        A.setFromTriplets(triplets.begin(),triplets.end());
      } else {
        for (size_t i = 0; i < columns.size(); ++i) {
          for (size_t k = 0; k < columns[i].size(); ++k) {
            size_t j = columns[i][k];
            double val = values[i][k];
            A.coeffRef(i,j) += val; /* entry (i,j) should already exists */
          }
        }
      }
      return true;
#else
      Msg::Error("Linear solver Eigen required");
      return false;
#endif
    }

    bool set_rhs_values(const std::vector<double>& rhs) {
#if defined(HAVE_EIGEN)
      // Msg::Debug("Eigen call: add rhs values");
      for (size_t i = 0; i < rhs.size(); ++i) if (rhs[i] != 0.) {
        b[i] = rhs[i];
      }
      return true;
#else
      Msg::Error("Linear solver Eigen required");
      return false;
#endif
    }

    bool preprocess_sparsity_pattern() {
#if defined(HAVE_EIGEN)
      Msg::Debug("Eigen call: analyse sparse matrix sparsity pattern");
      solver.analyzePattern(A);
      return true;
#else
      Msg::Error("Linear solver Eigen required");
      return false;
#endif
    }

    bool factorize() {
#if defined(HAVE_EIGEN)
      Msg::Debug("Eigen call: factorize sparse matrix");
      solver.factorize(A);
      return true;
#else
      Msg::Error("Linear solver Eigen required");
      return false;
#endif
    }

    bool solve(std::vector<double>& slt) {
#if defined(HAVE_EIGEN)
      Msg::Debug("Eigen call: solve linear system");
      x = solver.solve(b);
      if (solver.info() != Eigen::ComputationInfo::Success) {
        Msg::Warning("Eigen: failed to solve linear system with SparseLU (%li variables)", N);
        return false;
      }
      slt.resize(x.size());
      for (size_t i = 0; i < N; ++i) slt[i] = x[i];
      return true;
#else
      Msg::Error("Linear solver Eigen required");
      return false;
#endif
    }

  };


  bool compute_triangle_adjacencies(
      const vector<id3>& triangles,
      vector<sid3>& triangle_neighbors,
      vector<vector<id>>& nm_triangle_neighbors,
      vector<id2>& uIEdges,
      vector<id>& old2IEdge,
      vector<vector<id>>& uIEdgeToOld
      ) {
    triangle_neighbors.clear();
    triangle_neighbors.resize(triangles.size(),{NO_ID,NO_ID,NO_ID});
    nm_triangle_neighbors.clear();

    constexpr size_t NBF = 3;

    /* Store element 'faces', with duplicates for further 'equality test' */
    std::vector<id2> faces;
    for (size_t i = 0; i < triangles.size(); ++i) {
      for (size_t lf = 0; lf < NBF; ++lf) {
        id2 face = {triangles[i][lf],triangles[i][(lf+1)%NBF]};
        std::sort(face.begin(),face.end());
        faces.push_back(face);
      }
    }

    /* Reduce 'duplicated faces' to 'unique faces', keeping the 'old2new' mapping */
    size_t nbUniques = sort_unique_with_perm(faces, uIEdges, old2IEdge);

    /* Build the 'unique face to elements' mapping */
    uIEdgeToOld.resize(nbUniques);
    for (size_t i = 0; i < triangles.size(); ++i) {
      for (size_t lf = 0; lf < NBF; ++lf) {
        id facePos = NBF*i+lf;
        uIEdgeToOld[old2IEdge[facePos]].push_back(facePos);
      }
    }

    /* Loop over 'unique face to elements' and set the element adjacencies */
    constexpr id2 NO_FACE = {NO_ID,NO_ID};
    for (size_t i = 0; i < nbUniques; ++i) {
      if (uIEdges[i] == NO_FACE) continue;
      if(uIEdges[i][0] == NO_ID) return false;
      if(uIEdges[i][1] == NO_ID) return false;
      if (uIEdgeToOld[i].size() == 1) { /* boundary */
        id eltId = uIEdgeToOld[i][0] / NBF;
        id lf = uIEdgeToOld[i][0] % NBF;
        triangle_neighbors[eltId][lf] = NO_ID;
      } else if (uIEdgeToOld[i].size() == 2) { /* regular face */
        id e1 = uIEdgeToOld[i][0] / NBF;
        id lf1 = uIEdgeToOld[i][0] % NBF;
        id e2 = uIEdgeToOld[i][1] / NBF;
        id lf2 = uIEdgeToOld[i][1] % NBF;
        triangle_neighbors[e1][lf1] = NBF*e2+lf2;
        triangle_neighbors[e2][lf2] = NBF*e1+lf1;
      } else if (uIEdgeToOld[i].size() > 2) { /* non manifold face */
        for (size_t j = 0; j < uIEdgeToOld[i].size(); ++j) {
          id e = uIEdgeToOld[i][j] / NBF;
          id lf = uIEdgeToOld[i][j] % NBF;
          std::vector<id> neighs;
          for (size_t k = 0; k < uIEdgeToOld[i].size(); ++k) {
            if (uIEdgeToOld[i][k] != uIEdgeToOld[i][j]) {
              neighs.push_back(uIEdgeToOld[i][k]);
            }
          }
          neighs.shrink_to_fit();
          id pos = nm_triangle_neighbors.size();
          nm_triangle_neighbors.push_back(neighs);
          triangle_neighbors[e][lf] = -((sid) pos + 1);
        }
      }
    }

    /* Reduce memory consumption */
    triangle_neighbors.shrink_to_fit();
    nm_triangle_neighbors.shrink_to_fit();

    return true;
  }

  /* two unknowns (x_2i, x_2i+1) for each edge */
  bool stiffness_coefficient(
      int N,
      const std::vector<std::array<double,3> >& points,
      const std::vector<std::array<id,3> >& triangles,
      id e,
      const vector<id2>& uIEdges,
      const vector<id>& old2IEdge,
      const vector<vector<id>>& uIEdgeToOld,
      vector<IV>& iv,
      vector<IJV>& ijv) {
    if (uIEdgeToOld[e].size() != 2) {
      Msg::Error("assembly, edge %li: uIEdgeToOld[e].size() = %li", e, uIEdgeToOld[e].size());
      return false;
    }
    /* edge vertices */
    id v1 = uIEdges[e][0];
    id v2 = uIEdges[e][1];
    vec3 e_x = points[v2] - points[v1];
    double lenr = length(e_x);
    if (lenr < EPS) {
      Msg::Error("edge too small: v1=%li, v2=%li, length = %e", v1, v2, lenr);
      return false;
    }
    e_x = (1./lenr) * e_x;
    /* four neighbor edges */
    id bvars[4] = {NO_ID,NO_ID,NO_ID,NO_ID};
    double alpha[4] = {0.,0.,0.,0.};
    double CR_weight[4] = {-1./4,-1./4,-1./4,-1./4};
    vec3 prevN;
    for (size_t s = 0; s < 2; ++s) { /* two triangles */
      id oe = uIEdgeToOld[e][s];
      id t = oe / 3;
      id le = oe % 3;
      vec3 N = triangleNormal(points[triangles[t][0]],points[triangles[t][1]],points[triangles[t][2]]);
      if (s == 1 && dot(prevN,N) < 0.)  N = -1. * N;
      prevN = N;
      // N = {0,0,1};
      vec3 e_y = cross(N,e_x);
      if (maxAbs(e_y) == 0.) {
        Msg::Error("length(e_y) = {}", length(e_y));
        return false;
      }
      normalize(e_y);

      for (size_t k = 0; k < 2; ++k) { /* two other edges in triangle t */
        id aoe = 3*t+(le+1+k)%3;
        id ae = old2IEdge[aoe];
        id2 aedge = uIEdges[ae];

        bvars[2*s+k] = ae;
        vec3 edg = points[aedge[1]]-points[aedge[0]];
        double len = length(edg);
        if (len < EPS) {
          Msg::Error("edge too small: t=%li, k = %li, edge=%li, length = %e", t, k, aedge, len);
          return false;
        }
        edg = (1./len) * edg;

        /* 360deg angle (used for the angle rotation) */
        double cx = dot(edg,e_x);
        double cy = dot(edg,e_y);
        alpha[2*s+k] = atan2(cy,cx);
        if (alpha[2*s+k] < 0.) alpha[2*s+k] += 2.*M_PI;

        /* 180deg edge-edge angle (used for the Crouzeix Raviart) */
        double agl = 0.;
        if (aedge[0] == v1) {
          agl = angleVectorsAlreadyNormalized(edg,e_x);
        } else if (aedge[1] == v1) {
          agl = angleVectorsAlreadyNormalized(edg, -1. * e_x);
        } else if (aedge[0] == v2) {
          agl = angleVectorsAlreadyNormalized(-1. * edg, e_x);
        } else if (aedge[1] == v2) {
          agl = angleVectorsAlreadyNormalized(-1. * edg, -1. * e_x);
        } else {
          Msg::Error("should not happen");
          return false;
        }
        CR_weight[2*s+k] = -2. / tan(agl);
      }
    }
    /* compute coefficients */
    double isum = -1. * (CR_weight[0] + CR_weight[1] + CR_weight[2] + CR_weight[3]);
    for (size_t k = 0; k < 4; ++k)
      CR_weight[k] = CR_weight[k] / isum;

    iv.clear();
    ijv.clear();
    id x_i = 2*e;
    id y_i = 2*e+1;
    iv.push_back({x_i,1.});
    iv.push_back({y_i,1.});
    double Nd = double(N);
    for (size_t j = 0; j < 4; ++j) {
      id x_j = 2*bvars[j];
      id y_j = 2*bvars[j]+1;
      ijv.push_back({{x_i,x_j},CR_weight[j]    *cos(Nd*alpha[j])});
      ijv.push_back({{x_i,y_j},CR_weight[j]*-1.*sin(Nd*alpha[j])});
      ijv.push_back({{y_i,x_j},CR_weight[j]    *sin(Nd*alpha[j])});
      ijv.push_back({{y_i,y_j},CR_weight[j]    *cos(Nd*alpha[j])});
    }

    return true;
  }

  bool prepare_system(
      const vector<IV>& K_diag,
      const vector<IJV>& K_coefs,
      vector<vector<size_t>>& columns,
      vector<vector<double>>& values) {
    vector<IJV> coefs = K_coefs;
    coefs.resize(coefs.size()+K_diag.size());
    for (size_t i = 0; i < K_diag.size(); ++i) {
      coefs[K_coefs.size()+i] = {{id(K_diag[i].i),id(K_diag[i].i)},K_diag[i].val};
    }
    std::sort(coefs.begin(),coefs.end());

    size_t cur_i = coefs[0].ij[0];
    size_t cur_j = coefs[0].ij[1];
    double acc_val = coefs[0].val;
    for (size_t k = 1; k < coefs.size(); ++k) {
      id i = coefs[k].ij[0];
      id j = coefs[k].ij[1];
      double v = coefs[k].val;
      if (i != cur_i) {
        if (std::abs(acc_val) > EPS) {
          columns[cur_i].push_back(cur_j);
          values[cur_i].push_back(acc_val);
        }
        cur_i = i;
        acc_val = v;
        cur_j = j;
      } else if (j != cur_j) {
        if (std::abs(acc_val) > EPS) {
          columns[cur_i].push_back(cur_j);
          values[cur_i].push_back(acc_val);
        }
        cur_i = i;
        acc_val = v;
        cur_j = j;
      } else {
        acc_val += v;
      }
    }
    if (std::abs(acc_val) > EPS) {
      columns[cur_i].push_back(cur_j);
      values[cur_i].push_back(acc_val);
    }

    return true;
  }


  bool expand_dirichlet_boundary_conditions(
      int N,
      const std::vector<std::array<double,3> >& points,
      const std::vector<std::array<id,3> >& triangles,
      const vector<id2>& uIEdges,
      const vector<id>& old2IEdge,
      const vector<vector<id>>& uIEdgeToOld,
      size_t nb_layers,
      vector<bool>& dirichletEdge,
      vector<vec2>& dirichletValue,
      int verbosity) {
    /* Look for expanded BC edges */
    vector<bool> extDirichletEdge = dirichletEdge;
    vector<id> new_edges;
    for (size_t layer = 0; layer < nb_layers; ++layer) {
      for (size_t e = 0; e < uIEdges.size(); ++e) if (extDirichletEdge[e]) {
        for (size_t i = 0; i < uIEdgeToOld[e].size(); ++i) {
          id t = uIEdgeToOld[e][i] / 3;
          for (size_t le = 0; le < 3; ++le) {
            id oe2 = 3*t+le;
            id e2 = old2IEdge[oe2];
            if (!extDirichletEdge[e2]) {
              new_edges.push_back(e2);
            }
          }
        }
      }
      sort_unique(new_edges);
      for (size_t i = 0; i < new_edges.size(); ++i)  {
        extDirichletEdge[new_edges[i]] = true;
      }
    }
    if (new_edges.size() == 0) {
      if (verbosity >= 2)
        Msg::Warning("no new edges to expand dirichlet boundary conditions");
      return false;
    }

    if (verbosity >= 2)
      Msg::Info("Dirichlet B.C. expansion: added %li edges (for %li layers)", new_edges.size(), nb_layers);

    /* Small system for BC expansion */
    vector<IJV> K_coefs;
    for (size_t k = 0; k < new_edges.size(); ++k)  {
      id e = new_edges[k];
      vector<IV> iv;
      vector<IJV> ijv;
      bool oks = stiffness_coefficient(N, points, triangles, e, uIEdges, old2IEdge, uIEdgeToOld, iv, ijv);
      if (!oks || iv.size() != 2 || iv[0].i != 2*e || iv[1].i != 2*e+1) {
        Msg::Error("failed to get stiffness coefficients for edge e = %li", e);
        return false;
      }
      /* Add coefficients for interaction i-j of edges in extDirichletEdge */
      for (size_t l = 0; l < ijv.size(); ++l) if (extDirichletEdge[ijv[l].ij[1]/2]) {
        K_coefs.push_back(ijv[l]);
      }
    }
    vector<IV> K_diag;
    vector<vector<size_t>> A_col(2*uIEdges.size());
    vector<vector<double>> A_coef(2*uIEdges.size());
    bool okp = prepare_system(K_diag, K_coefs, A_col, A_coef);
    if (!okp) {
      Msg::Error("failed to prepare system");
      return false;
    }

    /* Explicit solver (local smoothing) */
    for (size_t e = 0; e < uIEdges.size(); ++e) if (extDirichletEdge[e] && !dirichletEdge[e]) {
      dirichletValue[e] = {0.,0.};
    }
    for (size_t iter = 0; iter < 10*nb_layers; ++iter) {
      for (size_t e = 0; e < uIEdges.size(); ++e) if (extDirichletEdge[e] && !dirichletEdge[e]) {
        for (size_t d = 0; d < 2; ++d) {
          id i = 2*e+d;
          dirichletValue[e][d] = 0.;
          for (size_t l = 0; l < A_col[i].size(); ++l) {
            id j = A_col[i][l];
            if (!extDirichletEdge[j/2]) continue;
            double w = A_coef[i][l];
            dirichletValue[e][d] += -1. * w * dirichletValue[j/2][j%2];
          }
        }
        double n2 = length(dirichletValue[e]);
        if (n2 < EPS) {
          continue;
        }
        dirichletValue[e][0] /= n2;
        dirichletValue[e][1] /= n2;
      }
    }

    /* Set expanded edges as Dirichlet edges */
    for (size_t e = 0; e < uIEdges.size(); ++e) if (extDirichletEdge[e]
        && !dirichletEdge[e] && length(dirichletValue[e]) > EPS) {
      dirichletEdge[e] = true;
    }

    return true;
  }

  bool compute_cross_field_with_multilevel_diffusion(
      int N,
      const std::vector<std::array<double,3> >& points,
      const std::vector<std::array<id,2> >& lines,
      const std::vector<std::array<id,3> >& triangles,
      std::vector<std::array<double,3> >& triEdgeTheta,
      int nbDiffusionLevels,
      double thresholdNormConvergence,
      int nbBoundaryExtensionLayer,
      int verbosity) {
    if (N != 4 && N != 6) return false;

    /* Build unique edges and association with adjacent triangles,
     * including the non-manifold cases */
    vector<id2> uIEdges;
    vector<id> old2IEdge;
    vector<vector<id>> uIEdgeToOld;
    std::vector<sid3> triangle_neighbors;
    std::vector<std::vector<id>> nm_triangle_neighbors;
    bool oka = compute_triangle_adjacencies(triangles, triangle_neighbors, nm_triangle_neighbors, uIEdges, old2IEdge, uIEdgeToOld);
    if (!oka) {
      Msg::Error("failed to compute mesh adjacencies");
      return false;
    }

    /* Bbox diagonal is used later to specify the diffusion length */
    double diag = bboxDiag(points);
    if (verbosity > 0)
      Msg::Info("Heat-based cross field computation, input: %li points, %li lines, %li triangles, %li internal edges, bbox diag = %li", points.size(),lines.size(),triangles.size(),uIEdges.size(), diag);

    if (uIEdges.size() == 0) {
      Msg::Error("no internal edges");
      return false;
    }

    /* System unknowns: cos(Nt),sin(Nt) for each edge */
    vector<double> x(2*uIEdges.size(),0.);

    /* Initial Dirichlet boundary conditions
     * alignement of crosses with edges (relative angle = 0)
     * theta_e = 0 => (cos4t/sin4t) = (1,0) */
    size_t nbc = 0;
    vector<bool> dirichletEdge(uIEdges.size(),false);
    vector<vec2> dirichletValue(uIEdges.size(),{1.,0.});
    for (size_t e = 0; e < uIEdges.size(); ++e) if (uIEdgeToOld[e].size() != 2) {
      dirichletEdge[e] = true;
      dirichletValue[e] = {1.,0.};
      nbc += 1;
    }
    for (size_t l = 0; l < lines.size(); ++l) {
      /* mark the lines as boundary conditions */
      id2 edge = sorted(lines[l][0],lines[l][1]);
      auto it = std::find(uIEdges.begin(),uIEdges.end(),edge);
      if (it != uIEdges.end()) {
        id e = id(it - uIEdges.begin());
        dirichletEdge[e] = true;
        dirichletValue[e] = {1.,0.};
        nbc += 1;
      }
    }
    if (verbosity >= 2)
      Msg::Info("- boundary conditions: %li crosses fixed on edges", nbc);

    if (nbBoundaryExtensionLayer > 0) {
      bool oke = expand_dirichlet_boundary_conditions(N, points, triangles, uIEdges, old2IEdge, uIEdgeToOld, nbBoundaryExtensionLayer, dirichletEdge, dirichletValue, verbosity);
      if (!oke) {
        Msg::Warning("failed to expand dirichlet boundary conditions");
      }
      for (size_t e = 0; e < uIEdges.size(); ++e) {
        x[2*e+0] = dirichletValue[e][0];
        x[2*e+1] = dirichletValue[e][1];
      }
    }

    if (verbosity >= 2)
      Msg::Info("- compute stiffness matrix coefficients (Crouzeix-Raviart) ...");

    vector<IV> K_diag;
    vector<IJV> K_coefs;
    vector<double> rhs(2*uIEdges.size(),0.);
    vector<double> Mass(2*uIEdges.size(),1.); /* diagonal for Crouzeix-Raviart */
    for (size_t e = 0; e < uIEdges.size(); ++e) {
      if (!dirichletEdge[e]) {
        vector<IV> iv;
        vector<IJV> ijv;
        bool oks = stiffness_coefficient(N, points, triangles, e, uIEdges, old2IEdge, uIEdgeToOld, iv, ijv);
        if (!oks) {
          Msg::Error("failed to compute stiffness matrix coefficients for e = %li", e);
          return false;
        }
        for (size_t i = 0; i < iv.size(); ++i)
          K_diag.push_back(iv[i]);
        for (size_t i = 0; i < ijv.size(); ++i)
          K_coefs.push_back(ijv[i]);
        id t1 = uIEdgeToOld[e][0]/3;
        id t2 = uIEdgeToOld[e][1]/3;
        double area1 = triangleArea(points[triangles[t1][0]],points[triangles[t1][1]],points[triangles[t1][2]]);
        double area2 = triangleArea(points[triangles[t2][0]],points[triangles[t2][1]],points[triangles[t2][2]]);
        Mass[2*e+0] = 1./3 * (area1 + area2);
        Mass[2*e+1] = 1./3 * (area1 + area2);
      } else { /* Dirichlet BC */
        K_diag.push_back({id(2*e+0),1.});
        rhs[2*e+0] = dirichletValue[e][0];
        K_diag.push_back({id(2*e+1),1.});
        rhs[2*e+1] = dirichletValue[e][1];
      }
    }

    double eavg = 0.;
    double emin = DBL_MAX;
    double emax = -DBL_MAX;
    for (size_t e = 0; e < uIEdges.size(); ++e) {
      double len = length(points[uIEdges[e][1]]-points[uIEdges[e][0]]);
      eavg += len;
      emin = std::min(len,emin);
      emax = std::max(len,emax);
    }
    eavg /= uIEdges.size();

    if (verbosity >= 2)
      Msg::Info("- edge size: min=%.3f, avg=%.3f, max=%.3f | bbox diag: %.3f",emin,eavg,emax,diag);


    /* prepare system */
    vector<vector<size_t>> K_columns(2*uIEdges.size());
    vector<vector<double>> K_values(2*uIEdges.size());
    {
      bool okp = prepare_system(K_diag, K_coefs, K_columns, K_values);
      if (!okp) {
        Msg::Error("failed to prepare system");
        return false;
      }
    }

    double dtInitial = (0.1*diag)*(0.1*diag);
    double dtFinal = (3.*emin)*(3.*emin);

    if (verbosity >= 1)
      Msg::Info("- diffusion and projection loop (%li levels, %li unknowns, dt = %.3f .. %.3f) ...", nbDiffusionLevels, 2*uIEdges.size(),dtInitial, dtFinal);

    double wti = TimeOfDay();
    for (size_t e = 0; e < uIEdges.size(); ++e) {
      x[2*e+0] = dirichletValue[e][0];
      x[2*e+1] = dirichletValue[e][1];
    }

    vector<double> steps;
    if (nbDiffusionLevels > 1) {
      for (size_t i = 0; i < nbDiffusionLevels; ++i) {/* resolution transition */
        double dt = dtInitial + (dtFinal-dtInitial) * double(i)/double(nbDiffusionLevels-1);
        steps.push_back(dt);
      }
    } else {
      steps.push_back(dtFinal);
    }

    {
      /* Initialize system (I/dt + M^-1 * L) x_(i+1) = 1/dt * x_i     (Ax = B) */
      vector<vector<size_t>> Acol = K_columns;
      vector<vector<double>> Aval_add = K_values; /* to get sparsity pattern */
      for (size_t i = 0; i < Aval_add.size(); ++i)
        std::fill(Aval_add[i].begin(),Aval_add[i].end(),0.);
      vector<double> B = x;
      vector<double> norms(uIEdges.size(),0.);
      vector<double> prevNorms = norms;

      CrossFieldLinearSystem solver(2*uIEdges.size());

      vector<double> diag_sum(2*uIEdges.size(), 0.);
      for (size_t i = 0; i < Acol.size(); ++i) {
        if (!dirichletEdge[i/2]) {
          for (size_t j = 0; j < Acol[i].size(); ++j) {
            Aval_add[i][j] = 1. / Mass[i] * K_values[i][j];
          }
        } else {
          Aval_add[i] = {1.};
        }
      }
      solver.add_sparse_coefficients(Acol, Aval_add, true);
      for (size_t i = 0; i < Aval_add.size(); ++i) Aval_add[i].clear();
      for (size_t i = 0; i < Acol.size(); ++i) Acol[i].clear();
      bool okp = solver.preprocess_sparsity_pattern();
      if (!okp) {
        Msg::Error("linear solver analysis failed");
        return false;
      }

      /* Loop over the changing timesteps */
      double prev_dt = DBL_MAX;
      for (int iter = 0; iter < steps.size(); ++iter) {
        if (iter > 0 && steps[iter] > prev_dt) continue;
        double dt = steps[iter];
        prev_dt = dt;

        if (verbosity >= 1)
          Msg::Info("  - step %li/%li | dt = %.3f, linear system loop ...", iter+1, steps.size(), dt);

        /* Update LHS matrix with the new timestep */
        for (size_t i = 0; i < Acol.size(); ++i) {
          if (!dirichletEdge[i/2]) {
            Acol[i] = {i};
            Aval_add[i] = {-diag_sum[i] + 1./dt};
            diag_sum[i] = 1./dt;
          }
        }
        bool oku = solver.add_sparse_coefficients(Acol, Aval_add, false);
        if (!oku) {
          Msg::Error("failed to update linear system");
          return false;
        }
        solver.factorize();

        /* Loop at fixed time step */
        constexpr size_t subiter_max = 25;
        for (size_t subiter = 0; subiter < subiter_max; ++subiter) {
          prevNorms = norms;

          /* Update RHS */
          B = x;
          for (size_t i = 0; i < B.size(); ++i) if (!dirichletEdge[i/2])
            B[i] /= dt;
          solver.set_rhs_values(B);

          bool oks = solver.solve(x);
          if (!oks) {
            Msg::Error("failed to solve linear system");
            return false;
          }


          /* Normalize cross field and gather norm stats */
          double nmi = DBL_MAX;
          double nma = -DBL_MAX;
          for (size_t e = 0; e < uIEdges.size(); ++e) {
            norms[e] = std::sqrt(x[2*e]*x[2*e]+x[2*e+1]*x[2*e+1]);
            nmi = std::min(nmi,norms[e]);
            nma = std::max(nma,norms[e]);
            if (!dirichletEdge[e] && norms[e] > EPS) {
              x[2*e+0] /= norms[e];
              x[2*e+1] /= norms[e];
            }
          }
          // Msg::Info("            |   norm, min = {}, max = {}", nmi, nma);
          const double EPS_NORM = 1.e-1;
          if (nma > 1. + EPS_NORM) {
            steps[iter] /= 10;
            dt = steps[iter];
            iter -= 1;
            if (verbosity >= 2)
              Msg::Warning("           |   max(norm)=%.3f (should be 1.), solve failed, new time step: dt = %.3f", nma, dt);
            break;
          }
          if (subiter > 0 || iter > 0) {
            double linf = 0.;
            for (size_t i = 0; i < norms.size(); ++i) if (!dirichletEdge[i]) {
              linf = std::max(linf,norms[i]-prevNorms[i]);
            }
            if (verbosity >= 3)
              Msg::Info("           |   system solved, norm diff max: %.3f, norm range: %.3f - %.3f", linf, nmi, nma);
            if (linf < 1.e-3) break;
          } else {
            if (verbosity >= 3)
              Msg::Info("           |   system solved");
          }
        }
      }
    }
    double et = TimeOfDay() - wti;
    if (verbosity >= 2)
      Msg::Info("- cross field elapsed time: %.3f", et);


    { /* Export solution */
      triEdgeTheta.resize(triangles.size());
      for (size_t t = 0; t < triangles.size(); ++t) {
        for (size_t le = 0; le < 3; ++le) {
          id e = old2IEdge[3*t+le];
          double len = std::sqrt(x[2*e]*x[2*e]+x[2*e+1]*x[2*e+1]);
          double theta = (len > EPS) ? 1./double(N)*atan2(x[2*e+1]/len,x[2*e]/len) : 0.;
          triEdgeTheta[t][le] = theta;
        }
      }
    }

    return true;
  }


  inline SVector3 tri_normal(MTriangle* t) {
    SVector3 v10(t->getVertex(1)->x() - t->getVertex(0)->x(),
        t->getVertex(1)->y() - t->getVertex(0)->y(),
        t->getVertex(1)->z() - t->getVertex(0)->z());
    SVector3 v20(t->getVertex(2)->x() - t->getVertex(0)->x(),
        t->getVertex(2)->y() - t->getVertex(0)->y(),
        t->getVertex(2)->z() - t->getVertex(0)->z());
    SVector3 normal_to_triangle = crossprod(v20, v10);
    normal_to_triangle.normalize();
    return normal_to_triangle;
  }

  inline SVector3 crouzeix_raviart_interpolation(SVector3 lambda, SVector3 edge_values[3]) {
    double x = lambda[1];
    double y = lambda[2];
    SVector3 shape = {1.0 - 2.0 * y, -1.0 + 2.0 * (x + y), 1.0 - 2.0 * x};
    return shape[0] * edge_values[0] + shape[1] * edge_values[1] + shape[2] * edge_values[2];
  }

  int local_frame(const MVertex* v, const std::vector<MTriangle*>& tris,
      SVector3& e_x, SVector3& e_y, SVector3& e_z) {
    e_x = SVector3(DBL_MAX,DBL_MAX,DBL_MAX);
    SVector3 avg(0.,0.,0.);
    for (MTriangle* t: tris) {
      avg += tri_normal(t);
      if (e_x.x() == DBL_MAX) {
        for (size_t le = 0; le < 3; ++le) {
          MVertex* v1 = t->getVertex(le);
          MVertex* v2 = t->getVertex((le+1)%3);
          if (v1 == v) {
            e_x = v2->point() - v1->point();
            break;
          } else if (v2 == v) {
            e_x = v1->point() - v2->point();
            break;
          }
        }
      }
    }
    if (avg.norm() < 1.e-16) {
      Msg::Error("local frame for %li triangles: avg normal = %.2f, %.2f, %.2f",
          tris.size(), avg.x(), avg.y(), avg.z());
      return -1;
    }
    if (e_x.norm() < 1.e-16) {
      Msg::Error("local frame for %li triangles: e_x = %.2f, %.2f, %.2f",
          tris.size(), e_x.x(), e_x.y(), e_x.z());
      return -1;
    }
    e_x.normalize();
    avg.normalize();
    e_z = avg;
    e_y = crossprod(e_z,e_x);
    if (e_y.norm() < 1.e-16) {
      Msg::Error("local frame for %li triangles: e_y = %.2f, %.2f, %.2f",
          tris.size(), e_y.x(), e_y.y(), e_y.z());
      return -1;
    }
    e_y.normalize();

    return 0;
  }

  int ordered_fan_around_vertex(const MVertex* v, const std::vector<MTriangle*>& tris,
      std::vector<std::array<MVertex*,2> >& vPairs) {
    vPairs.clear();
    if (tris.size() < 3) return -1;

    std::unordered_set<MTriangle*> done;
    { /* Init */
      MTriangle* t = tris[0];
      for (size_t le = 0; le < 3; ++le) {
        MVertex* v1 = t->getVertex(le);
        MVertex* v2 = t->getVertex((le+1)%3);
        if (v1 != v && v2 != v) {
          vPairs.push_back({v1,v2});
          done.insert(t);
          break;
        }
      }
    }

    while (vPairs.back().back() != vPairs[0][0]) {
      MVertex* last = vPairs.back().back();
      /* Look for next edge connected to last */
      bool found = false;
      for (MTriangle* t: tris) {
        if (done.find(t) != done.end()) continue;
        for (size_t le = 0; le < 3; ++le) {
          MVertex* v1 = t->getVertex(le);
          MVertex* v2 = t->getVertex((le+1)%3);
          if (v1 != v && v2 != v) {
            if (v1 == last) {
              vPairs.push_back({v1,v2});
              done.insert(t);
              found = true;
              break;
            } else if (v2 == last) {
              vPairs.push_back({v2,v1});
              done.insert(t);
              found = true;
              break;
            }
          }
        }
        if (found) break;
      }
      if (!found) {
        Msg::Error("failed to order fan vertex pairs");
        return -1;
      }
    }

    return 0;
  }
}


int computeCrossFieldWithHeatEquation(
    int N,
    const std::vector<MTriangle*>& triangles,
    const std::vector<MLine*>& lines,
    std::vector<std::array<double,3> >& triEdgeTheta,
    int nbDiffusionLevels,
    double thresholdNormConvergence,
    int nbBoundaryExtensionLayer,
    int verbosity) {

  /* Build discrete mesh without reference to gmsh structures */
  std::vector<std::array<double,3> > dpoints;
  std::vector<std::array<QMT::id,2> > dlines;
  std::vector<std::array<QMT::id,3> > dtriangles;
  std::vector<QMT::id> old2new;
  {
    old2new.reserve(3*triangles.size());
    dpoints.reserve(3*triangles.size());
    dlines.reserve(lines.size());
    dtriangles.reserve(triangles.size());

    constexpr QMT::id X = std::numeric_limits<QMT::id>::max();

    for (MLine* l: lines) {
      std::array<QMT::id,2> line;
      for (size_t lv = 0; lv < 2; ++lv) {
        MVertex* v = l->getVertex(lv);
        size_t num = v->getNum();
        if (num >= old2new.size()) {
          old2new.resize(num+1,X);
        }
        if (old2new[num] == X) {
          old2new[num] = dpoints.size();
          std::array<double,3> pt = {v->x(), v->y(), v->z()};
          dpoints.push_back(pt);
        }
        line[lv] = old2new[num];
      }
      std::sort(line.begin(),line.end());
      dlines.push_back(line);
    }
    for (MTriangle* t: triangles) {
      std::array<QMT::id,3> tri;
      for (size_t lv = 0; lv < 3; ++lv) {
        MVertex* v = t->getVertex(lv);
        size_t num = v->getNum();
        if (num >= old2new.size()) {
          old2new.resize(num+1,X);
        }
        if (old2new[num] == X) {
          old2new[num] = dpoints.size();
          std::array<double,3> pt = {v->x(), v->y(), v->z()};
          dpoints.push_back(pt);
        }
        tri[lv] = old2new[num];
      }
      dtriangles.push_back(tri);
    }
  }


  bool ok = QMT::compute_cross_field_with_multilevel_diffusion(N,
      dpoints, dlines, dtriangles, triEdgeTheta,
      nbDiffusionLevels, thresholdNormConvergence,nbBoundaryExtensionLayer,
      verbosity);
  return ok ? 0 : -1;
}

// inline double compat_orientation_extrinsic(
//     int Ns,
//     const SVector3 &o0,
//     const SVector3 &n0,
//     const SVector3 &o1,
//     const SVector3 &n1,
//     SVector3 &a1, SVector3 &b1)
// {
//   SVector3 t0 = crossprod(n0, o0);
//   SVector3 t1 = crossprod(n1, o1);
//   t0.normalize();
//   t1.normalize();
//   std::vector<SVector3> A(Ns);
//   std::vector<SVector3> B(Ns);
//   for (int i = 0; i < Ns; ++i) {
//     double agl = double(i)/double(Ns) * 2. * M_PI;
//     A[i] = o0 * cos(agl) + t0 * sin(agl);
//     B[i] = o1 * cos(agl) + t1 * sin(agl);
//   }
//   double maxx = -1;
//   size_t is = 0;
//   size_t js = 0;
//   for (int i = 0; i < Ns; ++i) {
//     for (int j = 0; j < Ns; ++j) {
//       const double xx = dot(A[i], B[j]);
//       if(xx > maxx) {
//         is = i;
//         js = j;
//         maxx = xx;
//       }
//     }
//   }
//   a1 = A[is];
//   b1 = B[js];
//   return maxx;
// }
//
// inline void cross_normalize(int Ns, double &a)
// {
//   double D = 2. * M_PI / double(Ns);
//   if(a < 0)
//     while(a < 0) a += D;
//   if(a >= D)
//     while(a >= D) a -= D;
// }
//
// inline double cross_lifting(int Ns, double _a, double a)
// {
//   double D = 2. * M_PI / double(Ns);
//   if(fabs(_a - a) < fabs(_a - (a + D)) && fabs(_a - a) < fabs(_a - (a - D))) {
//     return a;
//   }
//   else if(fabs(_a - (a + D)) < fabs(_a - a) &&
//       fabs(_a - (a + D)) < fabs(_a - (a - D))) {
//     return a + D;
//   }
//   else {
//     return a - D;
//   }
//   return DBL_MAX;
// }


inline double compat_orientation_extrinsic(int Ns,
    const SVector3 &o0,
    const SVector3 &n0,
    const SVector3 &o1,
    const SVector3 &n1,
    SVector3 &a1, SVector3 &b1)
{
  if (Ns != 4) return DBL_MAX;

  SVector3 t0 = crossprod(n0, o0);
  SVector3 t1 = crossprod(n1, o1);

  const size_t permuts[8][2] = {{0, 0}, {1, 0}, {2, 0}, {3, 0},
    {0, 1}, {1, 1}, {2, 1}, {3, 1}};
  SVector3 A[4]{o0, t0, -o0, -t0};
  SVector3 B[2]{o1, t1};

  double maxx = -1;
  int index = 0;
  for(size_t i = 0; i < 8; i++) {
    const double xx = dot(A[permuts[i][0]], B[permuts[i][1]]);
    if(xx > maxx) {
      index = i;
      maxx = xx;
    }
  }
  a1 = A[permuts[index][0]];
  b1 = B[permuts[index][1]];
  return maxx;
}

inline void cross_normalize(int Ns, double &a)
{
  if (Ns != 4) {
    a = DBL_MAX;
    return ;
  }
  double D = M_PI * .5;
  if(a < 0)
    while(a < 0) a += D;
  if(a >= D)
    while(a >= D) a -= D;
}

inline double cross_lifting(int Ns, double _a, double a)
{
  if (Ns != 4) return DBL_MAX;
  double D = M_PI * .5;
  if(fabs(_a - a) < fabs(_a - (a + D)) && fabs(_a - a) < fabs(_a - (a - D))) {
    return a;
  }
  else if(fabs(_a - (a + D)) < fabs(_a - a) &&
      fabs(_a - (a + D)) < fabs(_a - (a - D))) {
    return a + D;
  }
  else {
    return a - D;
  }
  return DBL_MAX;
}


int computeCrossFieldConformalScaling(
    int Ns,
    const std::vector<MTriangle*>& triangles,
    const std::vector<std::array<double,3> >& triEdgeTheta,
    std::unordered_map<MVertex*,double>& scaling)
{
#if defined(HAVE_SOLVER)
  Msg::Debug("compute cross field scaling (N=%i, %li triangles) ...", Ns, triangles.size());
  if (triangles.size() != triEdgeTheta.size()) {
    Msg::Error("conformal scaling: incoherent number of elements in inputs");
    return -1;
  }

#if defined(HAVE_EIGEN)
  Msg::Debug("- with EIGEN solver");
  linearSystemEigen<double> *_lsys = new linearSystemEigen<double>;
#elif defined(HAVE_PETSC)
  Msg::Debug("- with PETSc solver");
  linearSystemPETSc<double> *_lsys = new linearSystemPETSc<double>;
#elif defined(HAVE_MUMPS)
  Msg::Debug("- with MUMPS solver");
  linearSystemMUMPS<double> *_lsys = new linearSystemMUMPS<double>;
#else
  Msg::Debug("- with dense solver (slow, should not be used)");
  linearSystemFull<double> *_lsys = new linearSystemFull<double>;
#endif
  dofManager<double> *myAssembler = new dofManager<double>(_lsys);

  /* Vertex unknowns */
  std::set<MVertex *, MVertexPtrLessThan> vs;
  for (MTriangle* t: triangles) {
    for(size_t k = 0; k < 3; k++) { vs.insert(t->getVertex(k)); }
  }
  for (MVertex* v: vs) myAssembler->numberVertex(v,0,1);

  simpleFunction<double> ONE(1.0);
  laplaceTerm l(0, 1, &ONE);

  /* Collect gradient of theta (cross field directions) */
  std::map<MTriangle *, SVector3> gradients_of_theta;
  for (size_t i = 0; i < triangles.size(); ++i) {
    MTriangle* t = triangles[i];

    SVector3 v10(t->getVertex(1)->x() - t->getVertex(0)->x(),
        t->getVertex(1)->y() - t->getVertex(0)->y(),
        t->getVertex(1)->z() - t->getVertex(0)->z());
    SVector3 v20(t->getVertex(2)->x() - t->getVertex(0)->x(),
        t->getVertex(2)->y() - t->getVertex(0)->y(),
        t->getVertex(2)->z() - t->getVertex(0)->z());
    SVector3 normal_to_triangle = crossprod(v20, v10);
    normal_to_triangle.normalize();

    SElement se(t);
    l.addToMatrix(*myAssembler, &se);

    SVector3 t_i, o_i, o_1, o_2, tgt0;
    for (size_t le = 0; le < 3; ++ le) {
      /* Edge ordered lower index to largest */
      std::array<MVertex*,2> edge = {t->getVertex(le),t->getVertex((le+1)%3)};
      if (edge[0]->getNum() > edge[1]->getNum()) std::reverse(edge.begin(),edge.end());

      /* Edge tangent */
      SVector3 tgt = edge[1]->point() - edge[0]->point();
      if (tgt.norm() < 1.e-16) {
        Msg::Warning("Edge (tri=%i,le=%i), length = %.e", t->getNum(), le, tgt.norm());
        if (tgt.norm() == 0.) {return -1;}
      }
      tgt.normalize();
      SVector3 tgt2 = crossprod(normal_to_triangle,tgt);
      tgt2.normalize();

      /* Cross angle  (from Crouzeix-Raviart cross field) */
      double A = triEdgeTheta[i][le];

      SVector3 o = tgt * cos(A) + tgt2 * sin(A);
      o.normalize();
      o -= normal_to_triangle * dot(normal_to_triangle, o_i);
      o.normalize();

      if (le == 0) {
        t_i = crossprod(normal_to_triangle, tgt);
        t_i -= normal_to_triangle * dot(normal_to_triangle, t_i);
        t_i.normalize();
        o_i = o;
        tgt0 = tgt;
      } else if (le == 1) {
        o_1 = o;
      } else if (le == 2) {
        o_2 = o;
      }
    }

    SVector3 x0, x1, x2, x3;
    compat_orientation_extrinsic(Ns, o_i, normal_to_triangle, o_1, normal_to_triangle, x0, x1);
    compat_orientation_extrinsic(Ns, o_i, normal_to_triangle, o_2, normal_to_triangle, x2, x3);

    double a0 = atan2(dot(t_i, o_i), dot(tgt0, o_i));

    x0 -= normal_to_triangle * dot(normal_to_triangle, x0);
    x0.normalize();
    x1 -= normal_to_triangle * dot(normal_to_triangle, x1);
    x1.normalize();
    x2 -= normal_to_triangle * dot(normal_to_triangle, x2);
    x2.normalize();
    x3 -= normal_to_triangle * dot(normal_to_triangle, x3);
    x3.normalize();

    cross_normalize(Ns,a0);
    double A1 = atan2(dot(t_i, x1), dot(tgt0, x1));
    double A2 = atan2(dot(t_i, x3), dot(tgt0, x3));
    cross_normalize(Ns,A1);
    double a1 = cross_lifting(Ns,a0,A1);
    cross_normalize(Ns,A2);
    double a2 = cross_lifting(Ns,a0,A2);

    double a[3] = {a0 + a2 - a1, a0 + a1 - a2, a1 + a2 - a0};
    double g[3] = {0, 0, 0};
    t->interpolateGrad(a, 0, 0, 0, g);
    gradients_of_theta[t] = SVector3(g[0], g[1], g[2]);
    SPoint3 pp = t->barycenter();

    SVector3 G(g[0], g[1], g[2]);
    SVector3 GT = crossprod(G, normal_to_triangle);

    double g1[3];
    a[0] = 1;
    a[1] = 0;
    a[2] = 0;
    t->interpolateGrad(a, 0, 0, 0, g1);
    double RHS1 = g1[0] * GT.x() + g1[1] * GT.y() + g1[2] * GT.z();
    a[0] = 0;
    a[1] = 1;
    a[2] = 0;
    t->interpolateGrad(a, 0, 0, 0, g1);
    double RHS2 = g1[0] * GT.x() + g1[1] * GT.y() + g1[2] * GT.z();
    a[0] = 0;
    a[1] = 0;
    a[2] = 1;
    t->interpolateGrad(a, 0, 0, 0, g1);
    double RHS3 = g1[0] * GT.x() + g1[1] * GT.y() + g1[2] * GT.z();
    int num1 = myAssembler->getDofNumber(l.getLocalDofR(&se, 0));
    int num2 = myAssembler->getDofNumber(l.getLocalDofR(&se, 1));
    int num3 = myAssembler->getDofNumber(l.getLocalDofR(&se, 2));
    double V = -t->getVolume();
    _lsys->addToRightHandSide(num1, RHS1 * V);
    _lsys->addToRightHandSide(num2, RHS2 * V);
    _lsys->addToRightHandSide(num3, RHS3 * V);
  }

  int status = _lsys->systemSolve();

  if (status == -1) { /* failed to solve */
    Msg::Warning("conformal scaling (%li triangles, %li variables), failed to solve linear system, use uniform scaling",
        triangles.size(), vs.size());
    for (MVertex* v: vs) {
      scaling[v] = 1.;
    }
    delete _lsys;
    delete myAssembler;
    return 0;
  }

  /* Extract solution */
  double sMin =  DBL_MAX;
  double sMax = -DBL_MAX;
  size_t i = 0;
  for (MVertex* v: vs) {
    double h;
    myAssembler->getDofValue(v, 0, 1, h);
    double cs = exp(-h);
    scaling[v] = cs;
    sMin = std::min(sMin,cs);
    sMax = std::max(sMax,cs);
    i += 1;
  }
  if (sMin == DBL_MAX || sMax == -DBL_MAX || sMin == 0.) {
<<<<<<< HEAD
    Msg::Warning("Conformal scaling computed (%d unknowns, %li triangles -> min=%.3f, max=%.3f), wrong, set uniform",
        myAssembler->sizeOfR(), triangles.size(), sMin, sMax);
    for (MVertex* v: vs) {
      scaling[v] = 1.;
    }
=======
    Msg::Warning("Conformal scaling computed (%d unknowns, %li triangles -> min=%.3f, max=%.3f), wrong, use uniform scaling",
        myAssembler->sizeOfR(), triangles.size(), sMin, sMax);
    for (MVertex* v: vs) {
        scaling[v] = 1.;
    }
    delete _lsys;
    return 0;
>>>>>>> b61a2353
  } else {
    Msg::Debug("Conformal scaling computed (%d unknowns, %li triangles -> min=%.3f, max=%.3f, width=%.3f)",
        myAssembler->sizeOfR(), triangles.size(), sMin, sMax, sMax - sMin);
  }

  delete _lsys;
  delete myAssembler;

  if (false) {
    std::vector<MElement*> elts = dynamic_cast_vector<MTriangle*,MElement*>(triangles);
    GeoLog::add(elts, scaling, "h=exp(-H)");
    GeoLog::flush();
  }

#else
  Msg::Error("Computing cross field scaling requires the SOLVER module");
  return -1;
#endif

  return 0;
}

int computeQuadSizeMapFromCrossFieldConformalFactor(
    const std::vector<MTriangle*>& triangles,
    std::size_t targetNumberOfQuads,
    std::unordered_map<MVertex*,double>& scaling) {

  Msg::Debug("Offset quad size map from cross field conformal factor to target %li quads ...", targetNumberOfQuads);

  if (targetNumberOfQuads == 0) {
    Msg::Error("targetNumberOfQuads: %i should be positive", targetNumberOfQuads);
    return -1;
  }

  double csMin =  DBL_MAX;
  double csMax = -DBL_MAX;
  double Hmin  =  DBL_MAX;
  double Hmax  = -DBL_MAX;
  size_t nWoCorner = 0;
  for (MTriangle* t: triangles) {
    for (size_t lv = 0; lv < 3; ++lv) {
      MVertex* v = t->getVertex(lv);
      auto it = scaling.find(v);
      if (it == scaling.end()) {
        Msg::Error("scaling not found for vertex %i", v->getNum());
        return -1;
      }
      GVertex* gv = v->onWhat()->cast2Vertex();
      if (gv != nullptr) continue; /* Remove corner values from range */
      csMin = std::min(csMin, it->second);
      csMax = std::max(csMax, it->second);
      nWoCorner += 1;
    }
  }

  if (nWoCorner > 0 && (csMin == DBL_MAX || csMax == -DBL_MAX)) {
    Msg::Warning("conformal scaling is wrong, %li values, min=DBL_MAX or max=-DBL_MAX, filling with unit values", scaling.size(), csMin, csMax);
    for (MTriangle* t: triangles) {
      for (size_t lv = 0; lv < 3; ++lv) {
        MVertex* v = t->getVertex(lv);
        scaling[v] = 1.;
      }
    }
  }

  /* Compute integral of current size map */
  double integral = 0.;
  double smin = DBL_MAX;
  double smax = -DBL_MAX;
  std::vector<MVertex*> vertices;
  vertices.reserve(3*triangles.size());
  for (MTriangle* t: triangles) {
    double values[3] = {0,0,0};
    for (size_t lv = 0; lv < 3; ++lv) {
      MVertex* v = t->getVertex(lv);
      auto it = scaling.find(v);
      if (it == scaling.end()) {
        Msg::Error("scaling value not found for v=%li",v->getNum());
        return -1;
      }
      /* Clamp with range without corners */
      if (nWoCorner > 0 && (it->second < csMin || it->second > csMax)) {
        it->second = clamp(it->second,csMin,csMax);
      }
      values[lv] = it->second;
      smin = std::min(smin,values[lv]);
      smax = std::max(smax,values[lv]);
      vertices.push_back(v);
    }
    double a = std::abs(t->getVolume());
    double avg = 1./3. * (values[0] + values[1] + values[2]);
    if (avg == 0.) continue;
    integral += a * 1. / std::pow(avg,2);
  }

  if (integral == 0.) {
    Msg::Warning("Size map from conformal scaling: total integral is 0 ... (%li triangles, smin=%.3e, smax=%.3e)",
        triangles.size(), smin, smax);
    return -1;
  }
  Msg::Debug("- %li triangles, conformal scaling: min=%.3e, max=%.3e, #=%.3e",
      triangles.size(), smin, smax, integral);
  std::sort(vertices.begin(), vertices.end());
  vertices.erase(std::unique(vertices.begin(), vertices.end() ), vertices.end());

  /* Apply the scaling */
  double target = double(targetNumberOfQuads);
  double FAC = double(target) / integral;
  double sf = 1./std::sqrt(FAC);
  smin = DBL_MAX;
  smax = -DBL_MAX;
  for (size_t j = 0; j < vertices.size(); ++j) {
    MVertex* v = vertices[j];
    auto it = scaling.find(v);
    it->second = sf * it->second;
    smin = std::min(smin,it->second);
    smax = std::max(smax,it->second);
  }
  Msg::Debug("- %li triangles, sizemap range: [%.3e, %.3e] (factor applied: %3f)", triangles.size(), smin, smax, FAC);

  return 0;
}

int convertToPerTriangleCrossFieldDirections(
    int Ns,
    const std::vector<MTriangle*>& triangles,
    const std::vector<std::array<double,3> >& triEdgeTheta,
    std::vector<std::array<double,9> >& triangleDirections) {

  triangleDirections.resize(triangles.size());

  for (size_t f = 0; f < triangles.size(); ++f) {
    MTriangle* t = triangles[f];

    SVector3 N = QMT::tri_normal(t);

    /* Compute one branch at triangle vertices */
    SVector3 refCross = {0.,0.,0.};
    SVector3 avgCross = {0.,0.,0.};
    SVector3 lifted_dirs[3];
    for (size_t le = 0; le < 3; ++le) {
      /* Get cross angle */
      std::array<MVertex*,2> edge = {t->getVertex(le),t->getVertex((le+1)%3)};
      if (edge[0]->getNum() > edge[1]->getNum()) std::reverse(edge.begin(),edge.end());

      double A = triEdgeTheta[f][le];

      /* Local reference frame */
      SVector3 tgt = edge[1]->point() - edge[0]->point();
      if (tgt.norm() < 1.e-16) {
        Msg::Warning("Edge (tri=%i,le=%i), length = %.e", t->getNum(), le, tgt.norm());
        if (tgt.norm() == 0.) {return -1;}
      }
      tgt.normalize();
      SVector3 tgt2 = crossprod(N,tgt);
      tgt2.normalize();

      SVector3 cross1 = tgt * cos(A) + tgt2 * sin(A);
      cross1.normalize();

      SVector3 cross2 = crossprod(N,cross1);
      cross2.normalize();

      if (le == 0) {
        refCross = cross1;
        avgCross = avgCross + cross1;
        lifted_dirs[le] = refCross;
      } else {
        SVector3 closest = {0.,0.,0.};
        double dotmax = -DBL_MAX;
        for (int k = 0; k < Ns; ++k) {
          double agl = A + double(k)/double(Ns) * 2. * M_PI;
          SVector3 candidate = tgt * cos(agl) + tgt2 * sin(agl);
          candidate.normalize();
          if (dot(candidate,refCross) > dotmax) {
            closest = candidate;
            dotmax = dot(candidate,refCross);
          }
        }
        // SVector3 candidates[4] = {cross1,-1.*cross1,cross2,-1.*cross2};
        // SVector3 closest = {0.,0.,0.};
        // double dotmax = -DBL_MAX;
        // for (size_t k = 0; k < 4; ++k) {
        //   if (dot(candidates[k],refCross) > dotmax) {
        //     closest = candidates[k];
        //     dotmax = dot(candidates[k],refCross);
        //   }
        // }
        lifted_dirs[le] = closest;
        avgCross = avgCross + closest;
      }
    }
    SVector3 vertex_dirs[3];
    std::array<double,9> tDirs;
    for (size_t lv = 0; lv < 3; ++lv) {
      SVector3 lambda = {0.,0.,0.};
      lambda[lv] = 1.;
      SVector3 dir = QMT::crouzeix_raviart_interpolation(lambda,lifted_dirs);
      if (length2(dir) != 0.) dir.normalize();
      for (size_t d = 0; d < 3; ++d) {
        tDirs[3*lv+d] = dir.data()[d];
      }
    }
    triangleDirections[f] = tDirs;
  }

  return 0;
}

inline double angle2PI(const SVector3& u, const SVector3& v, const SVector3& n) {
  const double dp = dot(u,v);
  const double tp = dot(n,crossprod(u,v));
  double angle = atan2(tp,dp);
  if (angle < 0) angle += 2. * M_PI;
  return angle;
}

int detectCrossFieldSingularities(
    int Ns,
    const std::vector<MTriangle*>& triangles,
    const std::vector<std::array<double,3> >& triEdgeTheta,
    bool addSingularitiesAtAcuteCorners,
    double thresholdInDeg,
    std::vector<std::pair<SPoint3,int> >& singularities) {
  singularities.clear();
  if (triangles.size() != triEdgeTheta.size()) {
    Msg::Error("detect cross field singularities: wrong inputs");
    return -1;
  }

  /* Get interior vertices and adjacent triangles */
  unordered_map<MVertex*,vector<MTriangle*> > v2t;

  /* put edge angles here, maybe a bit slow ... */
  unordered_map<MEdge,double,MEdgeHash,MEdgeEqual> edgeTheta;

  for (size_t i = 0; i < triangles.size(); ++i) {
    MTriangle* t = triangles[i];
    for (size_t le = 0; le < 3; ++le) {
      MVertex* v1 = t->getVertex(le);
      MVertex* v2 = t->getVertex((le+1)%3);

      MEdge edg(v1,v2);
      edgeTheta[edg] = triEdgeTheta[i][le];

      GFace* gf = dynamic_cast<GFace*>(v1->onWhat());
      if (gf == nullptr) continue;
      v2t[v1].push_back(t);
    }
  }

  /* Compute index at each vertex (looking on the one rings) */
  unordered_map<MVertex*,int> vertexIndex;
  for (auto& kv: v2t) {
    MVertex* v = kv.first;
    const vector<MTriangle*>& tris = kv.second;

    SVector3 e_x, e_y, N;
    int st = QMT::local_frame(v, tris, e_x, e_y, N);
    if (st != 0) {
      Msg::Error("no local frame for v=%li", v->getNum());
      continue;
    }

    std::vector<std::array<MVertex*,2> > vPairs;
    int st2 = QMT::ordered_fan_around_vertex(v, tris, vPairs);
    if (st2 != 0) {
      Msg::Error("no ordered fan around v=%li", v->getNum());
      continue;
    }

    double angle_deficit = 2.*M_PI;
    std::vector<SVector3> rep_vectors(vPairs.size()); /* cross field representation vector in local frame (+e_x,+e_y) */
    for (size_t j = 0; j < vPairs.size(); ++j) {
      MVertex* v1 = vPairs[j][0];
      MVertex* v2 = vPairs[j][1];
      angle_deficit -= angle3Vertices(v1, v, v2); /* gaussian curvature */

      SVector3 tgt;
      if (v1->getNum() < v2->getNum()) {
        tgt = v2->point() - v1->point();
      } else {
        tgt = v1->point() - v2->point();
      }
      tgt.normalize();
      SVector3 tgt2 = crossprod(N,tgt);
      tgt2.normalize();
      std::array<size_t,2> vPair = {v1->getNum(),v2->getNum()};
      if (vPair[1] < vPair[0]) vPair = {v2->getNum(),v1->getNum()};
      MEdge query(v1,v2);
      auto it = edgeTheta.find(query);
      if (it == edgeTheta.end()) {
        Msg::Error("Edge (%li,%li) not found in edgeTheta",vPair[0],vPair[1]);
        return -1;
      }
      double A = it->second;

      SVector3 branchInQuadrant;
      bool found = false;
      double dpmax = -DBL_MAX; size_t kmax = (size_t) -1;
      for (size_t k = 0; k < Ns; ++k) { /* Loop over branches */
        double agl = A + double(k)/double(Ns) * 2. * M_PI;
        SVector3 branch = tgt * cos(agl) + tgt2 * sin(agl);
        if (dot(branch,e_x) >= 0. && dot(branch,e_y) >= 0.) {
          branchInQuadrant = branch;
          found = true;
          break;
        }
        double dp = dot(branch,SVector3(std::sqrt(2),std::sqrt(2),0.));
        if (dp > dpmax) {dpmax = dp; kmax = k;}
      }
      if (!found && kmax != (size_t)-1 ) { /* if numerical errors */
        double agl = A + double(kmax)/double(Ns) * 2. * M_PI;
        branchInQuadrant = tgt * cos(agl) + tgt2 * sin(agl);
      }

      double theta = acos(dot(branchInQuadrant,e_x));
      rep_vectors[j] = {cos(double(Ns)*theta),sin(double(Ns)*theta),0.};
    }
    double sum_diff = 0.;
    for (size_t j = 0; j < vPairs.size(); ++j) {
      SVector3 vertical(0.,0.,1.);
      const SVector3 r1 = rep_vectors[j];
      const SVector3 r2 = rep_vectors[(j+1)%rep_vectors.size()];
      double diff_angle = angle2PI(r1,r2,vertical);
      if (diff_angle > M_PI) diff_angle -= 2.*M_PI;
      sum_diff += diff_angle;
    }
    if (std::abs(sum_diff-2*M_PI) < 0.05*M_PI) {
      vertexIndex[v] = -1;
    } else if (std::abs(sum_diff+2*M_PI) < 0.05*M_PI) {
      vertexIndex[v] = 1;
    } else if (std::abs(sum_diff) > 0.05 * M_PI) {
      Msg::Debug("singularity detection, v=%i, sum of diff is %.3f deg, ignored", v->getNum(), sum_diff);
    }
  }

  /* Three types of singularities with Crouzeix-Raviart interpolation:
   * - on vertex
   * - on edge
   * - on triangle */

  /* triangle singularities */
  for (MTriangle* t: triangles) {
    MVertex* v1 = t->getVertex(0);
    MVertex* v2 = t->getVertex(1);
    MVertex* v3 = t->getVertex(2);
    for (double index: {-1.,1.}) {
      if (vertexIndex[v1] == index
          && vertexIndex[v2] == index
          && vertexIndex[v3] == index) {
        SPoint3 p = (v1->point()+v2->point()+v3->point()) * double(1./3.);
        singularities.push_back({p,index});
        /* remove from list of available singularities */
        vertexIndex[v1] = 0.;
        vertexIndex[v2] = 0.;
        vertexIndex[v3] = 0.;
      }
    }
  }
  /* edge singularities */
  for (MTriangle* t: triangles) {
    for (size_t le = 0; le < 3; ++le) {
      MVertex* v1 = t->getVertex(le);
      MVertex* v2 = t->getVertex((le+1)%3);
      for (double index: {-1.,1.}) {
        if (vertexIndex[v1] == index
            && vertexIndex[v2] == index) {
          SPoint3 p = (v1->point()+v2->point()) * 0.5;
          singularities.push_back({p,index});
          /* remove from list of available singularities */
          vertexIndex[v1] = 0.;
          vertexIndex[v2] = 0.;
        }
      }
    }
  }
  /* vertex singularities */
  for (auto& kv: vertexIndex) if (kv.second != 0) {
    singularities.push_back({kv.first->point(),kv.second});
  }

  Msg::Debug("detect cross field singularities: found %li singularities (%li triangles)",
      singularities.size(), triangles.size());

  if (addSingularitiesAtAcuteCorners) {
    size_t nb = singularities.size();
    unordered_map<MVertex*, double> cornerAngle;
    unordered_map<MVertex*, std::vector<MTriangle*> > cornerToTris;
    for (MTriangle* t: triangles) {
      for (size_t le = 0; le < 3; ++le) {
        MVertex* v2 = t->getVertex((le+1)%3);
        if (v2->onWhat()->cast2Vertex() != NULL) {
          MVertex* v1 = t->getVertex(le);
          MVertex* v3 = t->getVertex((le+2)%3);
          double agl = std::abs(angle3Vertices(v1,v2,v3));
          cornerAngle[v2] += agl;
          cornerToTris[v2].push_back(t);
        }
      }
    }
    for (const auto& kv: cornerAngle) {
      MVertex* v = kv.first;
      double agl = kv.second;
      if (agl * 180. / M_PI < thresholdInDeg)  {
        std::vector<MTriangle*>& tris = cornerToTris[v];
        if (tris.size() == 0) continue;
        SPoint3 p(0.,0.,0.);
        for (MTriangle* t: tris) {
          p += t->barycenter();
        }
        p = p * double(1./double(tris.size()));
        singularities.push_back({p,1});
      }
    }
    if (singularities.size() > nb) {
      Msg::Debug("detect cross field singularities: added %li artificial singularities at acute corners",
          singularities.size()-nb);
    }
  }

  return 0;
}<|MERGE_RESOLUTION|>--- conflicted
+++ resolved
@@ -1304,21 +1304,11 @@
     i += 1;
   }
   if (sMin == DBL_MAX || sMax == -DBL_MAX || sMin == 0.) {
-<<<<<<< HEAD
-    Msg::Warning("Conformal scaling computed (%d unknowns, %li triangles -> min=%.3f, max=%.3f), wrong, set uniform",
-        myAssembler->sizeOfR(), triangles.size(), sMin, sMax);
-    for (MVertex* v: vs) {
-      scaling[v] = 1.;
-    }
-=======
     Msg::Warning("Conformal scaling computed (%d unknowns, %li triangles -> min=%.3f, max=%.3f), wrong, use uniform scaling",
         myAssembler->sizeOfR(), triangles.size(), sMin, sMax);
     for (MVertex* v: vs) {
         scaling[v] = 1.;
     }
-    delete _lsys;
-    return 0;
->>>>>>> b61a2353
   } else {
     Msg::Debug("Conformal scaling computed (%d unknowns, %li triangles -> min=%.3f, max=%.3f, width=%.3f)",
         myAssembler->sizeOfR(), triangles.size(), sMin, sMax, sMax - sMin);
