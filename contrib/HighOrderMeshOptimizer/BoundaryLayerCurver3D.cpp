--- conflicted
+++ resolved
@@ -37,6 +37,7 @@
 #include "Options.h"
 #include "AnalyseMeshQuality.h"
 #include "InnerVertexPlacement.h"
+#include "qualityMeasuresJacobian.h"
 
 #if defined(HAVE_POST)
 #include "PView.h"
@@ -45,13 +46,6 @@
 #if defined(HAVE_FLTK)
 #include "FlGui.h"
 #endif
-<<<<<<< HEAD
-#include "Options.h"
-#include "AnalyseCurvedMesh.h"
-#include "InnerVertexPlacement.h"
-#include "qualityMeasuresJacobian.h"
-=======
->>>>>>> 911cc95a
 
 namespace {
   void draw3DFrame(SPoint3 &p, SVector3 &t, SVector3 &n, SVector3 &w,
@@ -817,7 +811,7 @@
 
     const std::vector<MElement *> &elements = it->second;
 
-    std::map<MFace, MFaceN, Less_Face> faces;
+    std::map<MFace, MFaceN, MFaceLessThan> faces;
     faces[_stackOrientedFaces[0].getFace()] = _stackOrientedFaces[0];
     for(std::size_t i = 0; i < elements.size(); ++i) {
       MElement *el = elements[i];
@@ -1159,17 +1153,16 @@
                                        MEdgeN &topEdge,
                                        const MElement *bottomEl1,
                                        const MElement *bottomEl2)
-  : _el1(bottomEl1), _el2(bottomEl2), _gface(NULL), _baseEdge(baseEdge),
+  : _el1(bottomEl1), _el2(bottomEl2), _gface(nullptr), _baseEdge(baseEdge),
     _topEdge(topEdge)
   {
-<<<<<<< HEAD
     _execute();
   }
 
   Positioner3DCurve::Positioner3DCurve(const MEdgeN &baseEdge,
                                        MEdgeN &topEdge,
                                        const GFace *gf)
-  : _el1(NULL), _el2(NULL), _gface(gf), _baseEdge(baseEdge), _topEdge(topEdge)
+  : _el1(nullptr), _el2(nullptr), _gface(gf), _baseEdge(baseEdge), _topEdge(topEdge)
   {
     if(!_gface) return;
 
@@ -1183,23 +1176,6 @@
       if(!success) {
         Msg::Warning("Could not compute param of vertex %d on surface %d",
                      _baseEdge.getVertex(i)->getNum(), _gface->tag());
-=======
-    std::map<MEdge, int, MEdgeLessThan> edge2element;
-    for(std::size_t i = 0; i < bndEl2column.size(); ++i) {
-      MElement *el = bndEl2column[i].first;
-      for(std::size_t j = 0; j < el->getNumEdges(); ++j) {
-        MEdge e = el->getEdge(j);
-        auto it = edge2element.find(e);
-        if(it != edge2element.end()) {
-          adjacencies.push_back(std::make_pair(i, it->second));
-          // This is for debug purpose, we expect that two elements at most
-          // share a given edge.
-          it->second = -1;
-        }
-        else {
-          edge2element[e] = i;
-        }
->>>>>>> 911cc95a
       }
       // TODO: Check if periodic face
     }
@@ -1334,7 +1310,6 @@
   void Positioner3DCurve::_computeBisectors(const std::vector<double> &xi,
                                             std::vector<SVector3> &normals) const
   {
-<<<<<<< HEAD
     normals.clear();
     normals.reserve(xi.size());
 
@@ -1345,36 +1320,6 @@
         if(xi[i] < -1 + eps) {
           paramGFace =
             SPoint2(_paramVerticesOnGFace[0], _paramVerticesOnGFace[1]);
-=======
-    int numVertexPerLayer = c1.first->getNumPrimaryVertices();
-    std::size_t numLayers = c1.second.size();
-    stack.assign(numVertexPerLayer * numLayers, nullptr);
-
-    int k = 0;
-    for(int i = 0; i < numVertexPerLayer; ++i) {
-      stack[k++] = c1.first->getVertex(i);
-    }
-    MFace bottomFace = c1.first->getFace(0);
-    for(std::size_t i = 0; i < numLayers - 1; ++i) {
-      MElement *currentElement = c1.second[i];
-      MFace topFace;
-      if(!computeCommonFace(currentElement, c1.second[i + 1], topFace)) {
-        Msg::Error("Did not find common face");
-      }
-
-      // Eeach edge that is not in bottom face nor in top face links a bottom
-      // node with the corresponding top node
-      for(int j = 0; j < currentElement->getNumEdges(); ++j) {
-        MEdge edge = currentElement->getEdge(j);
-        if(faceContainsEdge(bottomFace, edge) ||
-           faceContainsEdge(topFace, edge))
-          continue;
-
-        MVertex *vbot, *vtop;
-        if(faceContainsVertex(bottomFace, edge.getVertex(0))) {
-          vbot = edge.getVertex(0);
-          vtop = edge.getVertex(1);
->>>>>>> 911cc95a
         }
         else if(xi[i] > 1 - eps) {
           paramGFace =
@@ -1393,7 +1338,6 @@
     // If we don't have _gface, we use the normal of el1 or the bisector of
     // the two elements
 
-<<<<<<< HEAD
     // 1. Compute data common to all points
     int nEdge1, sign1;
     int nEdge2, sign2;
@@ -1443,12 +1387,6 @@
         if(!sameOrientation) n2.negate();
         n1.axpy(1, n2);
         n1.normalize();
-=======
-      // If there remains NULL values, it is because the vertex is the same
-      // on bottom face and top face.
-      for(int l = k; l < k + numVertexPerLayer; ++l) {
-        if(stack[l] == nullptr) stack[l] = stack[l - numVertexPerLayer];
->>>>>>> 911cc95a
       }
 
       normals.push_back(n1);
@@ -1460,8 +1398,8 @@
                           std::vector<std::pair<int, int> > &adjacencies,
                           std::vector<std::pair<int, MEdge> > &borderEdges)
   {
-    std::map<MEdge, int, Less_Edge> edge2element;
-    std::map<MEdge, int, Less_Edge>::iterator it;
+    std::map<MEdge, int, MEdgeLessThan> edge2element;
+    std::map<MEdge, int, MEdgeLessThan>::iterator it;
     for(std::size_t i = 0; i < columns.size(); ++i) {
       MElement *el = columns[i].getBoundaryElement();
       for(std::size_t j = 0; j < el->getNumEdges(); ++j) {
@@ -1499,82 +1437,6 @@
     else {
       // computeStackHOEdgesFaces(col2, commonEdge, stackEdges, stackFaces);
     }
-<<<<<<< HEAD
-=======
-
-    // Compute stack of Primary vertices
-    std::vector<MVertex *> allPrimaryVertices;
-    computeStackPrimaryVertices(column, allPrimaryVertices);
-
-    std::vector<MVertex *> interfacePrimaryVertices;
-    {
-      int nVertexPerLayer = bottomElement->getNumPrimaryVertices();
-      int n0 = -1;
-      int n1 = -1;
-      for(int i = 0; i < nVertexPerLayer; ++i) {
-        if(bottomEdge.getVertex(0) == allPrimaryVertices[i]) n0 = i;
-        if(bottomEdge.getVertex(1) == allPrimaryVertices[i]) n1 = i;
-      }
-      if(n0 == -1 || n1 == -1) {
-        Msg::Error("Error in computeInterface");
-        return;
-      }
-      interfacePrimaryVertices.resize(2 * (stackElements.size()));
-      for(std::size_t i = 0; i < stackElements.size(); ++i) {
-        interfacePrimaryVertices[2 * i + 0] =
-          allPrimaryVertices[nVertexPerLayer * i + n0];
-        interfacePrimaryVertices[2 * i + 1] =
-          allPrimaryVertices[nVertexPerLayer * i + n1];
-      }
-    }
-
-    // Compute interface
-    interface.clear();
-    for(int i = 0; i < stackElements.size() - 1; ++i) {
-      MVertex *v0 = interfacePrimaryVertices[2 * i + 0];
-      MVertex *v1 = interfacePrimaryVertices[2 * i + 1];
-      MVertex *v2 = interfacePrimaryVertices[2 * i + 3];
-      MVertex *v3 = interfacePrimaryVertices[2 * i + 2];
-      if(v2 == v1 && v3 == v0) {
-        Msg::Error("Error in computeInterface: not an element");
-      }
-      if(v2 == v1) {
-        v2 = v3;
-        v3 = nullptr;
-      }
-      else if(v3 == v0) {
-        v3 = nullptr;
-      }
-      interface.push_back(
-        stackElements[i]->getHighOrderFace(MFace(v0, v1, v2, v3)));
-      //      if (v3 == NULL) {
-      //        if (   v0 != interface.back().getVertex(0)
-      //               || v1 != interface.back().getVertex(1)
-      //               || v2 != interface.back().getVertex(2))
-      //          Msg::Error("did not get the faceN I wanted!");
-      //        std::cout << "vertices: " << v0->getNum() << " " << v1->getNum()
-      //        << " " << v2->getNum() << std::endl; std::cout << "vertices: "
-      //        << interface.back().getVertex(0)->getNum() << " " <<
-      //        interface.back().getVertex(1)->getNum() << " "; std::cout <<
-      //        interface.back().getVertex(2)->getNum() << std::endl;
-      //      }
-      //      else {
-      //        if (   v0 != interface.back().getVertex(0)
-      //               || v1 != interface.back().getVertex(1)
-      //               || v2 != interface.back().getVertex(2)
-      //               || v3 != interface.back().getVertex(3))
-      //          Msg::Error("did not get the faceN I wanted!");
-      //        std::cout << "vertices: " << v0->getNum() << " " << v1->getNum()
-      //        << " " << v2->getNum() << " " << v3->getNum() << std::endl;
-      //        std::cout << "vertices: " <<
-      //        interface.back().getVertex(0)->getNum() << " " <<
-      //        interface.back().getVertex(1)->getNum() << " "; std::cout <<
-      //        interface.back().getVertex(2)->getNum() << " " <<
-      //        interface.back().getVertex(3)->getNum() << std::endl;
-      //      }
-    }
-    topEdge = interface.back().getHighOrderEdge(0, 1);
->>>>>>> 911cc95a
   }
 
   void getBisectorsAtCommonCorners(const MElement *surface1,
@@ -1850,15 +1712,9 @@
 
   void repositionInteriorNodes(std::vector<MFaceN> &stackFaces)
   {
-<<<<<<< HEAD
     for(std::size_t i = 0; i < stackFaces.size(); ++i) {
       MFaceN &f = stackFaces[i];
-      const fullMatrix<double> *placement = NULL;
-=======
-    for(std::size_t i = 0; i < column.size(); ++i) {
-      MFaceN &f = column[i];
       const fullMatrix<double> *placement = nullptr;
->>>>>>> 911cc95a
       if(f.isTriangular()) {
         // TODO Determine if edge 0 or 2
       }
@@ -1979,15 +1835,9 @@
                                const std::vector<MElement *> &stackElements)
   {
     // TODO: reposition last elements
-<<<<<<< HEAD
     for(std::size_t i = 0; i < stackElements.size() - 1; ++i) {
       MElement *el = stackElements[i];
-      const fullMatrix<double> *placement = NULL;
-=======
-    for(std::size_t i = 0; i < column.size() - 1; ++i) {
-      MElement *el = column[i];
       const fullMatrix<double> *placement = nullptr;
->>>>>>> 911cc95a
       const int order = el->getPolynomialOrder();
       int nFace, nOtherFace, sign, rot;
       switch(el->getType()) {
