// Copyright (C) 2013 ULg-UCL
//
// Permission is hereby granted, free of charge, to any person
// obtaining a copy of this software and associated documentation
// files (the "Software"), to deal in the Software without
// restriction, including without limitation the rights to use, copy,
// modify, merge, publish, distribute, and/or sell copies of the
// Software, and to permit persons to whom the Software is furnished
// to do so, provided that the above copyright notice(s) and this
// permission notice appear in all copies of the Software and that
// both the above copyright notice(s) and this permission notice
// appear in supporting documentation.
//
// THE SOFTWARE IS PROVIDED "AS IS", WITHOUT WARRANTY OF ANY KIND,
// EXPRESS OR IMPLIED, INCLUDING BUT NOT LIMITED TO THE WARRANTIES OF
// MERCHANTABILITY, FITNESS FOR A PARTICULAR PURPOSE AND
// NONINFRINGEMENT OF THIRD PARTY RIGHTS. IN NO EVENT SHALL THE
// COPYRIGHT HOLDER OR HOLDERS INCLUDED IN THIS NOTICE BE LIABLE FOR
// ANY CLAIM, OR ANY SPECIAL INDIRECT OR CONSEQUENTIAL DAMAGES, OR ANY
// DAMAGES WHATSOEVER RESULTING FROM LOSS OF USE, DATA OR PROFITS,
// WHETHER IN AN ACTION OF CONTRACT, NEGLIGENCE OR OTHER TORTIOUS
// ACTION, ARISING OUT OF OR IN CONNECTION WITH THE USE OR PERFORMANCE
// OF THIS SOFTWARE.
//
// Please report all bugs and problems to the public mailing list
// <gmsh@onelab.info>.
//
// Contributors: Thomas Toulorge, Jonathan Lambrechts

#include <cstdio>
#include <sstream>
#include <fstream>
#include <string>
#include <cmath>
#include <iomanip>
#include "OptHomFastCurving.h"
#include "GmshConfig.h"
#include "GModel.h"
#include "Gmsh.h"
#include "MLine.h"
#include "MTriangle.h"
#include "MQuadrangle.h"
#include "MTetrahedron.h"
#include "MHexahedron.h"
#include "MPrism.h"
#include "MEdge.h"
#include "MFace.h"
#include "OS.h"
#include "SVector3.h"
#include "BasisFactory.h"
#include "bezierBasis.h"
#include "JacobianBasis.h"
#include "MetaEl.h"
#include "qualityMeasuresJacobian.h"
#include "CADDistances.h"
#include "Field.h"
#include "boundaryLayersData.h"



namespace {



typedef std::map<MEdge, std::vector<MElement*>, Less_Edge> MEdgeVecMEltMap;
typedef std::map<MFace, std::vector<MElement*>, Less_Face> MFaceVecMEltMap;



// Compute edge -> element connectivity (for 2D elements)
void calcEdge2Elements(GEntity *entity, MEdgeVecMEltMap &ed2el)
{
  for (size_t iEl = 0; iEl < entity->getNumMeshElements(); iEl++) {
    MElement *elt = entity->getMeshElement(iEl);
    if (elt->getDim() == 2)
      for (int iEdge = 0; iEdge < elt->getNumEdges(); iEdge++) {
        ed2el[elt->getEdge(iEdge)].push_back(elt);
      }
  }
}



// Compute face -> element connectivity (for 3D elements)
void calcFace2Elements(GEntity *entity, MFaceVecMEltMap &face2el)
{
  for (size_t iEl = 0; iEl < entity->getNumMeshElements(); iEl++) {
    MElement *elt = entity->getMeshElement(iEl);
    if (elt->getDim() == 3)
      for (int iFace = 0; iFace < elt->getNumFaces(); iFace++)
        face2el[elt->getFace(iFace)].push_back(elt);
  }
}



void makeStraight(MElement *el, const std::set<MVertex*> &movedVert)
{
  const nodalBasis *nb = el->getFunctionSpace();
  const fullMatrix<double> &pts = nb->points;

  SPoint3 p;

  for (int iPt = el->getNumPrimaryVertices();
       iPt < el->getNumVertices(); iPt++) {
    MVertex *vert = el->getVertex(iPt);
    if (movedVert.find(vert) == movedVert.end()) {
      el->primaryPnt(pts(iPt,0),pts(iPt,1),pts(iPt,2),p);
      vert->setXYZ(p.x(),p.y(),p.z());
    }
  }
}



inline void insertIfCurved(MElement *el, std::list<MElement*> &bndEl)
{
  static const double curvedTol = 1.e-3;                                        // Tolerance to consider element as curved

  const double normalDispCurved = curvedTol*el->getInnerRadius();               // Threshold in normal displacement to consider element as curved
  const int dim = el->getDim();

  // Compute unit normal to straight edge/face
  SVector3 normal = (dim == 1) ? el->getEdge(0).normal() :
                                 el->getFace(0).normal();

  // Get functional spaces
  const nodalBasis *lagBasis = el->getFunctionSpace();
  const fullMatrix<double> &uvw = lagBasis->points;
  const int &nV = uvw.size1();
  const nodalBasis *lagBasis1 = el->getFunctionSpace(1);
  const int &nV1 = lagBasis1->points.size1();

  // Get first-order vertices
  std::vector<SPoint3> xyz1(nV1);
  for (int iV = 0; iV < nV1; ++iV) xyz1[iV] = el->getVertex(iV)->point();

  // Check normal displacement at each HO vertex
  for (int iV = nV1; iV < nV; ++iV) {                                           // Loop over HO nodes
    double f[256];
    lagBasis1->f(uvw(iV, 0), (dim > 1) ? uvw(iV, 1) : 0., 0., f);
    SPoint3 xyzS(0.,0.,0.);
    for (int iSF = 0; iSF < nV1; ++iSF) xyzS += xyz1[iSF]*f[iSF];               // Compute location of node in straight element
    const SVector3 vec(xyzS, el->getVertex(iV)->point());
    const double normalDisp = fabs(dot(vec, normal));                           // Normal component of displacement
    if (normalDisp > normalDispCurved) {
      bndEl.push_back(el);
      break;
    }
  }
}



void getOppositeEdgeQuad(MElement *el, const MEdge &elBaseEd, MEdge &elTopEd,
                         double &edLenMin, double &edLenMax)
{
  // Find base face
  int iElBaseEd, elBaseEdOrient;
  el->getEdgeInfo(elBaseEd, iElBaseEd, elBaseEdOrient);

  // Determine opposite and side edges
  int iOppEd, iSideEd0, iSideEd1;
  if (iElBaseEd == 0) { iOppEd = 2; iSideEd0 = 1; iSideEd1 = 3;}
  else if (iElBaseEd == 1) { iOppEd = 3; iSideEd0 = 0; iSideEd1 = 2;}
  else if (iElBaseEd == 2) { iOppEd = 0; iSideEd0 = 1; iSideEd1 = 3;}
  else { iOppEd = 1; iSideEd0 = 0; iSideEd1 = 2;}
  const MEdge elOppEd = el->getEdge(iOppEd);

  // Create top edge
  if (elBaseEdOrient > 0)
    elTopEd = MEdge(elOppEd.getVertex(1), elOppEd.getVertex(0));
  else
    elTopEd = elOppEd;

  // Compute max. and min. edge lengths
  edLenMax = elTopEd.length();
  edLenMin = std::min(el->getEdge(iSideEd0).length(),
                      el->getEdge(iSideEd1).length());
}



void getOppositeEdgeTri(MElement *el, const MEdge &elBaseEd, MEdge &elTopEd,
                        double &edLenMin, double &edLenMax)
{
  static const double BIG = 1e300;

  // Find base face
  int iElBaseEd, iDum;
  el->getEdgeInfo(elBaseEd, iElBaseEd, iDum);
  edLenMin = BIG;
  edLenMax = -BIG;
  MEdge elMaxEd;

  // Look for largest edge except base one
  for (int iElEd = 0; iElEd < el->getNumEdges(); iElEd++) {
    if (iElEd != iElBaseEd) {
      MEdge edTest = el->getEdge(iElEd);
      double edLenTest = edTest.length();
      if (edLenTest < edLenMin) edLenMin = edLenTest;
      if (edLenTest > edLenMax) {
        edLenMax = edLenTest;
        elMaxEd = edTest;
      }
    }
  }

  // Build top edge from max edge (with right orientation)
  if (elBaseEd.getVertex(0) == elMaxEd.getVertex(0)) elTopEd = elMaxEd;
  else elTopEd = MEdge(elMaxEd.getVertex(1), elMaxEd.getVertex(0));
}



void getColumnQuad(MEdgeVecMEltMap &ed2el, const FastCurvingParameters &p,
                   MEdge &elBaseEd, std::vector<MElement*> &blob,
                   MElement* &aboveElt)
{
  const double maxDP = std::cos(p.maxAngle);

  MElement *el = 0;

  for (int iLayer = 0; iLayer < p.maxNumLayers; iLayer++) {
    std::vector<MElement*> newElts = ed2el[elBaseEd];
    if ((iLayer > 0) && (newElts.size() < 2)) { aboveElt = 0; break; }
    el = (newElts[0] == el) ? newElts[1] : newElts[0];
    aboveElt = el;
    if (el->getType() != TYPE_QUA) break;
    MEdge elTopEd;
    double edLenMin, edLenMax;
    getOppositeEdgeQuad(el, elBaseEd, elTopEd, edLenMin, edLenMax);

    if (edLenMin > edLenMax*p.maxRho) break;
    const double dp = dot(elBaseEd.normal(), elTopEd.normal());
    if (std::abs(dp) < maxDP) break;

    blob.push_back(el);
    elBaseEd = elTopEd;
  }
}



void getColumnTri(MEdgeVecMEltMap &ed2el, const FastCurvingParameters &p,
                  MEdge &elBaseEd, std::vector<MElement*> &blob,
                  MElement* &aboveElt)
{
  const double maxDP = std::cos(p.maxAngle);
  const double maxDPIn = std::cos(p.maxAngleInner);

  MElement *el0 = 0, *el1 = 0;

  for (int iLayer = 0; iLayer < p.maxNumLayers; iLayer++) {
    // Get first element in layer
    std::vector<MElement*> newElts0 = ed2el[elBaseEd];
    if ((iLayer > 0) && (newElts0.size() < 2)) { aboveElt = 0; break; }
    el0 = (newElts0[0] == el1) ? newElts0[1] : newElts0[0];
    aboveElt = el0;
    if (el0->getType() != TYPE_TRI) break;
    MEdge elTopEd0;
    double edLenMin0, edLenMax0;
    getOppositeEdgeTri(el0, elBaseEd, elTopEd0, edLenMin0, edLenMax0);
    const SVector3 normBase = elBaseEd.normal();
    const SVector3 normTop0 = elTopEd0.normal();
    if (std::abs(dot(normBase, normTop0)) < maxDPIn) break;

    // Get second element in layer
    std::vector<MElement*> newElts1 = ed2el[elTopEd0];
    if (newElts1.size() < 2) { aboveElt = 0; break; }
    el1 = (newElts1[0] == el0) ? newElts1[1] : newElts1[0];
    if (el1->getType() != TYPE_TRI) break;
    MEdge elTopEd1;
    double edLenMin1, edLenMax1;
    getOppositeEdgeTri(el1, elTopEd0, elTopEd1, edLenMin1, edLenMax1);
    const SVector3 normTop1 = elTopEd1.normal();
    if (std::abs(dot(normTop0, normTop1)) < maxDPIn) break;

    // Check stop criteria
    const double edLenMin = std::min(edLenMin0, edLenMin1);
    const double edLenMax = std::max(edLenMax0, edLenMax1);
    if (edLenMin > edLenMax*p.maxRho) break;
    if (std::abs(dot(normBase, normTop1)) < maxDP) break;

    // Add elements to blob and pass top edge to next layer
    blob.push_back(el0);
    blob.push_back(el1);
    elBaseEd = elTopEd1;
  }
}



bool getColumn2D(MEdgeVecMEltMap &ed2el, const FastCurvingParameters &p,
                 const MEdge &baseEd, std::vector<MVertex*> &baseVert,
                 std::vector<MVertex*> &topPrimVert,
                 std::vector<MElement*> &blob, MElement* &aboveElt)
{
  // Get first element and base vertices
  std::vector<MElement*> firstElts = ed2el[baseEd];
  MElement *el = firstElts[0];
  int iFirstElEd, iDum;
  el->getEdgeInfo(baseEd, iFirstElEd, iDum);
  el->getEdgeVertices(iFirstElEd, baseVert);
  MEdge elBaseEd(baseVert[0], baseVert[1]);

  // Sweep column upwards by choosing largest edges in each element
  if (el->getType() == TYPE_TRI)
    getColumnTri(ed2el, p, elBaseEd, blob, aboveElt);
  else getColumnQuad(ed2el, p, elBaseEd, blob, aboveElt);

  topPrimVert.resize(2);
  topPrimVert[0] = elBaseEd.getVertex(0);
  topPrimVert[1] = elBaseEd.getVertex(1);
  return true;
}



void getOppositeFacePrism(MElement *el, const MFace &elBaseFace,
                          MFace &elTopFace, double &faceSurfMin,
                          double &faceSurfMax)
{
  // Find base face
  int iElBaseFace = -1, iDum;
  el->getFaceInfo(elBaseFace, iElBaseFace, iDum, iDum);

  // Check side edges to find opposite vertices
  const int sideEd[3] = {2, 4, 5};
  std::vector<MVertex*> topVert(3);
  for (int iEd = 0; iEd < 3; iEd++) {
    MEdge ed = el->getEdge(sideEd[iEd]);
    for (int iV = 0; iV < 3; iV++) {
      if (elBaseFace.getVertex(iV) == ed.getVertex(0))
        topVert[iV] = ed.getVertex(1);
      else if (elBaseFace.getVertex(iV) == ed.getVertex(1))
        topVert[iV] = ed.getVertex(0);
    }
  }
  elTopFace = MFace(topVert);

  // Compute min. (side faces) and max. (top face) face areas
  faceSurfMax = elTopFace.approximateArea();
  MFace sideFace0 = el->getFace(2);
  faceSurfMin = sideFace0.approximateArea();
  MFace sideFace1 = el->getFace(3);
  faceSurfMin = std::min(faceSurfMin, sideFace1.approximateArea());
  MFace sideFace2 = el->getFace(4);
  faceSurfMin = std::min(faceSurfMin, sideFace2.approximateArea());
}



void getOppositeFaceHex(MElement *el, const MFace &elBaseFace, MFace &elTopFace,
                        double &faceSurfMin, double &faceSurfMax)
{
  // Find base face
  int iElBaseFace = -1, iDum;
  el->getFaceInfo(elBaseFace, iElBaseFace, iDum, iDum);

  // Determine side edges
  int sideEd[4], sideFace[4];
  if ((iElBaseFace == 0) || (iElBaseFace == 5)) {
    sideEd[0] = 2; sideEd[1] = 4; sideEd[2] = 6; sideEd[3] = 7;
    sideFace[0] = 1; sideFace[1] = 2; sideFace[2] = 3; sideFace[3] = 4;
  }
  else if ((iElBaseFace == 1) || (iElBaseFace == 4)) {
    sideEd[0] = 1; sideEd[1] = 3; sideEd[2] = 10; sideEd[3] = 9;
    sideFace[0] = 0; sideFace[1] = 2; sideFace[2] = 3; sideFace[3] = 5;
  }
  else if ((iElBaseFace == 2) || (iElBaseFace == 3)) {
    sideEd[0] = 0; sideEd[1] = 5; sideEd[2] = 11; sideEd[3] = 8;
    sideFace[0] = 0; sideFace[1] = 1; sideFace[2] = 4; sideFace[3] = 5;
  }

  // Check side edges to find opposite vertices
  std::vector<MVertex*> topVert(4);
  for (int iEd = 0; iEd < 4; iEd++) {
    MEdge ed = el->getEdge(sideEd[iEd]);
    for (int iV = 0; iV < 4; iV++) {
      if (elBaseFace.getVertex(iV) == ed.getVertex(0))
        topVert[iV] = ed.getVertex(1);
      else if (elBaseFace.getVertex(iV) == ed.getVertex(1))
        topVert[iV] = ed.getVertex(0);
    }
  }
  elTopFace = MFace(topVert);

  // Compute min. (side faces) and max. (top face) face areas
  faceSurfMax = elTopFace.approximateArea();
  MFace sideFace0 = el->getFace(sideFace[0]);
  faceSurfMin = sideFace0.approximateArea();
  MFace sideFace1 = el->getFace(sideFace[1]);
  faceSurfMin = std::min(faceSurfMin, sideFace1.approximateArea());
  MFace sideFace2 = el->getFace(sideFace[2]);
  faceSurfMin = std::min(faceSurfMin, sideFace2.approximateArea());
  MFace sideFace3 = el->getFace(sideFace[3]);
  faceSurfMin = std::min(faceSurfMin, sideFace3.approximateArea());
}



void getOppositeFaceTet(MElement *el, const MFace &elBaseFace, MFace &elTopFace,
                        double &faceSurfMin, double &faceSurfMax)
{
  static const double BIG = 1e300;

  int iElBaseFace = -1, iDum;
  el->getFaceInfo(elBaseFace, iElBaseFace, iDum, iDum);
  faceSurfMin = BIG;
  faceSurfMax = -BIG;
  MFace elMaxFace;

  // Look for largest face except base one
  for (int iElFace = 0; iElFace < el->getNumFaces(); iElFace++) {
    if (iElFace != iElBaseFace) {
      MFace faceTest = el->getFace(iElFace);
      const double faceSurfTest = faceTest.approximateArea();
      if (faceSurfTest < faceSurfMin) faceSurfMin = faceSurfTest;
      if (faceSurfTest > faceSurfMax) {
        faceSurfMax = faceSurfTest;
        elMaxFace = faceTest;
      }
    }
  }

  // Build top face from max face (with right correspondance)
  MVertex *maxVert[3] = {elMaxFace.getVertex(0),
                         elMaxFace.getVertex(1), elMaxFace.getVertex(2)};
  std::vector<MVertex*> topVert(3, static_cast<MVertex*>(0));
  for (int iBaseV = 0; iBaseV < 3; iBaseV++)                                    // Two vertices of elTopFace are those of elMaxFace coinciding with elBaseFace
    for (int iMaxV = 0; iMaxV < 3; iMaxV++)
      if (elBaseFace.getVertex(iBaseV) == maxVert[iMaxV]) {
        topVert[iBaseV] = maxVert[iMaxV];
        maxVert[iMaxV] = 0;
      }
  MVertex *thirdMaxVert = (maxVert[0] != 0) ? maxVert[0] :                      // Set last vertex of elTopFace as remaining vertex in elMaxFace
                          (maxVert[1] != 0) ? maxVert[1] : maxVert[2];
  if (topVert[0] == 0) topVert[0] = thirdMaxVert;
  else if (topVert[1] == 0) topVert[1] = thirdMaxVert;
  else topVert[2] = thirdMaxVert;
  elTopFace = MFace(topVert);
}



// Column of tets: assume tets obtained from subdivision of prism
void getColumnTet(MFaceVecMEltMap &face2el,
                  const FastCurvingParameters &p, MFace &elBaseFace,
                  std::vector<MElement*> &blob, MElement* &aboveElt)
{
  const double maxDP = std::cos(p.maxAngle);
  const double maxDPIn = std::cos(p.maxAngleInner);

  MElement *el0 = 0, *el1 = 0, *el2 = 0;

  for (int iLayer = 0; iLayer < p.maxNumLayers; iLayer++) {
    // Get first element in layer
    std::vector<MElement*> newElts0 = face2el[elBaseFace];
    if ((iLayer > 0) && (newElts0.size() < 2)) { aboveElt = 0; break; }
    el0 = (newElts0[0] == el2) ? newElts0[1] : newElts0[0];
    aboveElt = el0;
    if (el0->getType() != TYPE_TET) break;
    MFace elTopFace0;
    double faceSurfMin0, faceSurfMax0;
    getOppositeFaceTet(el0, elBaseFace, elTopFace0, faceSurfMin0, faceSurfMax0);
    const SVector3 normBase = elBaseFace.normal();
    const SVector3 normTop0 = elTopFace0.normal();
    if (std::abs(dot(normBase, normTop0)) < maxDPIn) break;

    // Get second element in layer
    std::vector<MElement*> newElts1 = face2el[elTopFace0];
    if (newElts1.size() < 2) { aboveElt = 0; break; }
    el1 = (newElts1[0] == el0) ? newElts1[1] : newElts1[0];
    if (el1->getType() != TYPE_TET) break;
    MFace elTopFace1;
    double faceSurfMin1, faceSurfMax1;
    getOppositeFaceTet(el1, elTopFace0, elTopFace1, faceSurfMin1, faceSurfMax1);
    const SVector3 normTop1 = elTopFace1.normal();
    if (std::abs(dot(normTop0, normTop1)) < maxDPIn) break;

    // Get third element in layer
    std::vector<MElement*> newElts2 = face2el[elTopFace1];
    if (newElts2.size() < 2) { aboveElt = 0; break; }
    el2 = (newElts2[0] == el1) ? newElts2[1] : newElts2[0];
    if (el2->getType() != TYPE_TET) break;
    MFace elTopFace2;
    double faceSurfMin2, faceSurfMax2;
    getOppositeFaceTet(el2, elTopFace1, elTopFace2, faceSurfMin2, faceSurfMax2);
    const SVector3 normTop2 = elTopFace2.normal();
    if (std::abs(dot(normTop1, normTop2)) < maxDPIn) break;

    // Check stop criteria
    const double faceSurfMin = std::min(faceSurfMin0,
                                        std::min(faceSurfMin1, faceSurfMin2));
    const double faceSurfMax = std::max(faceSurfMax0,
                                        std::min(faceSurfMax1, faceSurfMax2));
    if (faceSurfMin > faceSurfMax*p.maxRho) break;
    if (std::abs(dot(normBase, normTop2)) < maxDP) break;

    // Add elements to blob and pass top face to next layer
    blob.push_back(el0);
    blob.push_back(el1);
    blob.push_back(el2);
    elBaseFace = elTopFace2;
  }
}



void getColumnPrismHex(int elType, MFaceVecMEltMap &face2el,
                       const FastCurvingParameters &p, MFace &elBaseFace,
                       std::vector<MElement*> &blob, MElement* &aboveElt)
{
  const double maxDP = std::cos(p.maxAngle);

  MElement *el = 0;

  for (int iLayer = 0; iLayer < p.maxNumLayers; iLayer++) {
    std::vector<MElement*> newElts = face2el[elBaseFace];
    if ((iLayer > 0) && (newElts.size() < 2)) { aboveElt = 0; break; }
    el = (newElts[0] == el) ? newElts[1] : newElts[0];
    aboveElt = el;
    if (el->getType() != elType) break;

    MFace elTopFace;
    double faceSurfMin, faceSurfMax;
    if (el->getType() == TYPE_PRI)
      getOppositeFacePrism(el, elBaseFace, elTopFace, faceSurfMin, faceSurfMax);
    else if (el->getType() == TYPE_HEX)
      getOppositeFaceHex(el, elBaseFace, elTopFace, faceSurfMin, faceSurfMax);

    if (faceSurfMin > faceSurfMax*p.maxRho) break;
    const double dp = dot(elBaseFace.normal(), elTopFace.normal());
    if (std::abs(dp) < maxDP) break;

    blob.push_back(el);
    elBaseFace = elTopFace;
  }
}



bool getColumn3D(MFaceVecMEltMap &face2el, const FastCurvingParameters &p,
                 const MFace &baseFace, std::vector<MVertex*> &baseVert,
                 std::vector<MVertex*> &topPrimVert,
                 std::vector<MElement*> &blob, MElement* &aboveElt)
{
  // Get first element and base vertices
  const int nbBaseFaceVert = baseFace.getNumVertices();
  std::vector<MElement*> firstElts = face2el[baseFace];
  MElement *el = firstElts[0];
  int iFirstElFace = -1, iDum;
  el->getFaceInfo(baseFace, iFirstElFace, iDum, iDum);
  el->getFaceVertices(iFirstElFace, baseVert);
  MFace elBaseFace(baseVert[0], baseVert[1], baseVert[2],
                   (nbBaseFaceVert == 3) ? 0 : baseVert[3]);

  // Sweep column upwards by choosing largest faces in each element
  if (nbBaseFaceVert == 3) {
    if (el->getType() == TYPE_PRI)                                              // Get BL column of prisms
      getColumnPrismHex(TYPE_PRI, face2el, p, elBaseFace, blob, aboveElt);
    else if (el->getType() == TYPE_TET)
      getColumnTet(face2el, p, elBaseFace, blob, aboveElt);
  }
  else if ((nbBaseFaceVert == 4) && (el->getType() == TYPE_HEX))                // Get BL column of hexas
    getColumnPrismHex(TYPE_HEX, face2el, p, elBaseFace, blob, aboveElt);
  else return false;                                                            // Not a BL
  if (blob.size() == 0) return false;                                           // Could not find column (may not be a BL)

  // Create top face of column with last face vertices
  topPrimVert.resize(nbBaseFaceVert);
  topPrimVert[0] = elBaseFace.getVertex(0);
  topPrimVert[1] = elBaseFace.getVertex(1);
  topPrimVert[2] = elBaseFace.getVertex(2);
  if (nbBaseFaceVert == 4) topPrimVert[3] = elBaseFace.getVertex(3);
  return true;
}



class DbgOutputMeta {
public:
  void addMetaEl(MetaEl &mEl) {
    MElement *elt = mEl.getMElement();
    elType_.push_back(elt->getTypeForMSH());
    nbVertEl_.push_back(elt->getNumVertices());
    for (int iV = 0; iV < elt->getNumVertices(); iV++)
      point_.push_back(elt->getVertex(iV)->point());
  }
  void write(std::string fNameBase, int tag) {
    std::ostringstream oss;
    oss << fNameBase << "_" << tag << ".msh";
    std::string fName = oss.str();
    FILE *fp = fopen(fName.c_str(), "w");
    if(!fp) return;
    fprintf(fp, "$MeshFormat\n2.2 0 8\n$EndMeshFormat\n");
    fprintf(fp, "$Nodes\n");
    fprintf(fp, "%d\n", point_.size());
    for (int iV = 0; iV < point_.size(); iV++)
      fprintf(fp, "%i %g %g %g\n", iV+1, point_[iV].x(),
              point_[iV].y(), point_[iV].z());
    fprintf(fp, "$EndNodes\n");
    fprintf(fp, "$Elements\n");
    fprintf(fp, "%d\n", elType_.size());
    int iV = 0;
    for (int iEl = 0; iEl < elType_.size(); iEl++) {
      fprintf(fp, "%i %i 2 0 0 ", iEl+1, elType_[iEl]);
      for (int iVEl = 1; iVEl <= nbVertEl_[iEl]; iVEl++)
        fprintf(fp, " %i", iV+iVEl);
      fprintf(fp, "\n");
      iV += nbVertEl_[iEl];
    }
    fprintf(fp, "$EndElements\n");
    fclose(fp);
  }

private:
  std::vector<int> elType_;
  std::vector<int> nbVertEl_;
  std::vector<SPoint3> point_;
};



class DbgOutputCol {
public:
  void addBlob(const std::vector<MElement*> &blob) {
    for (int iEl = 0; iEl < blob.size(); iEl++) addElement(blob[iEl]);
  }
  void addElement(MElement* elt) {
    elt_.push_back(elt);
    for (int iV = 0; iV < elt->getNumVertices(); iV++)
      vert_.insert(elt->getVertex(iV));
  }
  void write(std::string fNameBase, int tag) {
    std::ostringstream oss;
    oss << fNameBase << "_" << tag << ".msh";
    std::string fName = oss.str();
    FILE *fp = fopen(fName.c_str(), "w");
    if(!fp) return;
    fprintf(fp, "$MeshFormat\n2.2 0 8\n$EndMeshFormat\n");
    fprintf(fp, "$Nodes\n");
    fprintf(fp, "%d\n", vert_.size());
    for (std::set<MVertex*>::iterator itV = vert_.begin();
         itV != vert_.end(); ++itV) {
      SPoint3 p = (*itV)->point();
      fprintf(fp, "%i %g %g %g\n", (*itV)->getNum(), p.x(), p.y(), p.z());
    }
    fprintf(fp, "$EndNodes\n");
    fprintf(fp, "$Elements\n");
    fprintf(fp, "%d\n", elt_.size());
    int iV = 0;
    for (int iEl = 0; iEl < elt_.size(); iEl++) {
      fprintf(fp, "%i %i 2 0 0 ", elt_[iEl]->getNum(),
                                  elt_[iEl]->getTypeForMSH());
      for (int iVEl = 0; iVEl < elt_[iEl]->getNumVertices(); iVEl++)
        fprintf(fp, " %i", elt_[iEl]->getVertex(iVEl)->getNum());
      fprintf(fp, "\n");
    }
    fprintf(fp, "$EndElements\n");
    fclose(fp);
  }

private:
  std::set<MVertex*> vert_;
  std::vector<MElement*> elt_;
};



void curveElement(const MetaEl &metaElt, std::set<MVertex*> &movedVert,
                  MElement *elt)
{
    makeStraight(elt, movedVert);
    for (int iV = elt->getNumPrimaryVertices();
         iV < elt->getNumVertices(); iV++) {                                  // Loop over HO vert. of each el. in blob
      MVertex* vert = elt->getVertex(iV);
      if (movedVert.find(vert) == movedVert.end()) {                          // Try to move vert. not already moved
        double xyzS[3] = {vert->x(), vert->y(), vert->z()}, xyzC[3];
        if (metaElt.straightToCurved(xyzS, xyzC)) {
          vert->setXYZ(xyzC[0], xyzC[1], xyzC[2]);
          movedVert.insert(vert);
        }
      }
    }
}



double calcCADDistSq2D(GEntity *geomEnt, MElement *bndElt)
{
  const int nbVert = bndElt->getNumVertices();
  const int nbPrimVert = bndElt->getNumPrimaryVertices();
  const GradientBasis *gb = BasisFactory::getGradientBasis(FuncSpaceData(bndElt));

  // Coordinates of nodes
  fullMatrix<double> nodesXYZ(nbVert, 3);
  for (int iV = 0; iV < nbVert; iV++) {
    MVertex *vert = bndElt->getVertex(iV);
    nodesXYZ(iV, 0) = vert->x();
    nodesXYZ(iV, 1) = vert->y();
    nodesXYZ(iV, 2) = vert->z();
  }

  // Compute distance
  const GEdge *ge = geomEnt->cast2Edge();
  const Range<double> parBounds = ge->parBounds(0);
  std::vector<SVector3> tanCAD(nbVert);
  for (int iV = 0; iV < nbVert; iV++) {
    MVertex *vert = bndElt->getVertex(iV);
    double tCAD;
    if (vert->onWhat() == geomEnt)                                                       // If HO vertex, ...
      vert->getParameter(0, tCAD);                                                       // ... get stored param. coord. (can be only line).
    else {                                                                               // Otherwise, get param. coord. from CAD.
      if (ge->getBeginVertex() &&
          (ge->getBeginVertex()->mesh_vertices[0] == vert))
        tCAD = parBounds.low();
      else if (ge->getEndVertex() &&
               (ge->getEndVertex()->mesh_vertices[0] == vert))
        tCAD = parBounds.high();
      else
        tCAD = ge->parFromPoint(vert->point());
    }
    tanCAD[iV] = ge->firstDer(tCAD);                                                     // Compute tangent at vertex
    tanCAD[iV].normalize();                                                              // Normalize tangent
  }
  return taylorDistanceSq1D(gb, nodesXYZ, tanCAD);
}



double moveAndGetDistSq2DP2(GEdge *ge, MLine3 *bndMetaElt,
                           MVertex* vert, double u)
{
  vert->setParameter(0, u);
  GPoint gp = ge->point(u);
  vert->setXYZ(gp.x(), gp.y(), gp.z());
  return calcCADDistSq2D(ge, bndMetaElt);
}



void optimizeCADDist2DP2(GEntity *geomEnt, std::vector<MVertex*> &baseVert)
{
  // Parameters for secant method
  static const int MAXIT = 20;
  static const double TOL = 1e-3;

  // Boundary geometric and mesh entities, parametrization
  MLine3 bndMetaElt(baseVert);
  MVertex* &vert = baseVert[2];
  GEdge *ge = geomEnt->cast2Edge();
  const Range<double> parBounds = ge->parBounds(0);
  double uBV0, uBV1, uMin, uMax;
  reparamMeshVertexOnEdge(baseVert[0], ge, uBV0);
  reparamMeshVertexOnEdge(baseVert[1], ge, uBV1);
  if (uBV0 < uBV1) { uMin = uBV0; uMax = uBV1; }
  else { uMin = uBV1; uMax = uBV0; }
  const double du = uMax - uMin;
  
  // First initial value for secant method
  double u00 = uMin + 0.5*du;
  double distSq00 = moveAndGetDistSq2DP2(ge, &bndMetaElt, vert, u00);
  const double edLen = bndMetaElt.getLength();

  // Second initial value for secant method
  const double u0A = uMin + 0.45*du, u0B = uMin + 0.55*du;
  const double distSq0A = moveAndGetDistSq2DP2(ge, &bndMetaElt, vert, u0A);
  const double distSq0B = moveAndGetDistSq2DP2(ge, &bndMetaElt, vert, u0B);
  double u0, distSq0;
  if (distSq0A < distSq0B) {
    u0 = u0A; distSq0 = distSq0A;
  }
  else {
    u0 = u0B; distSq0 = distSq0B;
  }

  // Secant method iteration
  double u;
  bool converged = false;
  for (int it = 0; it < MAXIT; it++) {
    u = (u00*distSq0 - u0*distSq00) / (distSq0 - distSq00);
    const double distSq = moveAndGetDistSq2DP2(ge, &bndMetaElt, vert, u);
    if (std::abs(u-u0)/du < TOL) { converged = true; break; }
    u00 = u0; distSq00 = distSq0;
    u0 = u; distSq0 = distSq;
  }

  if (!converged || (u < uMin+TOL) || (u > uMax-TOL)) {                         // Set to mid-point if not converged
    u = uMin + 0.5*du;
    vert->setParameter(0, u);
    GPoint gp = ge->point(u);
    vert->setXYZ(gp.x(), gp.y(), gp.z());
  }
}



// void calcCADDistSqAndGradients(int dim, GEntity *geomEnt, MElement *bndElt,
//                                double &dist, std::vector<double> &gradDist)
// {
//   const int nbVert = bndElt->getNumVertices();
//   const int nbPrimVert = bndElt->getNumPrimaryVertices();
//   const GradientBasis *gb = BasisFactory::getGradientBasis(FuncSpaceData(bndElt));

//   // Coordinates of nodes
//   fullMatrix<double> nodesXYZ(nbVert, 3);
//   for (int iV = 0; iV < nbVert; iV++) {
//     MVertex *vert = bndElt->getVertex(iV);
//     nodesXYZ(iV, 0) = vert->x();
//     nodesXYZ(iV, 1) = vert->y();
//     nodesXYZ(iV, 2) = vert->z();
//   }

//   // Compute distance and gradients
//   if (dim == 2) {                                                                        // 2D
//     const GEdge *ge = geomEnt->cast2Edge();
//     const Range<double> parBounds = ge->parBounds(0);
//     const double eps = 1.e-6 * (parBounds.high()-parBounds.low());
//     std::vector<SVector3> tanCAD(nbVert);
//     for (int iV = 0; iV < nbVert; iV++) {
//       MVertex *vert = bndElt->getVertex(iV);
//       double tCAD;
//       if (iV >= nbPrimVert)                                                                // If HO vertex, ...
//         vert->getParameter(0, tCAD);                                                       // ... get stored param. coord. (can be only line).
//       else {                                                                               // Otherwise, get param. coord. from CAD.
//         if (ge->getBeginVertex() &&
//             (ge->getBeginVertex()->mesh_vertices[0] == vert))
//           tCAD = parBounds.low();
//         else if (ge->getEndVertex() &&
//                  (ge->getEndVertex()->mesh_vertices[0] == vert))
//           tCAD = parBounds.high();
//         else
//           tCAD = ge->parFromPoint(vert->point());
//       }
//       tanCAD[iV] = ge->firstDer(tCAD);                                                     // Compute tangent at vertex
//       tanCAD[iV].normalize();                                                              // Normalize tangent
//     }
//     dist = taylorDistanceSq1D(gb, nodesXYZ, tanCAD);
//     for (int iV = nbPrimVert; iV < nbVert; iV++) {
//       const double xS = nodesXYZ(iV, 0), yS = nodesXYZ(iV, 1),
//                    zS = nodesXYZ(iV, 2);                                                  // Save coord. of perturbed node for FD
//       const SVector3 tanCADS = tanCAD[iV];                                                // Save tangent to CAD at perturbed node
//       double tCAD;
//       bndElt->getVertex(iV)->getParameter(0, tCAD);
//       tCAD += eps;                                                                        // New param. coord. of perturbed node
//       GPoint gp = ge->point(tCAD);                                                        // New coord. of perturbed node
//       nodesXYZ(iV, 0) = gp.x();
//       nodesXYZ(iV, 1) = gp.y();
//       nodesXYZ(iV, 2) = gp.z();
//       tanCAD[iV] = ge->firstDer(tCAD);                                                    // New tangent to CAD at perturbed node
//       tanCAD[iV].normalize();                                                             // Normalize new tangent
//       const double sDistDiff = taylorDistanceSq1D(gb, nodesXYZ, tanCAD);                  // Compute distance with perturbed node
//       gradDist[iV-nbPrimVert] = (sDistDiff-dist) / eps;                       // Compute gradient
//       nodesXYZ(iV, 0) = xS; nodesXYZ(iV, 1) = yS; nodesXYZ(iV, 2) = zS;                   // Restore coord. of perturbed node
//       tanCAD[iV] = tanCADS;                                                               // Restore tan. to CAD at perturbed node
//     }
//   }
//   else {                                                                                  // 3D
//     const GFace *gf = geomEnt->cast2Face();
//     const Range<double> parBounds0 = gf->parBounds(0), parBounds1 = gf->parBounds(1);
//     const double eps0 = 1.e-6 * (parBounds0.high()-parBounds0.low());
//     const double eps1 = 1.e-6 * (parBounds1.high()-parBounds1.low());
//     std::vector<SVector3> normCAD(nbVert);
//     for (int iV = 0; iV < nbVert; iV++) {
//       MVertex *vert = bndElt->getVertex(iV);
//       SPoint2 pCAD;
//       if (iV >= nbPrimVert) {                                                               // If HO vertex, get parameters
//         vert->getParameter(0, pCAD[0]);
//         vert->getParameter(1, pCAD[1]);
//       }
//       else
//         reparamMeshVertexOnFace(vert, gf, pCAD);                                          // If not free vertex, reparametrize on surface
//       normCAD[iV] = gf->normal(pCAD);                                                     // Compute normal at vertex
//       normCAD[iV].normalize();                                                            // Normalize normal
//     }
//     dist = taylorDistanceSq2D(gb, nodesXYZ, normCAD);
//     for (int iV = nbPrimVert; iV < nbVert; iV++) {
//       MVertex *vert = bndElt->getVertex(iV);
//       const double xS = nodesXYZ(iV, 0), yS = nodesXYZ(iV, 1),
//                    zS = nodesXYZ(iV, 2);                                                  // Save coord. of perturbed node for FD
//       const SVector3 normCADS = normCAD[iV];                                              // Save normal to CAD at perturbed node
//       SPoint2 pCAD0;                                                                      // New param. coord. of perturbed node in 1st dir.
//       vert->getParameter(0, pCAD0[0]);
//       pCAD0 += eps0;
//       vert->getParameter(1, pCAD0[1]);
//       GPoint gp0 = gf->point(pCAD0);                                                    // New coord. of perturbed node in 1st dir.
//       nodesXYZ(iV, 0) = gp0.x();
//       nodesXYZ(iV, 1) = gp0.y();
//       nodesXYZ(iV, 2) = gp0.z();
//       normCAD[iV] = gf->normal(pCAD0);                                                  // New normal to CAD at perturbed node in 1st dir.
//       normCAD[iV].normalize();                                                          // Normalize new normal
//       const double sDistDiff0 = taylorDistanceSq2D(gb, nodesXYZ, normCAD);              // Compute distance with perturbed node in 1st dir.
//       gradDist[2*(iV-nbPrimVert)] = (sDistDiff0-dist) / eps0;                           // Compute gradient in 1st dir.
//       SPoint2 pCAD1;                                                                    // New param. coord. of perturbed node in 2nd dir.
//       vert->getParameter(0, pCAD1[0]);
//       vert->getParameter(1, pCAD1[1]);
//       pCAD1 += eps1;
//       GPoint gp1 = gf->point(pCAD1);                                                    // New coord. of perturbed node in 2nd dir.
//       nodesXYZ(iV, 0) = gp1.x();
//       nodesXYZ(iV, 1) = gp1.y();
//       nodesXYZ(iV, 2) = gp1.z();
//       normCAD[iV] = gf->normal(pCAD1);                                                   // New normal to CAD at perturbed node in 2nd dir.
//       normCAD[iV].normalize();                                                           // Normalize new normal
//       double sDistDiff1 = taylorDistanceSq2D(gb, nodesXYZ, normCAD);                     // Compute distance with perturbed node in 2nd dir.
//       gradDist[2*(iV-nbPrimVert)+1] = (sDistDiff1-dist) / eps1;                          // Compute gradient in 2nd dir.
//       nodesXYZ(iV, 0) = xS;                                                              // Restore coord. of perturbed node
//       nodesXYZ(iV, 1) = yS;
//       nodesXYZ(iV, 2) = zS;
//       normCAD[iV] = normCADS;                                                            // Restore tan. to CAD at perturbed node
//     }
//   }
// }



double curveAndMeasureAboveEl(MetaEl &metaElt, MElement *lastElt,
                              MElement *aboveElt, double deformFact)
{
  metaElt.setCurvedTop(deformFact);
  std::set<MVertex*> movedVertDum;
  curveElement(metaElt, movedVertDum, lastElt);
  if (aboveElt == 0) return 1.;
  double minJacDet, maxJacDet;
  jacobianBasedQuality::minMaxJacobianDeterminant(aboveElt, minJacDet, maxJacDet);
  return minJacDet/maxJacDet;
}



void curveColumn(const FastCurvingParameters &p, GEntity *ent,
                 GEntity *bndEnt, int metaElType,
                 std::vector<MVertex*> &baseVert,
                 const std::vector<MVertex*> &topPrimVert, MElement *aboveElt,
                 std::vector<MElement*> &blob, std::set<MVertex*> &movedVert,
                 DbgOutputMeta &dbgOut)
{
  static const double MINQUAL = 0.01, TOL = 0.01, MAXITER = 10;

  // Order
  const int order = blob[0]->getPolynomialOrder();

  // If 2D P2 and allowed, modify base vertices to minimize distance between wall edge and CAD
  if ((p.optimizeGeometry) && (metaElType == TYPE_QUA) && (order == 2))
    optimizeCADDist2DP2(bndEnt, baseVert);

  // Create meta-element
  MetaEl metaElt(metaElType, order, baseVert, topPrimVert);

  // If required, curve top face of meta-element
  if (p.curveOuterBL != FastCurvingParameters::OUTER_NOCURVE) {
    MElement* &lastElt = blob.back();
    double minJacDet, maxJacDet;
    double deformMin = 0., qualDeformMin = 1.;
    double deformMax = 1.;
    double qualDeformMax = curveAndMeasureAboveEl(metaElt, lastElt, aboveElt,
                                                  deformMax);
    // Bisection on displacement to avoid breaking the element above if required
    if ((p.curveOuterBL == FastCurvingParameters::OUTER_CURVECONSERVATIVE) &&
        (qualDeformMax < MINQUAL)) {                                              // Max deformation makes element above invalid
      for (int iter = 0; iter < MAXITER; iter++) {                                // Bisection to find max. deformation that makes element above valid
        const double deformMid = 0.5 * (deformMin + deformMax);
        const double qualDeformMid = curveAndMeasureAboveEl(metaElt, lastElt,
                                                            aboveElt, deformMid);
        if (std::abs(deformMax-deformMin) < TOL) break;
        const bool signDeformMax = (qualDeformMax < MINQUAL);
        const bool signDeformMid = (qualDeformMid < MINQUAL);
        if (signDeformMid == signDeformMax) deformMax = deformMid;
        else deformMin = deformMid;
      }
      metaElt.setFlatTop();
    }
    for (int iV = 0; iV < lastElt->getNumVertices(); iV++)
      movedVert.insert(lastElt->getVertex(iV));
  }

  // Curve elements
  dbgOut.addMetaEl(metaElt);
  for (int iEl = 0; iEl < blob.size(); iEl++) {
    curveElement(metaElt, movedVert, blob[iEl]);
    ent->curvedBLElements.insert(blob[iEl]);
  }
}

void computeFirstAndLastIdealBezierCoeff(const std::vector<MVertex*> &baseVert,
                                         const std::vector<MVertex*> &topVert,
                                         std::vector<double> &bezierCoeffIdeal,
                                         double &thickness0, double &thickness1)
{
  int tag = ElementType::getTag(TYPE_LIN, baseVert.size()-1);
  const nodalBasis *fs = BasisFactory::getNodalBasis(tag);

  if (fs->getNumShapeFunctions() != baseVert.size()) {
    Msg::Fatal("TODO This should never happen, remove it when it is ok");
  }

  double sf[100][3];
  fs->df(-1, 0, 0, sf);
  double dxa = 0, dya = 0, dza = 0;
  for (int j = 0; j < fs->getNumShapeFunctions(); j++) {
    const MVertex *v = baseVert[j];
    dxa += sf[j][0] * v->x();
    dya += sf[j][0] * v->y();
    dza += sf[j][0] * v->z();
  }

  SVector3 da = SVector3(dxa, dya, dza);
  SVector3 db = SVector3(topVert[0]->x() - baseVert[0]->x(),
                         topVert[0]->y() - baseVert[0]->y(),
                         topVert[0]->z() - baseVert[0]->z());
  db *= .5; // edge length of the reference quad is 2...
  bezierCoeffIdeal.push_back(norm(crossprod(da, db)));
  thickness0 = bezierCoeffIdeal[0] / norm(da);


  fs->df(1, 0, 0, sf);
  dxa = 0;
  dya = 0;
  dza = 0;
  for (int j = 0; j < fs->getNumShapeFunctions(); j++) {
    const MVertex *v = baseVert[j];
    dxa += sf[j][0] * v->x();
    dya += sf[j][0] * v->y();
    dza += sf[j][0] * v->z();
  }

  da = SVector3(dxa, dya, dza);
  db = SVector3(topVert[1]->x() - baseVert[1]->x(),
                topVert[1]->y() - baseVert[1]->y(),
                topVert[1]->z() - baseVert[1]->z());
  db *= .5; // edge length of the reference quad is 2...
  bezierCoeffIdeal.push_back(norm(crossprod(da, db)));
  thickness1 = bezierCoeffIdeal[1] / norm(da);
}

double linearThickness(const double &thickness0,
                       const double &thickness1,
                       const double &xi)
{
  return thickness0 * (.5-xi/2) + thickness1 * (xi/2+.5);
}

void idealJacobianDeterminant(const std::vector<MVertex*> &baseVert,
                              double &thickness0, double &thickness1,
                              std::vector<double> &xi,
                              std::vector<double> &idealJacDet)
{
  int tag = ElementType::getTag(TYPE_LIN, baseVert.size()-1);
  const nodalBasis *fs = BasisFactory::getNodalBasis(tag);

  for (int i = 0; i < xi.size(); ++i) {
    double sf[100][3];
    fs->df(xi[i], 0, 0, sf);
    double dx = 0, dy = 0, dz = 0;
    for (int j = 0; j < fs->getNumShapeFunctions(); j++) {
      const MVertex *v = baseVert[j];
      dx += sf[j][0] * v->x();
      dy += sf[j][0] * v->y();
      dz += sf[j][0] * v->z();
    }
//    std::cout << " |" << xi[i] << ", " << std::sqrt(dx*dx + dy*dy + dz*dz);
//    std::cout << ", " << linearThickness(thickness0, thickness1, xi[i]) << "|";
    idealJacDet[i] = std::sqrt(dx*dx + dy*dy + dz*dz)
           * linearThickness(thickness0, thickness1, xi[i]);
  }
}

void computeOtherIdealBezierCoeff(const std::vector<MVertex*> &baseVert,
                                  std::vector<double> &bezierCoeffIdeal,
                                  double &thickness0, double &thickness1)
{
  // Find the polynomial curve that fit the best J_ideal = D_xi(x) * e(xi)
  // where x(xi) is the mapping, D_xi the derivative with respect to xi
  // and e is the thickness: e(xi) = thickness0 * (1-xi) + thickness1 * xi
  //
  // -> We use Remez's algorithm

  int bezierOrder = 2*baseVert.size()-3;
  int sizeSystem = bezierOrder;
  std::vector<double> xi(sizeSystem);
  for (int i = 0; i < sizeSystem; ++i) {
    // initial guess
    // TODO use extrema of the Chebyshev polynomial
    xi[i] = 2*(static_cast<double>(i+1)/(sizeSystem+1))-1;
  }

  // Construct system to solve
  fullMatrix<double> A(sizeSystem, sizeSystem);
  fullVector<double> b(sizeSystem), x(sizeSystem);
  int tagBez = ElementType::getTag(TYPE_LIN, bezierOrder);
  const bezierBasis *bfs = BasisFactory::getBezierBasis(tagBez);

  for (int cnt = 0; cnt < 4; ++cnt) {
    std::vector<double> f(sizeSystem);
    idealJacobianDeterminant(baseVert, thickness0, thickness1, xi, f);
    for (int i = 0; i < sizeSystem; ++i) {
      double bsf[100];
      bfs->f(xi[i], 0, 0, bsf);
      b(i) = f[i] - bezierCoeffIdeal[0] * bsf[0] - bezierCoeffIdeal[1] * bsf[1];
      for (int j = 0; j < sizeSystem - 1; ++j) {
        A(i, j) = bsf[j + 2];
      }
      A(i, sizeSystem - 1) = i % 2 ? 1 : -1;
    }

    A.luSolve(b, x);
    double debug_epsilon = x(sizeSystem - 1);


//    std::cout << std::setprecision(10);
//    std::cout << std::endl;
//    std::cout << "b_i " << bezierCoeffIdeal[0];
//    std::vector<double> debug_x = {bezierCoeffIdeal[0]};
//    for (int i = 0; i < sizeSystem - 1; ++i) {
//      debug_x.push_back(x(i));
//      std::cout << " " << x(i);
//    }
//    std::cout << " " << bezierCoeffIdeal[1] << std::endl;
//    double step = .01;
//    int N = 200;
//    std::vector<double> xiDebug = {-1};
//    for (int i = 0; i < N; ++i) {
//      xiDebug.push_back(xiDebug.back() + step);
//    }
//    std::vector<double> fDebug(xiDebug.size());
//    idealJacobianDeterminant(baseVert, thickness0, thickness1, xiDebug, fDebug);
//    std::cout << "f(x)";
//    for (int i = 0; i < fDebug.size(); ++i) {
//      std::cout << " " << fDebug[i];
//    }
//    std::cout << std::endl;

//    std::cout << std::endl;
    double dxi = 1. / sizeSystem / 100;
    for (int i = 0; i < sizeSystem; ++i) {
      std::vector<double> xi2 = {xi[i] - dxi, xi[i] + dxi};
      std::vector<double> f(2);
      idealJacobianDeterminant(baseVert, thickness0, thickness1, xi2, f);

      double bsfl[100];
      double bsfr[100];
      bfs->f(xi2[0], 0, 0, bsfl);
      bfs->f(xi2[1], 0, 0, bsfr);
      double Fleft = bezierCoeffIdeal[0] * bsfl[0] + bezierCoeffIdeal[1] * bsfl[1];
      double Fright = bezierCoeffIdeal[0] * bsfr[0] + bezierCoeffIdeal[1] * bsfr[1];
      for (int j = 0; j < sizeSystem - 1; ++j) {
        Fleft += x(j) * bsfl[j + 2];
        Fright += x(j) * bsfr[j + 2];
      }
      double stop = 1;
      Fleft -= f[0];
      Fright -= f[1];


      double Fm = std::abs(x(sizeSystem - 1));
      if (Fright + Fleft < 0) Fm = -Fm;
      double dF = (Fright - Fleft) / dxi / 2;
      //double ddF = (Fright + Fleft - 2*Fm)/dxi/dxi;
      //xi[i] -= dF/ddF; // does not work since can be on the opposite than the top
      int direction = (Fm > 0 && dF > 0) || (Fm < 0 && dF < 0) ? 1 : -1;
      double step = 1. / sizeSystem / 100;
      double previousF, F = Fm;
      std::vector<double> newxi = {xi[i]};
      do {
        previousF = F;
        newxi[0] += direction * step;
        std::vector<double> newf(1);
        idealJacobianDeterminant(baseVert, thickness0, thickness1, newxi, newf);
        double bsf[100];
        bfs->f(newxi[0], 0, 0, bsf);
        double shouldBeOne = bsf[0] + bsf[1];
        F = bezierCoeffIdeal[0] * bsf[0] + bezierCoeffIdeal[1] * bsf[1];
        for (int j = 0; j < sizeSystem - 1; ++j) {
          F += x(j) * bsf[j + 2];
          shouldBeOne += bsf[j+2];
        }
        double debug_F = F-newf[0];
        F -= newf[0];
      } while ((Fm > 0 && F > previousF) || (Fm < 0 && F < previousF));

      xi[i] = newxi[0];

      //std::cout << xi[i] << ":" << dF << ":" << ddF << " ";
    }
//    std::cout << std::endl << std::endl;
  }


  double minCoeff = x(0);
  for (int i = 0; i < sizeSystem-1; ++i) {
    bezierCoeffIdeal.push_back(x(i));
    minCoeff = std::min(minCoeff, x(i));
  }
  std::cout << "epsilon: " << -x(sizeSystem-1) << " [" << -x(sizeSystem-1)/minCoeff << "] ";
}


void computeIdealJacobian(const std::vector<MVertex*> &baseVert,
                          const std::vector<MVertex*> &topVert,
                          std::vector<double> &bezierCoeffIdeal)
{
  double thickness0, thickness1;
  // order_element = baseVert.size - 1
  // order_jacobian = 2 * order_element - 1
  // number_of_bezier_coeff = order_jacobian + 1
  bezierCoeffIdeal.reserve(2*baseVert.size()-2);
  computeFirstAndLastIdealBezierCoeff(baseVert, topVert, bezierCoeffIdeal,
                                      thickness0, thickness1);
  computeOtherIdealBezierCoeff(baseVert, bezierCoeffIdeal, thickness0, thickness1);
}

void replaceIntermediateNode(const MElement *element, int iBaseEdge)
{
  bool intermediateAlongY = true;
  if (iBaseEdge == 1 || iBaseEdge == 3) intermediateAlongY = false;

  int order = element->getPolynomialOrder();

  // Create a map of discrete coordinate to the number of node
  // This is really really inefficient.. (could be done only one time per element type)
  const nodalBasis *fs = BasisFactory::getNodalBasis(element->getTypeForMSH());
  std::map<std::pair<int, int>, int> coordinate2num;
  std::map<int, std::pair<int, int>> num2coordinate;
  for (int i = 0; i < element->getNumVertices(); ++i) {
    const int x = std::lround((fs->points(i, 0) + 1) / 2. * order);
    const int y = std::lround((fs->points(i, 1) + 1) / 2. * order);
    coordinate2num[std::make_pair(x, y)] = i;
    num2coordinate[i] = std::make_pair(x, y);
  }

  if (intermediateAlongY) {
    for (int i = 0; i < element->getNumVertices(); ++i) {
      MVertex *v = const_cast<MVertex*>(element->getVertex(i));
      const std::pair<int, int> coordinates(num2coordinate[i]);
      const int &x = coordinates.first;
      const int &y = coordinates.second;
      const std::pair<int, int> coordinates0(x, 0);
      const std::pair<int, int> coordinates1(x, order);
      const MVertex *v0 = element->getVertex(coordinate2num[coordinates0]);
      const MVertex *v1 = element->getVertex(coordinate2num[coordinates1]);
      double factor = static_cast<double>(y) / order;
      v->x() = v0->x() * (1-factor) + v1->x() * factor;
      v->y() = v0->y() * (1-factor) + v1->y() * factor;
      v->z() = v0->z() * (1-factor) + v1->z() * factor;
    }
  }
  else {
    for (int i = 0; i < element->getNumVertices(); ++i) {
      MVertex *v = const_cast<MVertex*>(element->getVertex(i));
      const std::pair<int, int> coordinates(num2coordinate[i]);
      const int &x = coordinates.first;
      const int &y = coordinates.second;
      const std::pair<int, int> coordinates0(0, y);
      const std::pair<int, int> coordinates1(order, y);
      const MVertex *v0 = element->getVertex(coordinate2num[coordinates0]);
      const MVertex *v1 = element->getVertex(coordinate2num[coordinates1]);
      double factor = static_cast<double>(x) / order;
      v->x() = v0->x() * (1-factor) + v1->x() * factor;
      v->y() = v0->y() * (1-factor) + v1->y() * factor;
      v->z() = v0->z() * (1-factor) + v1->z() * factor;
    }
  }
}

void computeBezierCoefficientsOfJacobian(const MElement *element,
                                         fullVector<double> &bezierCoefficients,
                                         fullMatrix<double> *normals)
{
  const JacobianBasis *jfs;
  jfs = BasisFactory::getJacobianBasis(element->getTypeForMSH());

  fullMatrix<double> nodesXYZ(element->getNumVertices(), 3);
  element->getNodesCoord(nodesXYZ);

  fullVector<double> coeffLag(jfs->getNumJacNodes());
  bezierCoefficients.resize(jfs->getNumJacNodes());
  jfs->getSignedJacobian(nodesXYZ, coeffLag, normals);
  jfs->lag2Bez(coeffLag, bezierCoefficients);
}

double computeFunctional(const MElement *element,
                         const fullVector<double> &bezierCoefficients,
                         const std::vector<double> &bezierCoeffIdeal,
                         int iBaseEdge)
{
  bool intermediateAlongY = true;
  if (iBaseEdge == 1 || iBaseEdge == 3) intermediateAlongY = false;

  int order = element->getPolynomialOrder();

  // Create a map of discrete coordinate to the number of node
  // This is really really inefficient.. (could be done only one time per element type)
  int tag = ElementType::getTag(element->getType(), 2*order-1);
  const nodalBasis *fs = BasisFactory::getNodalBasis(tag);
  int numCoeff = fs->getNumShapeFunctions();
  std::vector<int> num2ideal(numCoeff);
  for (int i = 0; i < numCoeff; ++i) {
    const int x = std::lround((fs->points(i, 0) + 1) / 2. * order);
    const int y = std::lround((fs->points(i, 1) + 1) / 2. * order);
    switch (iBaseEdge) {
      case 0: num2ideal[i] = x; break;
      case 1: num2ideal[i] = y; break;
      case 2: num2ideal[i] = order-x; break;
      case 3: num2ideal[i] = order-y; break;
    }
    if (num2ideal[i] > 0) ++num2ideal[i];
    if (num2ideal[i] == order+1) num2ideal[i] = 1;
  }

  double functional = 0;
  for (int i = 0; i < numCoeff; ++i) {
//    double bezCoeff = bezierCoefficients(i);
//    double ideal = bezierCoeffIdeal[num2ideal[i]];
    const double tmp = bezierCoefficients(i)/bezierCoeffIdeal[num2ideal[i]] - 1;
    functional += tmp*tmp;
  }
  return functional;
}

void computeDirections(const MElement *element,
                       const std::vector<MVertex*> &baseVert,
                       const std::vector<MVertex*> &topVert,
                       const std::vector<double> &bezierCoeffIdeal,
                       int iBaseEdge,
                       std::vector<double> &direction,
                       fullMatrix<double> *normals,
                       double lambda)
{
  std::vector<double> distances(baseVert.size());
  for (int i = 0; i < topVert.size(); ++i) {
    const double dx = topVert[i]->x() - baseVert[i]->x();
    const double dy = topVert[i]->y() - baseVert[i]->y();
    const double dz = topVert[i]->z() - baseVert[i]->z();
    distances[i] = std::sqrt(dx*dx + dy*dy + dz*dz);
  }
  const double delta = std::min(distances[0], distances[1])/1000;
  const double characteristicLength = 2 * *(std::max_element(distances.begin(),
                                                               distances.end()));

  fullVector<double> bezierCoefficients;
  double maxNormDfSqr = 0;
  for (int i = 2; i < topVert.size(); ++i) {
    const double x = topVert[i]->x();
    const double y = topVert[i]->y();
    const double z = topVert[i]->z();

    topVert[i]->x() += delta;
    replaceIntermediateNode(element, iBaseEdge);
    computeBezierCoefficientsOfJacobian(element, bezierCoefficients, normals);
    const double fxRight = computeFunctional(element, bezierCoefficients,
                                             bezierCoeffIdeal, iBaseEdge);
    topVert[i]->x() -= 2*delta;
    replaceIntermediateNode(element, iBaseEdge);
    computeBezierCoefficientsOfJacobian(element, bezierCoefficients, normals);
    const double fxLeft = computeFunctional(element, bezierCoefficients,
                                            bezierCoeffIdeal, iBaseEdge);
    topVert[i]->x() = x;

    topVert[i]->y() += delta;
    replaceIntermediateNode(element, iBaseEdge);
    computeBezierCoefficientsOfJacobian(element, bezierCoefficients, normals);
    const double fyRight = computeFunctional(element, bezierCoefficients,
                                             bezierCoeffIdeal, iBaseEdge);
    topVert[i]->y() -= 2*delta;
    replaceIntermediateNode(element, iBaseEdge);
    computeBezierCoefficientsOfJacobian(element, bezierCoefficients, normals);
    const double fyLeft = computeFunctional(element, bezierCoefficients,
                                            bezierCoeffIdeal, iBaseEdge);
    topVert[i]->y() = y;

    topVert[i]->z() += delta;
    replaceIntermediateNode(element, iBaseEdge);
    computeBezierCoefficientsOfJacobian(element, bezierCoefficients, normals);
    const double fzRight = computeFunctional(element, bezierCoefficients,
                                             bezierCoeffIdeal, iBaseEdge);
    topVert[i]->z() -= 2*delta;
    replaceIntermediateNode(element, iBaseEdge);
    computeBezierCoefficientsOfJacobian(element, bezierCoefficients, normals);
    const double fzLeft = computeFunctional(element, bezierCoefficients,
                                            bezierCoeffIdeal, iBaseEdge);
    topVert[i]->z() = z;

    const double &dfx = direction[3*(i-2)]   = (fxLeft-fxRight)/2/delta;
    const double &dfy = direction[3*(i-2)+1] = (fyLeft-fyRight)/2/delta;
    const double &dfz = direction[3*(i-2)+2] = (fzLeft-fzRight)/2/delta;
    maxNormDfSqr = std::max(maxNormDfSqr, dfx*dfx + dfy*dfy + dfz*dfz);
  }

  const double factor = lambda * characteristicLength / std::sqrt(maxNormDfSqr);
  for (int i = 0; i < direction.size(); ++i) {
    direction[i] *= factor;
  }
}

double objectiveFunction(double xi, MElement *element,
                         std::vector<MVertex*> &topVert,
                         std::vector<double> &direction,
                         std::vector<double> &bezierCoeffIdeal,
                         int iBaseEdge,
                         fullMatrix<double> *normals)
{
  std::vector<double> coordinate(direction.size());

  for (int i = 2; i < topVert.size(); ++i) {
    double j0 = 3*(i-2);
    coordinate[j0] = topVert[i]->x();
    coordinate[j0+1] = topVert[i]->y();
    coordinate[j0+2] = topVert[i]->z();
    topVert[i]->x() += direction[j0] * xi;
    topVert[i]->y() += direction[j0+1] * xi;
    topVert[i]->z() += direction[j0+2] * xi;
  }

  fullVector<double> bezierCoefficients;
  replaceIntermediateNode(element, iBaseEdge);
  computeBezierCoefficientsOfJacobian(element, bezierCoefficients, normals);
  const double f = computeFunctional(element, bezierCoefficients,
                                     bezierCoeffIdeal, iBaseEdge);

  for (int i = 2; i < topVert.size(); ++i) {
    double j0 = 3*(i-2);
    topVert[i]->x() = coordinate[j0];
    topVert[i]->y() = coordinate[j0+1];
    topVert[i]->z() = coordinate[j0+2];
  }
  return f;
}

void moveTopVertAfterGoldenSection(MElement *element,
                                   double xi, std::vector<MVertex*> &topVert,
                                   std::vector<double> &direction,
                                   int iBaseEdge)
{
  for (int i = 2; i < topVert.size(); ++i) {
    double j0 = 3*(i-2);
    topVert[i]->x() += direction[j0] * xi;
    topVert[i]->y() += direction[j0+1] * xi;
    topVert[i]->z() += direction[j0+2] * xi;
  }
  replaceIntermediateNode(element, iBaseEdge);
}

struct GoldenSectionSearchData {
  double factor;
  double functionalBefore;
  double functionalAfter;
  double xi;
};

void optimizeTopVertices(MElement *element,
                         std::vector<MVertex*> &baseVert,
                         std::vector<MVertex*> &topVert,
                         std::vector<double> &bezierCoeffIdeal,
                         std::set<MVertex*> &movedVert,
                         int iBaseEdge,
                         fullMatrix<double> *normals,
                         GoldenSectionSearchData &data)
{
  // TODO update movedVert
  std::vector<double> direction((topVert.size()-2)*3);
  computeDirections(element, baseVert, topVert, bezierCoeffIdeal,
                    iBaseEdge, direction, normals, data.factor);

  // Golden section
  const double tol = .001;
  const double astart = 0;
  const double fstart = objectiveFunction(0, element, topVert, direction,
                                          bezierCoeffIdeal, iBaseEdge, normals);

  static const double lambda = 0.5 * (std::sqrt(5) - 1.0);
  double a = astart;
  double b = 1;

  double xi1 = b - lambda * (b - a);
  double xi2 = a + lambda * (b - a);
  double f1 = objectiveFunction(xi1, element, topVert, direction,
                                bezierCoeffIdeal, iBaseEdge, normals);
  double f2 = objectiveFunction(xi2, element, topVert, direction,
                                bezierCoeffIdeal, iBaseEdge, normals);

  while (fabs(xi2 - xi1) > tol) {
    if (f1 < f2) {
      b = xi2;
      xi2 = xi1;
      f2 = f1;
      xi1 = b - lambda * (b - a);
      f1 = objectiveFunction(xi1, element, topVert, direction,
                             bezierCoeffIdeal, iBaseEdge, normals);
    }
    else {
      a = xi1;
      xi1 = xi2;
      f1 = f2;
      xi2 = a + lambda * (b - a);
      f2 = objectiveFunction(xi2, element, topVert, direction,
                             bezierCoeffIdeal, iBaseEdge, normals);
    }
  }


  double &xi = data.xi = f1 < f2 ? xi1 : xi2;
  double f = std::min(f1, f2);
  if (fstart < f ) {
    xi = astart;
    f = fstart;
  }
  moveTopVertAfterGoldenSection(element, xi, topVert, direction, iBaseEdge);
  //std::cout << " (" << f << "/" << fstart << ")";
  data.functionalBefore = fstart;
  data.functionalAfter = f;
}

void initialGuessTopVertices(std::vector<MVertex*> &baseVert,
                             std::vector<MVertex*> &topVert,
                             std::set<MVertex*> &movedVert)
{
  std::vector<double> v0(3),  v1(3);
  v0[0] = topVert[0]->x() - baseVert[0]->x();
  v0[1] = topVert[0]->y() - baseVert[0]->y();
  v0[2] = topVert[0]->z() - baseVert[0]->z();
  v1[0] = topVert[1]->x() - baseVert[1]->x();
  v1[1] = topVert[1]->y() - baseVert[1]->y();
  v1[2] = topVert[1]->z() - baseVert[1]->z();

  for (int i = 2; i < baseVert.size(); ++i) {
    double xi = (i-1)/(baseVert.size()-1);
    topVert[i]->x() = baseVert[i]->x() + (1-xi) * v0[0] + xi * v1[0];
    topVert[i]->y() = baseVert[i]->y() + (1-xi) * v0[1] + xi * v1[1];
    topVert[i]->z() = baseVert[i]->z() + (1-xi) * v0[2] + xi * v1[2];
    movedVert.insert(topVert[i]);
  }
}

void curveColumnRobustRecursive(int metaElType, std::vector<MVertex*> &baseVert,
                                std::vector<MElement*> &blob,
                                std::set<MVertex*> &movedVert,
                                DbgOutputMeta &dbgOut,
                                fullMatrix<double> *normals)
{
  MElement *el = blob[0];

  MEdge baseEdge(baseVert[0], baseVert[1]);
  int dummy, sign;
  el->getEdgeInfo(baseEdge, dummy, sign);
  if (sign == -1) {
    std::reverse(baseVert.begin(), baseVert.begin()+2);
    std::reverse(baseVert.begin()+2, baseVert.end());
  }

  MEdge topEdge;
  double minDummy, maxDummy;
  getOppositeEdgeQuad(el, baseEdge, topEdge, minDummy, maxDummy);
  std::vector<MVertex*> topVert;
  int iEdgeInElement;
  el->getEdgeInfo(topEdge, iEdgeInElement, dummy);
  el->getEdgeVertices(iEdgeInElement, topVert);
  std::reverse(topVert.begin(), topVert.begin()+2);
  std::reverse(topVert.begin()+2, topVert.end());

  std::vector<double> bezierCoeffIdeal;
  computeIdealJacobian(baseVert, topVert, bezierCoeffIdeal);

  std::cout << "bezierCoeffIdeal el " << el->getNum() << ":";
  for (int i = 0; i < bezierCoeffIdeal.size(); ++i) {
    std::cout << " " << bezierCoeffIdeal[i];
  }
  std::cout << std::endl;

  initialGuessTopVertices(baseVert, topVert, movedVert);

  GoldenSectionSearchData data;
  data.factor = 1;
  data.functionalAfter = 1;
  double gain = 1;
  static double max = 0;
  while (gain > 1e-4 && data.functionalAfter > 1e-4) {
    optimizeTopVertices(el, baseVert, topVert, bezierCoeffIdeal, movedVert,
                        (iEdgeInElement + 2) % 4, normals, data);
    gain = (data.functionalBefore-data.functionalAfter)/data.functionalBefore;
    //std::cout << " " << data.functionalAfter << ":" << gain << ":" << data.factor;
    data.factor *= std::sqrt(data.xi/.5);
  }
  max = std::max(data.functionalAfter, max);
  std::cout << "<<" << data.functionalAfter << ":" << gain << ">> " << max;
  std::cout << std::endl;

  if (blob.size() > 1) {
    blob.erase(blob.begin());
    baseVert = topVert;
    curveColumnRobustRecursive(metaElType, baseVert, blob, movedVert, dbgOut,
                               normals);
  }
}



void curveColumnRobust(const FastCurvingParameters &p, GEntity *geomEnt,
                       int metaElType, std::vector<MVertex*> &baseVert,
                       const std::vector<MVertex*> &topPrimVert, MElement *aboveElt,
                       std::vector<MElement*> &blob, std::set<MVertex*> &movedVert,
                       DbgOutputMeta &dbgOut,
                       fullMatrix<double> *normals)
{
  /*static const double MINQUAL = 0.01, TOL = 0.01, MAXITER = 10;*/

  // Order
  const int order = blob[0]->getPolynomialOrder();

  // If 2D P2 and allowed, modify base vertices to minimize distance between wall edge and CAD
  if ((p.optimizeGeometry) && (metaElType == TYPE_QUA) && (order == 2))
    optimizeCADDist2DP2(geomEnt, baseVert);

  curveColumnRobustRecursive(metaElType, baseVert, blob, movedVert, dbgOut,
                             normals);

  /*// Create meta-element
  MetaEl metaElt(metaElType, order, baseVert, topPrimVert);

  // If allowed, curve top face of meta-element while avoiding breaking the element above
  if (p.curveOuterBL) {
    MElement* &lastElt = blob.back();
    double minJacDet, maxJacDet;
    double deformMin = 0., qualDeformMin = 1.;
    double deformMax = 1.;
    double qualDeformMax = curveAndMeasureAboveEl(metaElt, lastElt, aboveElt,
                                                  deformMax);
    if (qualDeformMax < MINQUAL) {                                                // Max deformation makes element above invalid
      for (int iter = 0; iter < MAXITER; iter++) {                                // Bisection to find max. deformation that makes element above valid
        const double deformMid = 0.5 * (deformMin + deformMax);
        const double qualDeformMid = curveAndMeasureAboveEl(metaElt, lastElt,
                                                            aboveElt, deformMid);
        if (std::abs(deformMax-deformMin) < TOL) break;
        const bool signDeformMax = (qualDeformMax < MINQUAL);
        const bool signDeformMid = (qualDeformMid < MINQUAL);
        if (signDeformMid == signDeformMax) deformMax = deformMid;
        else deformMin = deformMid;
      }
      metaElt.setFlatTop();
    }
    for (int iV = 0; iV < lastElt->getNumVertices(); iV++)
      movedVert.insert(lastElt->getVertex(iV));
  }

  // Curve elements
  dbgOut.addMetaEl(metaElt);
  for (int iEl = 0; iEl < blob.size(); iEl++)
    curveElement(metaElt, movedVert, blob[iEl]);*/
}



void curveMeshFromBndElt(MEdgeVecMEltMap &ed2el, MFaceVecMEltMap &face2el,
                         GEntity *ent, GEntity *bndEnt,
                         MElement *bndElt, std::set<MVertex*> movedVert,
                         const FastCurvingParameters &p,
                         DbgOutputMeta &dbgOut,
                         fullMatrix<double> *normals)
{
  const int bndType = bndElt->getType();
  int metaElType;
  bool foundCol;
  std::vector<MVertex*> baseVert, topPrimVert;
  std::vector<MElement*> blob;
  MElement *aboveElt = 0;
  if (bndType == TYPE_LIN) { // 1D boundary
    MVertex *vb0 = bndElt->getVertex(0);
    MVertex *vb1 = bndElt->getVertex(1);
    metaElType = TYPE_QUA;
    MEdge baseEd(vb0, vb1);
    foundCol = getColumn2D(ed2el, p, baseEd, baseVert,
                           topPrimVert, blob, aboveElt);
  }
  else { // 2D boundary
    MVertex *vb0 = bndElt->getVertex(0);
    MVertex *vb1 = bndElt->getVertex(1);
    MVertex *vb2 = bndElt->getVertex(2);
    MVertex *vb3;
    if (bndType == TYPE_QUA) {
      vb3 = bndElt->getVertex(3);
      metaElType = TYPE_HEX;
    }
    else {
      vb3 = 0;
      metaElType = TYPE_PRI;
    }
    MFace baseFace(vb0, vb1, vb2, vb3);
    foundCol = getColumn3D(face2el, p, baseFace, baseVert, topPrimVert,
                           blob, aboveElt);
  }
  if (!foundCol || blob.empty()) return; // Skip bnd. el. if top vertices not found
  DbgOutputCol dbgOutCol;
  dbgOutCol.addBlob(blob);
  dbgOutCol.write("col_KO", bndElt->getNum());
  if (aboveElt == 0) std::cout << "DBGTT: aboveElt = 0 for bnd. elt. " << bndElt->getNum() << std::endl;
<<<<<<< HEAD
  if (p.robust)
    curveColumnRobust(p, bndEnt, metaElType, baseVert, topPrimVert, aboveElt, blob,
                      movedVert, dbgOut, normals);
  else
    curveColumn(p, bndEnt, metaElType, baseVert, topPrimVert, aboveElt, blob,
                movedVert, dbgOut);
=======
  curveColumn(p, ent, bndEnt, metaElType, baseVert, topPrimVert,
              aboveElt, blob, movedVert, dbgOut);
>>>>>>> 2b4d1c67
  dbgOutCol.write("col_OK", bndElt->getNum());
}



void curveMeshFromBnd(MEdgeVecMEltMap &ed2el, MFaceVecMEltMap &face2el,
<<<<<<< HEAD
                      GEntity *bndEnt, const FastCurvingParameters &p,
                      fullMatrix<double> *normals)
=======
                      GEntity *ent, GEntity *bndEnt,
                      const FastCurvingParameters &p)
>>>>>>> 2b4d1c67
{
  // Build list of bnd. elements to consider
  std::list<MElement*> bndEl;
  if (bndEnt->dim() == 1) {
    GEdge *gEd = bndEnt->cast2Edge();
    for(unsigned int i = 0; i< gEd->lines.size(); i++)
      insertIfCurved(gEd->lines[i], bndEl);
  }
  else if (bndEnt->dim() == 2) {
    GFace *gFace = bndEnt->cast2Face();
    for(unsigned int i = 0; i< gFace->triangles.size(); i++)
      insertIfCurved(gFace->triangles[i], bndEl);
    for(unsigned int i = 0; i< gFace->quadrangles.size(); i++)
      insertIfCurved(gFace->quadrangles[i], bndEl);
  }
  else
    Msg::Error("Cannot process model entity %i of dim %i", bndEnt->tag(),
                                                           bndEnt->dim());

  // Loop over boundary elements to curve them by columns
  DbgOutputMeta dbgOut;
  std::set<MVertex*> movedVert;
  for(std::list<MElement*>::iterator itBE = bndEl.begin();
      itBE != bndEl.end(); itBE++) // Loop over bnd. elements
<<<<<<< HEAD
    curveMeshFromBndElt(ed2el, face2el, bndEnt, *itBE, movedVert, p, dbgOut,
                        normals);
=======
    curveMeshFromBndElt(ed2el, face2el, ent, bndEnt,
                        *itBE, movedVert, p, dbgOut);
>>>>>>> 2b4d1c67
  dbgOut.write("meta-elements", bndEnt->tag());
}



}



// Main function for fast curving
void HighOrderMeshFastCurving(GModel *gm, FastCurvingParameters &p,
                              bool requireBLInfo)
{
  double t1 = Cpu();
  Msg::StatusBar(true, "Curving high order boundary layer mesh...");

  // Retrieve geometric entities and boundary layer field
  std::vector<GEntity*> allGEnt;
  gm->getEntities(allGEnt);
  BoundaryLayerField *blField = getBLField(gm);

  // Curve mesh for non-straight boundary entities
  for (int iEnt = 0; iEnt < allGEnt.size(); ++iEnt) {
    // Retrieve entity
    GEntity* &gEnt = allGEnt[iEnt];
    if (gEnt->dim() != p.dim) continue;

    // Compute normal if planar surface
    fullMatrix<double> *normals = NULL;
    if (p.dim == 2) {
      if (gEnt->geomType() == GEntity::Plane &&
              gEnt->haveParametrization()) {
        double u = gEnt->parBounds(0).low();
        double v = gEnt->parBounds(1).low();
        SVector3 n = dynamic_cast<GFace*>(gEnt)->normal(SPoint2(u, v));
        normals = new fullMatrix<double>(1, 3);
        normals->set(0, 0, n[0]);
        normals->set(0, 1, n[1]);
        normals->set(0, 2, n[2]);
      }
      else if (gEnt->geomType() == GEntity::DiscreteSurface) {
        SBoundingBox3d bb = gEnt->bounds();
        // If we don't have the CAD, check if the mesh is 2D:
        if (!bb.empty() && bb.max().z() - bb.min().z() == .0) {
          normals = new fullMatrix<double>(1, 3);
          normals->set(0, 0, 0);
          normals->set(0, 1, 0);
          normals->set(0, 2, 1);
        }
      }
    }

    // Compute edge/face -> elt. connectivity
    Msg::Info("Computing connectivity for entity %i...", gEnt->tag());
    MEdgeVecMEltMap ed2el;
    MFaceVecMEltMap face2el;
    if (p.dim == 2) calcEdge2Elements(allGEnt[iEnt], ed2el);
    else calcFace2Elements(allGEnt[iEnt], face2el);

    // Retrieve boundary entities and test if boundary layer
    std::vector<GEntity*> bndEnts;
    std::set<GEntity*> blBndEnts;
    if (p.dim == 2) {
      std::list<GEdge*> gEds = gEnt->edges();
      bndEnts = std::vector<GEntity*>(gEds.begin(), gEds.end());
      for (int iBndEnt = 0; iBndEnt < bndEnts.size(); iBndEnt++) {
        GEntity* &bndEnt = bndEnts[iBndEnt];
        if ((blField != 0) && blField->isEdgeBL(bndEnt->tag())) {
          blBndEnts.insert(bndEnt);
        }
      }
    }
    else {
      std::list<GFace*> gFaces = gEnt->faces();
      bndEnts = std::vector<GEntity*>(gFaces.begin(), gFaces.end());
    }
    if (requireBLInfo && blBndEnts.empty()) continue;                           // Skip if BL info is required but there is none

    // Compute edge/face -> elt. connectivity
    Msg::Info("Computing connectivity for entity %i...", gEnt->tag());
    MEdgeVecMEltMap ed2el;
    MFaceVecMEltMap face2el;
    if (p.dim == 2) calcEdge2Elements(allGEnt[iEnt], ed2el);
    else calcFace2Elements(allGEnt[iEnt], face2el);

    // Curve mesh from each boundary entity
    for (int iBndEnt = 0; iBndEnt < bndEnts.size(); iBndEnt++) {
      GEntity* &bndEnt = bndEnts[iBndEnt];
      if (p.onlyVisible && !bndEnt->getVisibility()) continue;                  // Skip if "only visible" required and entity is invisible
      if (!blBndEnts.empty() &&                                                 // Skip if there is BL info but not on this boundary
          (blBndEnts.find(bndEnt) == blBndEnts.end())) continue;
      const GEntity::GeomType bndType = bndEnt->geomType();
      if ((bndType == GEntity::Line) || (bndType == GEntity::Plane)) continue;  // Skip if boundary is straight
      Msg::Info("Curving elements in entity %d for boundary entity %d...",
                gEnt->tag(), bndEnt->tag());
<<<<<<< HEAD
      curveMeshFromBnd(ed2el, face2el, bndEnt, p, normals);
=======
      curveMeshFromBnd(ed2el, face2el, allGEnt[iEnt], bndEnt, p);
>>>>>>> 2b4d1c67
    }
  }

  double t2 = Cpu();
  Msg::StatusBar(true, "Done curving high order boundary layer mesh (%g s)", t2-t1);
}<|MERGE_RESOLUTION|>--- conflicted
+++ resolved
@@ -1693,30 +1693,21 @@
   dbgOutCol.addBlob(blob);
   dbgOutCol.write("col_KO", bndElt->getNum());
   if (aboveElt == 0) std::cout << "DBGTT: aboveElt = 0 for bnd. elt. " << bndElt->getNum() << std::endl;
-<<<<<<< HEAD
   if (p.robust)
     curveColumnRobust(p, bndEnt, metaElType, baseVert, topPrimVert, aboveElt, blob,
                       movedVert, dbgOut, normals);
   else
-    curveColumn(p, bndEnt, metaElType, baseVert, topPrimVert, aboveElt, blob,
-                movedVert, dbgOut);
-=======
-  curveColumn(p, ent, bndEnt, metaElType, baseVert, topPrimVert,
-              aboveElt, blob, movedVert, dbgOut);
->>>>>>> 2b4d1c67
+    curveColumn(p, ent, bndEnt, metaElType, baseVert, topPrimVert,
+                aboveElt, blob, movedVert, dbgOut);
   dbgOutCol.write("col_OK", bndElt->getNum());
 }
 
 
 
 void curveMeshFromBnd(MEdgeVecMEltMap &ed2el, MFaceVecMEltMap &face2el,
-<<<<<<< HEAD
-                      GEntity *bndEnt, const FastCurvingParameters &p,
+                      GEntity *ent, GEntity *bndEnt,
+                      const FastCurvingParameters &p,
                       fullMatrix<double> *normals)
-=======
-                      GEntity *ent, GEntity *bndEnt,
-                      const FastCurvingParameters &p)
->>>>>>> 2b4d1c67
 {
   // Build list of bnd. elements to consider
   std::list<MElement*> bndEl;
@@ -1741,13 +1732,8 @@
   std::set<MVertex*> movedVert;
   for(std::list<MElement*>::iterator itBE = bndEl.begin();
       itBE != bndEl.end(); itBE++) // Loop over bnd. elements
-<<<<<<< HEAD
-    curveMeshFromBndElt(ed2el, face2el, bndEnt, *itBE, movedVert, p, dbgOut,
-                        normals);
-=======
-    curveMeshFromBndElt(ed2el, face2el, ent, bndEnt,
-                        *itBE, movedVert, p, dbgOut);
->>>>>>> 2b4d1c67
+    curveMeshFromBndElt(ed2el, face2el, ent, bndEnt, *itBE, movedVert, p,
+                        dbgOut, normals);
   dbgOut.write("meta-elements", bndEnt->tag());
 }
 
@@ -1843,11 +1829,7 @@
       if ((bndType == GEntity::Line) || (bndType == GEntity::Plane)) continue;  // Skip if boundary is straight
       Msg::Info("Curving elements in entity %d for boundary entity %d...",
                 gEnt->tag(), bndEnt->tag());
-<<<<<<< HEAD
-      curveMeshFromBnd(ed2el, face2el, bndEnt, p, normals);
-=======
-      curveMeshFromBnd(ed2el, face2el, allGEnt[iEnt], bndEnt, p);
->>>>>>> 2b4d1c67
+      curveMeshFromBnd(ed2el, face2el, allGEnt[iEnt], bndEnt, p, normals);
     }
   }
 
