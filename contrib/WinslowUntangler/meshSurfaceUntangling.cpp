--- conflicted
+++ resolved
@@ -39,32 +39,14 @@
   mean_plane mp;
 };
 
-<<<<<<< HEAD
-inline std::array<vec2,4> quadAnisotropicTargetShape(
-    const std::vector<vec2>& points,
-    const std::array<uint32_t,4>& quad) {
-=======
 inline std::array<vec2, 4>
 quadAnisotropicTargetShape(const std::vector<vec2> &points,
                            const std::array<uint32_t, 4> &quad)
 {
->>>>>>> 2528bb66
   const double L01 = length(points[quad[0]] - points[quad[1]]);
   const double L12 = length(points[quad[1]] - points[quad[2]]);
   const double L23 = length(points[quad[2]] - points[quad[3]]);
   const double L30 = length(points[quad[3]] - points[quad[0]]);
-<<<<<<< HEAD
-  const vec2 deltamax = {std::max(L01,L23),std::max(L12,L30)};
-  const vec2 deltaavg = {0.5*(L01+L23),0.5*(L12+L30)};
-  const double lmax = std::max(deltamax[0],deltamax[1]);
-  const vec2 w = {deltaavg[0]/lmax,deltaavg[1]/lmax};
-
-  std::array<vec2,4> target = {vec2{0.,0.}, vec2{w[0],0.},
-    vec2{w[0],w[1]}, vec2{0.,w[1]}};
-  double area = w[0] * w[1];
-  for (size_t lv = 0; lv < 4; ++lv) {
-    target[lv] = (1./std::pow(area,1./2.))*target[lv];
-=======
   const vec2 deltamax = {std::max(L01, L23), std::max(L12, L30)};
   const vec2 deltaavg = {0.5 * (L01 + L23), 0.5 * (L12 + L30)};
   const double lmax = std::max(deltamax[0], deltamax[1]);
@@ -75,51 +57,21 @@
   double area = w[0] * w[1];
   for(size_t lv = 0; lv < 4; ++lv) {
     target[lv] = (1. / std::pow(area, 1. / 2.)) * target[lv];
->>>>>>> 2528bb66
   }
   return target;
 }
 
-<<<<<<< HEAD
-bool normalizeTargetArea(std::array<vec2,3>& target) {
-  double area = triangleArea(target[0],target[1],target[2]);
-  if (area <= 0.) {
-    Msg::Warning("target triangle area: %f", area);
-
-  }
-  for (size_t lv = 0; lv < 3; ++lv) {
-    target[lv] = (1./std::pow(area,1./2.))*target[lv];
-=======
 bool normalizeTargetArea(std::array<vec2, 3> &target)
 {
   double area = triangleArea(target[0], target[1], target[2]);
   if(area <= 0.) { Msg::Warning("target triangle area: %f", area); }
   for(size_t lv = 0; lv < 3; ++lv) {
     target[lv] = (1. / std::pow(area, 1. / 2.)) * target[lv];
->>>>>>> 2528bb66
   }
   return true;
 }
 
 bool buildTrianglesAndTargetsFromElements(
-<<<<<<< HEAD
-    const std::vector<std::array<double,2> >& points,
-    const std::vector<std::array<uint32_t,4> >& elements,
-    std::vector<std::array<uint32_t, 3> >& triangles,
-    std::vector<std::array<std::array<double,2>, 3> >& triIdealShapes,
-    bool preserveQuadAnisotropy) {
-
-  const uint32_t NO_U32 = (uint32_t) -1;
-
-  // Equilateral triangle centered in origin with unit area
-  std::array<vec2,3> equi= {
-    vec2{1., 0.},
-    vec2{cos(2. * M_PI / 3.), sin(2 * M_PI / 3.)},
-    vec2{cos(4. * M_PI / 3.), sin(4 * M_PI / 3.)}};
-  normalizeTargetArea(equi);
-
-  const int quad_dcp[4][3] = {{0,1,2},{0,2,3},{1,2,3},{1,3,0}};
-=======
   const std::vector<std::array<double, 2> > &points,
   const std::vector<std::array<uint32_t, 4> > &elements,
   std::vector<std::array<uint32_t, 3> > &triangles,
@@ -135,44 +87,19 @@
   normalizeTargetArea(equi);
 
   const int quad_dcp[4][3] = {{0, 1, 2}, {0, 2, 3}, {1, 2, 3}, {1, 3, 0}};
->>>>>>> 2528bb66
 
   triIdealShapes.clear();
   triangles.clear();
   double areaAvg = 0.;
   double areaN = 0.;
-<<<<<<< HEAD
-  for (size_t i = 0; i < elements.size(); ++i) {
-    if (elements[i][0] == NO_U32) {
-      continue;
-    } else if (elements[i][3] == NO_U32) { /* already triangle */
-      triangles.push_back({elements[i][0],elements[i][1],elements[i][2]});
-=======
   for(size_t i = 0; i < elements.size(); ++i) {
     if(elements[i][0] == NO_U32) { continue; }
     else if(elements[i][3] == NO_U32) { /* already triangle */
       triangles.push_back({elements[i][0], elements[i][1], elements[i][2]});
->>>>>>> 2528bb66
       /* equilateral triangle target shape */
       triIdealShapes.push_back(equi);
       areaAvg += 1.;
       areaN += 1.;
-<<<<<<< HEAD
-    } else {
-      std::array<vec2,4> qtarget = {vec2{0.,0.},vec2{1.,0.},vec2{1.,1.},vec2{0.,1.}};
-      if (preserveQuadAnisotropy) { /* does not work well, need better approach */
-        qtarget = quadAnisotropicTargetShape(points, elements[i]);
-      }
-      for (size_t k = 0; k < 4; ++k) {
-        triangles.push_back({elements[i][quad_dcp[k][0]], elements[i][quad_dcp[k][1]], elements[i][quad_dcp[k][2]]});
-        std::array<vec2,3> target = {qtarget[quad_dcp[k][0]], qtarget[quad_dcp[k][1]], qtarget[quad_dcp[k][2]]};
-        normalizeTargetArea(target);
-
-        // Warning: better behavior with equilateral tris instead of tri adapted to 
-        // unit quad. Quite weird... maybe a bug ?
-        // triIdealShapes.push_back(target);
-        triIdealShapes.push_back(equi); 
-=======
     }
     else {
       std::array<vec2, 4> qtarget = {vec2{0., 0.}, vec2{1., 0.}, vec2{1., 1.},
@@ -194,26 +121,12 @@
         // to unit quad. Quite weird... maybe a bug ?
         // triIdealShapes.push_back(target);
         triIdealShapes.push_back(equi);
->>>>>>> 2528bb66
 
         areaAvg += 1.;
         areaN += 1.;
       }
     }
   }
-<<<<<<< HEAD
-  if (areaN > 0) areaAvg /= areaN;
-  for (size_t i = 0; i < triIdealShapes.size(); ++i) for (size_t lv = 0; lv < 3; ++lv) {
-    triIdealShapes[i][lv] = triIdealShapes[i][lv] * (1./std::pow(areaAvg,1./2.));
-  }
-
-  return true;
-
-}
-
-bool buildVerticesAndElements(GFace *gf, vector<MVertex *> &vertices,
-                               vector<std::array<uint32_t, 4> > &elements)
-=======
   if(areaN > 0) areaAvg /= areaN;
   for(size_t i = 0; i < triIdealShapes.size(); ++i)
     for(size_t lv = 0; lv < 3; ++lv) {
@@ -226,7 +139,6 @@
 
 bool buildVerticesAndElements(GFace *gf, vector<MVertex *> &vertices,
                               vector<std::array<uint32_t, 4> > &elements)
->>>>>>> 2528bb66
 {
   std::unordered_map<MVertex *, uint32_t> old2new;
   vector<uint32_t> fvert;
@@ -246,34 +158,17 @@
         fvert[lv] = it->second;
       }
     }
-<<<<<<< HEAD
-    if (n == 3) {
-      elements.push_back({fvert[0],fvert[1],fvert[2],uint32_t(-1)});
-    } else {
-      elements.push_back({fvert[0],fvert[1],fvert[2],fvert[3]});
-=======
     if(n == 3) {
       elements.push_back({fvert[0], fvert[1], fvert[2], uint32_t(-1)});
     }
     else {
       elements.push_back({fvert[0], fvert[1], fvert[2], fvert[3]});
->>>>>>> 2528bb66
     }
   }
 
   return true;
 }
 
-<<<<<<< HEAD
-bool buildPlanarTriProblem(GFace *gf, vector<MVertex *> &vertices,
-                           vector<vec2> &points, vector<bool> &locked,
-                           std::vector<std::array<uint32_t, 3> >& triangles,
-                           std::vector<std::array<std::array<double,2>, 3> >& triIdealShapes,
-                           TransfoPlanar &transfo)
-{
-
-  std::vector<std::array<uint32_t,4> > elements;
-=======
 bool buildPlanarTriProblem(
   GFace *gf, vector<MVertex *> &vertices, vector<vec2> &points,
   vector<bool> &locked, std::vector<std::array<uint32_t, 3> > &triangles,
@@ -281,7 +176,6 @@
   TransfoPlanar &transfo)
 {
   std::vector<std::array<uint32_t, 4> > elements;
->>>>>>> 2528bb66
   buildVerticesAndElements(gf, vertices, elements);
 
   // Compute mean plane
@@ -312,12 +206,8 @@
   }
 
   bool preserveQuadAnisotropy = true;
-<<<<<<< HEAD
-  return buildTrianglesAndTargetsFromElements(points, elements, triangles, triIdealShapes, preserveQuadAnisotropy);
-=======
   return buildTrianglesAndTargetsFromElements(
     points, elements, triangles, triIdealShapes, preserveQuadAnisotropy);
->>>>>>> 2528bb66
 }
 
 double triangle_area_2d(vec2 a, vec2 b, vec2 c)
@@ -371,17 +261,10 @@
   vector<vec2> points;
   vector<bool> locked;
   vector<std::array<uint32_t, 3> > triangles;
-<<<<<<< HEAD
-  std::vector<std::array<std::array<double,2>, 3> > triIdealShapes;
-  TransfoPlanar transfo;
-  bool okb =
-    buildPlanarTriProblem(gf, vertices, points, locked, triangles, triIdealShapes, transfo);
-=======
   std::vector<std::array<std::array<double, 2>, 3> > triIdealShapes;
   TransfoPlanar transfo;
   bool okb = buildPlanarTriProblem(gf, vertices, points, locked, triangles,
                                    triIdealShapes, transfo);
->>>>>>> 2528bb66
   if(!okb) {
     Msg::Error(
       "- Face %i: untangleGFaceMeshConstrained, failed to build planar problem",
