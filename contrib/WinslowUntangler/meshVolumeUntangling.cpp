// Gmsh - Copyright (C) 1997-2020 C. Geuzaine, J.-F. Remacle
//
// See the LICENSE.txt file for license information. Please report all
// issues on https://gitlab.onelab.info/gmsh/gmsh/issues.
//
// Author: Maxence Reberol

#include "meshVolumeUntangling.h"

#include "winslowUntangler.h"

#include <math.h>
#include <iostream> // debugging

#include "Context.h"
#include "GmshMessage.h"
#include "OS.h"
#include "SPoint3.h"
#include "SVector3.h"
#include "MVertex.h"
#include "MElement.h"
#include "MTetrahedron.h"
#include "MHexahedron.h"
#include "GRegion.h"
#include "Numeric.h"

#if defined(HAVE_QUADMESHINGTOOLS)
#include "cppUtils.h"
#include "qmtMeshUtils.h"
#include "arrayGeometry.h"

using namespace ArrayGeometry;
using std::array;
using std::vector;

namespace WinslowUntanglerVolume {
  const uint32_t hex2tet_corners[8][4] = {
    {0, 1, 2, 5}, {1, 2, 3, 6}, {2, 3, 0, 7}, {3, 0, 1, 4},
    {6, 5, 4, 1}, {5, 4, 7, 0}, {4, 7, 6, 3}, {7, 6, 5, 2},
  };

  const uint32_t hex2tet_24[24][4] = {
    {0, 1, 2, 4}, {0, 1, 3, 5}, {0, 3, 7, 1}, {0, 3, 4, 2}, {0, 4, 1, 7},
    {0, 4, 5, 3}, {1, 2, 0, 6}, {1, 2, 3, 5}, {1, 5, 2, 4}, {1, 5, 6, 0},
    {3, 2, 6, 0}, {3, 2, 7, 1}, {3, 7, 0, 6}, {3, 7, 4, 2}, {2, 6, 7, 1},
    {2, 6, 3, 5}, {4, 5, 0, 6}, {4, 5, 1, 7}, {4, 7, 5, 3}, {4, 7, 6, 0},
    {5, 6, 1, 7}, {5, 6, 2, 4}, {7, 6, 5, 3}, {7, 6, 4, 2}};

  enum HexDcp { TO_8TETS, TO_24TETS, TO_32TETS };

  std::vector<std::array<uint32_t, 4> >
  tetsFromHex(const array<uint32_t, 8> &hex, HexDcp dcp = TO_24TETS)
  {
    vector<array<uint32_t, 4> > tets;
    if(dcp == TO_8TETS || dcp == TO_32TETS) {
      for(size_t i = 0; i < 8; ++i) {
        tets.push_back({hex[hex2tet_corners[i][0]], hex[hex2tet_corners[i][1]],
                        hex[hex2tet_corners[i][2]],
                        hex[hex2tet_corners[i][3]]});
      }
    }
    if(dcp == TO_24TETS || dcp == TO_32TETS) {
      for(size_t i = 0; i < 24; ++i) {
        tets.push_back({hex[hex2tet_24[i][0]], hex[hex2tet_24[i][1]],
                        hex[hex2tet_24[i][2]], hex[hex2tet_24[i][3]]});
      }
    }
    return tets;
  }

  const std::vector<std::array<double, 3> > unit_cube = {
    {0., 0., 0.}, {1., 0., 0.}, {1., 1., 0.}, {0., 1., 0.},
    {0., 0., 1.}, {1., 0., 1.}, {1., 1., 1.}, {0., 1., 1.}};

  const std::array<std::array<double, 3>, 4> tet_ideal_shape = {
    array<double, 3>{.5, 0, -1. / (2. * std::sqrt(2.))},
    array<double, 3>{-.5, 0, -1. / (2. * std::sqrt(2.))},
    array<double, 3>{0, .5, 1. / (2. * std::sqrt(2.))},
    array<double, 3>{0, -.5, 1. / (2. * std::sqrt(2.))},
  };

<<<<<<< HEAD
  std::vector<std::array<std::array<double, 3>, 4> >
    tetsFromHexTargetShape(
        HexDcp dcp = TO_32TETS, 
        const std::vector<std::array<double, 3> >& target = unit_cube)
  {
    if (target.size() != 8) {
      Msg::Error("target shape, wrong size, expects 8 and not %li", target.size());
=======
  std::vector<std::array<std::array<double, 3>, 4> > tetsFromHexTargetShape(
    HexDcp dcp = TO_32TETS,
    const std::vector<std::array<double, 3> > &target = unit_cube)
  {
    if(target.size() != 8) {
      Msg::Error("target shape, wrong size, expects 8 and not %li",
                 target.size());
>>>>>>> 2528bb66
      return {};
    }
    std::vector<std::array<std::array<double, 3>, 4> > shapes;
    if(dcp == TO_8TETS || dcp == TO_32TETS) {
      for(size_t i = 0; i < 8; ++i) {
        shapes.push_back(
          {target[hex2tet_corners[i][0]], target[hex2tet_corners[i][1]],
           target[hex2tet_corners[i][2]], target[hex2tet_corners[i][3]]});
      }
    }
    if(dcp == TO_24TETS || dcp == TO_32TETS) {
      for(size_t i = 0; i < 24; ++i) {
<<<<<<< HEAD
        shapes.push_back(
          {target[hex2tet_24[i][0]], target[hex2tet_24[i][1]],
           target[hex2tet_24[i][2]], target[hex2tet_24[i][3]]});
=======
        shapes.push_back({target[hex2tet_24[i][0]], target[hex2tet_24[i][1]],
                          target[hex2tet_24[i][2]], target[hex2tet_24[i][3]]});
>>>>>>> 2528bb66
      }
    }
    return shapes;
  }

  std::array<uint32_t, 4> invert_tet(const std::array<uint32_t, 4> &tet)
  {
    return {tet[0], tet[1], tet[3], tet[2]};
  }

  std::array<array<double, 3>, 4>
  invert_shape(const std::array<array<double, 3>, 4> &shape)
  {
    return {shape[0], shape[1], shape[3], shape[2]};
  }

<<<<<<< HEAD


=======
>>>>>>> 2528bb66
  inline double volume(vec3 a, vec3 b, vec3 c, vec3 d)
  {
    return dot((a - d), cross(b - d, c - d)) / 6.;
  }

  double volume(const std::vector<std::array<double, 3> > &points,
                const std::vector<std::array<uint32_t, 4> > &tets)
  {
    double sum = 0.;
    for(size_t i = 0; i < tets.size(); ++i) {
      sum += volume(points[tets[i][0]], points[tets[i][1]], points[tets[i][2]],
                    points[tets[i][3]]);
    }
    return sum;
  }

  void invertTetsIfNecessary(
    const std::vector<std::array<double, 3> > &points,
    std::vector<std::array<uint32_t, 4> > &tets,
    std::vector<std::array<std::array<double, 3>, 4> > &tetIdealShapes)
  {
    if(tetIdealShapes.size() > 0) {
      double volIdealShapes = 0.;
      for(size_t i = 0; i < tetIdealShapes.size(); ++i) {
        volIdealShapes += volume(tetIdealShapes[i][0], tetIdealShapes[i][1],
                                 tetIdealShapes[i][2], tetIdealShapes[i][3]);
      }
      volIdealShapes /= double(tetIdealShapes.size());
      Msg::Debug("average volume ideal tets: %f", volIdealShapes);
    }

    double vol = volume(points, tets);
    Msg::Debug("region volume: %f", vol);
  }
} // namespace WinslowUntanglerVolume

using namespace WinslowUntanglerVolume;

bool buildTetrahedraFromElements(
<<<<<<< HEAD
    const std::vector<std::vector<uint32_t> > &elements,
    const std::vector<std::vector<std::array<double,3> > > &elementTargetShapes,
    std::vector<std::array<uint32_t, 4> > &tets,
    std::vector<std::array<std::array<double, 3>, 4> > &tetIdealShapes,
    int dcpHex)
=======
  const std::vector<std::vector<uint32_t> > &elements,
  const std::vector<std::vector<std::array<double, 3> > > &elementTargetShapes,
  std::vector<std::array<uint32_t, 4> > &tets,
  std::vector<std::array<std::array<double, 3>, 4> > &tetIdealShapes,
  int dcpHex)
>>>>>>> 2528bb66
{
  tetIdealShapes.clear();
  tets.clear();

  HexDcp dcp = HexDcp::TO_32TETS;
<<<<<<< HEAD
  if (dcpHex == 32) {
    dcp = HexDcp::TO_32TETS;
  } else if (dcpHex == 8) {
    dcp = HexDcp::TO_8TETS;
  } else if (dcpHex == 24) {
    dcp = HexDcp::TO_24TETS;
  } else {
=======
  if(dcpHex == 32) { dcp = HexDcp::TO_32TETS; }
  else if(dcpHex == 8) {
    dcp = HexDcp::TO_8TETS;
  }
  else if(dcpHex == 24) {
    dcp = HexDcp::TO_24TETS;
  }
  else {
>>>>>>> 2528bb66
    Msg::Error("decomposition not supported");
    return false;
  }

  std::unordered_map<MVertex *, uint32_t> old2new;
  for(size_t e = 0; e < elements.size(); ++e) {
<<<<<<< HEAD
    const vector<uint32_t>& vert = elements[e];
=======
    const vector<uint32_t> &vert = elements[e];
>>>>>>> 2528bb66
    if(vert.size() == 4) {
      array<uint32_t, 4> tet = {vert[0], vert[1], vert[2], vert[3]};

      // warning: tet orientation in untangler is inverted compared to gmsh
      // orientation
      tet = invert_tet(tet);

      tets.push_back(tet);
<<<<<<< HEAD
      if (e < elementTargetShapes.size()) {
        std::array<std::array<double, 3>, 4> ishape = {
          elementTargetShapes[e][0],
          elementTargetShapes[e][1],
          elementTargetShapes[e][2],
          elementTargetShapes[e][3]
        };
=======
      if(e < elementTargetShapes.size()) {
        std::array<std::array<double, 3>, 4> ishape = {
          elementTargetShapes[e][0], elementTargetShapes[e][1],
          elementTargetShapes[e][2], elementTargetShapes[e][3]};
>>>>>>> 2528bb66
        // warning: tet orientation in untangler is inverted compared to gmsh
        // orientation
        ishape = invert_shape(ishape);
        tetIdealShapes.push_back(ishape);
<<<<<<< HEAD
      } else {
=======
      }
      else {
>>>>>>> 2528bb66
        tetIdealShapes.push_back(tet_ideal_shape);
      }
    }
    else if(vert.size() == 8) {
      const array<uint32_t, 8> hex = {vert[0], vert[1], vert[2], vert[3],
<<<<<<< HEAD
        vert[4], vert[5], vert[6], vert[7]};
      vector<array<uint32_t, 4> > htets = tetsFromHex(hex, dcp);
      vector<array<array<double, 3>, 4> > shapes;
      if (e < elementTargetShapes.size()) {
        shapes = tetsFromHexTargetShape(dcp, elementTargetShapes[e]);
      } else {
=======
                                      vert[4], vert[5], vert[6], vert[7]};
      vector<array<uint32_t, 4> > htets = tetsFromHex(hex, dcp);
      vector<array<array<double, 3>, 4> > shapes;
      if(e < elementTargetShapes.size()) {
        shapes = tetsFromHexTargetShape(dcp, elementTargetShapes[e]);
      }
      else {
>>>>>>> 2528bb66
        shapes = tetsFromHexTargetShape(dcp, unit_cube);
      }

      for(size_t j = 0; j < htets.size(); ++j) {
        array<uint32_t, 4> tet = htets[j];
        array<array<double, 3>, 4> shape = shapes[j];

        // warning: tet orientation in untangler is inverted compared to gmsh
        // orientation
        tet = invert_tet(tet);
        shape = invert_shape(shape);

        tets.push_back(tet);
        tetIdealShapes.push_back(shape);
      }
    }
    else if(vert.size() == 5) {
      Msg::Error("pyramid not supported yet, abort");
      return false;
    }
    else if(vert.size() == 6) {
      Msg::Error("prism not supported yet, abort");
      return false;
<<<<<<< HEAD
    } else {
=======
    }
    else {
>>>>>>> 2528bb66
      Msg::Error("case not supported, abort");
      return false;
    }
  }

  return true;
}

bool buildVerticesAndTetrahedra(
<<<<<<< HEAD
    GRegion *gr, vector<MVertex *> &vertices,
    vector<vec3> &points,
    vector<bool> &locked, vector<std::array<uint32_t, 4> > &tets,
    std::vector<std::array<std::array<double, 3>, 4> > &tetIdealShapes)
=======
  GRegion *gr, vector<MVertex *> &vertices, vector<vec3> &points,
  vector<bool> &locked, vector<std::array<uint32_t, 4> > &tets,
  std::vector<std::array<std::array<double, 3>, 4> > &tetIdealShapes)
>>>>>>> 2528bb66
{
  vertices.clear();
  points.clear();
  locked.clear();
  tetIdealShapes.clear();
  tets.clear();

  std::unordered_map<MVertex *, uint32_t> old2new;
  vector<vector<uint32_t> > elements(gr->getNumMeshElements());
  for(size_t e = 0; e < gr->getNumMeshElements(); ++e) {
    MElement *elt = gr->getMeshElement(e);
    size_t n = elt->getNumVertices();
<<<<<<< HEAD
    vector<uint32_t>& vert = elements[e];
=======
    vector<uint32_t> &vert = elements[e];
>>>>>>> 2528bb66
    vert.resize(n);
    for(size_t lv = 0; lv < n; ++lv) {
      MVertex *v = elt->getVertex(lv);
      auto it = old2new.find(v);
      if(it == old2new.end()) {
        old2new[v] = vertices.size();
        vert[lv] = vertices.size();
        vertices.push_back(v);
      }
      else {
        vert[lv] = it->second;
      }
    }
  }

  points.resize(vertices.size());
  locked.clear();
  locked.resize(vertices.size(), false);
  for(size_t v = 0; v < points.size(); ++v) {
    points[v] = vertices[v]->point();
    if(vertices[v]->onWhat()->dim() <= 2) { locked[v] = true; }
  }

  const int dcpHex = 32;
<<<<<<< HEAD
  std::vector<std::vector<std::array<double,3> > > elementTargetShapes;
  bool okb = buildTetrahedraFromElements(elements, elementTargetShapes, tets, tetIdealShapes, dcpHex);
  if (!okb) {
=======
  std::vector<std::vector<std::array<double, 3> > > elementTargetShapes;
  bool okb = buildTetrahedraFromElements(elements, elementTargetShapes, tets,
                                         tetIdealShapes, dcpHex);
  if(!okb) {
>>>>>>> 2528bb66
    Msg::Error("Failed to build tets from elements");
    return false;
  }

  return true;
}

bool untangleGRegionMeshConstrained(GRegion *gr, int iterMax, double timeMax)
{
  if(gr->getNumMeshElements() == 0) {
    Msg::Debug("- Region %i: no elements", gr->tag());
    return false;
  }

  double t0 = Cpu();

  double sicnMinB, sicnAvgB;
  computeSICNquality(gr, sicnMinB, sicnAvgB);

  vector<MVertex *> vertices;
  vector<vec3> points;
  vector<bool> locked;
  vector<std::array<uint32_t, 4> > tets;
  std::vector<std::array<std::array<double, 3>, 4> > tetIdealShapes;
  buildVerticesAndTetrahedra(gr, vertices, points, locked, tets,
      tetIdealShapes);
  invertTetsIfNecessary(points, tets, tetIdealShapes);

  /* Call Winslow untangler */
  int iterMaxInner = 300;
  int iterFailMax = 10;
  double lambda = 0.25;

  bool converged =
    untangle_tetrahedra(points, locked, tets, tetIdealShapes, lambda,
        iterMaxInner, iterMax, iterFailMax, timeMax);

  for(size_t v = 0; v < points.size(); ++v)
    if(!locked[v]) {
      vertices[v]->setXYZ(points[v][0], points[v][1], points[v][2]);
    }

  double sicnMinA, sicnAvgA;
  computeSICNquality(gr, sicnMinA, sicnAvgA);

  Msg::Info("- Region %i: Winslow untangling, SICN min: %.3f -> %.3f, avg: "
      "%.3f -> %.3f (%li vertices, %.3f seconds)",
      gr->tag(), sicnMinB, sicnMinA, sicnAvgB, sicnAvgA, vertices.size(),
      Cpu() - t0);

  return true;
}

#else
bool untangleGRegionMeshConstrained(GFace *gf, int iterMax, double timeMax)
{
  Msg::Error(
      "Module QuadMeshingTools required for untangleGRegionMeshConstrained");
  return false;
}
#endif<|MERGE_RESOLUTION|>--- conflicted
+++ resolved
@@ -79,15 +79,6 @@
     array<double, 3>{0, -.5, 1. / (2. * std::sqrt(2.))},
   };
 
-<<<<<<< HEAD
-  std::vector<std::array<std::array<double, 3>, 4> >
-    tetsFromHexTargetShape(
-        HexDcp dcp = TO_32TETS, 
-        const std::vector<std::array<double, 3> >& target = unit_cube)
-  {
-    if (target.size() != 8) {
-      Msg::Error("target shape, wrong size, expects 8 and not %li", target.size());
-=======
   std::vector<std::array<std::array<double, 3>, 4> > tetsFromHexTargetShape(
     HexDcp dcp = TO_32TETS,
     const std::vector<std::array<double, 3> > &target = unit_cube)
@@ -95,7 +86,6 @@
     if(target.size() != 8) {
       Msg::Error("target shape, wrong size, expects 8 and not %li",
                  target.size());
->>>>>>> 2528bb66
       return {};
     }
     std::vector<std::array<std::array<double, 3>, 4> > shapes;
@@ -108,14 +98,8 @@
     }
     if(dcp == TO_24TETS || dcp == TO_32TETS) {
       for(size_t i = 0; i < 24; ++i) {
-<<<<<<< HEAD
-        shapes.push_back(
-          {target[hex2tet_24[i][0]], target[hex2tet_24[i][1]],
-           target[hex2tet_24[i][2]], target[hex2tet_24[i][3]]});
-=======
         shapes.push_back({target[hex2tet_24[i][0]], target[hex2tet_24[i][1]],
                           target[hex2tet_24[i][2]], target[hex2tet_24[i][3]]});
->>>>>>> 2528bb66
       }
     }
     return shapes;
@@ -132,11 +116,6 @@
     return {shape[0], shape[1], shape[3], shape[2]};
   }
 
-<<<<<<< HEAD
-
-
-=======
->>>>>>> 2528bb66
   inline double volume(vec3 a, vec3 b, vec3 c, vec3 d)
   {
     return dot((a - d), cross(b - d, c - d)) / 6.;
@@ -176,33 +155,16 @@
 using namespace WinslowUntanglerVolume;
 
 bool buildTetrahedraFromElements(
-<<<<<<< HEAD
-    const std::vector<std::vector<uint32_t> > &elements,
-    const std::vector<std::vector<std::array<double,3> > > &elementTargetShapes,
-    std::vector<std::array<uint32_t, 4> > &tets,
-    std::vector<std::array<std::array<double, 3>, 4> > &tetIdealShapes,
-    int dcpHex)
-=======
   const std::vector<std::vector<uint32_t> > &elements,
   const std::vector<std::vector<std::array<double, 3> > > &elementTargetShapes,
   std::vector<std::array<uint32_t, 4> > &tets,
   std::vector<std::array<std::array<double, 3>, 4> > &tetIdealShapes,
   int dcpHex)
->>>>>>> 2528bb66
 {
   tetIdealShapes.clear();
   tets.clear();
 
   HexDcp dcp = HexDcp::TO_32TETS;
-<<<<<<< HEAD
-  if (dcpHex == 32) {
-    dcp = HexDcp::TO_32TETS;
-  } else if (dcpHex == 8) {
-    dcp = HexDcp::TO_8TETS;
-  } else if (dcpHex == 24) {
-    dcp = HexDcp::TO_24TETS;
-  } else {
-=======
   if(dcpHex == 32) { dcp = HexDcp::TO_32TETS; }
   else if(dcpHex == 8) {
     dcp = HexDcp::TO_8TETS;
@@ -211,18 +173,13 @@
     dcp = HexDcp::TO_24TETS;
   }
   else {
->>>>>>> 2528bb66
     Msg::Error("decomposition not supported");
     return false;
   }
 
   std::unordered_map<MVertex *, uint32_t> old2new;
   for(size_t e = 0; e < elements.size(); ++e) {
-<<<<<<< HEAD
-    const vector<uint32_t>& vert = elements[e];
-=======
     const vector<uint32_t> &vert = elements[e];
->>>>>>> 2528bb66
     if(vert.size() == 4) {
       array<uint32_t, 4> tet = {vert[0], vert[1], vert[2], vert[3]};
 
@@ -231,43 +188,21 @@
       tet = invert_tet(tet);
 
       tets.push_back(tet);
-<<<<<<< HEAD
-      if (e < elementTargetShapes.size()) {
-        std::array<std::array<double, 3>, 4> ishape = {
-          elementTargetShapes[e][0],
-          elementTargetShapes[e][1],
-          elementTargetShapes[e][2],
-          elementTargetShapes[e][3]
-        };
-=======
       if(e < elementTargetShapes.size()) {
         std::array<std::array<double, 3>, 4> ishape = {
           elementTargetShapes[e][0], elementTargetShapes[e][1],
           elementTargetShapes[e][2], elementTargetShapes[e][3]};
->>>>>>> 2528bb66
         // warning: tet orientation in untangler is inverted compared to gmsh
         // orientation
         ishape = invert_shape(ishape);
         tetIdealShapes.push_back(ishape);
-<<<<<<< HEAD
-      } else {
-=======
       }
       else {
->>>>>>> 2528bb66
         tetIdealShapes.push_back(tet_ideal_shape);
       }
     }
     else if(vert.size() == 8) {
       const array<uint32_t, 8> hex = {vert[0], vert[1], vert[2], vert[3],
-<<<<<<< HEAD
-        vert[4], vert[5], vert[6], vert[7]};
-      vector<array<uint32_t, 4> > htets = tetsFromHex(hex, dcp);
-      vector<array<array<double, 3>, 4> > shapes;
-      if (e < elementTargetShapes.size()) {
-        shapes = tetsFromHexTargetShape(dcp, elementTargetShapes[e]);
-      } else {
-=======
                                       vert[4], vert[5], vert[6], vert[7]};
       vector<array<uint32_t, 4> > htets = tetsFromHex(hex, dcp);
       vector<array<array<double, 3>, 4> > shapes;
@@ -275,7 +210,6 @@
         shapes = tetsFromHexTargetShape(dcp, elementTargetShapes[e]);
       }
       else {
->>>>>>> 2528bb66
         shapes = tetsFromHexTargetShape(dcp, unit_cube);
       }
 
@@ -299,12 +233,8 @@
     else if(vert.size() == 6) {
       Msg::Error("prism not supported yet, abort");
       return false;
-<<<<<<< HEAD
-    } else {
-=======
     }
     else {
->>>>>>> 2528bb66
       Msg::Error("case not supported, abort");
       return false;
     }
@@ -314,16 +244,9 @@
 }
 
 bool buildVerticesAndTetrahedra(
-<<<<<<< HEAD
-    GRegion *gr, vector<MVertex *> &vertices,
-    vector<vec3> &points,
-    vector<bool> &locked, vector<std::array<uint32_t, 4> > &tets,
-    std::vector<std::array<std::array<double, 3>, 4> > &tetIdealShapes)
-=======
   GRegion *gr, vector<MVertex *> &vertices, vector<vec3> &points,
   vector<bool> &locked, vector<std::array<uint32_t, 4> > &tets,
   std::vector<std::array<std::array<double, 3>, 4> > &tetIdealShapes)
->>>>>>> 2528bb66
 {
   vertices.clear();
   points.clear();
@@ -336,11 +259,7 @@
   for(size_t e = 0; e < gr->getNumMeshElements(); ++e) {
     MElement *elt = gr->getMeshElement(e);
     size_t n = elt->getNumVertices();
-<<<<<<< HEAD
-    vector<uint32_t>& vert = elements[e];
-=======
     vector<uint32_t> &vert = elements[e];
->>>>>>> 2528bb66
     vert.resize(n);
     for(size_t lv = 0; lv < n; ++lv) {
       MVertex *v = elt->getVertex(lv);
@@ -365,16 +284,10 @@
   }
 
   const int dcpHex = 32;
-<<<<<<< HEAD
-  std::vector<std::vector<std::array<double,3> > > elementTargetShapes;
-  bool okb = buildTetrahedraFromElements(elements, elementTargetShapes, tets, tetIdealShapes, dcpHex);
-  if (!okb) {
-=======
   std::vector<std::vector<std::array<double, 3> > > elementTargetShapes;
   bool okb = buildTetrahedraFromElements(elements, elementTargetShapes, tets,
                                          tetIdealShapes, dcpHex);
   if(!okb) {
->>>>>>> 2528bb66
     Msg::Error("Failed to build tets from elements");
     return false;
   }
@@ -400,7 +313,7 @@
   vector<std::array<uint32_t, 4> > tets;
   std::vector<std::array<std::array<double, 3>, 4> > tetIdealShapes;
   buildVerticesAndTetrahedra(gr, vertices, points, locked, tets,
-      tetIdealShapes);
+                             tetIdealShapes);
   invertTetsIfNecessary(points, tets, tetIdealShapes);
 
   /* Call Winslow untangler */
@@ -410,7 +323,7 @@
 
   bool converged =
     untangle_tetrahedra(points, locked, tets, tetIdealShapes, lambda,
-        iterMaxInner, iterMax, iterFailMax, timeMax);
+                        iterMaxInner, iterMax, iterFailMax, timeMax);
 
   for(size_t v = 0; v < points.size(); ++v)
     if(!locked[v]) {
@@ -421,9 +334,9 @@
   computeSICNquality(gr, sicnMinA, sicnAvgA);
 
   Msg::Info("- Region %i: Winslow untangling, SICN min: %.3f -> %.3f, avg: "
-      "%.3f -> %.3f (%li vertices, %.3f seconds)",
-      gr->tag(), sicnMinB, sicnMinA, sicnAvgB, sicnAvgA, vertices.size(),
-      Cpu() - t0);
+            "%.3f -> %.3f (%li vertices, %.3f seconds)",
+            gr->tag(), sicnMinB, sicnMinA, sicnAvgB, sicnAvgA, vertices.size(),
+            Cpu() - t0);
 
   return true;
 }
@@ -432,7 +345,7 @@
 bool untangleGRegionMeshConstrained(GFace *gf, int iterMax, double timeMax)
 {
   Msg::Error(
-      "Module QuadMeshingTools required for untangleGRegionMeshConstrained");
+    "Module QuadMeshingTools required for untangleGRegionMeshConstrained");
   return false;
 }
 #endif