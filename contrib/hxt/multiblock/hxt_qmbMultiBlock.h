--- conflicted
+++ resolved
@@ -43,14 +43,11 @@
   std::vector<Separatrice> m_vectSep;
   std::vector<Singularity> m_vectSing;
   std::vector<Corner> m_vectCorner;
-<<<<<<< HEAD
- 
-=======
+
   double *m_crossfield;
   double *m_scalingFactorCrosses;
   std::vector<std::vector<uint64_t>> m_vertToTri;
 
->>>>>>> 725d0219
   //new
   //graph---------------
   std::vector<std::vector<int>> m_sepGraphNodes;
@@ -153,15 +150,10 @@
 
   HXTStatus getDataFromBlockEdgID(int edgID, std::vector<std::array<double, 3>> &pointsOnEdg, std::vector<uint64_t> &trianglesOnEdg);
   HXTStatus createMbTriPatchs();
-<<<<<<< HEAD
   int isPointInTri(uint64_t triNum, std::array<double, 3> point, double *alpha, double *beta);
   HXTStatus getTriNumFromPointCoord(std::array<double, 3> pointCoord, std::vector<uint64_t> vectorTriangles, uint64_t *triNum, double *alpha, double *beta);
-=======
-  int isPointInTri(uint64_t triNum, std::array<double, 3> point);
-  HXTStatus getTriNumFromPointCoord(std::array<double, 3> pointCoord, std::vector<uint64_t> vectorTriangles, uint64_t *triNum);
   HXTStatus getCrossesLifting(const std::vector<uint64_t> &tri, const std::vector<uint64_t> &glob2LocTri, std::vector<std::array<double,3>> &lift, uint64_t triInit, std::array<double,3> dirRef);
   HXTStatus computePatchsParametrization();
->>>>>>> 725d0219
   HXTStatus dbgPosEdgData(const char *fileName);
   HXTStatus dbgPosFlagSetTri(const std::set<uint64_t> &tri, const char *fileName);
   HXTStatus dbgPosParametrization(const char *fileName);
