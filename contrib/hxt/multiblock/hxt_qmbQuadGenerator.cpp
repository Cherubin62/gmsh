--- conflicted
+++ resolved
@@ -4989,12 +4989,8 @@
 	  comparison();
 	  std::cout << "comparison ok" << std::endl;
 	  std::cout << "rebuilt" << std::endl;
-<<<<<<< HEAD
-	  //detectAndSolveLoopEdges();
-=======
 	  // detectAndSolveLoopEdges();
 	  return 1;
->>>>>>> ffe988b4
 	}
 	if(floatingSep && nIntersections==0){
 	  //take random point and trace a new sep
