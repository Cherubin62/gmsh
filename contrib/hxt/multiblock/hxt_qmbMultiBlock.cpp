#include "hxt_qmbMultiBlock.h"
#include "hxt_qmbSeparatrice.h"
#include "hxt_qmbSingularity.h"
#include "hxt_qmbCorner.h"

extern "C"{
#include "hxt_mesh.h"
#include "hxt_edge.h"
#include "hxt_linear_system.h"
// #include "hxt_linear_system_lu.h"
}
#include <cmath>
#include <iostream>
#include <algorithm>
#include <map>
#include <set>
#include <stack>



HXTStatus hxtDet3x3(double mat[3][3], double *det)
{
  *det = (mat[0][0] * (mat[1][1] * mat[2][2] - mat[1][2] * mat[2][1]) -
          mat[0][1] * (mat[1][0] * mat[2][2] - mat[1][2] * mat[2][0]) +
          mat[0][2] * (mat[1][0] * mat[2][1] - mat[1][1] * mat[2][0]));
  return HXT_STATUS_OK;
}

HXTStatus hxtInv3x3(double mat[3][3], double inv[3][3], double *det)
{
  HXT_CHECK(hxtDet3x3(mat, det));
  if(*det){
    double ud = 1. / *det;
    inv[0][0] =  (mat[1][1] * mat[2][2] - mat[1][2] * mat[2][1]) * ud;
    inv[1][0] = -(mat[1][0] * mat[2][2] - mat[1][2] * mat[2][0]) * ud;
    inv[2][0] =  (mat[1][0] * mat[2][1] - mat[1][1] * mat[2][0]) * ud;
    inv[0][1] = -(mat[0][1] * mat[2][2] - mat[0][2] * mat[2][1]) * ud;
    inv[1][1] =  (mat[0][0] * mat[2][2] - mat[0][2] * mat[2][0]) * ud;
    inv[2][1] = -(mat[0][0] * mat[2][1] - mat[0][1] * mat[2][0]) * ud;
    inv[0][2] =  (mat[0][1] * mat[1][2] - mat[0][2] * mat[1][1]) * ud;
    inv[1][2] = -(mat[0][0] * mat[1][2] - mat[0][2] * mat[1][0]) * ud;
    inv[2][2] =  (mat[0][0] * mat[1][1] - mat[0][1] * mat[1][0]) * ud;
    return HXT_STATUS_OK;
  }
  else{
    for(int i = 0; i < 3; i++)
      for(int j = 0; j < 3; j++)
        inv[i][j] = 0.;
    return HXT_ERROR_MSG(HXT_STATUS_FAILED, "Singular matrix 3x3");
  }
}

HXTStatus hxtNorm2V3(double v[3], double* norm2){
  *norm2 = sqrt(v[0]*v[0]+v[1]*v[1]+v[2]*v[2]);
  return HXT_STATUS_OK;
}

MultiBlock:: MultiBlock(HXTEdges *edges, std::vector<Separatrice> vectSep, std::vector<Singularity> vectSing, std::vector<Corner> vectCorner, double *crossfield, double *scalingFactorCrosses)
{
  m_Edges=edges;
  m_vectSep=vectSep;
  m_vectSing=vectSing;
  m_vectCorner=vectCorner; 
  m_myTriMesh=NULL;

  m_quadMesh=NULL; 

  m_crossfield=crossfield;
  m_scalingFactorCrosses=scalingFactorCrosses;
  std::vector<uint64_t> initVect;
  m_vertToTri.resize(m_Edges->edg2mesh->vertices.num,initVect);
  for(size_t k=0;k<m_Edges->edg2mesh->triangles.num;k++){
    for(size_t l=0;l<3;l++)
      m_vertToTri[m_Edges->edg2mesh->triangles.node[3*k+l]].push_back(k);
  }

}

MultiBlock::~MultiBlock()
{
  // if(m_myTriMesh)
  //   hxtMeshDelete(&m_myTriMesh);
  // if(m_quadMesh)
  //   hxtMeshDelete(&m_quadMesh);
}

static void normalize(double *d)
{
  double n = sqrt(d[0]*d[0]+d[1]*d[1]+d[2]*d[2]);
  d[0]/=n;
  d[1]/=n;
  d[2]/=n;
}

static inline HXTStatus myNormalizedCrossprod(double *a, double *b, double *n)
{ 
  n[0] = a[1]*b[2]-a[2]*b[1];
  n[1] = a[2]*b[0]-a[0]*b[2];
  n[2] = a[0]*b[1]-a[1]*b[0];
  double nn = sqrt(n[0]*n[0]+n[1]*n[1]+n[2]*n[2]);
  n[0] /= nn; n[1] /= nn; n[2] /= nn;

  return HXT_STATUS_OK;
}

static inline double myDot(double *a, double *b)
{
  double d = 0.;
  for (int i=0; i<3; i++)
    d += a[i]*b[i];
  return d;
}

static inline HXTStatus crossprod(double *a, double *b, double *n)
{
  n[0] = a[1]*b[2]-a[2]*b[1];
  n[1] = a[2]*b[0]-a[0]*b[2];
  n[2] = a[0]*b[1]-a[1]*b[0];

  return HXT_STATUS_OK;
}

static inline HXTStatus trianglebasis(HXTMesh *m, uint32_t *vtri, double *U, double *V, double *n)
{  
  const double *v0 = m->vertices.coord + 4*vtri[0];
  const double *v1 = m->vertices.coord + 4*vtri[1];
  const double *v2 = m->vertices.coord + 4*vtri[2];
  double a[3] = {v1[0]-v0[0], v1[1]-v0[1], v1[2]-v0[2]};// first edge vector
  double b[3] = {v2[0]-v0[0], v2[1]-v0[1], v2[2]-v0[2]};// reversed last edge vector
  HXT_CHECK(myNormalizedCrossprod(a,b,n));
  U[0] = a[0]; U[1] = a[1]; U[2] = a[2];  
  double na = sqrt(a[0]*a[0] + a[1]*a[1] + a[2]*a[2]);
  U[0] /= na; U[1] /= na; U[2] /= na;
  HXT_CHECK(myNormalizedCrossprod(n,U,V));
  
  return HXT_STATUS_OK;
}

static inline int comparatorDouble(const void *p1, const void *p2)
{
  double *e0 = (double*)p1;
  double *e1 = (double*)p2;
  int returnValue=0;
  if(*(e0)-*(e1)<0)
    returnValue=-1;
  if(*(e0)-*(e1)>0)
    returnValue=1;
  return returnValue;
}

static inline int isPointDuplicate(double *point1, double *point2, double *norm){
  double a=point1[0]-point2[0];
  double b=point1[1]-point2[1];
  double c=point1[2]-point2[2];
  *norm=sqrt(a*a+b*b+c*c);
  //if(*norm<=1e-6)
  if(*norm<=1.e-10)
    return 1;
  else
    return 0;
}

static inline int isPointDuplicateVec(std::array<double,3> *point1, std::array<double,3> *point2, double *norm){
  double a=(*point1)[0]-(*point2)[0];
  double b=(*point1)[1]-(*point2)[1];
  double c=(*point1)[2]-(*point2)[2];
  *norm=sqrt(a*a+b*b+c*c);
  // if(*norm<abs(1e-6))
  if(*norm<=1.e-10)
    return 1;
  else
    return 0;
}

int MultiBlock::addInPointsVectIfNotPresent(std::vector<std::array<double,3>> *vect, std::array<double,3> point, int *ind){
  int flag=1;
  int indFound=-1;
  for(uint64_t i=0;i<vect->size();i++){
    double norm=0.0;
    if(isPointDuplicateVec(&((*vect)[i]),&point,&norm)){
      flag=0;
      indFound=i;
    }
  }
  if(flag){
    vect->push_back(point);
    *ind = vect->size()-1;
    return 1;
  }
  else{
    *ind=indFound;
    return 0;
  }

}

int MultiBlock::addInPointsVectIfNotPresent2(std::vector<std::array<double,3>> *vect, std::array<double,3> point){
  int flag=1;
  for(uint64_t i=0;i<vect->size();i++){
    double norm=0.0;
    if(isPointDuplicateVec(&((*vect)[i]),&point,&norm))
      flag=0;
  }
  if(flag){
    vect->push_back(point);
    return 1;
  }
  else{
    return 0;
  }
}

int MultiBlock::addInPointsVectIfNotPresentCustomized(uint64_t begin,std::vector<std::array<double,3>> *vect, std::array<double,3> point, int *ind){
  int flag=1;
  int indFound=-1;
  for(uint64_t i=begin;i<vect->size();i++){
    double norm=0.0;
    if(isPointDuplicateVec(&((*vect)[i]),&point,&norm)){
      flag=0;
      indFound=i;
    }
  }
  if(flag){
    vect->push_back(point);
    *ind = vect->size()-1;
    return 1;
  }
  else{
    *ind=indFound;
    return 0;
  }
}

HXTStatus MultiBlock::addInIntVectIfNotPresent(std::vector<int> *vect, int value){
  if(vect->size()==0)
    vect->push_back(value);
  else
    if(std::find(vect->begin(), vect->end(), value) == vect->end())
      vect->push_back(value);
  return HXT_STATUS_OK;
}

HXTStatus MultiBlock::addInUnsgnIntVectIfNotPresent(std::vector<uint64_t> *vect, uint64_t value){
  if(std::find(vect->begin(), vect->end(), value) == vect->end())
    vect->push_back(value);
  return HXT_STATUS_OK;
}

static bool sortDouble(double u, double v)
{
  return u < v;
}

static inline int getLength(std::array<double,3> point1, std::array<double,3> point2, double *length){
  double a=point1[0]-point2[0];
  double b=point1[1]-point2[1];
  double c=point1[2]-point2[2];
  *length=sqrt(a*a+b*b+c*c); 

  return 1;
}

HXTStatus MultiBlock::splitTriMeshOnMBDecomp(){
  std::cout << "----SPLITTING TRI MESH ON MULTI-BLOCK DECOMPOSITION----" << std::endl;
  std::vector<int> flag;
  std::vector<std::vector<int>> cSep;
  std::vector<std::vector<uint64_t>> cEdg;
  std::vector<std::vector<std::array<double,3>>> cCoord;
  std::cout << "--Flagging triangles--" << std::endl;
  flagTriangles(&flag, &cSep, &cEdg, &cCoord);
  std::cout << "--Writing triangles and nodes--" << std::endl;
  // hxtWriteFlaggedTriangles(flag, "flaggedTri.pos");
  std::cout<<"--Writing nodes--"<<std::endl;
  hxtWriteFlaggedNodes(cCoord, "flaggedNodes.pos");
  std::vector<std::array<double,3>> coordOfEachVertex;
  std::vector<std::array<double,3>> allMeshNodes;
  std::vector<std::array<int,3>> allMeshTri;
  std::vector<std::array<int,2>> allMeshLines;
  std::vector<int> allMeshLinesColors;
  std::cout << "--Creating new triangles--" << std::endl;   
  createNewTriangles(flag, cSep, cCoord, &allMeshNodes, &allMeshTri, &allMeshLines, &allMeshLinesColors);
  std::cout << "--Writing nodes of new triangles--" << std::endl;
  hxtWriteTriVert(allMeshNodes, "meshNodes.pos" );
  std::cout << "--Creating mesh--" << std::endl;
  createMyTriMesh(&allMeshNodes, &allMeshTri, &allMeshLines, &allMeshLinesColors);
  std::cout << "----SPLITTING TRI MESH ON MULTI-BLOCK DECOMPOSITION FINISHED----" << std::endl;

  buildQuadLayout(); //new

  std::cout<<"------------Start meshing----------"<<std::endl;
  std::vector<double> hVal;
  HXTEdges *edges=m_Edges;
  HXTMesh *mesh=edges->edg2mesh;
  for(uint64_t v=0; v<mesh->vertices.num; v++) 
    hVal.push_back(1.0);
  for(uint64_t t=0; t<mesh->triangles.num; t++)
    for(size_t k=0;k<3;k++)
      hVal[mesh->triangles.node[3*t+k]]=exp(-m_scalingFactorCrosses[3*t+k]);
  
  meshQuadLayout(hVal);
  std::cout<<"Storing quad mesh"<<std::endl;
  createQuadMesh();
  
  std::cout<<"----Meshing  FINISHED!----"<<std::endl;
   
  return HXT_STATUS_OK;
}

int MultiBlock::intersectionNodeForGraph2(uint64_t triNum, double *point1, double *point2, double *point3, double *point4, double *newPoint, int *flag){

  *flag=0;
  //initiation in case intersection node is not found
  for(int i=0; i<3; i++){
    newPoint[i]=-1;
  }
  HXTEdges* edges=m_Edges;
  HXTMesh *mesh = edges->edg2mesh;
  uint32_t vTriNum[3] = {mesh->triangles.node[3*(triNum)+0],mesh->triangles.node[3*(triNum)+1],mesh->triangles.node[3*(triNum)+2]};
  double u[3]={0,0,0};
  double v[3]={0,0,0};
  double n[3]={0,0,0};
  trianglebasis(mesh,vTriNum,u,v,n);
  double alpha=-1.0, gamma=-1.0;
  double temp1[3], temp2[3], temp3[3], temp4[3], AB[3], AC[3], CA[3], CD[3];
  for(int i=0; i<3; i++){
    AB[i]=point2[i]-point1[i];
    AC[i]=point3[i]-point1[i];
    CA[i]=point1[i]-point3[i];
    CD[i]=point4[i]-point3[i];
  }
  crossprod(AC,CD,temp1);
  crossprod(AB,CD,temp2);
  if(myDot(temp2,n)!=0){
    alpha = myDot(temp1,n)/myDot(temp2,n);
  }
  crossprod(CA,AB,temp3);
  crossprod(CD,AB,temp4);
  if(myDot(temp4,n)!=0){
    gamma = myDot(temp3,n)/myDot(temp4,n);
  }
  if(alpha>-1.e-7 && alpha<=1.+1.e-7 && gamma>-1.e-7 && gamma<=1.+1.e-7){
  //if(alpha>-1.e-3 && alpha<=1.+1.e-3 && gamma>-1.e-3 && gamma<=1.+1.e-3){ //DBG
    *flag=1;
    for(int i=0; i<3; i++){
      newPoint[i] = point1[i]+alpha*AB[i];
    }
  }
  return 1;
}

int MultiBlock::mark(int *flaggedNodes, int size){
  int indicator=1;
  for(int i=1; i<size; i++){
    if(flaggedNodes[i]==0)
      indicator=0;
  }
  return indicator;
} 

int MultiBlock::defineQuads(std::vector<std::vector<int>> graphConnectedNodes, int *quadsWithIndices, int *offset, int *numOffsets, int *sizesQuads, int *numQuads){
  
  int **nodeFlagged;
  HXT_CHECK(hxtMalloc(&(nodeFlagged), (graphConnectedNodes.size())*sizeof(int*)));
  for(int i=0; i<graphConnectedNodes.size(); i++){
    int *temp;
    // HXT_CHECK(hxtMalloc(&(temp), graphConnectedNodes[i].size()*sizeof(int)));
    HXT_CHECK(hxtMalloc(&(temp), 100000*sizeof(int)));
    for(int j=0; j<100; j++){
      temp[j]=0;
    }
    nodeFlagged[i]=temp;
  }
  int from=0;
  int found=0;
  int num=0;
  *numQuads=0;
  for(int k=0; k<graphConnectedNodes.size(); k++){
    std::vector<int> connectedNodes=graphConnectedNodes[k];
    for(int t=1; t<graphConnectedNodes[k].size(); t++){
      if(mark(nodeFlagged[k], graphConnectedNodes[k].size())){
      	*(nodeFlagged[k]+0)=1;
      }
      //taking the node ?
      if(*(nodeFlagged[k]+0)==0){
	if(*(nodeFlagged[k]+t)==0){
	  int count=0;
	  int first=0;
	  from=connectedNodes[0];
	  quadsWithIndices[num]=from;
	  // std::cin;//ALEX
	  num++;
	  count++;
	  found=connectedNodes[t];
	  quadsWithIndices[num]=found;
	  // std::cin;//ALEX
	  num++;
	  count++;
	  *(nodeFlagged[k]+t)=1;
	  first=from;
	  while(first!=found){
	    for(int i=0; i<graphConnectedNodes.size(); i++){
	      std::vector<int> connectedNodesI=graphConnectedNodes[i];
	      if(connectedNodesI[0]==found){
		int length=graphConnectedNodes[i].size();
		for(int j=1; j<length; j++){
		  if(connectedNodesI[j]==from){
		    if(j==1){
		      from=found;
		      if(*(nodeFlagged[i]+(length-1))==0){
			found=connectedNodesI[length-1];
			quadsWithIndices[num]=found;
			// std::cin;//ALEX
			num++;
			count++;
			*(nodeFlagged[i]+(length-1))=1;
		      }
		    } else{
		      from=found;
		      if(*(nodeFlagged[i]+(j-1))==0){
			found=connectedNodesI[j-1];
			quadsWithIndices[num]=found;
			// std::cin;//ALEX
			num++;
			count++;
			*(nodeFlagged[i]+(j-1))=1;
		      }
		    }
		  }
		}
	      }
	    }
	  }
	  sizesQuads[*numQuads]=count;
	  *numQuads=*numQuads+1;
	}
      }
    }
  }
  for(int i=0; i<graphConnectedNodes.size(); i++){
    int *temp;
    temp=nodeFlagged[i];
    HXT_CHECK(hxtFree(&temp));
  }
  HXT_CHECK(hxtFree(&nodeFlagged));

  return 1;
}

int MultiBlock::getGlobalEdg(uint64_t triNum, std::array<double,3> point, uint64_t *edgNum){
  HXTEdges *edges=m_Edges;
  HXTMesh *mesh=edges->edg2mesh;
  double *vert = mesh->vertices.coord;
  uint32_t* nodes = mesh->triangles.node;
  double vtri[3*3] = {vert[4*nodes[3*triNum+0]+0],vert[4*nodes[3*triNum+0]+1],vert[4*nodes[3*triNum+0]+2],
                      vert[4*nodes[3*triNum+1]+0],vert[4*nodes[3*triNum+1]+1],vert[4*nodes[3*triNum+1]+2],
                      vert[4*nodes[3*triNum+2]+0],vert[4*nodes[3*triNum+2]+1],vert[4*nodes[3*triNum+2]+2]};
  double AB[3]={vtri[3]-vtri[0], vtri[4]-vtri[1], vtri[5]-vtri[2]};
  double BC[3]={vtri[6]-vtri[3], vtri[7]-vtri[4], vtri[8]-vtri[5]};
  double AC[3]={vtri[6]-vtri[0], vtri[7]-vtri[1], vtri[8]-vtri[2]};
  double AP[3]={point[0]-vtri[0], point[1]-vtri[1], point[2]-vtri[2]};
  double BP[3]={point[0]-vtri[3], point[1]-vtri[4], point[2]-vtri[5]};
  double n[3]={0.,0.,0.};

  crossprod(AB,AP,n);
  if(fabs(n[0])<1.e-7 && fabs(n[1])<1.e-7 && fabs(n[2])<1.e-7){
    // if(fabs(n[0])<=1.e-3 && fabs(n[1])<=1.e-3 && fabs(n[2])<=1.e-3){ //DBG
    *edgNum=edges->tri2edg[3*triNum+0];
  }else{
    crossprod(BC,BP,n);
    if(fabs(n[0])<1e-7 && fabs(n[1])<1e-7 && fabs(n[2])<1e-7){
      //if(fabs(n[0])<=1e-3 && fabs(n[1])<=1e-3 && fabs(n[2])<=1e-3){ //DBG
      *edgNum=edges->tri2edg[3*triNum+1];
    }
    else{
      crossprod(AC,AP,n);
      if(fabs(n[0])<=1e-7 && fabs(n[1])<=1e-7 && fabs(n[2])<=1e-7){
	//if(fabs(n[0])<=1e-3 && fabs(n[1])<=1e-3 && fabs(n[2])<=1e-3){ //DBG
  	*edgNum=edges->tri2edg[3*triNum+2];
      }
      else{
	*edgNum=(uint64_t)(-1);
      }
    }
  }
  return 1;
}

int MultiBlock::flagTriangles(std::vector<int> *flag, std::vector<std::vector<int>> *cSep, std::vector<std::vector<uint64_t>> *cEdg, std::vector<std::vector<std::array<double,3>>> *cCoord){
  HXTEdges* edges=m_Edges;
  HXTMesh *mesh = edges->edg2mesh;
  for(uint64_t i=0; i<mesh->triangles.num; i++)
    (*flag).push_back(0);

  int globIndex;
  uint64_t e1,e2;
  std::vector<int> init1;
  std::vector<std::vector<int>> cutSep(mesh->triangles.num, init1);
  std::vector<uint64_t> init2;
  std::vector<std::vector<uint64_t>> cutEdg(mesh->triangles.num, init2);
  std::vector<std::array<double,3>> pCoord; 
  std::vector<std::vector<std::array<double,3>>> cutPoint(mesh->triangles.num, pCoord); 
  
  for(uint64_t i=0; i<mesh->triangles.num; i++){
    for(uint64_t j=0; j<m_vectSep.size(); j++){
      Separatrice *s=&(m_vectSep[j]);
      std::vector<uint64_t> tri=s->getTriangles();
      std::vector<std::array<double,3>> coord=s->getCoord();
      int ID=s->getID();
      if((s->isSaved()) && (s->isBoundary())){ //boundary sep
	for(uint64_t k=1; k<tri.size(); k++){
	  if(i==tri[k]){
	    if((*flag)[i]==0){
	      (*flag)[i]=1;
	      getGlobalEdg(i, coord[k-1], &e1);
	      getGlobalEdg(i, coord[k], &e2);
	      cutEdg[i].push_back(e1);
	      cutEdg[i].push_back(e2);
	      cutPoint[i].push_back(coord[k-1]);
	      cutPoint[i].push_back(coord[k]);
	      cutSep[i].push_back(ID);
	    }
	    else{
	      (*flag)[i]=3;
	      getGlobalEdg(i, coord[k-1], &e1);
	      getGlobalEdg(i, coord[k], &e2);
	      cutEdg[i].push_back(e1);
	      cutEdg[i].push_back(e2);
	      cutPoint[i].push_back(coord[k-1]);
	      cutPoint[i].push_back(coord[k]);
	      cutSep[i].push_back(ID);
	    }
	  }
	}
      }
      if((s->isSaved()) && !(s->isBoundary())){ //normal sep
	for(uint64_t k=1; k<tri.size()-1; k++){
	  if(i==tri[k]){
	    if((*flag)[i]==0){
	      (*flag)[i]=1;
	      getGlobalEdg(i, coord[k-1], &e1);
	      getGlobalEdg(i, coord[k], &e2);
	      cutEdg[i].push_back(e1);
	      cutEdg[i].push_back(e2);
	      cutPoint[i].push_back(coord[k-1]);
	      cutPoint[i].push_back(coord[k]);
	      cutSep[i].push_back(ID);
	    }
	    else{
	      (*flag)[i]=3;
	      getGlobalEdg(i, coord[k-1], &e1);
	      getGlobalEdg(i, coord[k], &e2);
	      cutEdg[i].push_back(e1);
	      cutEdg[i].push_back(e2);
	      cutPoint[i].push_back(coord[k-1]);
	      cutPoint[i].push_back(coord[k]);
	      cutSep[i].push_back(ID);
	    }
	  }
	}
	if(tri[tri.size()-1]!=(uint64_t)-1){
	  if(i==tri[tri.size()-1]){
	    if((*flag)[i]==0)
	      (*flag)[i]=1; //joining other singularity
	    else
	      (*flag)[i]=3;
	    getGlobalEdg(i, coord[coord.size()-2], &e1);
	    getGlobalEdg(i, coord[coord.size()-1], &e2);
	    cutEdg[i].push_back(e1);
	    cutEdg[i].push_back(e2);
	    cutPoint[i].push_back(coord[coord.size()-2]);
	    cutPoint[i].push_back(coord[coord.size()-1]);
	    cutSep[i].push_back(ID);
	  }
	}
      }
    }
  }
 
  for(uint64_t i=0; i<mesh->triangles.num; i++){
    (*cSep).push_back(cutSep[i]);
    (*cEdg).push_back(cutEdg[i]);
    (*cCoord).push_back(cutPoint[i]);
  }
 
  return 1;
}

int MultiBlock::isCloseToVert(std::array<double,3> *point, uint64_t edgNum, uint64_t triNum, double *distance){
  HXTEdges *edges=m_Edges;
  HXTMesh *mesh=edges->edg2mesh;
  double *vert = mesh->vertices.coord;
  uint32_t* nodes = mesh->triangles.node;
  int locEdg=-1;
  int flag=0;
  for(int i=0; i<3; i++){
    if(edgNum==edges->tri2edg[3*triNum+i])
      locEdg=i;
  }  
  double AB[3]={vert[4*nodes[3*triNum+(locEdg+1)%3]+0]-vert[4*nodes[3*triNum+locEdg]+0],
		vert[4*nodes[3*triNum+(locEdg+1)%3]+1]-vert[4*nodes[3*triNum+locEdg]+1],
		vert[4*nodes[3*triNum+(locEdg+1)%3]+2]-vert[4*nodes[3*triNum+locEdg]+2]};
  double AP[3]={(*point)[0]-vert[4*nodes[3*triNum+locEdg]+0],
		(*point)[1]-vert[4*nodes[3*triNum+locEdg]+1],
		(*point)[2]-vert[4*nodes[3*triNum+locEdg]+2]};
  //AP=alpha*AB
  double alpha=myDot(AP,AB)/myDot(AB,AB);
  //if(alpha<0.0005){ //old
  if(alpha<0.000005){
    //if(alpha<0.005){ //DBG
    for(int i=0; i<3; i++)
      (*point)[i]=vert[4*nodes[3*triNum+locEdg]+i];
    flag=1;
  }
  //else if(alpha>0.9995){ //old
  else if(alpha>0.999995){
    //else if(alpha>(1-0.005)){ //DBG
    for(int i=0; i<3; i++)
      (*point)[i]=vert[4*nodes[3*triNum+(locEdg+1)%3]+i];    
    flag=1;
  }
  *distance=alpha;
  
  return flag;
}



int MultiBlock::reorderPoints(std::vector<std::array<double,3>> points, std::vector<double> distances, std::vector<std::array<double,3>> *reorderedPoints){

  std::vector<double> prov;
  for(uint64_t i=0; i<distances.size(); i++){
    prov.push_back(distances[i]); 
  }
  std::sort(prov.begin(), prov.end(), sortDouble);

  for(uint64_t j=0; j<prov.size(); j++){
    for(uint64_t i=0; i<distances.size(); i++){
      if(distances[i]==prov[j])
	addInPointsVectIfNotPresent2(reorderedPoints, points[i]);
    }
  }
	
  return 1;
}

int MultiBlock::orientateTriNodes(uint64_t triNum, std::vector<std::array<double,3>> *cutPoints, std::vector<uint64_t> cutEdg, std::vector<std::array<double,3>> *orientedPoints){
  HXTEdges *edges=m_Edges;
  HXTMesh *mesh=edges->edg2mesh;
  double *vert = mesh->vertices.coord;
  uint32_t* nodes = mesh->triangles.node;
  std::array<double, 3> A;
  std::array<double, 3> B;
  std::array<double, 3> C;
  for(int i=0; i<3; i++){
    A[i]=vert[4*nodes[3*triNum+0]+i];
    B[i]=vert[4*nodes[3*triNum+1]+i];
    C[i]=vert[4*nodes[3*triNum+2]+i];
  }
  std::vector<std::array<double, 3>> e1Points;
  std::vector<std::array<double, 3>> e2Points;
  std::vector<std::array<double, 3>> e3Points;
  std::vector<double> d1;
  std::vector<double> d2;
  std::vector<double> d3;
  double alpha=-1.0;
  int globIndex=-1;
  //small func gives back the edge
  for(uint64_t i=0; i<cutEdg.size(); i++){
    if(cutEdg[i]!=(uint64_t)(-1)){
      if(edges->tri2edg[3*triNum+0]==cutEdg[i]){
	if(!isCloseToVert(&((*cutPoints)[i]), cutEdg[i],triNum, &alpha)){	//not to double vertex 
	  // if(!(isTriVert(triNum,(*cutPoints)[i], &globIndex))){
	  e1Points.push_back((*cutPoints)[i]);
	  d1.push_back(alpha);
	}
      }
      if(edges->tri2edg[3*triNum+1]==cutEdg[i]){
	if(!isCloseToVert(&((*cutPoints)[i]),cutEdg[i],triNum, &alpha)){ //not to double vertex
	  // if(!(isTriVert(triNum, (*cutPoints)[i], &globIndex))){
	  e2Points.push_back((*cutPoints)[i]);
	  d2.push_back(alpha);
	}
      }
      if(edges->tri2edg[3*triNum+2]==cutEdg[i]){
	if(!isCloseToVert(&((*cutPoints)[i]),cutEdg[i],triNum, &alpha)){ //not to double vertex
	  //if(!(isTriVert(triNum, (*cutPoints)[i], &globIndex))){
	  e3Points.push_back((*cutPoints)[i]);
	  d3.push_back(alpha);
	}
      }
    }
  }

  std::vector<std::array<double, 3>> p1;
  std::vector<std::array<double, 3>> p2;
  std::vector<std::array<double, 3>> p3;
  reorderPoints(e1Points, d1, &p1);
  reorderPoints(e2Points, d2, &p2);
  reorderPoints(e3Points, d3, &p3);
  (*orientedPoints).push_back(A);
  for(uint64_t i=0; i<p1.size(); i++)
    (*orientedPoints).push_back(p1[i]);
  (*orientedPoints).push_back(B);
  for(uint64_t i=0; i<p2.size(); i++)
    (*orientedPoints).push_back(p2[i]);
  (*orientedPoints).push_back(C);
  for(uint64_t i=0; i<p3.size(); i++)
    (*orientedPoints).push_back(p3[i]);

  return 1;
}

int MultiBlock::getIndice(std::array<double,3> point, std::vector<std::array<double,3>> vectPoints){
  int ind=-1;
  for(uint64_t i=0; i<vectPoints.size(); i++){
    std::array<double,3> vert=vectPoints[i];
    double norm=0.0;
    if(isPointDuplicateVec(&point, &vert, &norm)) 
      ind=(int)i;
  }
  return ind;
}

int MultiBlock::computeAlpha(double *u, double *v, double *d, double *alpha){
  double cosAlpha=0.0;
  double sinAlpha=0.0;
  for(int i=0; i<3; i++){
    cosAlpha+=d[i]*u[i];
    sinAlpha+=d[i]*v[i];
  }
  *alpha=atan2(sinAlpha, cosAlpha);
  
  return 1;
}

int MultiBlock::reorderingConnectivityNodes(int *connectedNodes, uint64_t *connectedTri, double *connectedDir, int *offset, int *numOffsets, int *newConnectedNodes, std::vector<std::vector<int>> *graphConnectedNodes){
 
  HXTEdges* edges=m_Edges;
  HXTMesh *mesh = edges->edg2mesh;
  for(int i=0; i<*numOffsets; i++){
    int count=0;
    for(int m=0; m<i; m++)
      count+=offset[m];
    uint64_t tri=connectedTri[count];
    uint32_t vTriNum[3] ={mesh->triangles.node[3*tri+0],mesh->triangles.node[3*tri+1],mesh->triangles.node[3*tri+2]};
    double u[3]={0,0,0};
    double v[3]={0,0,0};
    double n[3]={0,0,0};
    trianglebasis(mesh,vTriNum,u,v,n);
    int length=offset[i];
    double *angles1;
    HXT_CHECK(hxtMalloc(&angles1, (length-1)*sizeof(double)));
    double *angles2;
    HXT_CHECK(hxtMalloc(&angles2, (length-1)*sizeof(double)));
    int *anglesUsed;
    HXT_CHECK(hxtMalloc(&anglesUsed, (length-1)*sizeof(int)));
    int  *nodes;
    HXT_CHECK(hxtMalloc(&nodes, (length-1)*sizeof(int)));
    int  *nodesSorted;
    HXT_CHECK(hxtMalloc(&nodesSorted, (length-1)*sizeof(int)));
    int  *conn;
    HXT_CHECK(hxtMalloc(&conn, length*sizeof(int)));
 
    for(int j=0; j<length-1; j++){
      double alpha[1];
      double d[3]={connectedDir[3*(j+1+count)+0],connectedDir[3*(j+1+count)+1],connectedDir[3*(j+1+count)+2]};
      normalize(d);
      computeAlpha(u, v, d, alpha);
      angles1[j]=*alpha;
      angles2[j]=*alpha;
      anglesUsed[j]=0;
      nodes[j]=connectedNodes[j+1+count];
    }
    qsort(angles1, (length-1), sizeof(double), comparatorDouble);
    int num=0;
    for(int k=0; k<length-1; k++){
      for(int j=0; j<length-1; j++){
	if(anglesUsed[j]!=1 && num!=(length-1) && angles1[k]==angles2[j]){
	  nodesSorted[num]=nodes[j];
	  anglesUsed[j]=1;
	  num++;
	}
      }
    }
    newConnectedNodes[count]=connectedNodes[count];
    conn[0]=connectedNodes[count];
    for(int j=1; j<length; j++){
      newConnectedNodes[j+count]=nodesSorted[j-1];
      conn[j]=nodesSorted[j-1];
    }

    std::vector<int> myNodes;
    for(int s=0; s<length;s++)
      myNodes.push_back(conn[s]);
    (*graphConnectedNodes).push_back(myNodes);
    
    HXT_CHECK(hxtFree(&angles1));
    HXT_CHECK(hxtFree(&angles2));
    HXT_CHECK(hxtFree(&anglesUsed));
    HXT_CHECK(hxtFree(&nodes));
    HXT_CHECK(hxtFree(&nodesSorted));
    HXT_CHECK(hxtFree(&conn));

  }
  return 1;
}

int MultiBlock::getConnectivity(uint64_t triNum, int flag, std::vector<std::array<double,3>> cutPoints, std::vector<int> cutSep, std::vector<std::array<double,3>> *orientedPoints, std::vector<std::vector<int>> *connectedNodes, std::vector<std::array<int,2>> *localLines, std::vector<int> *localLinesColors){

  int ind1=-1, ind2=-1;
  //from nodes orientation in tri
  if(flag==1||flag==2){
    for(uint64_t i=0; i<orientedPoints->size(); i++){
      if(i==0){  //first point
	(*connectedNodes)[0].push_back(0);
	(*connectedNodes)[0].push_back(orientedPoints->size()-1); //node before
	(*connectedNodes)[0].push_back(1); //node after

      }
      else if(i==orientedPoints->size()-1){ //last point
	(*connectedNodes)[orientedPoints->size()-1].push_back(orientedPoints->size()-1);
	(*connectedNodes)[orientedPoints->size()-1].push_back(orientedPoints->size()-2); //node before
	(*connectedNodes)[orientedPoints->size()-1].push_back(0); //node after
      }
      else{
	(*connectedNodes)[i].push_back(i);
	(*connectedNodes)[i].push_back(i-1); //node before
	(*connectedNodes)[i].push_back(i+1); //node after
      }
    }
 
    for(uint64_t i=0; i<cutSep.size(); i++){
      std::array<double,3> point1=cutPoints[2*i];
      std::array<double,3> point2=cutPoints[2*i+1];
      ind1=getIndice(point1,*orientedPoints);
      ind2=getIndice(point2,*orientedPoints);
      std::array<int,2> localLine;
      localLine[0]=ind1;
      localLine[1]=ind2; 
      localLines->push_back(localLine);
      localLinesColors->push_back(cutSep[i]);
      if(ind2!=-1){
	//if(ind2!=-1 && ind1!=-1){ //DBG
	addInIntVectIfNotPresent(&((*connectedNodes)[ind1]), ind2);
      }
      if(ind1!=-1){
	//if(ind1!=-1 && ind2!=-1){ //DBG
	addInIntVectIfNotPresent(&((*connectedNodes)[ind2]), ind1);
      }
    }
  }
  if(flag==3){
    //compute intersection and push it back in oriented points
    int cnt=0; //num of added intersection points
    std::vector<int> init;
    init.reserve(4);
    std::vector<std::vector<int>> sepLinesPointsNotOrdered(cutSep.size(),init);
    for(uint64_t i=0;i<cutSep.size();i++){
      std::vector<int> *linePoint=&(sepLinesPointsNotOrdered[i]);
      std::array<double,3> point1=cutPoints[2*i];  //+0 +1 missing?
      ind1=getIndice(point1,*orientedPoints);
      if(ind1!=-1){
	addInIntVectIfNotPresent(linePoint, ind1);
      }
    }
    for(uint64_t i=0;i<cutSep.size()-1;i++){
      std::vector<int> *linePointI=&(sepLinesPointsNotOrdered[i]);
      std::array<double,3> point1=cutPoints[2*i];
      std::array<double,3> point2=cutPoints[2*i+1];
      for(uint64_t j=i+1;j<cutSep.size();j++){
	if(i!=j){
	  std::vector<int> *linePointJ=&(sepLinesPointsNotOrdered[j]);
	  std::array<double,3> point3=cutPoints[2*j];
	  std::array<double,3> point4=cutPoints[2*j+1];
	  int intersectionExists=0;
	  double coordIntersect[3]={0.0,0.0,0.0};
	  double p1[3]={0.0,0.0,0.0};
	  double p2[3]={0.0,0.0,0.0};
	  double p3[3]={0.0,0.0,0.0};
	  double p4[3]={0.0,0.0,0.0};
	  for(int k=0;k<3;k++){
	    p1[k]=point1[k];
	    p2[k]=point2[k];
	    p3[k]=point3[k];
	    p4[k]=point4[k];
	  }
	  intersectionNodeForGraph2(triNum, p1, p2, p3, p4, coordIntersect, &intersectionExists);
	  if(intersectionExists){
	    std::array<double,3> intersectionPoint;
	    for(int k=0;k<3;k++)
	      intersectionPoint[k]=coordIntersect[k];
	    int nodeDoesntExistOnBnd=0;
	    int ind=-1;
	    nodeDoesntExistOnBnd=addInPointsVectIfNotPresent(orientedPoints, intersectionPoint,&ind);
	    if(ind!=-1){
	      addInIntVectIfNotPresent(&(*linePointI), ind); 
	      addInIntVectIfNotPresent(&(*linePointJ), ind);
	    }
	    if(nodeDoesntExistOnBnd){
	      cnt++;
	      std::vector<int> initVectIntEmpty;
	      connectedNodes->push_back(initVectIntEmpty);
	    }
	  }
	}
      }
    }
    for(uint64_t i=0;i<cutSep.size();i++){
      std::vector<int> *linePoint=&(sepLinesPointsNotOrdered[i]);
      std::array<double,3> point2=cutPoints[2*i+1];
      ind2=getIndice(point2,*orientedPoints);
      if(ind2!=-1)
	addInIntVectIfNotPresent(linePoint, ind2);
    }
    //sorting points on each line
    for(uint64_t i=0; i<cutSep.size();i++){
      std::vector<int> *linePoint=&(sepLinesPointsNotOrdered[i]);
      std::array<double,3> init;
      std::vector<std::array<double,3>> pointsLineCoord(linePoint->size(),init);
      std::vector<std::array<double,3>> orderedPointsLineCoord;
      orderedPointsLineCoord.reserve(pointsLineCoord.size());
      for(uint64_t j=0;j<linePoint->size();j++){
	for(uint64_t k=0;k<3;k++){
	  (pointsLineCoord[j])[k]=((*orientedPoints)[(*linePoint)[j]])[k];
	}
      }
      std::vector<double> dist(linePoint->size(),0.0);
      for(uint64_t j=0;j<linePoint->size();j++){
	std::array<double,3> beginPoint=pointsLineCoord[0];
	std::array<double,3> currPoint=pointsLineCoord[j];
	for(uint64_t k=0;k<3;k++)
	  dist[j]+=(currPoint[k]-beginPoint[k])*(currPoint[k]-beginPoint[k]);
	dist[j]=sqrt(dist[j]);
      }
      reorderPoints(pointsLineCoord, dist, &orderedPointsLineCoord);
      for(uint64_t j=0;j<linePoint->size();j++){
	std::array<double,3> point=orderedPointsLineCoord[j];
	int ind = getIndice(point,*orientedPoints);
	(*linePoint)[j]=ind;
      }
    }
    //adding lines to local lines
    for(uint64_t i=0;i<cutSep.size();i++){
      std::vector<int> *linePoint=&(sepLinesPointsNotOrdered[i]);
      for(uint64_t j=0; j<linePoint->size()-1; j++){
	std::array<int,2> localLine;
	localLine[0]=(*linePoint)[j];
	localLine[1]=(*linePoint)[j+1];
	localLines->push_back(localLine);
	localLinesColors->push_back(cutSep[i]);
      }
    }
    for(uint64_t i=0; i<connectedNodes->size()-cnt; i++){
      if(i==0){  //first point
	(*connectedNodes)[0].push_back(0);
	(*connectedNodes)[0].push_back((int)connectedNodes->size()-1-cnt); //node before
	(*connectedNodes)[0].push_back(1); //node after

      }
      else if(i==connectedNodes->size()-1-cnt){ //last point
	(*connectedNodes)[connectedNodes->size()-1-cnt].push_back((int)connectedNodes->size()-1-cnt);
	(*connectedNodes)[connectedNodes->size()-1-cnt].push_back((int)connectedNodes->size()-2-cnt); //node before
	(*connectedNodes)[connectedNodes->size()-1-cnt].push_back(0); //node after
      }
      else{
	(*connectedNodes)[i].push_back((int)i);
	(*connectedNodes)[i].push_back((int)i-1); //node before
	(*connectedNodes)[i].push_back((int)i+1); //node after
      }
    }
    for(uint64_t i=connectedNodes->size()-cnt; i<connectedNodes->size(); i++){
      (*connectedNodes)[i].push_back((int)i);
    }
    //add connectivites to current ones
    for(uint64_t i=0;i<cutSep.size();i++){
      std::vector<int> *linePoint=&(sepLinesPointsNotOrdered[i]);
      for(uint64_t j=0; j<linePoint->size()-1; j++){
	addInIntVectIfNotPresent(&((*connectedNodes)[(*linePoint)[j]]), (*linePoint)[j+1]);
	addInIntVectIfNotPresent(&((*connectedNodes)[(*linePoint)[j+1]]), (*linePoint)[j]);
      }
    }
    //convert data for reorientation of connectivities
    int *connectedNodesInt;
    uint64_t *connectedTri;
    double *connectedDir;
    int *newConnectedNodesInt;
    int sizeConnectedNodes=0;
    int *offset;
    int numOffsets=0;
    HXT_CHECK(hxtMalloc(&offset, connectedNodes->size()*sizeof(int)));
    for(uint64_t i=0;i<connectedNodes->size();i++){
      numOffsets+=1;
      offset[i]=((*connectedNodes)[i]).size();
      sizeConnectedNodes+=((*connectedNodes)[i]).size();
    }
    HXT_CHECK(hxtMalloc(&newConnectedNodesInt, sizeConnectedNodes*sizeof(int)));
    HXT_CHECK(hxtMalloc(&connectedNodesInt, sizeConnectedNodes*sizeof(int)));
    HXT_CHECK(hxtMalloc(&connectedDir, 3*sizeConnectedNodes*sizeof(double)));
    HXT_CHECK(hxtMalloc(&connectedTri, sizeConnectedNodes*sizeof(uint64_t)));
    for(uint64_t i=0;i<connectedNodes->size();i++){
      int count=0;
      for(int m=0; m<(int)i; m++){
	count+=offset[m];
      }
      for(uint64_t j=0;j<(uint64_t)offset[i];j++){
	connectedNodesInt[count+j]=((*connectedNodes)[i])[j];
	connectedTri[count+j]=triNum;
	std::array<double,3> beginPoint=(*orientedPoints)[((*connectedNodes)[i])[0]];
	std::array<double,3> currPoint=(*orientedPoints)[((*connectedNodes)[i])[j]];
	for(uint64_t k=0;k<3;k++){
	  connectedDir[3*(j+count)+k]=currPoint[k]-beginPoint[k];
	}
      }
    }
    //orientation of connected Nodes
    std::vector<std::vector<int>> graphConnectedNodes;
    reorderingConnectivityNodes(connectedNodesInt, connectedTri, connectedDir, offset, &numOffsets, newConnectedNodesInt, &graphConnectedNodes);
    //copying new values
    for(uint64_t i=0;i<connectedNodes->size();i++){
      for(uint64_t j=0;j<((*connectedNodes)[i]).size();j++){
	((*connectedNodes)[i])[j]=(graphConnectedNodes[i])[j];
      }
    }
    HXT_CHECK(hxtFree(&connectedNodesInt));
    HXT_CHECK(hxtFree(&offset));
    HXT_CHECK(hxtFree(&newConnectedNodesInt));
    HXT_CHECK(hxtFree(&connectedTri));
    HXT_CHECK(hxtFree(&connectedDir));
  }
 
  return 1;
}

int MultiBlock::split(std::vector<int> nodes, std::vector<std::array<int,3>> *triVertInd, std::vector<int> *rest){//ALEX: to modify here. we have to check we are not creating a flat triangle
  //create first triangle
  std::array<int,3> vert;
  for(int i=0; i<3; i++)
    vert[i]=nodes[i];
  (*triVertInd).push_back(vert);

  std::vector<int> rest1;
  //get the rest 
  for(uint64_t i=2; i<nodes.size(); i++)
    rest1.push_back(nodes[i]);
  rest1.push_back(nodes[2]);
  //check if its triangle left
  if(rest1.size()==4){
    for(int i=0; i<3; i++)
      vert[i]=rest1[i];
    (*triVertInd).push_back(vert);
  }else if(rest1.size()>4){
    for(uint64_t i=0; i<rest1.size(); i++)
      (*rest).push_back(rest1[i]);
  }
    
  return 1;
}

int MultiBlock::isElementBnd(std::vector<std::array<double, 3>> bndNodes, std::vector<std::array<double, 3>> polyNodes){
  int flag=0, numNodesOnBnd=0;
  double norm=0.0;
  for(uint64_t i=0; i<polyNodes.size(); i++){
    for(uint64_t j=0; j<bndNodes.size(); j++){
      if(isPointDuplicateVec(&polyNodes[i], &bndNodes[j], &norm))
	numNodesOnBnd++;
    }
  }
  
  if(numNodesOnBnd==(int)bndNodes.size()){
    flag=1;
  }
  
  return flag;
}

bool isTriTooFlat(std::array<double,3> p1,std::array<double,3> p2,std::array<double,3> p3){
  bool isTooFlat=false;
  double angles[3]={0.0};
  double e0[3]={p2[0]-p1[0],p2[1]-p1[1],p2[2]-p1[2]};
  double nn0 = sqrt(e0[0]*e0[0]+e0[1]*e0[1]+e0[2]*e0[2]);
  if(nn0>1e-10){
    e0[0]/=nn0;e0[1]/=nn0;e0[2]/=nn0;
  }
  double e1[3]={p3[0]-p2[0],p3[1]-p2[1],p3[2]-p2[2]};
  double nn1 = sqrt(e1[0]*e1[0]+e1[1]*e1[1]+e1[2]*e1[2]);
  if(nn1>1e-10){
    e1[0]/=nn1;e1[1]/=nn1;e1[2]/=nn1;
  }
  double res[3]={0.0};
  crossprod(e0,e1,res);
  if(fabs(res[0])<1.e-7 && fabs(res[1])<1.e-7 && fabs(res[2])<1.e-7){
    isTooFlat=true;
  }
  // return false;
  return isTooFlat;
}

void circularVectPermutation(std::vector<int> &vect){
  // int temp=vect[0];
  for(size_t k=0;k<vect.size()-1;k++)
    vect[k]=vect[k+1];
  // vect[vect.size()-1]=temp;
  vect[vect.size()-1]=vect[0];
}

//works on 1 single triangle
int MultiBlock::splitTriangle(std::vector<std::array<double,3>> orientedPoints, std::vector<std::array<double,3>> bndryPoints, std::vector<std::vector<int>> connectedNodes, std::vector<std::array<int,3>> *newTri){ 
  int initAlloc=10000;
  int *triWithIndices;
  HXT_CHECK(hxtMalloc(&triWithIndices,orientedPoints.size()*initAlloc*sizeof(int)));
  int *offset;
  HXT_CHECK(hxtMalloc(&offset,connectedNodes.size()*sizeof(int)));
  for(uint64_t i=0; i<connectedNodes.size(); i++)
    offset[i]=connectedNodes[i].size();
  int numTriangles=-1;
  int numOffsets=connectedNodes.size();
  int sizesTri[100];
  defineQuads(connectedNodes, triWithIndices, offset, &numOffsets, sizesTri, &numTriangles);
  std::vector<std::array<double, 3>> polyNodes;
  std::array<double, 3> point;
  for(int t=0; t<numTriangles; t++){
    int *triIndices;
    HXT_CHECK(hxtMalloc(&triIndices, (sizesTri[t])*sizeof(int)));
    int count=0;
    for(int m=0; m<t; m++){
      count+=sizesTri[m];
    }
    for(int j=0; j<sizesTri[t]; j++){
      triIndices[j]=triWithIndices[j+count];
    }
    std::array<int,3> triVertInd;
    if(sizesTri[t]==4){
      //check if polygone is bnd!
      for(int k=0; k<3; k++){
	convertIndToCoord(orientedPoints, triIndices[k], &point);
	polyNodes.push_back(point);
      }
      if(!isElementBnd(bndryPoints, polyNodes)){
	for(int k=0; k<3; k++)
	  triVertInd[k]=triIndices[k];
	(*newTri).push_back(triVertInd);
      }
      polyNodes.erase(polyNodes.begin(),polyNodes.begin()+polyNodes.size()); //for reallocation
    }else{
      //check if polygone is bnd!
      for(int k=0; k<sizesTri[t]-1; k++){
	convertIndToCoord(orientedPoints, triIndices[k], &point);
	polyNodes.push_back(point);
      }
      if(!isElementBnd(bndryPoints, polyNodes)){
	std::vector<int> nodes(sizesTri[t],0);
	for(int k=0; k<sizesTri[t]; k++)
	  nodes[k]=triIndices[k];
	std::vector<int> rest;
	std::vector<std::array<int,3>> trianglesVertInd;
	//check if flat tri is next
	std::array<double,3> p1, p2, p3;
	convertIndToCoord(orientedPoints,nodes[0], &p1);
	convertIndToCoord(orientedPoints,nodes[1], &p2);
	convertIndToCoord(orientedPoints,nodes[2], &p3);
	int cptPermut=0;
	if(isTriTooFlat(p1, p2, p3)&&cptPermut<nodes.size()){
	  circularVectPermutation(nodes);
	  cptPermut++;
	}
	//
	split(nodes, &trianglesVertInd, &rest);
	for(uint64_t j=0; j<trianglesVertInd.size(); j++)
	  (*newTri).push_back(trianglesVertInd[j]);
	while(rest.size()!=0){//we dont have all triangles
	  std::vector<std::array<int,3>> trianglesVertInd1;
	  std::vector<int> rest2;
	  //check if flat tri is next
	  std::array<double,3> p1, p2, p3;
	  convertIndToCoord(orientedPoints,rest[0], &p1);
	  convertIndToCoord(orientedPoints,rest[1], &p2);
	  convertIndToCoord(orientedPoints,rest[2], &p3);
	  cptPermut=0;
	  if(isTriTooFlat(p1, p2, p3)&&cptPermut<nodes.size()){
	    circularVectPermutation(rest);
	    cptPermut++;
	  }
	  //
	  split(rest, &trianglesVertInd1, &rest2);
	  for(uint64_t j=0; j<trianglesVertInd1.size(); j++)
	    (*newTri).push_back(trianglesVertInd1[j]);
	  rest.erase(rest.begin(),rest.begin()+rest.size()); //for reallocation
	  for(uint64_t k=0; k<rest2.size(); k++)
	    rest.push_back(rest2[k]);
	}
      }
      polyNodes.erase(polyNodes.begin(),polyNodes.begin()+polyNodes.size()); //for reallocation
    }
    HXT_CHECK(hxtFree(&triIndices));
  }
  HXT_CHECK(hxtFree(&triWithIndices));
  HXT_CHECK(hxtFree(&offset));

  return 1;
}

int MultiBlock::convertIndToCoord(std::vector<std::array<double,3>> cCoord, int ind, std::array<double,3> *point){
  for(uint64_t i=0; i<cCoord.size(); i++){
    if((uint64_t)ind==i){
      std::array<double,3> coord=cCoord[i];
      for(int j=0; j<3; j++)
	(*point)[j]=coord[j];
    } 
  }

  return 1;
}

void MultiBlock::computeLocalCutEdges(uint64_t triNum,std::vector<std::array<double,3>> cutCoords,std::vector<uint64_t> *localCutEdges){
  HXTEdges *edges=m_Edges;
  HXTMesh *mesh=edges->edg2mesh;
  double *vert = mesh->vertices.coord;
  uint32_t* nodes = mesh->triangles.node;
  double A[3] = {vert[4*nodes[3*triNum+0]+0],
		 vert[4*nodes[3*triNum+0]+1],
		 vert[4*nodes[3*triNum+0]+2]};
  double B[3] = {vert[4*nodes[3*triNum+1]+0],
		 vert[4*nodes[3*triNum+1]+1],
		 vert[4*nodes[3*triNum+1]+2]};
  double C[3] = {vert[4*nodes[3*triNum+2]+0],
		 vert[4*nodes[3*triNum+2]+1],
		 vert[4*nodes[3*triNum+2]+2]};
  double AB[3]={0.0,0.0,0.0};
  double BC[3]={0.0,0.0,0.0};
  double CA[3]={0.0,0.0,0.0};
  double AP[3]={0.0,0.0,0.0};
  double BP[3]={0.0,0.0,0.0};
  double CP[3]={0.0,0.0,0.0};
  for(uint64_t k=0; k<cutCoords.size(); k++){
    double P[3]={0.0,0.0,0.0};
    for(int i=0; i<3; i++)
      P[i]=cutCoords[k][i];
    for(int i=0; i<3; i++){
      AB[i]=B[i]-A[i];
      BC[i]=C[i]-B[i];
      CA[i]=A[i]-C[i];
      AP[i]=P[i]-A[i];
      BP[i]=P[i]-B[i];
      CP[i]=P[i]-C[i];
    }
    double normAB;
    hxtNorm2V3(AB, &normAB);
    double normBC;
    hxtNorm2V3(BC, &normBC);
    double normCA;
    hxtNorm2V3(CA, &normCA);
    for(int i=0; i<3; i++){
      AB[i]/=normAB;
      AP[i]/=normAB;
      BC[i]/=normBC;
      BP[i]/=normBC;
      CA[i]/=normCA;
      CP[i]/=normCA;
    }
    double n[3]={0.0,0.0,0.0};
    crossprod(AB, AP, n);
    double normABAP;
    hxtNorm2V3(n, &normABAP);
    crossprod(BC, BP, n);
    double normBCBP;
    hxtNorm2V3(n, &normBCBP);
    crossprod(CA, CP, n);
    double normCACP;
    hxtNorm2V3(n, &normCACP);
    if(normABAP<1e-8)
      (*localCutEdges)[k]=edges->tri2edg[3*triNum+0];
    else if(normBCBP<1e-8)
      (*localCutEdges)[k]=edges->tri2edg[3*triNum+1];
    else if(normCACP<1e-8)
      (*localCutEdges)[k]=edges->tri2edg[3*triNum+2];
    else{
      (*localCutEdges)[k]=(uint64_t)(-1);
    }
  }
  return;
}

int MultiBlock::isTriVert(uint64_t triNum,std::array<double, 3> point, int *globIndex){
  *globIndex=-1;
  int flag=0;
  HXTEdges *edges=m_Edges;
  HXTMesh *mesh=edges->edg2mesh;
  double *vert = mesh->vertices.coord;
  uint32_t* nodes = mesh->triangles.node;
  std::array<double,3> coord1, coord2, coord3;
  for(int j=0; j<3; j++){
    coord1[j]=vert[4*nodes[3*triNum+0]+j];
    coord2[j]=vert[4*nodes[3*triNum+1]+j];
    coord3[j]=vert[4*nodes[3*triNum+2]+j];
  }
  double norm=0.0;
  if(isPointDuplicateVec(&coord1, &point, &norm)){
    flag=1;
    *globIndex=nodes[3*triNum+0];
  }
  if(isPointDuplicateVec(&coord2, &point, &norm)){
    flag=1;
    *globIndex=nodes[3*triNum+1];
  }
  if(isPointDuplicateVec(&coord3, &point, &norm)){
    flag=1;
    *globIndex=nodes[3*triNum+2];
  }

  return flag;
}

int isExistingMeshLine(std::vector<std::array<int,2>> *allMeshLines, std::array<int,2> lineIndices){
  int exist=0;
  for(uint64_t i=0; i<(*allMeshLines).size(); i++){
    if((lineIndices[0]==(*allMeshLines)[i][0] && lineIndices[1]==(*allMeshLines)[i][1]) ||
       (lineIndices[0]==(*allMeshLines)[i][1] && lineIndices[1]==(*allMeshLines)[i][0]))
      exist=1;
  }
  return exist;
}

// int isExistingMeshElement(std::vector<std::array<int,3>> *allMeshTri,  std::array<int,3> vertIndices){
//   int exist=0;
//   for(uint64_t i=0; i<(*allMeshTri).size(); i++){
//     if( ((*allMeshTri)[i][0]==vertIndices[0] || (*allMeshTri)[i][0]==vertIndices[1] ||(*allMeshTri)[i][0]==vertIndices[2]) &&
// 	((*allMeshTri)[i][1]==vertIndices[0] || (*allMeshTri)[i][1]==vertIndices[1] ||(*allMeshTri)[i][1]==vertIndices[2]) &&
// 	((*allMeshTri)[i][2]==vertIndices[0] || (*allMeshTri)[i][2]==vertIndices[1] ||(*allMeshTri)[i][2]==vertIndices[2]))
//       exist=1;
//   }
//   return exist;
// }

// int isTriFlat(std::array<double,3> point1, std::array<double,3> point2, std::array<double,3> point3){
//   int flat=0;
//   double AB[3], AC[3], n[3];
//   for(int i=0;i<3; i++){
//     AB[i] = point2[i]-point1[i];
//     AC[i] = point3[i]-point1[i];
//     n[i] = 0.0;
//   }
  //normal check
  // crossprod(AB,AC,n);
  // double normABAC;
  // hxtNorm2V3(n, &normABAC);
  // if(normABAC<1e-5)
  //   flat=1;

  //angle check
//   double normAB = sqrt(AB[0]*AB[0]+AB[1]*AB[1]+AB[2]*AB[2]);
//   double normAC = sqrt(AC[0]*AC[0]+AC[1]*AC[1]+AC[2]*AC[2]);
//   double alpha = acos(myDot(AB,AC)/(normAB*normAC));
//   if (fabs(alpha*180.0/M_PI)<= 0.5  || fabs(alpha*180.0/M_PI)>= 179.5)
//     flat=1;

//   return flat;
// }

int MultiBlock::createNewTriangles(std::vector<int> flag, std::vector<std::vector<int>> cSep, std::vector<std::vector<std::array<double,3>>> cCoord, std::vector<std::array<double,3>> *allMeshNodes, std::vector<std::array<int,3>> *allMeshTri, std::vector<std::array<int,2>> *allMeshLines, std::vector<int> *allMeshLinesColors){ //giving back for mesh create
  int numCutPoints=0;
  HXTEdges *edges=m_Edges;
  HXTMesh *mesh=edges->edg2mesh;
  double *vert = mesh->vertices.coord;
  uint32_t* nodes = mesh->triangles.node;
  std::array<double,3> coord, coord1, coord2, coord3;
  std::array<int,3> vertIndices;
  allMeshNodes->reserve(mesh->vertices.num);
  allMeshTri->reserve(mesh->triangles.num);
  allMeshLines->reserve(mesh->lines.num);
  allMeshLinesColors->reserve(mesh->lines.num);
  //getting all vertices from the original mesh
  for(uint64_t i=0; i<mesh->vertices.num; i++){
    for(int j=0; j<3; j++)
      coord[j]=vert[4*i+j];
    (*allMeshNodes).push_back(coord);
  }
  uint64_t start=(*allMeshNodes).size();
  //uint64_t start=0;
  for(uint64_t i=0; i<mesh->triangles.num; i++){
    if(flag[i]==0){ //not crossed with separatrice
      for(int j=0; j<3; j++)
	vertIndices[j]=nodes[3*i+j];
      (*allMeshTri).push_back(vertIndices);
    }
    else{
      std::vector<std::array<double,3>> orientedPoints;
      std::vector<uint64_t> localCutEdges(cCoord[i].size(),(uint64_t)-1);
      computeLocalCutEdges(i,cCoord[i], &localCutEdges);
      orientateTriNodes(i, &(cCoord[i]), localCutEdges, &orientedPoints);
      std::vector<std::array<double,3>> bndryPoints(orientedPoints);
      numCutPoints+=cCoord[i].size();
      std::vector<int> initVectIntEmpty;
      std::vector<std::vector<int>> connectedNodes(orientedPoints.size(),initVectIntEmpty);
      std::vector<std::array<int,2>> localLines;
      std::vector<int> localLinesColors;
      getConnectivity(i, flag[i], cCoord[i],  cSep[i], &orientedPoints, &connectedNodes, &localLines, &localLinesColors);
      std::vector<std::array<int,3>> newTri;
      splitTriangle(orientedPoints, bndryPoints, connectedNodes, &newTri);
      if(newTri.size()==0){ //triangles which edg is bnd sep; no need to add coords -they already exist
	for(int j=0; j<3; j++)
	  vertIndices[j]=nodes[3*i+j];
	(*allMeshTri).push_back(vertIndices);
	for(uint64_t j=0; j<localLines.size(); j++){
	  std::array<int,2> lineIndices;
	  std::array<double,3> linePoint1, linePoint2;
	  convertIndToCoord(orientedPoints,localLines[j][0], &linePoint1);
	  convertIndToCoord(orientedPoints,localLines[j][1], &linePoint2);
	  int ind=-1;
	  if(isTriVert(i, linePoint1, &ind)){
	    lineIndices[0]=ind;
	  }else{
	    addInPointsVectIfNotPresentCustomized(start, allMeshNodes, linePoint1, &ind);
	    lineIndices[0]=ind;
	  }
	  if(isTriVert(i, linePoint2, &ind)){
	    lineIndices[1]=ind;
	  }else{
	    addInPointsVectIfNotPresentCustomized(start, allMeshNodes, linePoint2, &ind);
	    lineIndices[1]=ind;
	  }
	  allMeshLines->push_back(lineIndices);
	  allMeshLinesColors->push_back(localLinesColors[j]);
	}
      }
      else{
	//add lines
	for(uint64_t j=0; j<localLines.size(); j++){
	  std::array<int,2> lineIndices;
	  std::array<double,3> linePoint1, linePoint2;
	  convertIndToCoord(orientedPoints,localLines[j][0], &linePoint1);
	  convertIndToCoord(orientedPoints,localLines[j][1], &linePoint2);
	  int ind=-1;
	  if(isTriVert(i, linePoint1, &ind)){
	    lineIndices[0]=ind;
	  }else{
	    addInPointsVectIfNotPresentCustomized(start, allMeshNodes, linePoint1, &ind);
	    lineIndices[0]=ind;
	  }
	  if(isTriVert(i, linePoint2, &ind)){
	    lineIndices[1]=ind;
	  }else{
	    addInPointsVectIfNotPresentCustomized(start, allMeshNodes, linePoint2, &ind);
	    lineIndices[1]=ind;
	  }
	  if(!isExistingMeshLine(allMeshLines,  lineIndices)){ //DBG
	    allMeshLines->push_back(lineIndices);
	    allMeshLinesColors->push_back(localLinesColors[j]);
	  }else{
	    std::cout<<"Existing line: "<<lineIndices[0]<<" "<<lineIndices[1]<<std::endl; //DBG
	  }
	}
	//add allTriangles
	for(uint64_t j=0; j<newTri.size(); j++){
	  std::array<double,3> point1, point2, point3;
	  convertIndToCoord(orientedPoints,newTri[j][0], &point1);
	  convertIndToCoord(orientedPoints,newTri[j][1], &point2);
	  convertIndToCoord(orientedPoints,newTri[j][2], &point3);
	  
	  //adding new nodes (and triangles)
	  int ind=-1;
	  if(isTriVert(i, point1, &ind)){
	    vertIndices[0]=ind;
	  }else{
	    addInPointsVectIfNotPresentCustomized(start, allMeshNodes, point1, &ind);
	    vertIndices[0]=ind;
	  }
	  if(isTriVert(i, point2, &ind)){
	    vertIndices[1]=ind;
	  }else{
	    addInPointsVectIfNotPresentCustomized(start, allMeshNodes, point2, &ind);
	    vertIndices[1]=ind;
	  }
	  if(isTriVert(i, point3, &ind)){
	    vertIndices[2]=ind;
	  }else{
	    addInPointsVectIfNotPresentCustomized(start, allMeshNodes, point3, &ind);
	    vertIndices[2]=ind;
	  }
	  // if(!isExistingMeshElement(allMeshTri, vertIndices)) //DBG
	  (*allMeshTri).push_back(vertIndices);
	}
      }
    }
  }
  return 1;
}

HXTStatus MultiBlock::createMyTriMesh(std::vector<std::array<double,3>> *allMeshNodes, std::vector<std::array<int,3>> *allMeshTri, std::vector<std::array<int,2>> *allMeshLines, std::vector<int> *allMeshLinesColors){
  HXT_CHECK(hxtMeshCreate(&(m_myTriMesh)));
  // vertices
  m_myTriMesh->vertices.num = allMeshNodes->size();
  HXT_CHECK(hxtAlignedMalloc(&(m_myTriMesh->vertices.coord),4*(m_myTriMesh->vertices.num)*sizeof(double)));
  for(uint64_t i=0; i<m_myTriMesh->vertices.num; i++){
    for(int t=0; t<3; t++)
      m_myTriMesh->vertices.coord[4*i+t] = (*allMeshNodes)[i][t];
    m_myTriMesh->vertices.coord[4*i+3] = 0.0;
  }
  
  // triangles
  m_myTriMesh->triangles.num = allMeshTri->size();
  HXT_CHECK(hxtAlignedMalloc(&(m_myTriMesh->triangles.node),3*(m_myTriMesh->triangles.num)*sizeof(uint64_t)));
  int numT=0;
  for(uint64_t i=0; i<allMeshTri->size(); i++){
    if((*allMeshTri)[i][0] != (*allMeshTri)[i][1] && (*allMeshTri)[i][0] != (*allMeshTri)[i][2] && (*allMeshTri)[i][1] != (*allMeshTri)[i][2]){ //not storing flatten tri
      for(int t=0; t<3; t++)
	m_myTriMesh->triangles.node[3*numT+t] = (*allMeshTri)[i][t];
      numT++;
    }
  }
  
  // lines
  m_myTriMesh->lines.num = allMeshLines->size();
  HXT_CHECK(hxtAlignedMalloc(&(m_myTriMesh->lines.node),2*(m_myTriMesh->lines.num)*sizeof(uint32_t)));
  HXT_CHECK(hxtAlignedMalloc(&(m_myTriMesh->lines.color),(m_myTriMesh->lines.num)*sizeof(uint16_t)));
  int numL=0;
  for(uint64_t i=0; i<allMeshLines->size(); i++){
    if((*allMeshLines)[i][0] != (*allMeshLines)[i][1]){ // not storing flatten lines
      for(uint64_t t=0; t<2; t++)
	m_myTriMesh->lines.node[2*numL+t] = (uint32_t)(*allMeshLines)[i][t];
      m_myTriMesh->lines.color[numL] = (uint16_t)((*allMeshLinesColors)[i]);
      numL++;
    }
  }

  hxtMeshWriteGmsh(m_myTriMesh, "qmbMyTriMesh.msh");
  std::cout<<"--New mesh written--"<<std::endl;
  
  return HXT_STATUS_OK;
}

HXTMesh* MultiBlock::getMyTriMesh(){
  return m_myTriMesh;
}

HXTStatus MultiBlock::hxtWriteFlaggedTriangles(std::vector<int> flag, const char *fileName){
  HXTEdges* edges=m_Edges;
  HXTMesh *mesh = edges->edg2mesh;
  FILE *f = fopen(fileName,"w");
  fprintf(f,"View \"Triangles\" {\n");
  for(uint64_t i=0; i<mesh->triangles.num; i++){
    if(i==542 || i==496){
      fprintf(f,"ST(");
      uint32_t vtri[3] = {mesh->triangles.node[3*i+0],mesh->triangles.node[3*i+1],mesh->triangles.node[3*i+2]};
      for(uint32_t j=0; j<3; j++){
	fprintf(f,"%f,%f,%f",mesh->vertices.coord[4*vtri[j]+0],mesh->vertices.coord[4*vtri[j]+1],mesh->vertices.coord[4*vtri[j]+2]);
	if(j<2)
	  fprintf(f,",");
      }
      fprintf(f,")");
      fprintf(f,"{");
      fprintf(f,"%i, %i, %i",flag[i],flag[i],flag[i]);
      fprintf(f,"};\n");
    }
  }
  fprintf(f,"};");
  fclose(f);
  return HXT_STATUS_OK;
}

HXTStatus MultiBlock::hxtWriteFlaggedNodes(std::vector<std::vector<std::array<double,3>>> cCoord, const char *fileName){
  FILE *f = fopen(fileName,"w");
  fprintf(f,"View \"Cut nodes\" {\n");
  for(uint32_t i=0; i<cCoord.size(); i++){
    std::vector<std::array<double,3>> points=cCoord[i];
    if(points.size()!=0){
      for(uint32_t j=0; j<points.size(); j++){
	int color=(int)i;
	std::array<double,3> coord=points[j];
	fprintf(f,"SP(%g,%g,%g){%i};\n", coord[0], coord[1], coord[2], color);
      }
    }
  }
  fprintf(f,"};");
  fclose(f);
  return HXT_STATUS_OK;
}

HXTStatus MultiBlock::hxtWriteTriVert(std::vector<std::array<double,3>> vertices, const char *fileName){
  FILE *f = fopen(fileName,"w");
  fprintf(f,"View \"Vertices\" {\n");
  for(uint64_t i=0; i<vertices.size(); i++)
    fprintf(f,"SP(%g,%g,%g){%i};\n", vertices[i][0], vertices[i][1], vertices[i][2], (int)i);
  fprintf(f,"};");
  fclose(f);
  return HXT_STATUS_OK;
}







//NEW things----------------------------------------------------------------------------------
HXTStatus MultiBlock::buildQuadLayout(){
  std::cout << "--BUILD GRAPH--" << std::endl;
  std::cout << "--Get graph elements--" << std::endl;
  std::vector<std::array<double,3>> nodesCoord;
  std::vector<uint64_t> triangles;
  std::vector<std::array<double,3>> directions;
  std::vector<double> distance;
  std::vector<int> offset;
  std::vector<std::array<double,3>> newNodes;
  std::vector<uint64_t> newTriangles;
  std::vector<std::array<double,3>> newDirections;
  std::vector<double> newDistances;
  std::vector<int> newOffsetGraph;
  getGraphElements(&nodesCoord, &triangles, &directions, &distance, &offset);
  std::cout << "--Write graph nodes--" << std::endl;
  hxtWriteGraphNodes(nodesCoord, "myGraphNodes.pos");
  std::cout << "--Reorder graph--" << std::endl;
  graphReordering(nodesCoord, triangles, directions, distance,  offset, &newNodes, &newTriangles, &newDirections, &newDistances, &newOffsetGraph);
  std::cout << "--Fill in graph class attributes--" << std::endl;
  fillGraphStruct(newNodes, newTriangles, newOffsetGraph);
  std::cout << "--Put IDs--" << std::endl;
  putIDsInGraph(newNodes, newDirections, newTriangles, newOffsetGraph);
  // killDuplicatesSepTjunction();
  hxtWriteGraphNodes(newNodes, "qmbGraphNodes1.pos");
  hxtWriteGraphNodes(m_extraordVertices, "qmbGraphNodes2.pos");
  // std::cout << "sepgraphnodes: " << std::endl;
  // for(size_t k=0;k<m_sepGraphNodes.size();k++){
  //   for(size_t l=0;l<m_sepGraphNodes[k].size();l++)
  //     std::cout << m_sepGraphNodes[k][l] << " ";
  //   std::cout << std::endl;
  // }
  

  std::cout << "--BUILD QUADS--" << std::endl;
  std::cout << "--Nodes connectivity--" << std::endl; 
  int initAlloc=1000000;
  int *connectedNodes;
  HXT_CHECK(hxtMalloc(&connectedNodes, initAlloc*sizeof(int)));
  uint64_t *connectedTri;
  HXT_CHECK(hxtMalloc(&connectedTri, initAlloc*sizeof(uint64_t)));
  double *connectedDir;
  HXT_CHECK(hxtMalloc(&connectedDir, 3*initAlloc*sizeof(double)));
  int *offsetN;
  HXT_CHECK(hxtMalloc(&offsetN, initAlloc*sizeof(int)));
  int numOffsets=-1;
  std::cout << "--Get nodes connectivity--" << std::endl;
  nodesConnectivity(connectedNodes, connectedTri, connectedDir, offsetN, &numOffsets);
  // for(int i=0;i<m_vectSep.size();i++){
  //   if(m_vectSep[i].getIsLimitCycle()){
  //     std::cout << "nPoins: " << m_vectSep[i].getCoord().size() << std::endl;
  //     std::cout << "nTri: " << m_vectSep[i].getTriangles().size() << std::endl;
  //     std::vector<std::array<double,3>> sepPoints=m_vectSep[i].getCoord();
  //     std::cout << "point: " << sepPoints[sepPoints.size()-3][0] << " " << sepPoints[sepPoints.size()-3][1] << " " << sepPoints[sepPoints.size()-3][2] << std::endl;
  //     std::cout << "point: " << sepPoints[sepPoints.size()-2][0] << " " << sepPoints[sepPoints.size()-2][1] << " " << sepPoints[sepPoints.size()-2][2] << std::endl;
  //     std::cout << "point: " << sepPoints[sepPoints.size()-1][0] << " " << sepPoints[sepPoints.size()-1][1] << " " << sepPoints[sepPoints.size()-1][2] << std::endl;
  //   }
  // }
  // std::cout << "--connectedNodes--" << std::endl;
  // for(int i=0;i<numOffsets;i++){
  //   int count=0;
  //   for(int j=0;j<i;j++){
  //     count += offsetN[j];
  //   }
  //   for(int j=0;j<offsetN[i];j++){
  //     std::cout << connectedNodes[count+j] << " ";
  //   }
  //   std::cout << std::endl;
  // }
  std::cout << "--Reorder nodes connectivity--" << std::endl;
  int *newConnectedNodes;
  HXT_CHECK(hxtMalloc(&newConnectedNodes, initAlloc*sizeof(int)));
  std::vector<std::vector<int>> graphConnectedNodes;
  reorderingConnectivityNodes(connectedNodes, connectedTri, connectedDir, offsetN, &numOffsets, newConnectedNodes, &graphConnectedNodes);
  // std::cout << "--newconnectedNodes--" << std::endl;
  // for(int i=0;i<numOffsets;i++){
  //   int count=0;
  //   for(int j=0;j<i;j++){
  //     count += offsetN[j];
  //   }
  //   for(int j=0;j<offsetN[i];j++){
  //     std::cout << newConnectedNodes[count+j] << " ";
  //   }
  //   std::cout << std::endl;
  // }
  // std::cout << "graphconnectednodes" << std::endl;
  // for(uint64_t s=0; s<graphConnectedNodes.size(); s++){
  //   for(uint64_t m=0; m<graphConnectedNodes[s].size(); m++)
  //     std::cout<<" "<<graphConnectedNodes[s][m]<<" ";
  //   std::cout<<std::endl;
  // }
  // std::cout << "--Kill duplicates--" << std::endl;
  // std::vector<std::vector<int>> cleanGraphConnectedNodes;
  // int *cleanOffsetN;
  // HXT_CHECK(hxtMalloc(&cleanOffsetN, initAlloc*sizeof(int)));
  // killDuplicates(graphConnectedNodes, &cleanGraphConnectedNodes, cleanOffsetN);
  // killDuplicatesSepTjunction();//ALEX
  // std::cout << "--Clean graph connected nodes--" << std::endl;
  // for(uint64_t s=0; s<cleanGraphConnectedNodes.size(); s++){
  //   for(uint64_t m=0; m<cleanGraphConnectedNodes[s].size(); m++)
  //     std::cout<<" "<<cleanGraphConnectedNodes[s][m]<<" ";
  //   std::cout<<std::endl;
  // }
  //PRINT SEP GRAPH NODES
  // std::cout << "sepgraphnodes: " << std::endl;
  // for(size_t k=0;k<m_sepGraphNodes.size();k++){
  //   for(size_t l=0;l<m_sepGraphNodes[k].size();l++)
  //     std::cout << m_sepGraphNodes[k][l] << " ";
  //   std::cout << std::endl;
  // }
  std::cout << "--Define quads--" << std::endl;
  int *quadsWithIndices;
  HXT_CHECK(hxtMalloc(&quadsWithIndices,4*initAlloc*sizeof(int)));
  int numQuads=-1;
  int sizesQuads[1000000];
  // defineQuads(cleanGraphConnectedNodes, quadsWithIndices, cleanOffsetN, &numOffsets, sizesQuads, &numQuads);
  defineQuads(graphConnectedNodes, quadsWithIndices, offsetN, &numOffsets, sizesQuads, &numQuads);
  
  // std::cout << "Number of quads: " <<numQuads<< std::endl;
  // for(int s=0; s<numQuads; s++)
  //   std::cout << "num quad nodes: " <<sizesQuads[s]<< std::endl;
  
  // std::cout << "Quads with indices: " << std::endl;
  // std::cout << "Block 0" << std::endl;
  // for(int m=0; m<sizesQuads[0]; m++)
  //   std::cout<<"Indice: "<<quadsWithIndices[m]<<std::endl;
  // std::cout << "-------" << std::endl;
  // for(int s=1; s<numOffsets; s++){
  //   std::cout << "Block " << s << std::endl;
  //   for(int m=0; m<sizesQuads[s]; m++)
  //     std::cout<<"Indice: "<<s<<" "<<quadsWithIndices[m+cleanOffsetN[s-1]]<<std::endl;
  //   std::cout << "-------" << std::endl;
  // }

  //clean sep_graphNodes of duplicates 

  std::cout << "--Nodes on bdry--" << std::endl;
  int *nodesOnBdry;
  HXT_CHECK(hxtMalloc(&nodesOnBdry,initAlloc*sizeof(int)));
  int sizeNodesOnBdry[1];
  graphNodesOnBdry(nodesOnBdry, sizeNodesOnBdry);
  std::vector<std::array<double,3>> bdryN;
  for(int s=0; s<*sizeNodesOnBdry; s++){
    bdryN.push_back(m_extraordVertices[nodesOnBdry[s]]);
  }
  hxtWriteGraphNodes(bdryN, "qmbGraphNodesOnBdry.pos");
  std::cout<<"--Clean and store quads in structure--"<<std::endl;
  std::cout<<"Num big quads: "<<numQuads-1<<std::endl;
  putCleanQuadsInStruct(quadsWithIndices, sizesQuads, &numQuads);
  std::cout<<"----BUILDING QUADS FINISHED!----"<<std::endl;

  //new functions start-------------------------------------------
  // std::cout<<"----COLLECTING BLOCKS DATA!----"<<std::endl;
  // std::cout<<"SEP GRAPH STRUCTURE"<<std::endl;
  // for(uint64_t j=0; j<m_vectSep.size(); j++){
  //   Separatrice *sep=&(m_vectSep[j]);
  //   if(sep->isSaved()){ 
  //     int sepID=sep->getID();
  //     int ind=-1;
  //     getCleanedSepIndFromSepID(sepID, &ind);
  //     std::cout<<"SepID: "<<sepID<<" nodes: ";
  //     for(uint64_t k=0; k<m_sepGraphNodes[ind].size(); k++){
  // 	std::cout<<" "<<m_sepGraphNodes[ind][k];
  //     }
  //     std::cout<<" "<<std::endl;
  //     std::cout<<"Num nodes: "<<m_sepGraphNodes[ind].size() <<std::endl;
  //     std::cout<<"Num tri: "<<m_sepGraphTriangles[ind].size() <<std::endl;
  //     std::cout<<"Num directions: "<<m_sepGraphDirections[ind].size() <<std::endl;
  //   }
  // }
  // int numDoubles=0;
  // std::cout<<"Num extr vert: "<<m_extraordVertices.size()<<std::endl;
  // std::cout<<"Num extr tri: "<<m_tri.size()<<std::endl;
  // double normX=-1.0;
  // for(uint64_t l=0; l<m_extraordVertices.size(); l++){
  //   for(uint64_t t=0; t<m_extraordVertices.size(); t++){
  //     if(l!=t && isPointDuplicateVec(&(m_extraordVertices[l]), &(m_extraordVertices[t]), &normX)){
  // 	std::cout<<m_extraordVertices[l][0]<<" "<<m_extraordVertices[l][1]<<" "<<m_extraordVertices[l][2]<<std::endl;
  // 	numDoubles++;
  //     }
  //   }
  // }
  // std::cout<<"Num duplicates: "<<numDoubles<<std::endl;

  std::cout<<"collect T-junction indices"<<std::endl;
  collectTJunctionIndices();
  std::cout<<"num T-junctions: "<< m_extraordVertTjunc.size()<<std::endl;
  // killDuplicatesSepTjunction();//ALEX

  // std::cout<<"triPatches"<<std::endl;
  // std::vector<int> triPatchesIDs;
  // getTriangularPatchesIDs(&triPatchesIDs);
  // std::cout<<"num triPatches: "<< triPatchesIDs.size()<<std::endl;
  // std::cout<<"T-junction patches"<<std::endl;
  // std::vector<int> tJunctionPatchesIDs;
  // getTJunctionsPatchesIDs(&tJunctionPatchesIDs);
  // std::cout<<"num T-junction patches: "<< tJunctionPatchesIDs.size()<<std::endl;
  // for(uint64_t mt=0; mt<tJunctionPatchesIDs.size(); mt++)
  //   std::cout<<"T-junc patch ID: "<<tJunctionPatchesIDs[mt]<<std::endl;

  
  getQuadEdgesData();
  std::cout<<"block2edg"<<std::endl;
  getBlock2Edge();
  std::cout<<"edg2block"<<std::endl;
  getEdge2Block();
  std::cout<<"vert2block"<<std::endl;
  getVert2Block();
  
  // for(uint64_t t=0; t<m_mbQuads.size(); t++){
  //   std::cout<<"Block: "<<t <<" nVertices: "<<m_mbQuads[t].size()<<", nEdges: "<< m_mbBlock2Edg[t].size()<<std::endl;
  //   for(uint64_t k=0; k<m_mbQuads[t].size(); k++)
  //     std::cout << m_mbQuads[t][k] << " , " ;
  //   std::cout << std::endl;
  //   std::cout << "edges : ";
  //   for(uint64_t k=0; k<m_mbBlock2Edg[t].size(); k++)
  //     std::cout << m_mbBlock2Edg[t][k] << " , ";
  //   std::cout << std::endl;
  // }
  // for(uint64_t t=0; t<m_mbEdg2Block.size(); t++){
  //   std::cout << "edge : " << t << " nBlocks : " << m_mbEdg2Block[t].size() << std::endl;
  //   for(uint64_t k=0; k<m_mbEdg2Block[t].size(); k++)
  //     std::cout << m_mbEdg2Block[t][k] << " , ";
  //   std::cout << std::endl;
  // }
  
  dbgPosEdgData("dbgEdgData.pos"); 
  createMbTriPatchs();
  dbgPosPatchData("dbgBlockPatch.pos");
  
  std::cout<<"Start correcting blocks"<<std::endl;
  if(m_extraordVertTjunc.size()>0)
    correctInvalidBlocks();
  std::cout<<"End correcting blocks"<<std::endl;


  
  // std::cout<<"triPatches"<<std::endl;
  // std::vector<int> triPatchesIDs;
  // getTriangularPatchesIDs(&triPatchesIDs);
  // std::cout<<"num triPatches: "<< triPatchesIDs.size()<<std::endl;
  // std::cout<<"T-junction patches"<<std::endl;
  // std::vector<int> tJunctionPatchesIDs;
  // getTJunctionsPatchesIDs(&tJunctionPatchesIDs);
  // std::cout<<"num T-junction patches: "<< tJunctionPatchesIDs.size()<<std::endl;
  // for(uint64_t mt=0; mt<tJunctionPatchesIDs.size(); mt++)
  //   std::cout<<"T-junc patch ID: "<<tJunctionPatchesIDs[mt]<<std::endl;

<<<<<<< HEAD
  
  dbgPosEdgData("dbgEdgData2.pos"); 
=======

  dbgPosEdgData("dbgEdgData.pos"); 
>>>>>>> d9af8a11
  createMbTriPatchs();
  dbgPosPatchData("dbgBlockPatch2.pos");
  computePatchsParametrization();
  // //DBG CRITICAL
  // int indQuadTest=0;
  // std::vector<std::array<double,3>> physCoordLine;
  // std::vector<uint64_t> physTriLine;
  // m_mbQuadParametrization[indQuadTest].getStraigthLine(m_extraordVertices[m_mbQuads[indQuadTest][0]], m_extraordVertices[m_mbQuads[indQuadTest][2]], physCoordLine, physTriLine, 1000);
  // m_mbEdges.push_back(physCoordLine);
  // m_mbEdgesTri.push_back(physTriLine);
  // std::cout << "n points in new line: " << physCoordLine.size() << std::endl;
  // std::cout << "n tri in new line: " << physTriLine.size() << std::endl;
  // dbgPosEdgData("dbgEdgData2.pos");
  // m_mbEdges.erase(m_mbEdges.end()-1);
  // m_mbEdgesTri.erase(m_mbEdgesTri.end()-1);
  // //
  std::vector<std::array<double, 3>> pointsOnEdg;
  std::vector<uint64_t> trianglesOnEdg;
  std::cout<<"grabingEdgData "<<std::endl;
  // getDataFromBlockEdgID(m_mbBlock2Edg[0][0], pointsOnEdg, trianglesOnEdg);


  
  // std::cout<<"start printing"<<std::endl;
  // uint64_t triNumX[1];
  // std::array<double, 3> pointX; pointX[0]=m_extraordVertices[17][0]; pointX[1]=m_extraordVertices[17][1]; pointX[2]=m_extraordVertices[17][2];
  // std::cout<<"PointX: "<<pointX[0]<<" "<<pointX[1]<<" "<<pointX[2]<<std::endl;
  // getTriNumFromPointCoord(pointX, m_tri, triNumX);
  // std::cout<<"triNum: "<<triNumX[0]<<std::endl;
  // std::cout<<"Printing node and tri end"<<std::endl;
  
  // --------------------------------------------------------------------------
  // std::cout<<"start printing"<<std::endl;
  // uint64_t partition=20;
  // std::array<double,3> init={{10.0,10.0,10.0}};
  // std::vector<std::array<double,3>> newLine(partition+1,init);
  // std::vector<double> hVal;
  // for(uint64_t s=0; s<m_mbEdges[0].size(); s++)
  //   hVal.push_back(1.0+s*0.1);
  // std::cout<<"length of edg: "<<m_mbEdges[0].size()<<std::endl;
  // lineDiscretization(&m_mbEdges[0], hVal, partition, &newLine);

  //new functions end
  
  
  HXT_CHECK(hxtFree(&connectedNodes));
  HXT_CHECK(hxtFree(&connectedTri));
  HXT_CHECK(hxtFree(&connectedDir));
  HXT_CHECK(hxtFree(&offsetN));
  // HXT_CHECK(hxtFree(&cleanOffsetN));
  HXT_CHECK(hxtFree(&newConnectedNodes));
  HXT_CHECK(hxtFree(&quadsWithIndices));
  HXT_CHECK(hxtFree(&nodesOnBdry));
  m_mbDecompExists=1;
  return HXT_STATUS_OK;

}

void MultiBlock::buildTotalPatches(){
  m_totalElemPatches.reserve(1000);
  for(uint64_t i=0; i<m_vectSing.size(); i++){
    Singularity *s=&(m_vectSing[i]);
    std::vector<uint64_t> *patch=s->getPPatch();
    for(uint64_t j=0; j<patch->size(); j++){
      m_totalElemPatches.push_back((*patch)[j]);
    }
  }
  for(uint64_t i=0; i<m_vectCorner.size(); i++){
    Corner *c=&(m_vectCorner[i]);
    std::vector<uint64_t> *patch=c->getPPatch();
    for(uint64_t j=0; j<patch->size(); j++){
      m_totalElemPatches.push_back((*patch)[j]);
    }
  }
  return;
}

bool MultiBlock::isInTotalPatch(uint64_t tri){
  if(std::find(m_totalElemPatches.begin(),m_totalElemPatches.end(),tri)==m_totalElemPatches.end())
    return false;
  else
    return true;
}

int MultiBlock::localIntersection2(int sepID1, int sepID2, std::vector<std::array<double,3>> *intersectionPoints,std::vector<uint64_t> *newTriangles, std::vector<std::array<double,3>> *directions, std::vector<double> *length){
  int flag=0;
  int num=0;
  int nodeExist=0;
  double point1[3]={0.}, point2[3]={0.}, point3[3]={0.}, point4[3]={0.};
  double currentIntersectionPoint[3];
  Separatrice *sep1=&(m_vectSep[sepID1]);
  Separatrice *sep2=&(m_vectSep[sepID2]);
  std::vector<uint64_t> *elements1=sep1->getPTriangles();
  std::vector<std::array<double,3>> *sepPoints1=sep1->getPCoord();
  std::vector<std::array<double,3>> *sepPoints2=sep2->getPCoord();
  std::vector<uint64_t> *elements2=sep2->getPTriangles();
  uint64_t iEnd, jEnd;
  if((*elements1)[elements1->size()-1]!=(uint64_t)-1){
    iEnd=elements1->size();
  }else{
    iEnd=elements1->size()-1;
  }
  if((*elements2)[elements2->size()-1]!=(uint64_t)-1){
    jEnd=elements2->size();
  }else{
    jEnd=elements2->size()-1;
  }
  for(uint64_t i=1; i<iEnd; i++){
    uint64_t triangle1=(*elements1)[i];
    int isInPatch=isInTotalPatch(triangle1);
    // int isInPatch=checkIfInPatch2(triangle1);
    // int isInIgnoredPatch1=m_vectSep[sepID1].isInIgnoredPatch(triangle1);
    for(uint64_t j=1; j<jEnd; j++){
      // bool isBoundarySep = (sep1->isBoundary() || sep2->isBoundary());
      uint64_t triangle2=(*elements2)[j];
      // int isInIgnoredPatch2=m_vectSep[sepID2].isInIgnoredPatch(triangle2);
      // if((triangle1==triangle2) && (!isInPatch || isBoundarySep || isInIgnoredPatch1 || isInIgnoredPatch2)){
      if((triangle1==triangle2) && !isInPatch){
      // if(triangle1==triangle2){
	std::array<double,3> p1=(*sepPoints1)[i-1];
	std::array<double,3> p2=(*sepPoints1)[i];
	std::array<double,3> p3=(*sepPoints2)[j-1];
	std::array<double,3> p4=(*sepPoints2)[j];
	for(int k=0; k<3; k++){
	  point1[k]=p1[k];
	  point2[k]=p2[k];
	  point3[k]=p3[k];
	  point4[k]=p4[k];
	}
	// intersectionNodeForGraph(triangle1, point1, point2, point3, point4, currentIntersectionPoint, &nodeExist);
	intersectionNodeForGraph2(triangle1, point1, point2, point3, point4, currentIntersectionPoint, &nodeExist); //DBG Jovana------------
	if(nodeExist==1){
	  flag=1;
	  (*newTriangles).push_back(triangle1);
	  std::array<double,3> pFirst={{0.0,0.0,0.0}};;
	  for(int s=0; s<3; s++)
	    pFirst[s]=currentIntersectionPoint[s];
	  (*intersectionPoints).push_back(pFirst);
	  std::array<double,3> b=(*sepPoints1)[i-1];
	  std::array<double,3> newDir={{0.0,0.0,0.0}};
	  for(int t=0; t<3; t++){
	    newDir[t]=b[t]-pFirst[t]; 
	  }
	  (*directions).push_back(newDir);
	  double sum=0;
	  double length1;
	  for(uint64_t t=1;t<i; t++){
	    std::array<double,3> a=(*sepPoints1)[t-1];
	    std::array<double,3> b=(*sepPoints1)[t];
	    getLength(a, b, &length1);
	    sum=sum+length1;
	  }
	  double lengthLast;
	  getLength(p1, pFirst, &lengthLast);
	  (*length).push_back(sum+lengthLast);
	  num++;
	}
      }
    }
  }
  return flag;
}

int MultiBlock::getGraphElements(std::vector<std::array<double,3>> *nodesCoord, std::vector<uint64_t> *triangles, std::vector<std::array<double,3>> *directions, std::vector<double> *distance, std::vector<int> *offset){

  buildTotalPatches();

  for(uint64_t i=0; i<m_vectSep.size(); i++){
    Separatrice *sep1=&(m_vectSep[i]);
    bool isSaved1=sep1->isSaved();
    if(isSaved1){
      std::vector<std::array<double,3>> coord;
      int num=0;
      int ID1=sep1->getID();
      std::vector<uint64_t> *elements=sep1->getPTriangles();
      std::vector<std::array<double,3>> *points=sep1->getPCoord();
      (*nodesCoord).push_back((*points)[0]);
      std::array<double,3> dir={{0.0,0.0,0.0}};
      std::array<double,3> p1=(*points)[0];
      std::array<double,3> p2=(*points)[1];
      for(int m=0; m<3; m++){
	dir[m]=p1[m]-p2[m];
      }
      (*directions).push_back(dir);
      (*triangles).push_back((*elements)[1]);
      (*distance).push_back(0.0);
      num++;
      for(uint64_t j=0; j<m_vectSep.size(); j++){
	Separatrice *sep2=&(m_vectSep[j]);
	bool isSaved2=sep2->isSaved();
	if(isSaved2 && i!=j){
	  int ID2=sep2->getID();
	  std::vector<std::array<double,3>> intersectionPoints;
	  intersectionPoints.reserve(100);
	  std::vector<uint64_t> newTriangles;
	  std::vector<std::array<double,3>> directionsNew;
	  directionsNew.reserve(100);
	  std::vector<double> length;
	  length.reserve(1000);
	  int isIntersecting= localIntersection2(ID1, ID2, &intersectionPoints, &newTriangles, &directionsNew, &length);
	  if(intersectionPoints.size()!=newTriangles.size() && intersectionPoints.size()!=directionsNew.size() && intersectionPoints.size()!=length.size()){
	    std::cout << "Pb size intersection points triangles" << std::endl;
	    exit(0);
	  }
	  if(isIntersecting){ 
	    for(uint64_t l=0; l<intersectionPoints.size(); l++){
	      (*nodesCoord).push_back(intersectionPoints[l]);
	      (*directions).push_back(directionsNew[l]);
	      (*triangles).push_back(newTriangles[l]);
	      (*distance).push_back(length[l]);
	      num++;
	    }
	  }
	}
      } 
 
      // adding last point
      if(((*elements)[elements->size()-1]!=(uint64_t)-1) && !(sep1->getIsLimitCycle())){ //not to add T-junction twice (duplicates in sep graph data)
	uint64_t indP=points->size();
	uint64_t indE=elements->size();
	std::array<double,3> point=(*points)[indP-1];
	(*nodesCoord).push_back(point);
	uint64_t tri=(*elements)[indE-1];
	(*triangles).push_back(tri);
	std::array<double,3> dir={{0.0,0.0,0.0}};
	std::array<double,3> point2=(*points)[indP-2];
	for(int m=0; m<3; m++)
	  dir[m]=point2[m]-point[m]; 
	(*directions).push_back(dir);
	double sum=0;
	for(uint64_t t=1; t<points->size(); t++){
	  double length=-1;
	  getLength((*points)[t-1], (*points)[t], &length);
	  sum=sum+length;
	}
	(*distance).push_back(sum);
	num++;
      }
      (*offset).push_back(num);
    }
  }
  return 1;
}

HXTStatus MultiBlock::hxtWriteGraphNodes(std::vector<std::array<double,3>> nodesCoord, const char *fileName){
  FILE *f = fopen(fileName,"w");
  fprintf(f,"View \"Graph nodes\" {\n");
  for(uint64_t i=0; i<nodesCoord.size(); i++){
    int color=static_cast<int>(i);
    std::array<double,3> nodes=nodesCoord[i];
    fprintf(f,"SP(%g,%g,%g){%i};\n", nodes[0], nodes[1], nodes[2], color);
  }
  fprintf(f,"};");
  fclose(f);
  return HXT_STATUS_OK;
}

int MultiBlock::isPointSingularity(double *point1){
  int indicator=0;
  for(uint64_t i=0; i<m_vectSing.size(); i++){
    Singularity *s=&(m_vectSing[i]);
    std::array<double,3> singCoord=s->getCoord();
    double point2[3]={0.};
    double norm;
    for(int j=0; j<3; j++)
      point2[j]=singCoord[j];
    if(isPointDuplicate(point1, point2, &norm)){
      indicator=1;
    }
  }
  return indicator;
}

int MultiBlock::graphReordering(std::vector<std::array<double,3>> nodesCoord,std::vector<uint64_t> triangles, std::vector<std::array<double,3>> directions, std::vector<double> distance, std::vector<int> offset, std::vector<std::array<double,3>> *newNodes, std::vector<uint64_t> *newTriangles, std::vector<std::array<double,3>> *newDirections, std::vector<double> *newDistances, std::vector<int> *newOffsetGraph){

  double min=10000;
  int countID=0; //on which offset we are
  for(uint64_t i=0; i<m_vectSep.size(); i++){
    Separatrice *sep1=&(m_vectSep[i]);
    if(sep1->isSaved()){
      // int ID=sep1->getID();
      int length=offset[countID]; 
      int *triCandidate;
      HXT_CHECK(hxtMalloc(&triCandidate,length*sizeof(uint64_t)));
      double *pointCandidate;
      HXT_CHECK(hxtMalloc(&pointCandidate,3*length*sizeof(double)));
      double *distanceCandidate;
      HXT_CHECK(hxtMalloc(&distanceCandidate,length*sizeof(double)));
      double *directionsCandidate;
      HXT_CHECK(hxtMalloc(&directionsCandidate,3*length*sizeof(double)));
      int *triSorted;
      HXT_CHECK(hxtMalloc(&triSorted,length*sizeof(uint64_t)));
      double *pointSorted;
      HXT_CHECK(hxtMalloc(&pointSorted,3*length*sizeof(double)));
      double *disSorted;
      HXT_CHECK(hxtMalloc(&disSorted,length*sizeof(double)));
      double *directionsSorted;
      HXT_CHECK(hxtMalloc(&directionsSorted,3*length*sizeof(double)));
      double *disProvisory;
      HXT_CHECK(hxtMalloc(&disProvisory,length*sizeof(double)));
      int *tri1;
      HXT_CHECK(hxtMalloc(&tri1,length*sizeof(uint64_t)));
      double *point1;
      HXT_CHECK(hxtMalloc(&point1,3*length*sizeof(double)));
      double *dis1;
      HXT_CHECK(hxtMalloc(&dis1,length*sizeof(double)));
      double *directions1;
      HXT_CHECK(hxtMalloc(&directions1,3*length*sizeof(double))); 
      int count=0;
      for(int k=0; k<countID; k++){
	count=count+offset[k];
      }
      for(int j=0; j<length; j++){
	triCandidate[j]=triangles[count+j];
	distanceCandidate[j]=distance[count+j];
	disProvisory[j]=distance[count+j];
	std::array<double,3> point=nodesCoord[count+j];
	std::array<double,3> dir=directions[count+j];
	for(int m=0; m<3; m++){
	  pointCandidate[3*j+m]=point[m];
	  directionsCandidate[3*j+m]=dir[m];
	}
      }
      qsort(distanceCandidate, length, sizeof(double), comparatorDouble);
      int *distancesUsed;
      HXT_CHECK(hxtMalloc(&distancesUsed, length*sizeof(int)));
      for(int s=0; s<length; s++){
	distancesUsed[s]=0;
      }
      int num=0;
      for(int k=0; k<length; k++){
      	for(int j=0; j<length; j++){
	  if(distancesUsed[j]!=1 && num!=length){
      	    if(distanceCandidate[k]==disProvisory[j]){
      	      // triSorted[num]=triangles[j+count];
	      triSorted[num]=triCandidate[j];
      	      disSorted[num]=disProvisory[j];
      	      for(int m=0; m<3; m++){
		pointSorted[3*num+m]=pointCandidate[3*j+m];
      		directionsSorted[3*num+m]=directionsCandidate[3*j+m];
      	      }
      	      distancesUsed[j] = 1;
      	      num++;
      	    }
      	  }
      	}
      }
  	
      HXT_CHECK(hxtFree(&distancesUsed));
      double normD=-1.;
      int kStart=-1;
      int kEnd=-1;
      if(isPointDuplicate(pointCandidate,pointCandidate+3*(length-1),&normD)){
	if(length==1){
	  sep1->setLoopType(0); //sep containing just 1 triangle
	  kStart=0;
	  kEnd=static_cast<int>(length);
	}
	else{
	  sep1->setLoopType(1);
	  kStart=1; //to discard first and last point - disturbing connectivity
	  kEnd=static_cast<int>(length-1);
	}
	if(isPointSingularity(pointCandidate)){
	  if(length==1){
	    sep1->setLoopType(0); //sep containing just 1 triangle and starting from sing
	    kStart=0;
	    kEnd=static_cast<int>(length);
	  }
	  else{
	    sep1->setLoopType(2);
	    kStart=0; //torus
	    kEnd=static_cast<int>(length);
	  }
	}
      }
      else{
	sep1->setLoopType(0);
	kStart=0;
	kEnd=static_cast<int>(length);
      }
      
      int num1=0;
      int isLoop=-1;
      for(int k=kStart; k<kEnd; k++){
	tri1[num1]=triSorted[k];
	isLoop=sep1->getLoopType();
	if(isLoop==1){ //shifting
	  dis1[num1]=disSorted[k]-disSorted[kStart];
	}else{
	  dis1[num1]=disSorted[k];
	}
	for(int m=0; m<3; m++){
	  point1[3*num1+m]=pointSorted[3*k+m];
	  directions1[3*num1+m]=directionsSorted[3*k+m];
	}
	num1++;
      }
      if(isLoop==1){ 
	dis1[0]=disSorted[length-1]; 
      }
  
      (*newOffsetGraph).push_back(num1);
      
      //getting shortest quad edge
      if(dis1[0]==0){ //general case
	for(int m=1; m<num1; m++){
	  double a=dis1[m]-dis1[m-1];
	  if(a<min){
	    min=a;
	  }
	}
      }else{ //loop==1 case
	for(int m=2; m<num1; m++){
	  double a=dis1[m]-dis1[m-1];
	  if(a<min){
	    min=a;
	  }
	}
	double b=dis1[0]-dis1[num1-1];
	if(b<min){
	  min=b;
	}
      }

      for(int j=0; j<num1; j++){ // need a new length
	(*newTriangles).push_back(tri1[j]);
	(*newDistances).push_back(dis1[j]);
	std::array<double,3> point={{0.0,0.0,0.0}};
	std::array<double,3> dir={{0.0,0.0,0.0}};
	for(int m=0; m<3;m++){
	  point[m]=point1[3*j+m];
	  dir[m]=directions1[3*j+m];
	}
	(*newNodes).push_back(point);
	(*newDirections).push_back(dir);
      }
  
      countID++;
      
      HXT_CHECK(hxtFree(&point1));
      HXT_CHECK(hxtFree(&pointCandidate));
      HXT_CHECK(hxtFree(&pointSorted));
      HXT_CHECK(hxtFree(&dis1));
      HXT_CHECK(hxtFree(&disProvisory));
      HXT_CHECK(hxtFree(&distanceCandidate));
      HXT_CHECK(hxtFree(&disSorted));
      HXT_CHECK(hxtFree(&tri1));
      HXT_CHECK(hxtFree(&triCandidate));
      HXT_CHECK(hxtFree(&triSorted));
      HXT_CHECK(hxtFree(&directionsCandidate));
      HXT_CHECK(hxtFree(&directionsSorted));
      HXT_CHECK(hxtFree(&directions1));
    }
  }
  m_minEdgLength=min; //probably not needed!!!
  
  return 1;
}

int MultiBlock::fillGraphStruct(std::vector<std::array<double,3>> newNodes, std::vector<uint64_t> newTriangles,  std::vector<int> newOffset){

  HXTEdges *edges=m_Edges;
  int num=0;
  for(uint64_t i=0; i<newOffset.size(); i++){
    num=num+newOffset[i];
  }
  uint64_t numCornerSing=m_vectCorner.size()+m_vectSing.size();
  int initAlloc=num+numCornerSing;
  double *provisoryPoints;
  HXT_CHECK(hxtMalloc(&provisoryPoints,3*initAlloc*sizeof(double)));

  //check if its disabled?
  for(uint64_t i=0; i<m_vectCorner.size(); i++){
    Corner *c=&(m_vectCorner[i]);
    std::array<double,3> coord=c->getCoord();
    m_extraordVertices.push_back(coord);
    std::vector<uint64_t> triangles=c->getTriangles();
    m_tri.push_back(triangles[0]);
    for(int j=0; j<3; j++){
      provisoryPoints[3*i+j]=coord[j];
    } 
  }
  for(uint64_t i=0; i<m_vectSing.size(); i++){
    Singularity *s=&(m_vectSing[i]);
    if(!(s->isDisabled())){ //NEW
      std::array<double,3> coord=s->getCoord();
      m_extraordVertices.push_back(coord);

      uint64_t sepEdg=s->getGlobalEdg();
      uint64_t tri=edges->edg2tri[2*sepEdg+0];//ALEX: to change (not good anymore)
      m_tri.push_back(tri);
      uint64_t count=m_vectCorner.size();
      for(int j=0; j<3; j++){
	provisoryPoints[3*(i+count)+j]=coord[j];
      }
    }
  }
  for(uint64_t i=numCornerSing; i<numCornerSing+num; i++){
    std::array<double,3> point=newNodes[i-numCornerSing];
    for(int j=0; j<3; j++){
      provisoryPoints[3*i+j]=point[j];
    }
  }

  for(int i=0; i<num; i++){
    int added = addInPointsVectIfNotPresent2(&m_extraordVertices, newNodes[i]);
    // addInUnsignedIntVectIfNotPresent(&m_tri, newTriangles[i]);
    if(added){
      m_tri.push_back(newTriangles[i]);
    }
  }
  
  HXT_CHECK(hxtFree(&provisoryPoints));
  return 1;
}

int MultiBlock:: putIDsInGraph(std::vector<std::array<double,3>> newNodes, std::vector<std::array<double,3>> newDirections,std::vector<uint64_t> newTriangles, std::vector<int> newOffset){

  int numCleanedSep=0;
  for(uint64_t i=0; i<m_vectSep.size(); i++){
    Separatrice *sep=&(m_vectSep[i]);
    if(sep->isSaved())
      numCleanedSep++;
  }
  for(int i=0; i<numCleanedSep; i++){
    int num=0;
    int count=0;
    for(int m=0; m<i; m++){
      count=count+newOffset[m];
    }
    int length=newOffset[i];
    int *nodesID;
    HXT_CHECK(hxtMalloc(&nodesID, 2*length*sizeof(int)));
    int *trianglesID;
    HXT_CHECK(hxtMalloc(&trianglesID, 2*length*sizeof(uint64_t)));
    double *directionsID1;
    HXT_CHECK(hxtMalloc(&directionsID1, 2*3*(length)*sizeof(double)));
    for(int j=0; j<length; j++){
      for(uint64_t k=0; k<m_extraordVertices.size(); k++){
	double point1[3], point2[3];
	std::array<double,3> p1=newNodes[j+count];
	std::array<double,3> p2=m_extraordVertices[k];
	for(int t=0; t<3; t++){
	  point1[t]=p1[t];
	  point2[t]=p2[t];
	}
	double norm;
	if(isPointDuplicate(point1, point2, &norm)){
	  nodesID[num]=k;
	  trianglesID[num]=newTriangles[j+count];
	  num++;
	}
      }
    }
    std::vector<std::array<double,3>> vectDirectionsID1;
    for(int z=0;z<newOffset[i];z++){
      std::array<double,3> dir=newDirections[z+count];
      //addInPointsVectIfNotPresent2(&vectDirectionsID1, dir);
      vectDirectionsID1.push_back(dir);
    }
  
    std::vector<uint64_t> vectTrianglesID;
    std::vector<int> vectNodesID;
    for(int s=0; s<num;s++){
      //addInUnsgnIntVectIfNotPresent(&vectTrianglesID, trianglesID[s]);
      //addInIntVectIfNotPresent(&vectNodesID, nodesID[s]);
      vectTrianglesID.push_back(trianglesID[s]);
      vectNodesID.push_back(nodesID[s]);
    }

    m_sepGraphNodes.push_back(vectNodesID);
    // std::cout << "sepCleanID : " << i << std::endl;
    // std::cout << "nSepGraphNodes : " << vectNodesID.size() << std::endl;
    m_sepGraphTriangles.push_back(vectTrianglesID);
    // std::cout << "nSepGraphTriangles : " << vectTrianglesID.size() << std::endl;
    m_sepGraphDirections.push_back(vectDirectionsID1);
    // std::cout << "nSepGraphDirections : " << vectDirectionsID1.size() << std::endl;
    

    HXT_CHECK(hxtFree(&nodesID));
    HXT_CHECK(hxtFree(&trianglesID));
    HXT_CHECK(hxtFree(&directionsID1));
  }

  // HXTEdges *edges=m_Edges;
  // HXTMesh *mesh = edges->edg2mesh;
  // FILE *f = fopen("triDBG.pos","w");
  // fprintf(f,"View \"Triangles\" {\n");
  // int numExtr=0;
  // for(uint64_t k=0; k<m_sepGraphTriangles.size(); k++){
  //   for(uint64_t l=0; l<m_sepGraphTriangles[k].size(); l++){
  //     fprintf(f,"ST(");
  //     numExtr++;
  //     uint32_t vtri[3] = {mesh->triangles.node[3*m_sepGraphTriangles[k][l]+0],mesh->triangles.node[3*m_sepGraphTriangles[k][l]+1],mesh->triangles.node[3*m_sepGraphTriangles[k][l]+2]};
  //     for(uint32_t j=0; j<3; j++){
  // 	fprintf(f,"%f,%f,%f",mesh->vertices.coord[4*vtri[j]+0],mesh->vertices.coord[4*vtri[j]+1],mesh->vertices.coord[4*vtri[j]+2]);
  // 	if(j<2)
  // 	  fprintf(f,",");
  //     }
  //     fprintf(f,")");
  //     fprintf(f,"{");
  //     fprintf(f,"%i, %i, %i",numExtr,numExtr,numExtr);
  //     fprintf(f,"};\n");    
  //   }
  // }
  // fprintf(f,"};");
  // fclose(f);
  
  return 1;
}

int MultiBlock::nodesConnectivity(int *connectedNodes, uint64_t *connectedTri, double *connectedDir, int *offset, int *numOffsets)
{ 
  int num=0;
  int num1=0;
  uint64_t numNodes= m_extraordVertices.size();
  int numCleanedSep=0;
  for(uint64_t i=0; i<m_vectSep.size(); i++){
    Separatrice *sep=&(m_vectSep[i]);
    if(sep->isSaved())
      numCleanedSep++;
  }
  for(uint64_t i=0; i<numNodes; i++){
    int node1=static_cast<int>(i);
    int num2=0;
    connectedNodes[num1]=node1;
    connectedTri[num1]=m_tri[i];
    for(int s=0; s<3; s++){
      connectedDir[3*num1+s]=0.0;
    }
    num1++;
    num2++;
    for(int k=0; k<numCleanedSep; k++){ 
      std::vector<int> *nodes=&(m_sepGraphNodes[k]);
      std::vector<uint64_t> *tri=&(m_sepGraphTriangles[k]);
      std::vector<std::array<double,3>> *dir=&(m_sepGraphDirections[k]);
      uint64_t sizeElementsPerSep=nodes->size();
      for(uint64_t m=0; m<sizeElementsPerSep; m++){ //(-1?!)
	int node2=(*nodes)[m];
	if(node1==node2){
	  if(checkIfLoop(k)){
	    if(m==0){
	      connectedNodes[num1]=(*nodes)[m+1];
	      connectedTri[num1]=(*tri)[m+1];
	      std::array<double,3> d=(*dir)[m];
	      for(int s=0; s<3; s++){
		connectedDir[3*num1+s]=-d[s];
	      }
	      num1++;
	      num2++;
	      if(checkIfLoop(k)==1){
		int end=sizeElementsPerSep-1;
		connectedNodes[num1]=(*nodes)[end];
		connectedTri[num1]=(*tri)[end];
		for(int s=0; s<3; s++){
		  connectedDir[3*num1+s]=d[s];
		}
		num1++;
		num2++;
	      }else{
		int end=sizeElementsPerSep-1;
		connectedNodes[num1]=(*nodes)[end-1];
		connectedTri[num1]=(*tri)[end-1];
		std::array<double,3> d2=(*dir)[end];
		for(int s=0; s<3; s++){
		  connectedDir[3*num1+s]=d2[s];
		}
		num1++;
		num2++;
	      }
	    }else if(m==(sizeElementsPerSep-1) && checkIfLoop(k)==1){
	      connectedNodes[num1]=(*nodes)[m-1];
	      connectedTri[num1]=(*tri)[m-1];
	      std::array<double,3> d=(*dir)[m];
	      for(int s=0; s<3; s++){
		connectedDir[3*num1+s]=d[s];
	      }
	      num1++;
	      num2++;
	      int start=0;
	      connectedNodes[num1]=(*nodes)[start];
	      connectedTri[num1]=(*tri)[start];
	      for(int s=0; s<3; s++){
		connectedDir[3*num1+s]=-d[s];
	      }
	      num1++;
	      num2++;
	    }else if(m!=(sizeElementsPerSep-1)){
	      connectedNodes[num1]=(*nodes)[m-1];
	      connectedTri[num1]=(*tri)[m-1];
	      std::array<double,3> d=(*dir)[m];
	      for(int s=0; s<3; s++){
		connectedDir[3*num1+s]=d[s];
	      }
	      num1++;
	      num2++;
	      connectedNodes[num1]=(*nodes)[m+1];
	      connectedTri[num1]=(*tri)[m+1];
	      for(int s=0; s<3; s++){
		connectedDir[3*num1+s]=-d[s];
	      }
	      num1++;
	      num2++;   
	    }
	    else{
	      std::cout<<"Mistake in connectivity nodes!"<<std::endl;
	    }
	  }else{
	    if(m==0){
	      if(sizeElementsPerSep>1){
		connectedNodes[num1]=(*nodes)[m+1];
		connectedTri[num1]=(*tri)[m+1];
	      }else{
		connectedNodes[num1]=(*nodes)[m];
		connectedTri[num1]=(*tri)[m];
	      }
	      std::array<double,3> d=(*dir)[m];
	      for(int s=0; s<3; s++){
		connectedDir[3*num1+s]=-d[s];
	      }
	      num1++;
	      num2++;
	    }else if(m==sizeElementsPerSep-1){
	      if(sizeElementsPerSep>1){
		connectedNodes[num1]=(*nodes)[m-1];
		connectedTri[num1]=(*tri)[m-1];
	      }else{
		connectedNodes[num1]=(*nodes)[m];
		connectedTri[num1]=(*tri)[m];
	      }
	      std::array<double,3> d=(*dir)[m];
	      for(int s=0; s<3; s++){
		connectedDir[3*num1+s]=d[s];
	      }
	      num1++;
	      num2++;   
	    }else{
	      if(sizeElementsPerSep>1){
		connectedNodes[num1]=(*nodes)[m-1];
		connectedTri[num1]=(*tri)[m-1];
	      }else{
		connectedNodes[num1]=(*nodes)[m];
		connectedTri[num1]=(*tri)[m];
	      }
	      std::array<double,3> d=(*dir)[m];
	      for(int s=0; s<3; s++){
		connectedDir[3*num1+s]=d[s];
	      }
	      num1++;
	      num2++;
	      connectedNodes[num1]=(*nodes)[m+1];
	      connectedTri[num1]=(*tri)[m+1];
	      for(int s=0; s<3; s++){
		connectedDir[3*num1+s]=-d[s];
	      }
	      num1++;
	      num2++;
	    }	
	  }
	}
      }
    }
    offset[num]=num2;
    num++;
  }
  *numOffsets=num;

  return 1;
}

int MultiBlock::checkIfLoop(int cleanSepInd){
  int ID=-1;
  getSepIDFromCleanedSepInd(cleanSepInd, &ID);
  Separatrice *sep=&(m_vectSep[ID]);
  int isLoop=sep->getLoopType();

  return isLoop;
}

int MultiBlock::killDuplicates(std::vector<std::vector<int>> graphConnectedNodes, std::vector<std::vector<int>> *cleanGraphConnectedNodes,  int *cleanOffset){
  for(uint64_t i=0; i<graphConnectedNodes.size(); i++){
    std::vector<int> cleanNodes;
    for(uint64_t j=0; j<graphConnectedNodes[i].size(); j++)
      addInIntVectIfNotPresent(&cleanNodes, graphConnectedNodes[i][j]);
    (*cleanGraphConnectedNodes).push_back(cleanNodes);
    cleanOffset[i]=(int)cleanNodes.size();
  }
  return 1;
}

int MultiBlock::killDuplicatesSepTjunction(){
  for(size_t k=0;k<m_sepGraphNodes.size();k++){
    if(m_sepGraphNodes[k][m_sepGraphNodes[k].size()-1]==m_sepGraphNodes[k][m_sepGraphNodes[k].size()-2]){
      m_sepGraphNodes[k].pop_back();
      m_sepGraphTriangles[k].pop_back();
      m_sepGraphDirections[k].pop_back();
    }
  }
  return 1;
}


int MultiBlock::graphNodesOnBdry(int *nodesOnBdry, int *sizeNodesOnBdry){
  std::vector<int> vect;
  vect.reserve(10000);
  for(uint64_t i=0; i<m_vectSep.size(); i++){
    Separatrice *sep=&(m_vectSep[i]);
    bool isSaved=sep->isSaved();
    bool isBoundarySep=sep->isBoundary();
    if(isSaved && isBoundarySep){
      int ID=sep->getID();
      int ind=-1;
      getCleanedSepIndFromSepID(ID, &ind);
      std::vector<int> nodes=m_sepGraphNodes[ind];
      for(uint64_t j=0; j<nodes.size();j++){
	addInIntVectIfNotPresent(&vect, nodes[j]);
      }
    }
  }
  for(uint64_t i=0; i<vect.size(); i++){
    nodesOnBdry[i]=vect[i];
    m_extraordVertBdry.push_back(vect[i]);
  }
  *sizeNodesOnBdry=vect.size();
  
  return 1;
}

int MultiBlock::getCleanedSepIndFromSepID(int ID, int *ind){
  *ind=-1;
  std::vector<int> existingSep;
  for(uint64_t i=0; i<m_vectSep.size(); i++){
    Separatrice *sep=&(m_vectSep[i]);
    int sepID=sep->getID();
    bool exist=sep->isSaved();
    if(exist)
      existingSep.push_back(sepID);
  }
  for(uint64_t i=0; i<existingSep.size(); i++){
    if(ID==existingSep[i]) 
      *ind=static_cast<int>(i);
  }
    
  return 1;
}

int MultiBlock::putCleanQuadsInStruct(int *quadsWithIndices, int *sizesQuads, int *numQuads){
  for(int i=0; i<*numQuads; i++){
    int sizeQuadNodes=sizesQuads[i];
    int *quadIndices;
    HXT_CHECK(hxtMalloc(&quadIndices, (sizeQuadNodes)*sizeof(int)));
    int count=0;
    for(int m=0; m<i; m++){
      count+=sizesQuads[m];
    }
    for(int j=0; j<sizesQuads[i]; j++){
      quadIndices[j]=quadsWithIndices[j+count];
    }
    if(keepTheQuad(quadIndices, &sizeQuadNodes)){ 
    //if(i==0){ //for 1 quad only
       // std::cout << "kept " << std::endl;    
      std::vector<int> indices;
      for(int s=0; s<sizeQuadNodes-1; s++)
	indices.push_back(quadIndices[s]);
      (m_mbQuads).push_back(indices);
    }    
    HXT_CHECK(hxtFree(&quadIndices));
  }
  return 1;
}

int MultiBlock::keepTheQuad(int *quadIndices, int *sizeQuadNodes){
  int indicator=0;
  int ID=-1,  num=0, sepInd=-1;
  std::vector<int> sepEdges;
  sepEdges.reserve(10);
  for(int j=1; j<*sizeQuadNodes; j++){
    int dirSign=0;
    sepInd=getSepCleanIDfrom2extVert(quadIndices[j-1],quadIndices[j],dirSign);
    getSepIDFromCleanedSepInd(sepInd, &ID);
    if(ID!=-1){
      sepEdges.push_back(ID);
      Separatrice *s=&(m_vectSep[ID]);
      if(s->isBoundary())
	num++;
    }
  }
  if(sepEdges.size()!=(uint64_t)num)
    indicator=1;
 
  return indicator;
}

int MultiBlock::getSepCleanIDfrom2extVert(int ind1, int ind2, int &direction){
  for(uint64_t i=0;i<m_sepGraphNodes.size();i++){
    std::vector<int> sepByExtrVert=m_sepGraphNodes[i];
    for(uint64_t l=0;l<sepByExtrVert.size()-1;l++){
      if((sepByExtrVert[l]==ind1&&(sepByExtrVert[l+1]==ind2))){
	direction=1;
	return i;
      }
      if((sepByExtrVert[l]==ind2&&(sepByExtrVert[l+1]==ind1))){
	direction=-1;
	return i;
      }
    }
  }
  return -1;
}

int MultiBlock::getSepIDFromCleanedSepInd(int ind, int *ID){
  *ID=-1;
  std::vector<int> existingSep;
  for(uint64_t i=0; i<m_vectSep.size(); i++){
     Separatrice *sep=&(m_vectSep[i]);
     int sepID=sep->getID();
     bool exist=sep->isSaved();
     if(exist)
       existingSep.push_back(sepID);
  }
  for(uint64_t i=0; i<existingSep.size(); i++){
    if(ind==static_cast<int>(i))
      *ID=existingSep[i];
  }
    
  return 1;
}

int MultiBlock::isPointSingularityOrCornerVec(std::array<double,3> *point){
  int indicator=0;
  double point1[3]={0.};
  for(int i=0; i<3; i++)
    point1[i]=(*point)[i];
  for(uint64_t i=0; i<m_vectSing.size(); i++){
    Singularity *s=&(m_vectSing[i]);
    std::array<double,3> singCoord=s->getCoord();
    double point2[3]={0.};
    double norm;
    for(int j=0; j<3; j++)
      point2[j]=singCoord[j];
    if(isPointDuplicate(point1, point2, &norm)){
      indicator=1;
    }
  }
  for(uint64_t i=0; i<m_vectCorner.size(); i++){
    Corner *c=&(m_vectCorner[i]);
    std::array<double,3> cornerCoord=c->getCoord();
    double point2[3]={0.};
    double norm;
    for(int j=0; j<3; j++)
      point2[j]=cornerCoord[j];
    if(isPointDuplicate(point1, point2, &norm)){
      indicator=1;
    }
  }
  return indicator;
}

int MultiBlock::getQuadEdgesData(){
  int numCleanedSep=0;
  for(uint64_t i=0; i<m_vectSep.size(); i++){
    Separatrice *sep=&(m_vectSep[i]);
    if(sep->isSaved())
      numCleanedSep++;
  }
  for(int i=0; i<numCleanedSep; i++){
    int ID=-1;
    getSepIDFromCleanedSepInd(i, &ID);
    Separatrice *sep=&(m_vectSep[ID]);
    int isLoop=sep->getLoopType();
    std::vector<std::array<double,3>> sepNodeCoord=sep->getCoord();
    std::vector<uint64_t> sepTriangles=sep->getTriangles();
    std::vector<uint64_t> triangles=m_sepGraphTriangles[i];
    std::vector<int> nodes=m_sepGraphNodes[i];
    for(uint64_t j=0; j<nodes.size()-1; j++){
      std::vector<std::array<double,3>> nodeCoord;
      std::vector<uint64_t> vectTri;
      uint64_t triStart=triangles[j];
      uint64_t triEnd=triangles[j+1];
      uint64_t start=-2;
      uint64_t end=-2;
      for(uint64_t s=0; s<sepTriangles.size(); s++){ 
	if(triStart==sepTriangles[s])
	  start=s;
	if(triEnd==sepTriangles[s])
	  end=s;
      }
      std::array<double,3> point1=m_extraordVertices[nodes[j]];
      std::array<double,3> point2=m_extraordVertices[nodes[j+1]];
      if(j==0 && (isLoop!=1))
	start=0;
      // adding first  point if its not a singularity
      if(!isPointSingularityOrCornerVec(&point1)){
	nodeCoord.push_back(point1);
	vectTri.push_back(m_tri[nodes[j]]);
      }
      for(uint64_t k=start; k<end; k++){
	std::array<double,3> point=sepNodeCoord[k];
	nodeCoord.push_back(point);
	if(sepTriangles[k]!=(uint64_t)(-1))
	  vectTri.push_back(sepTriangles[k]);
	else
	  vectTri.push_back(m_tri[nodes[j]]);
      }
      nodeCoord.push_back(point2);
      m_mbEdges.push_back(nodeCoord);
      vectTri.push_back(sepTriangles[end]);
      m_mbEdgesTri.push_back(vectTri);
    }
    if(isLoop==1){ //adding the last edge
      std::vector<std::array<double,3>> nodeCoord;
      uint64_t start=-2;
      uint64_t end=-2;
      uint64_t triStart=triangles[triangles.size()-1];
      uint64_t triEnd=triangles[0];
      for(uint64_t s=0; s<sepTriangles.size(); s++){ 
	if(triStart==sepTriangles[s])
	  start=s;
	if(triEnd==sepTriangles[s])
	  end=s;
      }
      std::array<double,3> point1=m_extraordVertices[nodes[nodes.size()-1]];
      std::array<double,3> point2=m_extraordVertices[nodes[0]];
      std::vector<uint64_t> vectTri;
      // adding first point if its not a singularity
      if(!isPointSingularityOrCornerVec(&point1)){
	nodeCoord.push_back(point1);
	vectTri.push_back(m_tri[nodes[nodes.size()-1]]);
      }
      uint64_t last=sepNodeCoord.size(); //different indice but the same node as for first ind=0
      for(uint64_t k=start; k<last; k++){
	std::array<double,3> point=sepNodeCoord[k];
	nodeCoord.push_back(point);
	vectTri.push_back(sepTriangles[k]);
      }
      for(uint64_t k=1; k<end; k++){
	std::array<double,3> point=sepNodeCoord[k];
	nodeCoord.push_back(point);
	vectTri.push_back(sepTriangles[k]);
      }
      nodeCoord.push_back(point2);
      m_mbEdges.push_back(nodeCoord);
      vectTri.push_back(sepTriangles[end]);
      m_mbEdgesTri.push_back(vectTri);	    
    }
  }

  return 1;
}

int MultiBlock::getBlock2Edge(){
  m_mbBlock2Edg.clear();
  std::array<double,3> firstPoint={0.,0.,0.};
  std::array<double,3> lastPoint={0.,0.,0.};
  for(uint64_t i=0; i<m_mbQuads.size(); i++){
    std::vector<uint64_t> blockEdges;
    std::vector<std::array<double,3>> pointsCoord;
    for(uint64_t s=0; s<m_mbQuads[i].size(); s++)
      pointsCoord.push_back(m_extraordVertices[m_mbQuads[i][s]]);
    for(uint64_t k=0; k<pointsCoord.size()-1;k++){
      for(uint64_t j=0; j<m_mbEdges.size(); j++){ //DBG
	// if(m_mbEdges[j].size()>0){
	  firstPoint=m_mbEdges[j][0];
	  lastPoint=m_mbEdges[j][m_mbEdges[j].size()-1];
	  double norm=-1.;
	  if((isPointDuplicateVec(&firstPoint, &pointsCoord[k], &norm) && isPointDuplicateVec(&lastPoint, &pointsCoord[k+1], &norm)) ||
	     (isPointDuplicateVec(&firstPoint, &pointsCoord[k+1], &norm)&& isPointDuplicateVec(&lastPoint, &pointsCoord[k], &norm))){
	    blockEdges.push_back(j);
	  }
	// }
      }
    }
    for(uint64_t j=0; j<m_mbEdges.size(); j++){
      // if(m_mbEdges[j].size()>0){ //DBG
	firstPoint=m_mbEdges[j][0];
	lastPoint=m_mbEdges[j][m_mbEdges[j].size()-1];
	double norm=-1.;
	if((isPointDuplicateVec(&firstPoint, &pointsCoord[0], &norm) && isPointDuplicateVec(&lastPoint, &pointsCoord[pointsCoord.size()-1], &norm)) ||
	   (isPointDuplicateVec(&firstPoint, &pointsCoord[pointsCoord.size()-1], &norm)&& isPointDuplicateVec(&lastPoint, &pointsCoord[0], &norm)))
	  blockEdges.push_back(j);
      }
      m_mbBlock2Edg.push_back(blockEdges);
    // }
  }

  return 1;
}


int MultiBlock::getEdge2Block(){
  m_mbEdg2Block.clear();
  for(uint64_t i=0; i<m_mbEdges.size(); i++){
    std::vector<uint64_t>  qVal;
    for(uint64_t j=0; j<m_mbQuads.size(); j++){
      for(uint64_t k=0; k<m_mbBlock2Edg[j].size(); k++){
	if(m_mbBlock2Edg[j][k]==i){ 
	  qVal.push_back(j);
	}
      }   
    } 
    m_mbEdg2Block.push_back(qVal);
  }
  return 1;
}


HXTStatus MultiBlock::collectTJunctionIndices(){
  for(uint64_t i=0; i<m_vectSep.size(); i++){
    Separatrice *sep=&(m_vectSep[i]);
    if(sep->isSaved() && sep->getIsLimitCycle()){
      int ind=-1;
      int sepID=sep->getID();
      getCleanedSepIndFromSepID(sepID, &ind);
      std::vector<int> extraVertIndices;
      extraVertIndices = m_sepGraphNodes[ind];
      m_extraordVertTjunc.push_back(extraVertIndices[extraVertIndices.size()-1]);
    }
  }

  return HXT_STATUS_OK;
}

HXTStatus MultiBlock::isExtrVertOnBdry(int ind, int *isBdry){
  *isBdry=0;
  if(m_extraordVertBdry.size()>0){
    for(uint64_t i=0; i<m_extraordVertBdry.size(); i++){
      if(ind == m_extraordVertBdry[i])
	*isBdry=1;
    }
  }
  return HXT_STATUS_OK;
}

HXTStatus MultiBlock::isExtrVertTjunction(int ind, int *isTjunction){
  *isTjunction=0;
  if(m_extraordVertTjunc.size()>0){
    for(uint64_t i=0; i<m_extraordVertTjunc.size(); i++){
      if(ind == m_extraordVertTjunc[i])
	*isTjunction=1;
    }
  }
   
  return HXT_STATUS_OK;
}

HXTStatus MultiBlock::getTriangularPatchesIDs(std::vector<int> *triPatchesIDs){
  for(uint64_t i=0; i<m_mbQuads.size(); i++){
    if(m_mbQuads[i].size()==3)
      triPatchesIDs->push_back(i);
  }

  return HXT_STATUS_OK;
}

double MultiBlock::getDistanceBetweeenTwoExtrVert(int sepIDNoLimCyc, int extrVertID, int tJuncVertID1){

  uint64_t startTriNum = m_tri[extrVertID];
  uint64_t endTriNum = m_tri[tJuncVertID1];
  int start, end;
  std::array<double,3> startPointCoord = m_extraordVertices[extrVertID];
  std::array<double,3> endPointCoord = m_extraordVertices[tJuncVertID1];
  int ind=-1;
  getCleanedSepIndFromSepID(sepIDNoLimCyc, &ind);
  Separatrice *sep=&(m_vectSep[sepIDNoLimCyc]);
  std::vector<uint64_t> *triangles = sep->getPTriangles();
  std::vector<std::array<double,3>> *pointCoord = sep->getPCoord();
  for(uint64_t i=0; i<triangles->size(); i++){
    if(startTriNum == (*triangles)[i])
      start = (int) i;
    if(endTriNum == (*triangles)[i])
      end = (int) i;
  }

  double distance=0.0;
  double sum=0;
  for(int j=start; j<end-1; j++){
    getLength((*pointCoord)[j],  (*pointCoord)[j+1], &sum);
    distance+=sum;
  }
  getLength((*pointCoord)[end-1],endPointCoord, &sum);
  distance+=sum;
  
  
  return distance;
}

int MultiBlock::getBlockIDFromVertInd(int v1, int v2, int v3, int *blockID){
  int flag1=0; int flag2=0; int flag3=0;
  
  if(v1!=-1 && v2!=-1 && v3!=-1 && v1!=v2 && v1!=v3 && v2!=v3){
    for(uint64_t s=0; s<m_mbQuads.size();s++){
      if(flag1==0 || flag2==0 || flag3==0){
	flag1=0; flag2=0; flag3=0;
	for(uint64_t m=0; m<m_mbQuads[s].size();m++){
	  if(v1 == m_mbQuads[s][m])
	    flag1=1;
	  if(v2 == m_mbQuads[s][m])
	    flag2=1;
	  if(v3 == m_mbQuads[s][m])
	    flag3=1;
	}
	if(flag1==1 && flag2==1 && flag3==1)
	  *blockID=s;
      }
    }
  }
  else{
    *blockID=-1;
  }
 
  return 1;
}

void MultiBlock::getmbEdgIDFrom2ExtrVert(int node1, int node2, int *edgID){
  *edgID=-1;
  for(uint64_t i=0; i<m_mbEdges.size(); i++){
    double norm=-1.0;
    int isDuplicate1Start = isPointDuplicateVec(&m_extraordVertices[node1], &m_mbEdges[i][0], &norm);
    int isDuplicate1End = isPointDuplicateVec(&m_extraordVertices[node1], &m_mbEdges[i][m_mbEdges[i].size()-1], &norm);
    int isDuplicate2Start = isPointDuplicateVec(&m_extraordVertices[node2], &m_mbEdges[i][0], &norm);
    int isDuplicate2End = isPointDuplicateVec(&m_extraordVertices[node2], &m_mbEdges[i][m_mbEdges[i].size()-1], &norm);
    
    if((isDuplicate1Start && isDuplicate2End) || (isDuplicate1End && isDuplicate2Start))
      *edgID=i;
  }
  
  return;
}

void MultiBlock::getmbEdgIDFrom2ExtrPoints(std::array<double,3> point1, std::array<double,3> point2 , int *edgID){
  *edgID=-1;
  for(uint64_t i=0; i<m_mbEdges.size(); i++){
    double norm=-1.0;
    int isDuplicate1Start = isPointDuplicateVec(&point1, &m_mbEdges[i][0], &norm);
    int isDuplicate1End = isPointDuplicateVec(&point1, &m_mbEdges[i][m_mbEdges[i].size()-1], &norm);
    int isDuplicate2Start = isPointDuplicateVec(&point2, &m_mbEdges[i][0], &norm);
    int isDuplicate2End = isPointDuplicateVec(&point2, &m_mbEdges[i][m_mbEdges[i].size()-1], &norm);
    
    if((isDuplicate1Start && isDuplicate2End) || (isDuplicate1End && isDuplicate2Start))
      *edgID=i;
  }
  
  return;
}


//finding the 2sep which contain Tjunction normal sep and a limit cycle)
//finding the closest neighbour of the T-junction which is not boundary or a T-junction (on the separatrice witch is not a limit cycle) 
//knowing T-junction node, its closest neighbours -> getting a block for correction 
HXTStatus MultiBlock::getTJunctionsPatchesIDs(std::vector<int> *tJunctionPatchesIDs, std::vector<int> *locTjunEdgInd, std::vector<int> *locTjuncInd){
  int isBdry =0;
  int isTjunction =0;
  int nodeID1 =-1;
  int nodeID2 =-1;
  bool isLimitCycle;
  int edgID[1];
  if(m_extraordVertTjunc.size()>0){
    for(uint64_t i=0; i<m_extraordVertTjunc.size(); i++){
      for(uint64_t j=0; j<m_vectSep.size(); j++){
	double min=std::numeric_limits<double>::max();
	double distance=-1.0;
	Separatrice *sep=&(m_vectSep[j]);
	if(sep->isSaved() && !(sep->getIsLimitCycle())){ //separatrice which is not a limit cycle
	  int sepID=sep->getID();
	  int ind=-1;
	  getCleanedSepIndFromSepID(sepID, &ind);
	  for(uint64_t k=0; k<m_sepGraphNodes[ind].size(); k++){
	    if(m_extraordVertTjunc[i]==m_sepGraphNodes[ind][k]){
	      //previous node
	      isExtrVertOnBdry(m_sepGraphNodes[ind][k-1], &isBdry);
	      isExtrVertTjunction(m_sepGraphNodes[ind][k-1], &isTjunction);
	      if(k!=0 && !(isBdry) && !(isTjunction)){
		distance =  getDistanceBetweeenTwoExtrVert(sepID, m_sepGraphNodes[ind][k-1], m_extraordVertTjunc[i]);
		if(distance<min){
		  min=distance;
		  nodeID1 = m_sepGraphNodes[ind][k-1];
		}
	      }

	      // isExtrVertOnBdry(m_sepGraphNodes[ind][m_sepGraphNodes[ind].size()-1], &isBdry);
	      // isExtrVertTjunction(m_sepGraphNodes[ind][m_sepGraphNodes[ind].size()-1], &isTjunction); 
	      // if(k==0 && !(isBdry) && !(isTjunction)){
	      // 	distance =  getDistanceBetweeenTwoExtrVert(sepID, m_sepGraphNodes[ind][m_sepGraphNodes[ind].size()-1], m_extraordVertTjunc[i]);
	      // 	if(distance<min){
	      // 	  min=distance;
	      // 	  nodeID1 = m_sepGraphNodes[ind][m_sepGraphNodes[ind].size()-1];
	      // 	}
	      // }
	      // Never k==0 (if everything is good)
	      
	      //next node
	      isExtrVertOnBdry(m_sepGraphNodes[ind][k+1], &isBdry);
	      isExtrVertTjunction(m_sepGraphNodes[ind][k+1], &isTjunction);
	      if((k!=m_sepGraphNodes[ind].size()-1) && !(isBdry) && !(isTjunction)){
		distance =  getDistanceBetweeenTwoExtrVert(sepID, m_sepGraphNodes[ind][k+1], m_extraordVertTjunc[i]);
		if(distance<min){
		  min=distance;
		  nodeID1 = m_sepGraphNodes[ind][k+1];
		}
	      }
	      
	      // isExtrVertOnBdry(m_sepGraphNodes[ind][0], &isBdry);
	      // isExtrVertTjunction(m_sepGraphNodes[ind][0], &isTjunction);
	      // if((k==m_sepGraphNodes[ind].size()-1) && !(isBdry) && !(isTjunction)){
	      // 	distance =  getDistanceBetweeenTwoExtrVert(sepID, m_sepGraphNodes[ind][0], m_extraordVertTjunc[i]);
	      // 	if(distance>min){
	      // 	  min=distance;
	      // 	  nodeID1 = m_sepGraphNodes[ind][0];
	      // 	}
	      // }
	      // Never k==m_sepGraphNodes[ind].size()-1)  (if everything is good)
	      
	    }
	  }
	}
	if(sep->isSaved() && (sep->getIsLimitCycle())){ //separtrice which is a limit cycle
	  int sepID=sep->getID();
	  int ind=-1;
	  getCleanedSepIndFromSepID(sepID, &ind);
	  if(m_extraordVertTjunc[i] == m_sepGraphNodes[ind][m_sepGraphNodes[ind].size()-1]){
	    // nodeID2 = m_sepGraphNodes[ind][m_sepGraphNodes[ind].size()-2]; //DUPLICATES! to fix
	    nodeID2 = m_sepGraphNodes[ind][0];
	  }
	}
      }
      //finding a right block
      // std::cout<<"Indices: "<<nodeID1<<"; "<<nodeID2<<"; "<<m_extraordVertTjunc[i]<<std::endl;
      int blockID=-1;
      getBlockIDFromVertInd(nodeID1, nodeID2, m_extraordVertTjunc[i], &blockID);
      // std::cout<<"block id: "<<blockID<<std::endl;
      tJunctionPatchesIDs->push_back(blockID);
      
      int edgID[1];
      getmbEdgIDFrom2ExtrVert(nodeID2, m_extraordVertTjunc[i], edgID);
      std::cout<<"edg: "<<edgID[0]<<std::endl;
      int locEdgInd=-1;
      for(uint64_t s=0; s<m_mbBlock2Edg[blockID].size(); s++){
      	if(edgID[0] == m_mbBlock2Edg[blockID][s])
      	  locEdgInd=(int)s; 
      }
      std::cout<<"locEdgInd: "<<locEdgInd<<std::endl;
      locTjunEdgInd->push_back(locEdgInd);
      std::cout<<"flag1"<<std::endl;
      int locTInd=-1;
      for(uint64_t s=0; s<m_mbQuads[blockID].size(); s++){
	if(m_mbQuads[blockID][s] == m_extraordVertTjunc[i])
	  locTInd=(int)s;	  
      }
      std::cout<<"t loc ind: "<<locTInd<<std::endl;
      locTjuncInd->push_back(locTInd);
    }
    std::cout<<"flag2"<<std::endl;
  }
  std::cout<<"flag3"<<std::endl;
  
  return  HXT_STATUS_OK;
}


HXTStatus MultiBlock::getDataFromBlockEdgID(int edgID, std::vector<std::array<double, 3>> &pointsOnEdg, std::vector<uint64_t> &trianglesOnEdg){
  pointsOnEdg.clear();
  trianglesOnEdg.clear();
  for(size_t k=0;k<m_mbEdges[edgID].size();k++){
    pointsOnEdg.push_back(m_mbEdges[edgID][k]);
  }
  for(size_t k=0;k<m_mbEdgesTri[edgID].size();k++){
    trianglesOnEdg.push_back(m_mbEdgesTri[edgID][k]);
  }
  return  HXT_STATUS_OK;
}

HXTStatus MultiBlock::createMbTriPatchs(){
  m_mbBlockTriPatchs.clear();
  HXTEdges* edges=m_Edges;
  HXTMesh *mesh = edges->edg2mesh;
  std::set<size_t> emptySet;  
  std::vector<std::set<size_t>> triFladdedWithEdg(mesh->triangles.num,emptySet);
  // std::cout << "flag-3 " << std::endl;
  // std::cout << "nEdges in edg2block: " << m_mbEdg2Block.size() << std::endl;
  // std::cout << "nEdges in edgesTri: " << m_mbEdgesTri.size() << std::endl;
  for(size_t k=0;k<m_mbEdg2Block.size();k++){
    for(size_t l=0;l<m_mbEdgesTri[k].size();l++){
      uint64_t triNum=m_mbEdgesTri[k][l];
      // std::cout << "edgeNum: " << k << std::endl;
      // std::cout << "discrEdg: " << l << " / " << m_mbEdgesTri[k].size()-1 << std::endl;
      // std::cout << "triNum: " << triNum << std::endl;
      triFladdedWithEdg[triNum].insert(k);
    }
  }
  m_mbBlockTriPatchs.clear();
  std::set<uint64_t> emptySet2;
  m_mbBlockTriPatchs.resize(m_mbBlock2Edg.size(),emptySet2);
  //NW
  //have to add in all patchs corresponding block edges triangles (from edgData)
  for(size_t iE=0;iE<m_mbEdg2Block.size();iE++){
    for(size_t iB=0;iB<m_mbEdg2Block[iE].size();iB++){
      uint64_t blockID=m_mbEdg2Block[iE][iB];
      for(size_t k=0;k<m_mbEdgesTri[iE].size();k++){
  	m_mbBlockTriPatchs[blockID].insert(m_mbEdgesTri[iE][k]);
      }
    }
  }
  //
  std::map<uint64_t, bool> trianglePassed;
  std::stack<uint64_t> stackTri;
  for(size_t k=0;k<mesh->triangles.num;k++)
    trianglePassed[k]=false;
  uint64_t triangleLeft=(uint64_t)(-1);
  for(auto &kv: trianglePassed){
    if(!kv.second && triFladdedWithEdg[kv.first].size()==0){
      triangleLeft=kv.first;
      break;
    }
  }
  std::set<uint64_t> setPatchTri;    
  if(triangleLeft!=(uint64_t)(-1)){
    trianglePassed[triangleLeft]=true;
    setPatchTri.insert(triangleLeft);
  }
  std::set<size_t> idEdgesTouched;
  std::set<uint64_t> neighboursTri;
  while(triangleLeft!=(uint64_t)(-1)){
    for(size_t k=0;k<3;k++){
      uint32_t edg=edges->tri2edg[3*triangleLeft+k];
      uint64_t nextTriangle=edges->edg2tri[2*edg+0];
      if(nextTriangle==triangleLeft)
	nextTriangle=edges->edg2tri[2*edg+1];
      // for(size_t l=0;l<m_vertToTri[mesh->triangles.node[3*triangleLeft+k]].size();l++){
      // 	uint64_t nextTriangle=m_vertToTri[mesh->triangles.node[3*triangleLeft+k]][l];
	if(nextTriangle!=(uint64_t)(-1)){
	  // std::cout << "nTriangles : " << mesh->triangles.num << std::endl;
	  // std::cout << "nextTriangle : " << nextTriangle << std::endl;
	  // std::cout << "triflaggedwithedge size : " << triFladdedWithEdg[nextTriangle].size() << std::endl;
	  // std::cout << "tri passed : " << trianglePassed[nextTriangle] << std::endl;
	  if(triFladdedWithEdg[nextTriangle].size()==0 && !trianglePassed[nextTriangle]){
	    stackTri.push(nextTriangle);
	    trianglePassed[nextTriangle]=true;
	    setPatchTri.insert(nextTriangle);
	  }
	  if(triFladdedWithEdg[nextTriangle].size()!=0){
	    neighboursTri.insert(nextTriangle);
	    for(size_t iE: triFladdedWithEdg[nextTriangle]){
	      idEdgesTouched.insert(iE);
	    }
	  }
	}
      // }
    }
    if(!stackTri.empty()){
      triangleLeft = stackTri.top();
      stackTri.pop();
    }
    else{
      //Idea new way: we create initial patchs with edges belonging to corresponding patch edges
      //create patch as done before
      //find which existing patch own ALL the edgTouchedTriangles to the patch we just created
      //add triangles to this patch
      // std::cout << std::endl;
      size_t idPatch=(size_t)(-1);
      for(size_t iB=0;iB<m_mbBlockTriPatchs.size();iB++){
	bool areAllNeigTriInPatch=true;
	for(uint64_t nT: neighboursTri){
	  if(m_mbBlockTriPatchs[iB].find(nT)==m_mbBlockTriPatchs[iB].end()){
	    areAllNeigTriInPatch=false;
	    break;
	  }
	}
	if(areAllNeigTriInPatch)
	  idPatch=iB;
      }
      if(idPatch==(size_t)(-1)){
	dbgPosFlagSetTri(setPatchTri, "dbgLastPatch.pos");
	std::cout << "edges touched: " << std::endl;
	for(size_t id: idEdgesTouched)
	  std::cout << id << " ";
	std::cout<<std::endl;
	std::cout << "problem associating good patch" << std::endl;
	exit(0);
      }
      else
	m_mbBlockTriPatchs[idPatch].insert(setPatchTri.begin(),setPatchTri.end());
      //
      setPatchTri.clear();
      idEdgesTouched.clear();
      neighboursTri.clear();
      triangleLeft=(uint64_t)(-1);
      for(auto &kv: trianglePassed){
	if(!kv.second && triFladdedWithEdg[kv.first].size()==0){
	  triangleLeft=kv.first;
	  trianglePassed[triangleLeft]=true;
	  setPatchTri.insert(triangleLeft);
	  break;
	}
      }
    }
  }
  //have to add in all patchs corresponding block edges triangles (from edgData)
  // std::cout << "flag3 " << std::endl;
  // for(size_t iE=0;iE<m_mbEdg2Block.size();iE++){
  //   for(size_t iB=0;iB<m_mbEdg2Block[iE].size();iB++){
  //     uint64_t blockID=m_mbEdg2Block[iE][iB];
  //     for(size_t k=0;k<m_mbEdgesTri[iE].size();k++){
  // 	m_mbBlockTriPatchs[blockID].insert(m_mbEdgesTri[iE][k]);
  //     }
  //   }
  // }
  return  HXT_STATUS_OK;
}

HXTStatus MultiBlock::getCrossesLifting(const std::vector<uint64_t> &tri, const std::vector<uint64_t> &glob2LocTri, std::vector<std::array<double,3>> &lift, uint64_t triInit, std::array<double,3> dirRef){
  HXTEdges* edges=m_Edges;
  HXTMesh *mesh = edges->edg2mesh;
  lift.clear();
  std::array<double,3> init={{0.0,0.0,0.0}};
  lift.resize(3*tri.size(),init);

  std::map<uint64_t, bool> trianglePassed;
  for(uint64_t t=0;t<mesh->triangles.num;t++)//mesh triangles not belonging to tri will not be took into account
    trianglePassed[t]=true;
  std::stack<uint64_t> stackTri;
  for(uint64_t t: tri)
    trianglePassed[t]=false;
  uint64_t triangleLeft=triInit;
  trianglePassed[triangleLeft]=true;
  std::map<uint64_t, std::array<double,3>> mapTriDir;
  mapTriDir[triInit] = dirRef;
  while(triangleLeft!=(uint64_t)(-1)){
    uint32_t vtri[3] = {mesh->triangles.node[3*triangleLeft+0],mesh->triangles.node[3*triangleLeft+1],mesh->triangles.node[3*triangleLeft+2]};
    double U[3]={0.}, V[3]={0.}, n[3]={0.};	
    trianglebasis(mesh,vtri,U,V,n);
    for(size_t k=0;k<3;k++){
      //lifting in triangleLeft
      uint32_t edgeRefGlob=edges->tri2edg[3*triangleLeft+k];
      const double *v0 = mesh->vertices.coord + 4*edges->node[2*edgeRefGlob+0];
      const double *v1 = mesh->vertices.coord + 4*edges->node[2*edgeRefGlob+1];
      double edgeK[3]={v1[0]-v0[0],v1[1]-v0[1],v1[2]-v0[2]};
      normalize(edgeK);
      double alphaEdg=atan2(myDot(edgeK,V),myDot(edgeK,U));
      double cos4Theta=m_crossfield[2*edgeRefGlob+0]*cos(4*alphaEdg) - m_crossfield[2*edgeRefGlob+1]*sin(4*alphaEdg);
      double sin4Theta=m_crossfield[2*edgeRefGlob+1]*cos(4*alphaEdg) + m_crossfield[2*edgeRefGlob+0]*sin(4*alphaEdg);
      double theta=atan2(sin4Theta,cos4Theta)/4.;
      std::vector<std::array<double,3>> dirCross;
      for(size_t l=0;l<4;l++){
	std::array<double,3> dirL={{0.0,0.0,0.0}};
	for(size_t m=0;m<3;m++)
	  dirL[m]=cos(theta+l*M_PI/2.)*U[m]+sin(theta+l*M_PI/2.)*V[m];
	dirCross.push_back(dirL);
      }
      double valMin=1000;
      size_t indMin=0;
      std::array<double,3> dirRefTri=mapTriDir[triangleLeft];
      for(size_t l=0;l<4;l++){
	double diff[3]={dirCross[l][0]-dirRefTri[0],dirCross[l][1]-dirRefTri[1],dirCross[l][2]-dirRefTri[2]};
	double normDiff=sqrt(myDot(diff,diff));
	if(normDiff<valMin){
	  indMin=l;
	  valMin=normDiff;
	}
      }
      lift[3*glob2LocTri[triangleLeft]+k]=dirCross[indMin];
      //
      uint32_t edg=edges->tri2edg[3*triangleLeft+k];
      uint64_t nextTriangle=edges->edg2tri[2*edg+0];
      // for(const MEdge *e: mesh->triangleToEdges[triangleLeft]){
      if(nextTriangle==triangleLeft)
	nextTriangle=edges->edg2tri[2*edg+1];
      if(nextTriangle!=(uint64_t)(-1)){
	if(!trianglePassed[nextTriangle]){
	  stackTri.push(nextTriangle);
	  mapTriDir[nextTriangle]=lift[3*glob2LocTri[triangleLeft]+k];
	  trianglePassed[nextTriangle]=true;
	}
      }
    }
    if(!stackTri.empty()){
      triangleLeft = stackTri.top();
      stackTri.pop();
    }
    else{
      triangleLeft=(uint64_t)(-1);
    }
  }
  return HXT_STATUS_OK;
}

HXTStatus MultiBlock::computePatchsParametrization(){
  HXTEdges* edges=m_Edges;
  HXTMesh *mesh = edges->edg2mesh;
  int argc=1;
  HXT_CHECK(hxtInitializeLinearSystems(&argc, NULL));
  m_mbQuadParametrization.clear();
  for(size_t iB=0;iB<m_mbBlockTriPatchs.size();iB++){
    BlockParametrization blockParam(mesh);
    parametrizeBlock(iB, blockParam);
    m_mbQuadParametrization.push_back(blockParam);
    std::string nameTest="dbgParam_" + std::to_string(iB) + ".pos";
    blockParam.dbgPosParam(nameTest.c_str());
  }
  return  HXT_STATUS_OK;
}

int BlockParametrization::isPointInTri(std::vector<std::array<double,3>> tri, std::array<double, 3> point, double *distance1, double *distance2){
  *distance1 = -1.0;
  *distance2 = -1.0;
  int pointIsInTri=0;
  double AB[3]={tri[1][0]-tri[0][0], tri[1][1]-tri[0][1], tri[1][2]-tri[0][2]};
  double AC[3]={tri[2][0]-tri[0][0], tri[2][1]-tri[0][1], tri[2][2]-tri[0][2]};
  double AM[3]={point[0]-tri[0][0],point[1]-tri[0][1],point[2]-tri[0][2]};
  double nABC[3]={0.0,0.0,0.0}; double AMxAB[3]={0.0,0.0,0.0}; double AMxAC[3]={0.0,0.0,0.0}; double  ACxAB[3]={0.0,0.0,0.0};
  crossprod(AB, AC, nABC);
  crossprod(AM, AB, AMxAB);
  crossprod(AM, AC, AMxAC);
  crossprod(AC, AB, ACxAB);

  double alpha = myDot(AMxAC, nABC)/myDot(nABC, nABC);
  double beta = myDot(AMxAB, nABC)/myDot(ACxAB, nABC);
  double numError =1e-10;
  if((alpha>-numError) && (beta>-numError) && (alpha<1.0+numError) && beta<(1-alpha+numError)){
    pointIsInTri=1;
    *distance1 = alpha;
    *distance2 = beta;
  } 
  
  return pointIsInTri;
}

std::array<double,3> BlockParametrization::getPhysCoordFromParamCoord(std::array<double,3> paramCoord, uint64_t globNumTriHint){
  double *coords=m_mesh->vertices.coord;
  std::array<double,3> physicalCoord={{0.,0.,0.}};
  int isPointBelongingToTri=0;
  double alpha=0.0;
  double beta=0.0;
  if(globNumTriHint!=(uint64_t)(-1)){
    uint32_t* nodes = m_mesh->triangles.node+3*globNumTriHint;
    std::vector<std::array<double,3>> tri;
    tri.reserve(3);
    for(size_t k=0;k<3;k++){
      uint32_t nodeLocK=m_nodesGlobalToParam[nodes[k]];
      std::array<double,3> coordK=m_nodesParamCoord[nodeLocK];
      tri.push_back(coordK);
    }
    isPointBelongingToTri=isPointInTri(tri, paramCoord, &alpha, &beta);
    if(isPointBelongingToTri){
      for(size_t k=0;k<3;k++){
  	physicalCoord[k]=alpha*(coords[4*nodes[1]+k]-coords[4*nodes[0]+k])+beta*(coords[4*nodes[2]+k]-coords[4*nodes[0]+k]) + coords[4*nodes[0]+k];
      }
    }
  }
  if(!isPointBelongingToTri){
    for(size_t k=0;k<m_triangles.size();k++){
      uint64_t globTriNum=m_triangles[k];
      uint32_t* nodes = m_mesh->triangles.node+3*globTriNum;
      std::vector<std::array<double,3>> tri;
      tri.reserve(3);
      for(size_t k=0;k<3;k++){
	uint32_t nodeLocK=m_nodesGlobalToParam[nodes[k]];
	std::array<double,3> coordK=m_nodesParamCoord[nodeLocK];
	tri.push_back(coordK);
      }
      isPointBelongingToTri=isPointInTri(tri, paramCoord, &alpha, &beta);
      if(isPointBelongingToTri){
	for(size_t k=0;k<3;k++){
	  physicalCoord[k]=alpha*(coords[4*nodes[1]+k]-coords[4*nodes[0]+k])+beta*(coords[4*nodes[2]+k]-coords[4*nodes[0]+k]) + coords[4*nodes[0]+k];
	}
	break;
      }
    }
  }
  if(!isPointBelongingToTri){
    std::cout << "Unable to find point in parametric space" << std::endl;
    exit(0);
  }
  return physicalCoord;
}

uint64_t BlockParametrization::getBelongingTriangleFromParamCoord(std::array<double,3> paramCoord){
  int isPointBelongingToTri=0;
  double alpha=0.0;
  double beta=0.0;
  uint64_t globalTriNum=(uint64_t)(-1);
  for(size_t k=0;k<m_triangles.size();k++){
    uint64_t globTriNum=m_triangles[k];
    uint32_t* nodes = m_mesh->triangles.node+3*globTriNum;
    std::vector<std::array<double,3>> tri;
    tri.reserve(3);
    for(size_t k=0;k<3;k++){
      uint32_t nodeLocK=m_nodesGlobalToParam[nodes[k]];
      std::array<double,3> coordK=m_nodesParamCoord[nodeLocK];
      tri.push_back(coordK);
    }
    isPointBelongingToTri=isPointInTri(tri, paramCoord, &alpha, &beta);
    if(isPointBelongingToTri){
      globalTriNum=globTriNum;
      break;
    }
  }
  if(globalTriNum==(uint64_t)(-1)){
    std::cout << "problem finding triangle from parametric coordinates" << std::endl;
  }
  return globalTriNum;
}

std::array<double,3> BlockParametrization::getParamCoordFromPhysCoord(std::array<double,3> physCoord, uint64_t globNumTriHint){
  double *coords=m_mesh->vertices.coord;
  std::array<double,3> paramCoord={{0.,0.,0.}};
  int isPointBelongingToTri=0;
  double alpha=0.0;
  double beta=0.0;
  if(globNumTriHint!=(uint64_t)(-1)){
    uint32_t* nodes = m_mesh->triangles.node+3*globNumTriHint;
    std::vector<std::array<double,3>> tri;
    tri.reserve(3);
    for(size_t k=0;k<3;k++){
      std::array<double,3> coordK={{coords[4*nodes[k]+0],coords[4*nodes[k]+1],coords[4*nodes[k]+2]}};
      tri.push_back(coordK);
    }
    isPointBelongingToTri=isPointInTri(tri, physCoord, &alpha, &beta);
    if(isPointBelongingToTri){
      std::array<uint32_t,3> nodesParamTri={{m_nodesGlobalToParam[nodes[0]],m_nodesGlobalToParam[nodes[1]],m_nodesGlobalToParam[nodes[2]]}};
      for(size_t k=0;k<3;k++){
        paramCoord[k]=alpha*(m_nodesParamCoord[nodesParamTri[1]][k]-m_nodesParamCoord[nodesParamTri[0]][k])+beta*(m_nodesParamCoord[nodesParamTri[2]][k]-m_nodesParamCoord[nodesParamTri[0]][k]) + m_nodesParamCoord[nodesParamTri[0]][k];
      }
    }
  }
  if(!isPointBelongingToTri){
    for(size_t k=0;k<m_triangles.size();k++){
      uint64_t globTriNum=m_triangles[k];
      uint32_t* nodes = m_mesh->triangles.node+3*globTriNum;
      std::vector<std::array<double,3>> tri;
      tri.reserve(3);
      for(size_t k=0;k<3;k++){
	std::array<double,3> coordK={{coords[4*nodes[k]+0],coords[4*nodes[k]+1],coords[4*nodes[k]+2]}};
	tri.push_back(coordK);
      }
      isPointBelongingToTri=isPointInTri(tri, physCoord, &alpha, &beta);
      if(isPointBelongingToTri){
	std::array<uint32_t,3> nodesParamTri={{m_nodesGlobalToParam[nodes[0]],m_nodesGlobalToParam[nodes[1]],m_nodesGlobalToParam[nodes[2]]}};
	for(size_t k=0;k<3;k++){
	  paramCoord[k]=alpha*(m_nodesParamCoord[nodesParamTri[1]][k]-m_nodesParamCoord[nodesParamTri[0]][k])+beta*(m_nodesParamCoord[nodesParamTri[2]][k]-m_nodesParamCoord[nodesParamTri[0]][k]) + m_nodesParamCoord[nodesParamTri[0]][k];
	}
	break;
      }
    }
  }
  if(!isPointBelongingToTri){
    std::cout << "Unable to find point in parametric space" << std::endl;
    exit(0);
  }
  return paramCoord;
}

void BlockParametrization::getStraigthLine(std::array<double,3> physCoord1, std::array<double,3> physCoord2, std::vector<std::array<double,3>> &physCoordLine, std::vector<uint64_t> &physTriLine, uint64_t nPoints){
  physCoordLine.clear();
  physTriLine.clear();
  std::array<double,3> paramCoordPoint1 = getParamCoordFromPhysCoord(physCoord1);
  std::array<double,3> paramCoordPoint2 = getParamCoordFromPhysCoord(physCoord2);
  double AB[3]={paramCoordPoint2[0]-paramCoordPoint1[0],
		paramCoordPoint2[1]-paramCoordPoint1[1],
		paramCoordPoint2[2]-paramCoordPoint1[2]};
  for(uint64_t k=0;k<nPoints+1;k++){
    std::array<double,3> pointParam = {{paramCoordPoint1[0]+((1.*k)/(1.*nPoints))*AB[0],
					paramCoordPoint1[1]+((1.*k)/(1.*nPoints))*AB[1],
					paramCoordPoint1[2]+((1.*k)/(1.*nPoints))*AB[2]}};
    std::array<double,3> pointPhys = getPhysCoordFromParamCoord(pointParam);
    uint64_t globalTriNum = getBelongingTriangleFromParamCoord(pointParam);
    physCoordLine.push_back(pointPhys);
    physTriLine.push_back(globalTriNum);
  }
  return;
}

HXTStatus BlockParametrization::dbgPosParam(const char *fileName){
  HXTMesh *mesh = m_mesh;
  FILE *f = fopen(fileName,"w");
  fprintf(f,"View \"point BC\" {\n");
  fprintf(f,"SP(%.16g,%.16g,%.16g){%.16g};\n", pointBC[0], pointBC[1], pointBC[2], 1.0);
  fprintf(f,"};");
  fprintf(f,"View \"potU\" {\n");
  for(uint64_t triNum: m_triangles){
    // std::array<double,3> point1={{mesh->vertices.coord[4*mesh->triangles.node[3*triNum+0]+0],mesh->vertices.coord[4*mesh->triangles.node[3*triNum+0]+1],mesh->vertices.coord[4*mesh->triangles.node[3*triNum+0]+2]}};
    // std::array<double,3> point2={{mesh->vertices.coord[4*mesh->triangles.node[3*triNum+1]+0],mesh->vertices.coord[4*mesh->triangles.node[3*triNum+1]+1],mesh->vertices.coord[4*mesh->triangles.node[3*triNum+1]+2]}};
    // std::array<double,3> point3={{mesh->vertices.coord[4*mesh->triangles.node[3*triNum+2]+0],mesh->vertices.coord[4*mesh->triangles.node[3*triNum+2]+1],mesh->vertices.coord[4*mesh->triangles.node[3*triNum+0]+2]}};
    // triNum=m_triangles[m_trianglesGlobalToParam[triNum]];//DBG
    std::array<uint32_t,3> globVertInd={{mesh->triangles.node[3*triNum+0],mesh->triangles.node[3*triNum+1],mesh->triangles.node[3*triNum+2]}};
    std::array<uint32_t,3> locVertInd={{m_nodesGlobalToParam[globVertInd[0]],m_nodesGlobalToParam[globVertInd[1]],m_nodesGlobalToParam[globVertInd[2]]}};
    uint32_t iV0=globVertInd[0];
    uint32_t iV1=globVertInd[1];
    uint32_t iV2=globVertInd[2];
    // uint32_t iV0=m_nodesParamToGlobal[m_nodesGlobalToParam[globVertInd[0]]];
    // uint32_t iV1=m_nodesParamToGlobal[m_nodesGlobalToParam[globVertInd[1]]];
    // uint32_t iV2=m_nodesParamToGlobal[m_nodesGlobalToParam[globVertInd[2]]];
    std::array<double,3> point1={{mesh->vertices.coord[4*iV0+0],mesh->vertices.coord[4*iV0+1],mesh->vertices.coord[4*iV0+2]}};
    std::array<double,3> point2={{mesh->vertices.coord[4*iV1+0],mesh->vertices.coord[4*iV1+1],mesh->vertices.coord[4*iV1+2]}};
    std::array<double,3> point3={{mesh->vertices.coord[4*iV2+0],mesh->vertices.coord[4*iV2+1],mesh->vertices.coord[4*iV2+2]}};
    fprintf(f,"ST(%g,%g,%g,%g,%g,%g,%g,%g,%g){%g,%g,%g};\n", point1[0],  point1[1],  point1[2],  point2[0],  point2[1],  point2[2],  point3[0],  point3[1],  point3[2], m_nodesParamCoord[locVertInd[0]][0], m_nodesParamCoord[locVertInd[1]][0], m_nodesParamCoord[locVertInd[2]][0]);
  }
  fprintf(f,"};");
  // fprintf(f,"View \"liftUdbg\" {\n");
  // for(uint64_t triNum: m_triangles){
  //   // std::array<double,3> point1={{mesh->vertices.coord[4*mesh->triangles.node[3*triNum+0]+0],mesh->vertices.coord[4*mesh->triangles.node[3*triNum+0]+1],mesh->vertices.coord[4*mesh->triangles.node[3*triNum+0]+2]}};
  //   // std::array<double,3> point2={{mesh->vertices.coord[4*mesh->triangles.node[3*triNum+1]+0],mesh->vertices.coord[4*mesh->triangles.node[3*triNum+1]+1],mesh->vertices.coord[4*mesh->triangles.node[3*triNum+1]+2]}};
  //   // std::array<double,3> point3={{mesh->vertices.coord[4*mesh->triangles.node[3*triNum+2]+0],mesh->vertices.coord[4*mesh->triangles.node[3*triNum+2]+1],mesh->vertices.coord[4*mesh->triangles.node[3*triNum+0]+2]}};
  //   std::array<uint32_t,3> globVertInd={{mesh->triangles.node[3*triNum+0],mesh->triangles.node[3*triNum+1],mesh->triangles.node[3*triNum+2]}};
  //   std::array<uint32_t,3> locVertInd={{m_nodesGlobalToParam[globVertInd[0]],m_nodesGlobalToParam[globVertInd[1]],m_nodesGlobalToParam[globVertInd[2]]}};
  //   uint32_t iV0=globVertInd[0];
  //   uint32_t iV1=globVertInd[1];
  //   uint32_t iV2=globVertInd[2];
  //   // uint32_t iV0=m_nodesParamToGlobal[m_nodesGlobalToParam[globVertInd[0]]];
  //   // uint32_t iV1=m_nodesParamToGlobal[m_nodesGlobalToParam[globVertInd[1]]];
  //   // uint32_t iV2=m_nodesParamToGlobal[m_nodesGlobalToParam[globVertInd[2]]];
  //   std::array<double,3> point1={{mesh->vertices.coord[4*iV0+0],mesh->vertices.coord[4*iV0+1],mesh->vertices.coord[4*iV0+2]}};
  //   std::array<double,3> point2={{mesh->vertices.coord[4*iV1+0],mesh->vertices.coord[4*iV1+1],mesh->vertices.coord[4*iV1+2]}};
  //   std::array<double,3> point3={{mesh->vertices.coord[4*iV2+0],mesh->vertices.coord[4*iV2+1],mesh->vertices.coord[4*iV2+2]}};
  //   fprintf(f,"VP(%.16g,%.16g,%.16g){%.16g,%.16g,%.16g};\n", (point1[0]+point2[0]+point3[0])/3., (point1[1]+point2[1]+point3[1])/3., (point1[2]+point2[2]+point3[2])/3., liftU[m_trianglesGlobalToParam[triNum]][0], liftU[m_trianglesGlobalToParam[triNum]][1], liftU[m_trianglesGlobalToParam[triNum]][2]);
  // }
  // fprintf(f,"};");
  // fprintf(f,"View \"scalingDBG\" {\n");
  // for(uint64_t triNum: m_triangles){
  //   // std::array<double,3> point1={{mesh->vertices.coord[4*mesh->triangles.node[3*triNum+0]+0],mesh->vertices.coord[4*mesh->triangles.node[3*triNum+0]+1],mesh->vertices.coord[4*mesh->triangles.node[3*triNum+0]+2]}};
  //   // std::array<double,3> point2={{mesh->vertices.coord[4*mesh->triangles.node[3*triNum+1]+0],mesh->vertices.coord[4*mesh->triangles.node[3*triNum+1]+1],mesh->vertices.coord[4*mesh->triangles.node[3*triNum+1]+2]}};
  //   // std::array<double,3> point3={{mesh->vertices.coord[4*mesh->triangles.node[3*triNum+2]+0],mesh->vertices.coord[4*mesh->triangles.node[3*triNum+2]+1],mesh->vertices.coord[4*mesh->triangles.node[3*triNum+0]+2]}};
  //   std::array<uint32_t,3> globVertInd={{mesh->triangles.node[3*triNum+0],mesh->triangles.node[3*triNum+1],mesh->triangles.node[3*triNum+2]}};
  //   std::array<uint32_t,3> locVertInd={{m_nodesGlobalToParam[globVertInd[0]],m_nodesGlobalToParam[globVertInd[1]],m_nodesGlobalToParam[globVertInd[2]]}};
  //   uint32_t iV0=globVertInd[0];
  //   uint32_t iV1=globVertInd[1];
  //   uint32_t iV2=globVertInd[2];
  //   // uint32_t iV0=m_nodesParamToGlobal[m_nodesGlobalToParam[globVertInd[0]]];
  //   // uint32_t iV1=m_nodesParamToGlobal[m_nodesGlobalToParam[globVertInd[1]]];
  //   // uint32_t iV2=m_nodesParamToGlobal[m_nodesGlobalToParam[globVertInd[2]]];
  //   std::array<double,3> point1={{mesh->vertices.coord[4*iV0+0],mesh->vertices.coord[4*iV0+1],mesh->vertices.coord[4*iV0+2]}};
  //   std::array<double,3> point2={{mesh->vertices.coord[4*iV1+0],mesh->vertices.coord[4*iV1+1],mesh->vertices.coord[4*iV1+2]}};
  //   std::array<double,3> point3={{mesh->vertices.coord[4*iV2+0],mesh->vertices.coord[4*iV2+1],mesh->vertices.coord[4*iV2+2]}};
  //   fprintf(f,"ST(%.16g,%.16g,%.16g,%.16g,%.16g,%.16g,%.16g,%.16g,%.16g){%.16g,%.16g,%.16g};\n", point1[0], point1[1], point1[2], point2[0], point2[1], point2[2], point3[0], point3[1], point3[2], scaling[m_trianglesGlobalToParam[triNum]], scaling[m_trianglesGlobalToParam[triNum]], scaling[m_trianglesGlobalToParam[triNum]]);
  // }
  // fprintf(f,"};");
  fprintf(f,"View \"potV\" {\n");
  for(uint64_t triNum: m_triangles){
    // std::array<double,3> point1={{mesh->vertices.coord[4*mesh->triangles.node[3*triNum+0]+0],mesh->vertices.coord[4*mesh->triangles.node[3*triNum+0]+1],mesh->vertices.coord[4*mesh->triangles.node[3*triNum+0]+2]}};
    // std::array<double,3> point2={{mesh->vertices.coord[4*mesh->triangles.node[3*triNum+1]+0],mesh->vertices.coord[4*mesh->triangles.node[3*triNum+1]+1],mesh->vertices.coord[4*mesh->triangles.node[3*triNum+1]+2]}};
    // std::array<double,3> point3={{mesh->vertices.coord[4*mesh->triangles.node[3*triNum+2]+0],mesh->vertices.coord[4*mesh->triangles.node[3*triNum+2]+1],mesh->vertices.coord[4*mesh->triangles.node[3*triNum+0]+2]}};
    std::array<uint32_t,3> globVertInd={{mesh->triangles.node[3*triNum+0],mesh->triangles.node[3*triNum+1],mesh->triangles.node[3*triNum+2]}};
    std::array<uint32_t,3> locVertInd={{m_nodesGlobalToParam[globVertInd[0]],m_nodesGlobalToParam[globVertInd[1]],m_nodesGlobalToParam[globVertInd[2]]}};
    uint32_t iV0=globVertInd[0];
    uint32_t iV1=globVertInd[1];
    uint32_t iV2=globVertInd[2];
    std::array<double,3> point1={{mesh->vertices.coord[4*iV0+0],mesh->vertices.coord[4*iV0+1],mesh->vertices.coord[4*iV0+2]}};
    std::array<double,3> point2={{mesh->vertices.coord[4*iV1+0],mesh->vertices.coord[4*iV1+1],mesh->vertices.coord[4*iV1+2]}};
    std::array<double,3> point3={{mesh->vertices.coord[4*iV2+0],mesh->vertices.coord[4*iV2+1],mesh->vertices.coord[4*iV2+2]}};
    fprintf(f,"ST(%g,%g,%g,%g,%g,%g,%g,%g,%g){%g,%g,%g};\n", point1[0],  point1[1],  point1[2],  point2[0],  point2[1],  point2[2],  point3[0],  point3[1],  point3[2], m_nodesParamCoord[locVertInd[0]][1], m_nodesParamCoord[locVertInd[1]][1], m_nodesParamCoord[locVertInd[2]][1]);
  }
  fprintf(f,"};");
  // fprintf(f,"View \"liftVdbg\" {\n");
  // for(uint64_t triNum: m_triangles){
  //   // std::array<double,3> point1={{mesh->vertices.coord[4*mesh->triangles.node[3*triNum+0]+0],mesh->vertices.coord[4*mesh->triangles.node[3*triNum+0]+1],mesh->vertices.coord[4*mesh->triangles.node[3*triNum+0]+2]}};
  //   // std::array<double,3> point2={{mesh->vertices.coord[4*mesh->triangles.node[3*triNum+1]+0],mesh->vertices.coord[4*mesh->triangles.node[3*triNum+1]+1],mesh->vertices.coord[4*mesh->triangles.node[3*triNum+1]+2]}};
  //   // std::array<double,3> point3={{mesh->vertices.coord[4*mesh->triangles.node[3*triNum+2]+0],mesh->vertices.coord[4*mesh->triangles.node[3*triNum+2]+1],mesh->vertices.coord[4*mesh->triangles.node[3*triNum+0]+2]}};
  //   std::array<uint32_t,3> globVertInd={{mesh->triangles.node[3*triNum+0],mesh->triangles.node[3*triNum+1],mesh->triangles.node[3*triNum+2]}};
  //   std::array<uint32_t,3> locVertInd={{m_nodesGlobalToParam[globVertInd[0]],m_nodesGlobalToParam[globVertInd[1]],m_nodesGlobalToParam[globVertInd[2]]}};
  //   uint32_t iV0=globVertInd[0];
  //   uint32_t iV1=globVertInd[1];
  //   uint32_t iV2=globVertInd[2];
  //   // uint32_t iV0=m_nodesParamToGlobal[m_nodesGlobalToParam[globVertInd[0]]];
  //   // uint32_t iV1=m_nodesParamToGlobal[m_nodesGlobalToParam[globVertInd[1]]];
  //   // uint32_t iV2=m_nodesParamToGlobal[m_nodesGlobalToParam[globVertInd[2]]];
  //   std::array<double,3> point1={{mesh->vertices.coord[4*iV0+0],mesh->vertices.coord[4*iV0+1],mesh->vertices.coord[4*iV0+2]}};
  //   std::array<double,3> point2={{mesh->vertices.coord[4*iV1+0],mesh->vertices.coord[4*iV1+1],mesh->vertices.coord[4*iV1+2]}};
  //   std::array<double,3> point3={{mesh->vertices.coord[4*iV2+0],mesh->vertices.coord[4*iV2+1],mesh->vertices.coord[4*iV2+2]}};
  //   fprintf(f,"VP(%.16g,%.16g,%.16g){%.16g,%.16g,%.16g};\n", (point1[0]+point2[0]+point3[0])/3., (point1[1]+point2[1]+point3[1])/3., (point1[2]+point2[2]+point3[2])/3., liftV[m_trianglesGlobalToParam[triNum]][0], liftV[m_trianglesGlobalToParam[triNum]][1], liftV[m_trianglesGlobalToParam[triNum]][2]);
  // }
  // fprintf(f,"};");
  fclose(f);
  return HXT_STATUS_OK;
}

HXTStatus MultiBlock::parametrizeBlock(uint64_t idBlock, BlockParametrization &blockParam){
  HXTEdges* edges=m_Edges;
  HXTMesh *mesh = edges->edg2mesh;
  uint64_t iB=idBlock;
  //create patch tri numerotation
  size_t nTriangles = m_mbBlockTriPatchs[iB].size();
  uint32_t* nodesLoc;
  HXT_CHECK(hxtAlignedMalloc(&nodesLoc, 3*nTriangles*sizeof(uint32_t)));
  // HXT_CHECK(hxtMalloc(&nodesLoc, 3*nTriangles*sizeof(uint32_t)));
  std::vector<uint64_t> loc2GlobTri;
  std::vector<uint64_t> glob2LocTri(mesh->triangles.num,0);
  std::vector<bool> flaggedVert(mesh->vertices.num,false);
  std::vector<uint32_t> loc2GlobVert;
  std::vector<uint32_t> glob2LocVert(mesh->vertices.num,(uint32_t)(-1));
  for(uint64_t t: m_mbBlockTriPatchs[iB]){
    for(size_t l=0;l<3;l++)
      flaggedVert[mesh->triangles.node[3*t+l]]=true;
  }
  for(uint32_t k=0;k<mesh->vertices.num;k++){
    if(flaggedVert[k]){
      loc2GlobVert.push_back(k);
      glob2LocVert[k]=loc2GlobVert.size()-1;
    }
  }
  for(uint64_t t: m_mbBlockTriPatchs[iB]){
    loc2GlobTri.push_back(t);
    glob2LocTri[t]=loc2GlobTri.size()-1;
    for(size_t l=0;l<3;l++){
      nodesLoc[3*glob2LocTri[t]+l]=glob2LocVert[mesh->triangles.node[3*t+l]];
    }
  }
  //DBG
  if(nTriangles!=loc2GlobTri.size()){
    std::cout << "error counting triangles number" << std::endl;
    exit(0);
  }
  for(uint32_t k=0;k<loc2GlobTri.size();k++){
    if(k!=glob2LocTri[loc2GlobTri[k]]){
      std::cout << "error building correspondance triangles tables" << std::endl;
      exit(0);
    }
  }
  for(uint32_t k=0;k<loc2GlobVert.size();k++){
    if(k!=glob2LocVert[loc2GlobVert[k]]){
      std::cout << "error building correspondance vertices tables" << std::endl;
      exit(0);
    }
  }
  for(uint64_t k=0;k<loc2GlobTri.size();k++){
    for(size_t l=0;l<3;l++){
      if(loc2GlobVert[nodesLoc[3*k+l]]!=mesh->triangles.node[3*loc2GlobTri[k]+l]){
  	std::cout << "error new connectivity" << std::endl;
	std::cout << "patch: " << iB << std::endl;
  	exit(0);
      }
    }
  }
  //
  std::vector<std::array<double,3>> coordLoc;
  for(size_t k=0;k<loc2GlobVert.size();k++){
    uint32_t globInd=loc2GlobVert[k];
    std::array<double,3> coord={{mesh->vertices.coord[4*globInd+0],mesh->vertices.coord[4*globInd+1],mesh->vertices.coord[4*globInd+2]}};
    coordLoc.push_back(coord);
  }
  std::vector<std::array<double,3>> liftU;//3*triLocNum+edgLoc
  std::array<double,3> init={{0.0,0.0,0.0}};//DBG
  liftU.resize(3*nTriangles,init);//DBG
  std::vector<std::array<double,3>> liftV;//3*triLocNum+edgLoc
  liftV.resize(3*nTriangles,init);//DBG
  uint64_t refTriGlob=loc2GlobTri[0];
  uint32_t vtriRef[3] = {mesh->triangles.node[3*refTriGlob+0],mesh->triangles.node[3*refTriGlob+1],mesh->triangles.node[3*refTriGlob+2]};
  double U[3]={0.}, V[3]={0.}, n[3]={0.};	
  trianglebasis(mesh,vtriRef,U,V,n);
  std::array<double,3> dirRefU;
  std::array<double,3> dirRefV;
  uint32_t edgeRefGlob=edges->tri2edg[3*refTriGlob+0];
  double theta=atan2(m_crossfield[2*edgeRefGlob+1],m_crossfield[2*edgeRefGlob+0])/4.;
  for(size_t k=0;k<3;k++){
    dirRefU[k]=cos(theta)*U[k]+sin(theta)*V[k];
    dirRefV[k]=-sin(theta)*U[k]+cos(theta)*V[k];
  }
  getCrossesLifting(loc2GlobTri,glob2LocTri,liftU,refTriGlob,dirRefU);
  getCrossesLifting(loc2GlobTri,glob2LocTri,liftV,refTriGlob,dirRefV);

  HXTLinearSystem *sys;
  // we definitely use PETSc solver if it is enabled
  // #if defined(HXT_HAVE_PETSC)
  //     std::cout << "have petsc" << std::endl;
  //     exit(0);
  // #else
  //     std::cout << "not have petsc" << std::endl;
  //     exit(0);
  // #endif
  // HXT_CHECK(hxtLinearSystemCreatePETSc(&sys,nTriangles,3,2,edges->tri2edg,"-pc_type lu"));
  // #else
  HXT_CHECK(hxtLinearSystemCreateLU(&sys,nTriangles,3,1,nodesLoc));
  // #endif
  double *rhsU;
  HXT_CHECK(hxtMalloc(&rhsU, loc2GlobVert.size()*sizeof(double)));
  double *rhsV;
  HXT_CHECK(hxtMalloc(&rhsV, loc2GlobVert.size()*sizeof(double)));
  for(size_t k=0; k<loc2GlobVert.size(); k++){
    rhsU[k]=0.0;
    rhsV[k]=0.0;
  }

  //DBG
  blockParam.liftU.clear();
  blockParam.liftU.reserve(nTriangles);
  // blockParam.liftU.resize(nTriangles,init);
  blockParam.liftV.clear();
  blockParam.liftV.reserve(nTriangles);
  blockParam.scaling.clear();
  blockParam.scaling.reserve(nTriangles);
  //
  for(size_t iT=0;iT<nTriangles;iT++){
    double vtri[9] = {0.};
    for(int i=0; i<3; i++)
      for(int j=0; j<3; j++){
	vtri[3*i+j] = mesh->vertices.coord[4*loc2GlobVert[nodesLoc[3*iT+i]]+j];
      }
    // uint32_t vtri[3] = {mesh->triangles.node[3*loc2GlobTri[iT]+0],mesh->triangles.node[3*loc2GlobTri[iT]+1],mesh->triangles.node[3*loc2GlobTri[iT]+2]};
    double grad[3][3] = {{-1.,-1.,0.},{1.,0.,0.},{0.,1.,0.}};
  
    double jac[3][3] = {{vtri[3]-vtri[0],vtri[4]-vtri[1],vtri[5]-vtri[2]},
			{vtri[6]-vtri[0],vtri[7]-vtri[1],vtri[8]-vtri[2]},
			{0,0,0}};
    HXT_CHECK(myNormalizedCrossprod(jac[0],jac[1],jac[2]));
    double dJac, invjac[3][3];
    HXT_CHECK(hxtInv3x3(jac,invjac,&dJac));
    double dphidx[3][3];
    for(uint32_t i=0; i<3; i++){
      dphidx[i][0] = dphidx[i][1] = dphidx[i][2] = 0;
      for (uint32_t j = 0; j < 3; ++j) {
	dphidx[i][0] += grad[i][j]*invjac[0][j];
	dphidx[i][1] += grad[i][j]*invjac[1][j];
	dphidx[i][2] += grad[i][j]*invjac[2][j];
      }
    }
    double localMatrix[3*3]={0.0};
    for(size_t k=0; k<3; k++)
      for(size_t l=0; l<3; l++)
	for(size_t m=0; m<3; m++)
	  localMatrix[3*k+l]+=dphidx[k][m]*dphidx[l][m]*dJac/2.;
    HXT_CHECK(hxtLinearSystemAddToMatrix(sys,iT,iT,localMatrix));
    std::array<double,3> dirGaussU={{0.0,0.0,0.0}};
    std::array<double,3> dirGaussV={{0.0,0.0,0.0}};
    // for(size_t k=0; k<3; k++)//DBG
    //   for(size_t l=0; l<3; l++){
    // 	dirGaussU[k]+=liftU[3*iT+l][k]*1./3.;
    // 	dirGaussV[k]+=liftV[3*iT+l][k]*1./3.;
    //   }
    for(size_t k=0; k<3; k++)//DBG
      for(size_t l=0; l<3; l++){
	dirGaussU[k]+=liftU[3*iT+l][k];
	dirGaussV[k]+=liftV[3*iT+l][k];
      }
    double scalingLoc=0.0;
    for(size_t k=0; k<3; k++)
      scalingLoc+=(exp(-m_scalingFactorCrosses[3*loc2GlobTri[iT]+k]))*1./3.;
    // for(size_t k=2; k<3; k++)//DBG
    //   scalingLoc+=(exp(-m_scalingFactorCrosses[3*loc2GlobTri[iT]+k]));
    for(size_t k=0; k<3; k++){
      dirGaussU[k]*=scalingLoc;
      dirGaussV[k]*=scalingLoc;
    }
    
    //DBG
    blockParam.liftU.push_back(dirGaussU);
    blockParam.scaling.push_back(scalingLoc);
    // blockParam.liftU.push_back(liftU[3*iT+0]);//DBG
    blockParam.liftV.push_back(dirGaussV);
    //
    // std::array<double,3> dbgGrad={{1.0,0.0,0.0}};//DBG
    double localRhsU[3]={0.0};
    double localRhsV[3]={0.0};
    for(size_t k=0; k<3; k++)
      for(size_t l=0; l<3; l++){
    	localRhsU[k]+=dphidx[k][l]*dirGaussU[l]*dJac/2.;
    	localRhsV[k]+=dphidx[k][l]*dirGaussV[l]*dJac/2.;
      }
    // for(size_t k=0; k<3; k++)//DBG
    //   for(size_t l=0; l<3; l++){
    // 	localRhsU[k]+=dphidx[k][l]*dbgGrad[l]*dJac/2.;
    // 	localRhsV[k]+=dphidx[k][l]*dbgGrad[l]*dJac/2.;
    //   }
    HXT_CHECK(hxtLinearSystemAddToRhs(sys,rhsU,iT,localRhsU));
    HXT_CHECK(hxtLinearSystemAddToRhs(sys,rhsV,iT,localRhsV));
    //
  }
  //BC
  int iv=0;
  // std::array<double,3> coordPointIv={{mesh->vertices.coord[4*loc2GlobVert[iv]+0],mesh->vertices.coord[4*loc2GlobVert[iv]+1],mesh->vertices.coord[4*loc2GlobVert[iv]+2]}};
  // while(isPointSingularityOrCornerVec(&coordPointIv)){
  //   iv++;
  //   coordPointIv[0]=mesh->vertices.coord[4*loc2GlobVert[iv]+0];
  //   coordPointIv[1]=mesh->vertices.coord[4*loc2GlobVert[iv]+1];
  //   coordPointIv[2]=mesh->vertices.coord[4*loc2GlobVert[iv]+2];
  // }
  HXT_CHECK(hxtLinearSystemSetMatrixRowIdentity(sys,iv,0)); //BC. we fix a given node at 0 to remove all problems related to mean value not determined;
  HXT_CHECK(hxtLinearSystemSetRhsEntry(sys,rhsU,iv,0,0));
  HXT_CHECK(hxtLinearSystemSetRhsEntry(sys,rhsV,iv,0,0));
  
  blockParam.pointBC={{mesh->vertices.coord[4*loc2GlobVert[iv]+0],mesh->vertices.coord[4*loc2GlobVert[iv]+1],mesh->vertices.coord[4*loc2GlobVert[iv]+2]}};
  //
  double *solPotU;
  double *solPotV;
  HXT_CHECK(hxtMalloc(&solPotU, loc2GlobVert.size()*sizeof(double)));
  HXT_CHECK(hxtMalloc(&solPotV, loc2GlobVert.size()*sizeof(double)));
  HXT_CHECK(hxtLinearSystemSolve(sys,rhsU,solPotU));
  HXT_CHECK(hxtLinearSystemSolve(sys,rhsV,solPotV));
  HXT_CHECK(hxtLinearSystemDelete(&sys));

  //Fill blockParametrization object
  blockParam.m_triangles.clear();
  blockParam.m_triangles.reserve(loc2GlobTri.size());
  for(size_t k=0;k<loc2GlobTri.size();k++){
    blockParam.m_triangles.push_back(loc2GlobTri[k]);
  }
  blockParam.m_nodesParamCoord.clear();
  blockParam.m_nodesParamCoord.reserve(loc2GlobVert.size());
  for(size_t k=0;k<loc2GlobVert.size();k++){
    std::array<double,3> paramCoord={{0.0,0.0,0.0}};
    paramCoord[0]=solPotU[k];
    paramCoord[1]=solPotV[k];
    blockParam.m_nodesParamCoord.push_back(paramCoord);
  }
  blockParam.m_nodesParamToGlobal.clear();
  blockParam.m_nodesParamToGlobal.reserve(loc2GlobVert.size());
  for(size_t k=0;k<loc2GlobVert.size();k++){
    blockParam.m_nodesParamToGlobal.push_back(loc2GlobVert[k]);
  }
  blockParam.m_nodesGlobalToParam.clear();
  blockParam.m_nodesGlobalToParam.reserve(glob2LocVert.size());
  for(size_t k=0;k<glob2LocVert.size();k++){
    blockParam.m_nodesGlobalToParam.push_back(glob2LocVert[k]);
  }
  blockParam.m_trianglesGlobalToParam.clear();
  blockParam.m_trianglesGlobalToParam.reserve(glob2LocTri.size());
  for(size_t k=0;k<glob2LocTri.size();k++){
    blockParam.m_trianglesGlobalToParam.push_back(glob2LocTri[k]);
  }
  
  HXT_CHECK(hxtFree(&solPotU));
  HXT_CHECK(hxtFree(&solPotV));
  HXT_CHECK(hxtAlignedFree(&nodesLoc));
  // HXT_CHECK(hxtFree(&nodesLoc));
  return HXT_STATUS_OK;
}

HXTStatus MultiBlock::dbgPosFlagSetTri(const std::set<uint64_t> &tri, const char *fileName){
  HXTEdges* edges=m_Edges;
  HXTMesh *mesh = edges->edg2mesh;
  FILE *f = fopen(fileName,"w");
  fprintf(f,"View \"flaggedTri\" {\n");
  for(uint64_t triNum: tri){
    std::array<double,3> point1={{mesh->vertices.coord[4*mesh->triangles.node[3*triNum+0]+0],mesh->vertices.coord[4*mesh->triangles.node[3*triNum+0]+1],mesh->vertices.coord[4*mesh->triangles.node[3*triNum+0]+2]}};
    std::array<double,3> point2={{mesh->vertices.coord[4*mesh->triangles.node[3*triNum+1]+0],mesh->vertices.coord[4*mesh->triangles.node[3*triNum+1]+1],mesh->vertices.coord[4*mesh->triangles.node[3*triNum+1]+2]}};
    std::array<double,3> point3={{mesh->vertices.coord[4*mesh->triangles.node[3*triNum+2]+0],mesh->vertices.coord[4*mesh->triangles.node[3*triNum+2]+1],mesh->vertices.coord[4*mesh->triangles.node[3*triNum+2]+2]}};
    fprintf(f,"ST(%g,%g,%g,%g,%g,%g,%g,%g,%g){%i,%i,%i};\n", point1[0],  point1[1],  point1[2],  point2[0],  point2[1],  point2[2],  point3[0],  point3[1],  point3[2], 1,1,1);
  }
  fprintf(f,"};");  
  fclose(f);
  return HXT_STATUS_OK;
}

HXTStatus MultiBlock::dbgPosEdgData(const char *fileName){
  HXTEdges* edges=m_Edges;
  HXTMesh *mesh = edges->edg2mesh;
  FILE *f = fopen(fileName,"w");
  for(size_t k=0;k<m_mbEdges.size();k++){
  // for(size_t k=0;k<1;k++){
    std::vector<std::array<double, 3>> pointsOnEdg;
    std::vector<uint64_t> trianglesOnEdg;
    getDataFromBlockEdgID(k, pointsOnEdg, trianglesOnEdg);
    fprintf(f,"View \"mbEdg data\" {\n");
    for(uint64_t i=0; i<pointsOnEdg.size(); i++){
      fprintf(f,"SP(%g,%g,%g){%i};\n", pointsOnEdg[i][0], pointsOnEdg[i][1], pointsOnEdg[i][2], k);
      if(i!=pointsOnEdg.size()-1)
	fprintf(f,"SL(%g,%g,%g,%g,%g,%g){%i,%i};\n", pointsOnEdg[i][0],  pointsOnEdg[i][1],  pointsOnEdg[i][2],  pointsOnEdg[i+1][0],  pointsOnEdg[i+1][1],  pointsOnEdg[i+1][2], k,k);
      uint64_t triNum=trianglesOnEdg[i];
      std::array<double,3> point1={{mesh->vertices.coord[4*mesh->triangles.node[3*triNum+0]+0],mesh->vertices.coord[4*mesh->triangles.node[3*triNum+0]+1],mesh->vertices.coord[4*mesh->triangles.node[3*triNum+0]+2]}};
      std::array<double,3> point2={{mesh->vertices.coord[4*mesh->triangles.node[3*triNum+1]+0],mesh->vertices.coord[4*mesh->triangles.node[3*triNum+1]+1],mesh->vertices.coord[4*mesh->triangles.node[3*triNum+1]+2]}};
      std::array<double,3> point3={{mesh->vertices.coord[4*mesh->triangles.node[3*triNum+2]+0],mesh->vertices.coord[4*mesh->triangles.node[3*triNum+2]+1],mesh->vertices.coord[4*mesh->triangles.node[3*triNum+2]+2]}};
      fprintf(f,"ST(%g,%g,%g,%g,%g,%g,%g,%g,%g){%i,%i,%i};\n", point1[0],  point1[1],  point1[2],  point2[0],  point2[1],  point2[2],  point3[0],  point3[1],  point3[2], k,k,k);

    }
    fprintf(f,"};");  
  }
  fclose(f);
  return HXT_STATUS_OK;
}

HXTStatus MultiBlock::dbgPosParametrization(const char *fileName){
  HXTEdges* edges=m_Edges;
  HXTMesh *mesh = edges->edg2mesh;
  FILE *f = fopen(fileName,"w");
  for(size_t k=0;k<m_mbEdges.size();k++){
  // for(size_t k=0;k<1;k++){
    std::vector<std::array<double, 3>> pointsOnEdg;
    std::vector<uint64_t> trianglesOnEdg;
    getDataFromBlockEdgID(k, pointsOnEdg, trianglesOnEdg);
    fprintf(f,"View \"mbEdg data\" {\n");
    for(uint64_t i=0; i<pointsOnEdg.size(); i++){
      fprintf(f,"SP(%g,%g,%g){%i};\n", pointsOnEdg[i][0], pointsOnEdg[i][1], pointsOnEdg[i][2], k);
      if(i!=pointsOnEdg.size()-1)
	fprintf(f,"SL(%g,%g,%g,%g,%g,%g){%i,%i};\n", pointsOnEdg[i][0],  pointsOnEdg[i][1],  pointsOnEdg[i][2],  pointsOnEdg[i+1][0],  pointsOnEdg[i+1][1],  pointsOnEdg[i+1][2], k,k);
      uint64_t triNum=trianglesOnEdg[i];
      std::array<double,3> point1={{mesh->vertices.coord[4*mesh->triangles.node[3*triNum+0]+0],mesh->vertices.coord[4*mesh->triangles.node[3*triNum+0]+1],mesh->vertices.coord[4*mesh->triangles.node[3*triNum+0]+2]}};
      std::array<double,3> point2={{mesh->vertices.coord[4*mesh->triangles.node[3*triNum+1]+0],mesh->vertices.coord[4*mesh->triangles.node[3*triNum+1]+1],mesh->vertices.coord[4*mesh->triangles.node[3*triNum+1]+2]}};
      std::array<double,3> point3={{mesh->vertices.coord[4*mesh->triangles.node[3*triNum+2]+0],mesh->vertices.coord[4*mesh->triangles.node[3*triNum+2]+1],mesh->vertices.coord[4*mesh->triangles.node[3*triNum+2]+2]}};
      fprintf(f,"ST(%g,%g,%g,%g,%g,%g,%g,%g,%g){%i,%i,%i};\n", point1[0],  point1[1],  point1[2],  point2[0],  point2[1],  point2[2],  point3[0],  point3[1],  point3[2], k,k,k);

    }
    fprintf(f,"};");  
  }
  fclose(f);
  return HXT_STATUS_OK;
}

HXTStatus MultiBlock::dbgPosPatchData(const char *fileName){
  HXTEdges* edges=m_Edges;
  HXTMesh *mesh = edges->edg2mesh;
  FILE *f = fopen(fileName,"w");
  for(size_t k=0;k<m_mbBlockTriPatchs.size();k++){
  // for(size_t k=0;k<1;k++){
    std::vector<std::array<double, 3>> pointsOnEdg;
    std::vector<uint64_t> trianglesOnEdg;
    getDataFromBlockEdgID(k, pointsOnEdg, trianglesOnEdg);
    fprintf(f,"View \"tri patch block\" {\n");
    for(uint64_t triNum: m_mbBlockTriPatchs[k]){
      std::array<double,3> point1={{mesh->vertices.coord[4*mesh->triangles.node[3*triNum+0]+0],mesh->vertices.coord[4*mesh->triangles.node[3*triNum+0]+1],mesh->vertices.coord[4*mesh->triangles.node[3*triNum+0]+2]}};
      std::array<double,3> point2={{mesh->vertices.coord[4*mesh->triangles.node[3*triNum+1]+0],mesh->vertices.coord[4*mesh->triangles.node[3*triNum+1]+1],mesh->vertices.coord[4*mesh->triangles.node[3*triNum+1]+2]}};
      std::array<double,3> point3={{mesh->vertices.coord[4*mesh->triangles.node[3*triNum+2]+0],mesh->vertices.coord[4*mesh->triangles.node[3*triNum+2]+1],mesh->vertices.coord[4*mesh->triangles.node[3*triNum+2]+2]}};
      fprintf(f,"ST(%g,%g,%g,%g,%g,%g,%g,%g,%g){%i,%i,%i};\n", point1[0],  point1[1],  point1[2],  point2[0],  point2[1],  point2[2],  point3[0],  point3[1],  point3[2], k,k,k);

    }
    fprintf(f,"};");  
  }
  fclose(f);
  return HXT_STATUS_OK;
}

//ADD alpha nad beta in return
int MultiBlock::isPointInTri(uint64_t tri, std::array<double, 3> point, double *distance1, double *distance2){
  *distance1 = -1.0;
  *distance2 = -1.0;
  HXTEdges *edges = m_Edges; 
  HXTMesh *mesh = edges->edg2mesh; //from starting, original mesh
  double *vert = mesh->vertices.coord;
  uint32_t* nodes = mesh->triangles.node;
  double orientationABM, orientationBCM, orientationCAM;
  int pointIsInTri=0;
  
  double AB[3]={vert[4*nodes[3*tri+1]+0]-vert[4*nodes[3*tri+0]+0], vert[4*nodes[3*tri+1]+1]-vert[4*nodes[3*tri+0]+1], vert[4*nodes[3*tri+1]+2]-vert[4*nodes[3*tri+0]+2]};
  double AC[3]={vert[4*nodes[3*tri+2]+0]-vert[4*nodes[3*tri+0]+0], vert[4*nodes[3*tri+2]+1]-vert[4*nodes[3*tri+0]+1], vert[4*nodes[3*tri+2]+2]-vert[4*nodes[3*tri+0]+2]};
  double AM[3]={point[0]-vert[4*nodes[3*tri+0]+0],point[1]-vert[4*nodes[3*tri+0]+1],point[2]-vert[4*nodes[3*tri+0]+2]};
  double nABC[3]={0.0,0.0,0.0}; double AMxAB[3]={0.0,0.0,0.0}; double AMxAC[3]={0.0,0.0,0.0}; double  ACxAB[3]={0.0,0.0,0.0};
  crossprod(AB, AC, nABC);
  crossprod(AM, AB, AMxAB);
  crossprod(AM, AC, AMxAC);
  crossprod(AC, AB, ACxAB);

  double alpha = myDot(AMxAC, nABC)/myDot(nABC, nABC);
  double beta = myDot(AMxAB, nABC)/myDot(ACxAB, nABC);
  double numError =1e-10;
  std::cout << "alpha: " << alpha << " / beta: " << beta << std::endl;
  if((alpha>-numError) && (beta>-numError) && (alpha<1.0+numError) && beta<(1-alpha+numError)){
    pointIsInTri=1;
    *distance1 = alpha;
    *distance2 = beta;
  } 
  
  return pointIsInTri;
}

HXTStatus MultiBlock::getTriNumFromPointCoord(std::array<double, 3> pointCoord, std::vector<uint64_t> vectorTriangles, uint64_t *triNum, double *alpha, double *beta){

  *alpha = -1.0;
  *beta = -1.0;
  int found=0;
  int pointIsInTri=0;
  *triNum = (uint64_t)-1;
  for(uint64_t i=0; i<vectorTriangles.size(); i++){
    if(found==0){
      pointIsInTri = isPointInTri(vectorTriangles[i],  pointCoord, alpha, beta);
      if(pointIsInTri == 1){
	*triNum = vectorTriangles[i];
	found = 1;
      }
    }
  }

  if(*triNum == (uint64_t)-1){
    std::cout << "++++++++++++++++++++++++ no triangle found +++++++++++++++++++" << std::endl;
  }


  
  //print DBG file--------------------------------------------------------------
  // HXTEdges *edges = m_Edges; 
  // HXTMesh *mesh = edges->edg2mesh; //from starting, original mesh
  // double *vert = mesh->vertices.coord;
  // uint32_t* nodes = mesh->triangles.node;
  // uint64_t *elemFlagged;
  // HXT_CHECK(hxtMalloc(&elemFlagged, mesh->triangles.num*sizeof(uint64_t)));
  // for(uint64_t i=0; i<mesh->triangles.num; i++)
  //   elemFlagged[i]=0;
  // elemFlagged[(*triNum)]=1;
  // FILE *f = fopen("jovana.pos","w");
  // fprintf(f,"View \"Nodes\" {\n");
  // fprintf(f,"SP(%g,%g,%g){%i};\n", pointCoord[0],pointCoord[1], pointCoord[2], 1); 
  // fprintf(f,"};");
  // fprintf(f,"View \"Flagged patches\"{\n");
  // for(uint64_t i=0; i<mesh->triangles.num; i++){
  //   fprintf(f,"ST(");
  //   uint32_t vtri[3] = {mesh->triangles.node[3*i+0],mesh->triangles.node[3*i+1],mesh->triangles.node[3*i+2]};
  //   for(uint32_t j=0; j<3; j++){
  //     fprintf(f,"%f,%f,%f",mesh->vertices.coord[4*vtri[j]+0],mesh->vertices.coord[4*vtri[j]+1],mesh->vertices.coord[4*vtri[j]+2]);
  //     if(j<2)
  //       fprintf(f,",");
  //   }
  //   fprintf(f,")");
  //   fprintf(f,"{");
  //   fprintf(f,"%i, %i, %i",elemFlagged[i],elemFlagged[i],elemFlagged[i]);
  //   fprintf(f,"};\n");    
  // }
  // fprintf(f,"};");
  // fclose(f); 
  // HXT_CHECK(hxtFree(&elemFlagged));
  

  return  HXT_STATUS_OK;
}



double MultiBlock::normDiffVect(std::array<double,3> *coordP1, std::array<double,3> *coordP2){
  double L=0;
  for(uint64_t k=0;k<(*coordP1).size();k++)
    L+=((*coordP2)[k]-(*coordP1)[k])*((*coordP2)[k]-(*coordP1)[k]);
  L=sqrt(L);
  return L;
}

double MultiBlock::computeDiscreteLineLength(std::vector<std::array<double,3>> *pCoordLine){
  double length=0.0;
  for(uint64_t i=0;i<pCoordLine->size()-1;i++){
    std::array<double,3> *coordP1 = &((*pCoordLine)[i]);
    std::array<double,3> *coordP2 = &((*pCoordLine)[i+1]);
    length+=normDiffVect(coordP2,coordP1);
  } 
  return length;
}

double MultiBlock::computeDiscreteLineLengthModified(std::vector<std::array<double,3>> *pCoordLine, std::vector<double> hVal){
  double length=0.0;
  for(uint64_t i=0;i<pCoordLine->size()-1;i++){
    std::array<double,3> *coordP1 = &((*pCoordLine)[i]);
    std::array<double,3> *coordP2 = &((*pCoordLine)[i+1]);
    length+=(normDiffVect(coordP2,coordP1)*((hVal[i]+hVal[i+1])/2.0));
  } 
  
  return length;
}

HXTStatus MultiBlock::lineDiscretization(std::vector<std::array<double,3>> *line, std::vector<double> hVal, uint64_t partition, std::vector<std::array<double,3>> *newLine){
  double edgLength=computeDiscreteLineLengthModified(line, hVal);
  double elemLength=edgLength/(1.0*partition);
  std::cout<<"edgLength: "<<edgLength<<std::endl;
  int currentIndice=1;
  (*newLine)[0]=(*line)[0];
  int nAddPoints=1;
  std::array<double,3> precPoint={{0.0,0.0,0.0}};
  double cumulLength=0.0;
  double currentLength=0.0;
  for(uint64_t k=0;k<partition-1;k++){
    double precLength=0.0;
    currentLength=0.0;
    precPoint=(*newLine)[nAddPoints-1];
    currentLength+=(normDiffVect(&((*line)[currentIndice]),&precPoint)*((hVal[currentIndice-1]+hVal[currentIndice])/2.0));
    while(currentLength<elemLength){
      precPoint=(*line)[currentIndice];
      currentIndice++;
      if(currentIndice==(int)line->size())
	break;
      precLength=currentLength;
      currentLength+=(normDiffVect(&((*line)[currentIndice]),&precPoint)*((hVal[currentIndice-1]+hVal[currentIndice])/2.0));
    }
    std::array<double,3> coordNewPoint={{0.0,0.0,0.0}};
    if(currentIndice==(int)line->size()){
      for(uint64_t i=0;i<coordNewPoint.size();i++)
    	coordNewPoint[i]=((*line)[line->size()-1])[i];
    }
    else{
      double alpha=(elemLength-precLength)/((normDiffVect(&((*line)[currentIndice]),&precPoint))*((hVal[currentIndice-1]+hVal[currentIndice])/2.0));
      for(uint64_t i=0;i<coordNewPoint.size();i++){
    	coordNewPoint[i]=precPoint[i] + alpha*(((*line)[currentIndice])[i]-precPoint[i]);
      }
      cumulLength+=precLength+alpha*normDiffVect(&((*line)[currentIndice]),&precPoint)*((hVal[currentIndice-1]+hVal[currentIndice])/2.0);
    }
    (*newLine)[nAddPoints]=coordNewPoint;
    nAddPoints++;
  }
  std::array<double,3> coordNewPoint={{0.0,0.0,0.0}};
  for(uint64_t i=0;i<coordNewPoint.size();i++)
    coordNewPoint[i]=((*line)[line->size()-1])[i];
  (*newLine)[nAddPoints]=coordNewPoint;
  nAddPoints++;
  FILE *f = fopen("newLine.pos","w");
  fprintf(f,"View \"Nodes\" {\n");

  for(uint64_t i=0; i<newLine->size(); i++){
    int color=static_cast<int>(i);
    fprintf(f,"SP(%g,%g,%g){%i};\n", (*newLine)[i][0], (*newLine)[i][1], (*newLine)[i][2], color);
  }
  fprintf(f,"};");
  fclose(f); 
  
  return HXT_STATUS_OK;
}

HXTStatus MultiBlock::lineDiscretizationUniform(std::vector<std::array<double,3>> *line, uint64_t partition, std::vector<std::array<double,3>> *newLine){
  double edgLength=computeDiscreteLineLength(line);
  double elemLength=edgLength/(1.0*partition);
  std::cout<<"edgLength: "<<edgLength<<std::endl;
  int currentIndice=1;
  (*newLine)[0]=(*line)[0];
  int nAddPoints=1;
  std::array<double,3> precPoint={{0.0,0.0,0.0}};
  double cumulLength=0.0;
  double currentLength=0.0;
  for(uint64_t k=0;k<partition-1;k++){
    double precLength=0.0;
    currentLength=0.0;
    precPoint=(*newLine)[nAddPoints-1];
    currentLength+=normDiffVect(&((*line)[currentIndice]),&precPoint);
    while(currentLength<elemLength){
      precPoint=(*line)[currentIndice];
      currentIndice++;
      if(currentIndice==(int)line->size())
	break;
      precLength=currentLength;
      currentLength+=normDiffVect(&((*line)[currentIndice]),&precPoint);
    }
    std::array<double,3> coordNewPoint={{0.0,0.0,0.0}};
    if(currentIndice==(int)line->size()){
      for(uint64_t i=0;i<coordNewPoint.size();i++)
    	coordNewPoint[i]=((*line)[line->size()-1])[i];
    }
    else{
      double alpha=(elemLength-precLength)/(normDiffVect(&((*line)[currentIndice]),&precPoint));
      for(uint64_t i=0;i<coordNewPoint.size();i++){
    	coordNewPoint[i]=precPoint[i] + alpha*(((*line)[currentIndice])[i]-precPoint[i]);
      }
      cumulLength+=precLength+alpha*normDiffVect(&((*line)[currentIndice]),&precPoint);
    }
    (*newLine)[nAddPoints]=coordNewPoint;
    nAddPoints++;
  }
  std::array<double,3> coordNewPoint={{0.0,0.0,0.0}};
  for(uint64_t i=0;i<coordNewPoint.size();i++)
    coordNewPoint[i]=((*line)[line->size()-1])[i];
  (*newLine)[nAddPoints]=coordNewPoint;
  nAddPoints++;
  FILE *f = fopen("newLine.pos","w");
  fprintf(f,"View \"Nodes\" {\n");

  for(uint64_t i=0; i<newLine->size(); i++){
    int color=static_cast<int>(i);
    fprintf(f,"SP(%g,%g,%g){%i};\n", (*newLine)[i][0], (*newLine)[i][1], (*newLine)[i][2], color);
  }
  fprintf(f,"};");
  fclose(f); 
  
  return HXT_STATUS_OK;
}

//--------------------------------------------------------------------------------------------------------------------------------------------------------------------------

HXTStatus MultiBlock::meshQuadLayout(std::vector<double> hVal){
  // std::cout<<"collect T-junction indices"<<std::endl;
  // collectTJunctionIndices();
  // std::cout<<"num T-junctions: "<< m_extraordVertTjunc.size()<<std::endl;
  // std::cout<<"--Store points of quad edges--"<<std::endl;
  // getQuadEdgesData();
  // std::cout<<"--Get Block2Edg--"<<std::endl; 
  // getBlock2Edge();
  // std::cout<<"--Get Edge2Block--"<<std::endl;
  // getEdge2Block();

  for(uint64_t t=0; t<m_mbQuads.size(); t++){
    std::cout<<"Block: "<<t <<" nVertices: "<<m_mbQuads[t].size()<<", nEdges: "<< m_mbBlock2Edg[t].size()<<std::endl;
    for(uint64_t k=0; k<m_mbQuads[t].size(); k++)
      std::cout << m_mbQuads[t][k] << " , " ;
    std::cout << std::endl;
    std::cout << "edges : ";
    for(uint64_t k=0; k<m_mbBlock2Edg[t].size(); k++)
      std::cout << m_mbBlock2Edg[t][k] << " , ";
    std::cout << std::endl;
  }
  for(uint64_t t=0; t<m_mbEdg2Block.size(); t++){
    std::cout << "edge : " << t << " nBlocks : " << m_mbEdg2Block[t].size() << std::endl;
    for(uint64_t k=0; k<m_mbEdg2Block[t].size(); k++)
      std::cout << m_mbEdg2Block[t][k] << " , ";
    std::cout << std::endl;
  }
  // std::cout<<"triPatches"<<std::endl;
  // std::vector<int> triPatchesIDs;
  // getTriangularPatchesIDs(&triPatchesIDs);
  // std::cout<<"num triPatches: "<< triPatchesIDs.size()<<std::endl;
  // std::cout<<"T-junction patches"<<std::endl;
  // std::vector<int> tJunctionPatchesIDs;
  // getTJunctionsPatchesIDs(&tJunctionPatchesIDs);
  // std::cout<<"num T-junction patches: "<< tJunctionPatchesIDs.size()<<std::endl;
  // for(uint64_t mt=0; mt<tJunctionPatchesIDs.size(); mt++)
  //   std::cout<<"T-junc patch ID: "<<tJunctionPatchesIDs[mt]<<std::endl;

  // dbgPosEdgData("dbgEdgData.pos"); 
  // createMbTriPatchs();
  // dbgPosPatchData("dbgBlockPatch.pos");
  // std::vector<std::array<double, 3>> pointsOnEdg;
  // std::vector<uint64_t> trianglesOnEdg;
  // std::cout<<"grabingEdgData "<<std::endl;
  // getDataFromBlockEdgID(m_mbBlock2Edg[0][0], &pointsOnEdg, &trianglesOnEdg);
  
   
  std::cout<<"--Get sheets--"<<std::endl;
  getAllSheets();
  std::cout<<"Num sheets: "<<m_Sheets.size()<<std::endl;
  for(uint64_t s=0; s<m_Sheets.size(); s++){
    std::cout<<"sheet "<<s<<", edges:";
    for(uint64_t l=0; l<m_Sheets[s].size(); l++)
      std::cout<<" "<<m_Sheets[s][l];
    std::cout << std::endl;
  }
  std::cout<<" "<<std::endl;
  std::cout<<"--Get and store partition per edge--"<<std::endl;
  computeAdequatePartitionPerEdge(m_minEdgLength/(5.0), hVal);
   // computeAdequatePartitionPerEdge(m_minEdgLength/(1.0), hVal);
  // computeAdequatePartitionPerEdge(3*m_minEdgLength, hVal);
  // computeAdequatePartitionPerEdge(m_sizeQuadMesh, hVal);
  for(uint64_t i=0;i<m_extraordVertices.size();i++){
    m_coordVerticesDiscretization.push_back(m_extraordVertices[i]);
  }
  std::cout<<"--Discretize edges--"<<std::endl;
  discretizeEdges(hVal);
  std::cout<<"--Discretize quads--"<<std::endl;
  discretizeQuads();
  // m_meshMbQuadsExists=1;
  
  return HXT_STATUS_OK;
}


int MultiBlock::getParallelEdg(int blockNum, uint64_t edg1, uint64_t *edg2){
  uint64_t e1, e2, e3, e4;
  if(blockNum!=-1){ 
    e1=m_mbBlock2Edg[blockNum][0];
    e2=m_mbBlock2Edg[blockNum][1];
    e3=m_mbBlock2Edg[blockNum][2];
    e4=m_mbBlock2Edg[blockNum][3];
    if(edg1==e1)
      *edg2=e3;
    if(edg1==e2)
      *edg2=e4;
    if(edg1==e3)
      *edg2=e1;
    if(edg1==e4)
      *edg2=e2;
  }else{
    *edg2=(uint64_t)-1;
  }
  
  return 1;
}

int MultiBlock::getAllSheets(){
  std::vector<bool> edgCollected(m_mbEdges.size(),0);
  std::vector<uint64_t> currentSheet;
  m_Sheets.reserve(100);
  for(uint64_t ie=0; ie<m_mbEdges.size(); ie++){
    if(!(edgCollected[ie])){
      currentSheet.clear();
      currentSheet.reserve(100);
      //Check if block is not quad. In this case, consider that it's not part of the domain (puting -1 or something in this manner)
      uint64_t q0 = (uint64_t)(-1);
      uint64_t q1 = (uint64_t)(-1);
      q0 = m_mbEdg2Block[ie][0];
      if(m_mbEdg2Block[ie].size()>1)
	q1 = m_mbEdg2Block[ie][1];
      uint64_t currentEdg=ie;
      uint64_t currentQ = q0;
      uint64_t nextEdg;	
      bool didLoop=0;
      while(!didLoop && currentQ!=(uint64_t)-1){
	currentSheet.push_back(currentEdg);
	edgCollected[currentEdg]=1;
	getParallelEdg(currentQ, currentEdg, &nextEdg);
	if(nextEdg==ie)
	  didLoop=1;
	currentEdg=nextEdg;
	q0 = m_mbEdg2Block[currentEdg][0];
	q1=(uint64_t)(-1);
	if(m_mbEdg2Block[currentEdg].size()>1)
	  q1 = m_mbEdg2Block[currentEdg][1];
	if(q0!=currentQ)
	  currentQ=q0;
	else if(q1!=(uint64_t)-1 && q1!=currentQ)
	  currentQ=q1;
	else
	  currentQ=(uint64_t)-1;
      }
      if(!didLoop){
	currentSheet.push_back(nextEdg);
	edgCollected[nextEdg]=1;
      }
      q1=(uint64_t)(-1);
      if(m_mbEdg2Block[ie].size()>1)
	q1 = m_mbEdg2Block[ie][1];
      currentEdg=ie;
      currentQ=q1;
      if(currentQ!=(uint64_t)-1){
	getParallelEdg(currentQ, currentEdg, &nextEdg);
	if(nextEdg==ie)
	  didLoop=1;
	currentEdg=nextEdg;
	q0 = m_mbEdg2Block[currentEdg][0];
	q1=(uint64_t)(-1);
	if(m_mbEdg2Block[currentEdg].size()>1)
	  q1 = m_mbEdg2Block[currentEdg][1];
	if(q0!=currentQ)
	  currentQ=q0;
	else if(q1!=(uint64_t)-1 && q1!=currentQ)
	  currentQ=q1;
	else
	  currentQ=(uint64_t)-1;
      }	
      while(!didLoop && currentQ!=(uint64_t)-1){
	currentSheet.push_back(currentEdg);
	edgCollected[currentEdg]=1;
	getParallelEdg(currentQ, currentEdg, &nextEdg);
	if(nextEdg==ie)
	  didLoop=1;
	currentEdg=nextEdg;
	q0 = m_mbEdg2Block[currentEdg][0];
	q1=(uint64_t)(-1);
	if(m_mbEdg2Block[currentEdg].size()>1)
	  q1 = m_mbEdg2Block[currentEdg][1];
	if(q0!=currentQ)
	  currentQ=q0;
	else if(q1!=(uint64_t)-1 && q1!=currentQ)
	  currentQ=q1;
	else
	  currentQ=(uint64_t)-1;
      }
      if(!didLoop){
	currentSheet.push_back(nextEdg);
	edgCollected[nextEdg]=1;
      }
      m_Sheets.push_back(currentSheet);
    }
  }
  return 1;
}

int MultiBlock::computeAdequatePartitionPerEdge(double sizeofElement, std::vector<double> hVal){
  int *partitionPerSheet;
  HXT_CHECK(hxtMalloc(&partitionPerSheet, (m_Sheets.size())*sizeof(int)));
  double length=-1.;
  int  minPartition;
  uint64_t edgNum, currentEdg;
  std::vector<std::array<double,3>> pCoordLine;
  std::vector<uint64_t> sheetEdges;
  //  getting partition per sheet
  for(uint64_t i=0; i<m_Sheets.size(); i++){
    sheetEdges=m_Sheets[i];
    int *partitions;
    HXT_CHECK(hxtMalloc(&partitions, (sheetEdges.size())*sizeof(int)));
    for(uint64_t j=0; j<m_Sheets[i].size(); j++){   
      edgNum=sheetEdges[j];
      pCoordLine=m_mbEdges[edgNum];
      // length=computeDiscreteLineLengthModified(&pCoordLine, hVal);
      length=computeDiscreteLineLength(&pCoordLine);
      partitions[j]=(int)(length/sizeofElement);
      if(partitions[j]==0)
  	partitions[j]+=1;
      else{
  	if((sizeofElement-length/(1.0*partitions[j]+1))<(length/(1.0*partitions[j])-sizeofElement))
  	  partitions[j]+=1;
      }
    }
    minPartition=partitions[0];
    for(uint64_t k=1; k<m_Sheets[i].size(); k++){
      if(minPartition>partitions[k])
  	minPartition=partitions[k];
    }
    partitionPerSheet[i]=minPartition;
    HXT_CHECK(hxtFree(&partitions));
  }
   
  //get and store partition per edge
  for(uint64_t i=0; i<m_mbEdges.size(); i++){
    currentEdg=i;
    uint64_t sheetNumber=0;
    for(uint64_t j=0; j<m_Sheets.size(); j++){
      sheetEdges=m_Sheets[j];
      for(uint64_t k=0; k<sheetEdges.size(); k++){
	if(sheetEdges[k]==currentEdg){
	  sheetNumber=j;
	}
      }
    }
    m_partitionPerEdge.push_back(partitionPerSheet[sheetNumber]);
  }

   
  HXT_CHECK(hxtFree(&partitionPerSheet));    
  return 1;
}

void MultiBlock::getExtrVertIDmbEdg(uint64_t extrID[2],int edgID){
  for(uint64_t i=0;i<m_extraordVertices.size();i++){
    if(normDiffVect(&((m_mbEdges[edgID])[0]), &(m_extraordVertices[i]))<=1e-10)
      extrID[0]=i;
    if(normDiffVect(&((m_mbEdges[edgID])[(m_mbEdges[edgID]).size()-1]), &(m_extraordVertices[i]))<=1e-10)
      extrID[1]=i;
  }
  return;
}

// HXTStatus MultiBlock::discretizeEdges(std::vector<double> hVal){
//   std::vector<uint64_t> a;
//   m_discrMbEdges.resize(m_mbEdges.size(),a);
//   for(uint64_t i=0;i<m_mbEdges.size();i++){
//     std::array<double,3> init={{10.0,10.0,10.0}};
//     std::vector<std::array<double,3>> coordDiscrEdg(m_partitionPerEdge[i]+1,init);
//     std::vector<double> hValLine;
//     hValLine.reserve(m_mbEdges[i].size());
//     for(size_t k=0;k<m_mbEdges[i].size();k++){
//       double alpha=0.0;
//       double beta=0.0;
//       int isPointInTriBool=isPointInTri(m_mbEdgesTri[i][k], m_mbEdges[i][k], &alpha, &beta);
//       if(!isPointInTriBool){
// 	std::cout << "pb m_mbEdgesTri" << std::endl;
// 	std::cout << "tri: " << m_mbEdgesTri[i][k] << std::endl;
// 	exit(0);
//       }
//       uint32_t *nodesTri=m_Edges->edg2mesh->triangles.node + 3*m_mbEdgesTri[i][k];
//       // double hNode=hVal[k];
//       double hNode=(1-alpha-beta)*hVal[nodesTri[0]] + alpha*hVal[nodesTri[1]] + beta*hVal[nodesTri[2]];
//       hValLine.push_back(hNode);
//     }
//     lineDiscretization(&(m_mbEdges[i]), hVal, m_partitionPerEdge[i],&coordDiscrEdg);
//     // lineDiscretizationUniform(&(m_mbEdges[i]), m_partitionPerEdge[i],&coordDiscrEdg);
//     (m_discrMbEdges[i]).reserve(m_partitionPerEdge[i]+1);
//     uint64_t extrID[2];
//     getExtrVertIDmbEdg(extrID, i);
//     (m_discrMbEdges[i]).push_back(extrID[0]);
//     for(uint64_t k=1;k<coordDiscrEdg.size()-1;k++){
//       m_coordVerticesDiscretization.push_back(coordDiscrEdg[k]);
//       (m_discrMbEdges[i]).push_back(m_coordVerticesDiscretization.size()-1);
//     }
//     (m_discrMbEdges[i]).push_back(extrID[1]);
//   }
//   return HXT_STATUS_OK;
// }

HXTStatus MultiBlock::discretizeEdges(std::vector<double> hVal){
  std::vector<uint64_t> a;
  m_discrMbEdges.resize(m_mbEdges.size(),a);
  for(uint64_t i=0;i<m_mbEdges.size();i++){
    std::array<double,3> init={{10.0,10.0,10.0}};
    std::vector<std::array<double,3>> coordDiscrEdgParam(m_partitionPerEdge[i]+1,init);
    std::vector<double> hValLine;
    hValLine.reserve(m_mbEdges[i].size());
    for(size_t k=0;k<m_mbEdges[i].size();k++){
      double alpha=0.0;
      double beta=0.0;
      int isPointInTriBool=isPointInTri(m_mbEdgesTri[i][k], m_mbEdges[i][k], &alpha, &beta);
      if(!isPointInTriBool){
	std::cout << "pb m_mbEdgesTri" << std::endl;
	std::cout << "tri: " << m_mbEdgesTri[i][k] << std::endl;
	exit(0);
      }
      uint32_t *nodesTri=m_Edges->edg2mesh->triangles.node + 3*m_mbEdgesTri[i][k];
      // double hNode=hVal[k];
      double hNode=(1-alpha-beta)*hVal[nodesTri[0]] + alpha*hVal[nodesTri[1]] + beta*hVal[nodesTri[2]];
      hValLine.push_back(hNode);
    }
    std::vector<std::array<double,3>> paramLine;
    paramLine.reserve(m_mbEdges[i].size());
    double currentLength=0.0;
    for(size_t k=0;k<m_mbEdges[i].size()-1;k++){
      std::array<double,3> currentParamPoint={{currentLength,0.,0.}};
      paramLine.push_back(currentParamPoint);
      std::array<double,3> *coordP1 = &(m_mbEdges[i][k]);
      std::array<double,3> *coordP2 = &(m_mbEdges[i][k+1]);
      currentLength+=normDiffVect(coordP2,coordP1)*(hValLine[k]+hValLine[k+1])/2.;
    }
    std::array<double,3> lastParamPoint={{currentLength,0.,0.}};
    paramLine.push_back(lastParamPoint);
    lineDiscretizationUniform(&(paramLine), m_partitionPerEdge[i],&coordDiscrEdgParam);
    (m_discrMbEdges[i]).reserve(m_partitionPerEdge[i]+1);
    uint64_t extrID[2];
    getExtrVertIDmbEdg(extrID, i);
    (m_discrMbEdges[i]).push_back(extrID[0]);
    for(uint64_t k=1;k<coordDiscrEdgParam.size()-1;k++){
      size_t indLoc=0;
      for(size_t l=0;l<m_mbEdges[i].size();l++){
	if(paramLine[l][0]>coordDiscrEdgParam[k][0])
	  break;
	indLoc=l;
      }
      std::array<double,3> coordPhysical={{0.,0.,0.}};
      double factLocLine=0.0;
      factLocLine=(coordDiscrEdgParam[k][0]-paramLine[indLoc][0])/(paramLine[indLoc+1][0]-paramLine[indLoc][0]);
      for(size_t l=0;l<3;l++){
	coordPhysical[l]=m_mbEdges[i][indLoc][l]+factLocLine*(m_mbEdges[i][indLoc+1][l]-m_mbEdges[i][indLoc][l]);
      }
      m_coordVerticesDiscretization.push_back(coordPhysical);
      (m_discrMbEdges[i]).push_back(m_coordVerticesDiscretization.size()-1);
    }
    (m_discrMbEdges[i]).push_back(extrID[1]);
  }
  return HXT_STATUS_OK;
}

HXTStatus MultiBlock::discretizeQuads(){
  FILE *f = fopen("quadMesh.pos","w");  
  fprintf(f,"View \"Transfinite quads\"{\n");
  
  for(uint64_t i=0;i<m_mbQuads.size();i++){
    std::cout << "n edg block; " << m_mbQuads[i].size() << std::endl;
    if(m_mbQuads[i].size()==4){
      // std::cout << "discretize quad " << i << std::endl;
      bool hasParametrization=false;
      if(m_mbQuadParametrization.size()!=0)
	hasParametrization=true;
      std::vector<int> mbNodesID = m_mbQuads[i];
      std::vector<uint64_t> mbEdgesID =  m_mbBlock2Edg[i];
      uint64_t extrID[2];
      getExtrVertIDmbEdg(extrID, mbEdgesID[0]);
      std::vector<uint64_t> pointsEdg1 = m_discrMbEdges[mbEdgesID[0]];
      if((int)extrID[0]!=mbNodesID[0])
	std::reverse(std::begin(pointsEdg1),std::end(pointsEdg1));
      std::vector<uint64_t> pointsEdg2 = m_discrMbEdges[mbEdgesID[1]];
      getExtrVertIDmbEdg(extrID, mbEdgesID[1]);
      if((int)extrID[0]!=mbNodesID[1])
	std::reverse(std::begin(pointsEdg2),std::end(pointsEdg2));
      std::vector<uint64_t> pointsEdg3 = m_discrMbEdges[mbEdgesID[2]];
      getExtrVertIDmbEdg(extrID, mbEdgesID[2]);
      if((int)extrID[0]!=mbNodesID[3])
	std::reverse(std::begin(pointsEdg3),std::end(pointsEdg3));
      getExtrVertIDmbEdg(extrID, mbEdgesID[3]);
      std::vector<uint64_t> pointsEdg4 = m_discrMbEdges[mbEdgesID[3]];
      getExtrVertIDmbEdg(extrID, mbEdgesID[3]);
      if((int)extrID[0]!=mbNodesID[0])
	std::reverse(std::begin(pointsEdg4),std::end(pointsEdg4));
      uint64_t nPointsEdg1 = pointsEdg1.size();
      uint64_t nPointsEdg2 = pointsEdg2.size();
      std::vector<uint64_t> transfinitePoints(nPointsEdg1*nPointsEdg2,1);
      for(uint64_t j=0; j<nPointsEdg2; j++){
	transfinitePoints[j]=pointsEdg4[j];
	transfinitePoints[(nPointsEdg1-1)*nPointsEdg2+j]=pointsEdg2[j];
      }
      for(uint64_t k=1; k<nPointsEdg1-1; k++){
	transfinitePoints[k*nPointsEdg2+0]=pointsEdg1[k];
	transfinitePoints[k*nPointsEdg2+nPointsEdg2-1]=pointsEdg3[k];
      }
      std::array<double,3> coordPointEdg20={{m_coordVerticesDiscretization[pointsEdg2[0]][0],m_coordVerticesDiscretization[pointsEdg2[0]][1],m_coordVerticesDiscretization[pointsEdg2[0]][2]}};
      std::array<double,3> oldCoordPointEdg20=coordPointEdg20;
      if(hasParametrization){
	coordPointEdg20=m_mbQuadParametrization[i].getParamCoordFromPhysCoord(coordPointEdg20);
	// //test phys->param then param-> phys
	// coordPointEdg20=m_mbQuadParametrization[i].getPhysCoordFromParamCoord(coordPointEdg20);
	// double normDiff=sqrt((coordPointEdg20[0]-oldCoordPointEdg20[0])*(coordPointEdg20[0]-oldCoordPointEdg20[0]) + (coordPointEdg20[1]-oldCoordPointEdg20[1])*(coordPointEdg20[1]-oldCoordPointEdg20[1]) + (coordPointEdg20[2]-oldCoordPointEdg20[2])*(coordPointEdg20[2]-oldCoordPointEdg20[2]));
	// if(normDiff>1e-10){
	// 	std::cout << "pb back and forth phys param. Normdiff=" << normDiff << std::endl;
	// 	  exit(0);
	// }
	// coordPointEdg20=m_mbQuadParametrization[i].getParamCoordFromPhysCoord(coordPointEdg20);
      }
      std::array<double,3> coordPointEdg2End={{m_coordVerticesDiscretization[pointsEdg2[pointsEdg2.size()-1]][0],m_coordVerticesDiscretization[pointsEdg2[pointsEdg2.size()-1]][1],m_coordVerticesDiscretization[pointsEdg2[pointsEdg2.size()-1]][2]}};
      if(hasParametrization)
	coordPointEdg2End=m_mbQuadParametrization[i].getParamCoordFromPhysCoord(coordPointEdg2End);
      std::array<double,3> coordPointEdg40={{m_coordVerticesDiscretization[pointsEdg4[0]][0],m_coordVerticesDiscretization[pointsEdg4[0]][1],m_coordVerticesDiscretization[pointsEdg4[0]][2]}};
      if(hasParametrization)
	coordPointEdg40=m_mbQuadParametrization[i].getParamCoordFromPhysCoord(coordPointEdg40);
      std::array<double,3> coordPointEdg4End={{m_coordVerticesDiscretization[pointsEdg4[pointsEdg4.size()-1]][0],m_coordVerticesDiscretization[pointsEdg4[pointsEdg4.size()-1]][1],m_coordVerticesDiscretization[pointsEdg4[pointsEdg4.size()-1]][2]}};
      if(hasParametrization)
	coordPointEdg4End=m_mbQuadParametrization[i].getParamCoordFromPhysCoord(coordPointEdg4End);
      for(uint64_t k=1; k<nPointsEdg1-1; k++){
	std::array<double,3> coordPointEdg1k={{m_coordVerticesDiscretization[pointsEdg1[k]][0],m_coordVerticesDiscretization[pointsEdg1[k]][1],m_coordVerticesDiscretization[pointsEdg1[k]][2]}};
	if(hasParametrization)
	  coordPointEdg1k=m_mbQuadParametrization[i].getParamCoordFromPhysCoord(coordPointEdg1k);
	std::array<double,3> coordPointEdg3k={{m_coordVerticesDiscretization[pointsEdg3[k]][0],m_coordVerticesDiscretization[pointsEdg3[k]][1],m_coordVerticesDiscretization[pointsEdg3[k]][2]}};
	if(hasParametrization)
	  coordPointEdg3k=m_mbQuadParametrization[i].getParamCoordFromPhysCoord(coordPointEdg3k);
	for(uint64_t j=1; j<nPointsEdg2-1; j++){
	  double u=(1.0*k)/(1.0*nPointsEdg1-1.0);
	  double v=(1.0*j)/(1.0*nPointsEdg2-1.0);
	  std::array<double,3> newTpoint={{0.0,0.0,0.0}};
	  std::array<double,3> coordPointEdg2j={{m_coordVerticesDiscretization[pointsEdg2[j]][0],m_coordVerticesDiscretization[pointsEdg2[j]][1],m_coordVerticesDiscretization[pointsEdg2[j]][2]}};
	  if(hasParametrization)
	    coordPointEdg2j=m_mbQuadParametrization[i].getParamCoordFromPhysCoord(coordPointEdg2j);
	  std::array<double,3> coordPointEdg4j={{m_coordVerticesDiscretization[pointsEdg4[j]][0],m_coordVerticesDiscretization[pointsEdg4[j]][1],m_coordVerticesDiscretization[pointsEdg4[j]][2]}};
	  if(hasParametrization)
	    coordPointEdg4j=m_mbQuadParametrization[i].getParamCoordFromPhysCoord(coordPointEdg4j);
	  for(int t=0; t<3; t++)
	    newTpoint[t] = (1. - u) * coordPointEdg4j[t] + u * coordPointEdg2j[t] + (1. - v) * coordPointEdg1k[t] + v *coordPointEdg3k[t] -((1. - u) * (1. - v) * coordPointEdg40[t] + u * (1. - v) * coordPointEdg20[t] + u * v * coordPointEdg2End[t] + (1. - u) * v * coordPointEdg4End[t]);
	  if(hasParametrization)
	    newTpoint=m_mbQuadParametrization[i].getPhysCoordFromParamCoord(newTpoint);
	  m_coordVerticesDiscretization.push_back(newTpoint);
	  transfinitePoints[k*nPointsEdg2+j]=m_coordVerticesDiscretization.size()-1;
	  fprintf(f,"SP(%g,%g,%g){%i};\n", newTpoint[0], newTpoint[1], newTpoint[2], 1);
	}
      }
      for(uint64_t k=1; k<nPointsEdg1; k++)
	for(uint64_t j=1; j<nPointsEdg2; j++){
	  std::vector<uint64_t> nodesQuadInd;
	  nodesQuadInd.resize(4,1);
	  nodesQuadInd[0]= transfinitePoints[(k-1)*nPointsEdg2+(j-1)];
	  nodesQuadInd[1]= transfinitePoints[(k)*nPointsEdg2+(j-1)];
	  nodesQuadInd[2]= transfinitePoints[(k)*nPointsEdg2+(j)];
	  nodesQuadInd[3]= transfinitePoints[(k-1)*nPointsEdg2+(j)];
	  m_discrQuads.push_back(nodesQuadInd);
	}
    }
  }
  
  fprintf(f,"};");
  fclose(f);
  
  return HXT_STATUS_OK;
}

HXTStatus MultiBlock::createQuadMesh(){
  HXT_CHECK(hxtMeshCreate(&(m_quadMesh)));
  // vertices
  m_quadMesh->vertices.num = m_coordVerticesDiscretization.size();
  HXT_CHECK(hxtAlignedMalloc(&(m_quadMesh->vertices.coord),4*(m_quadMesh->vertices.num)*sizeof(double)));
  for(uint64_t i=0; i<m_quadMesh->vertices.num; i++){
    for(int t=0; t<3; t++)
      m_quadMesh->vertices.coord[4*i+t] = (m_coordVerticesDiscretization[i])[t];
    m_quadMesh->vertices.coord[4*i+3] = 0.0;
  }
  // quads
  m_quadMesh->quads.num = m_discrQuads.size();
  HXT_CHECK(hxtAlignedMalloc(&(m_quadMesh->quads.node),4*(m_quadMesh->quads.num)*sizeof(uint64_t)));
  for(uint64_t i=0; i<m_quadMesh->quads.num; i++)
    for(int t=0; t<4; t++)
      m_quadMesh->quads.node[4*i+t] = (m_discrQuads[i])[t];
  hxtMeshWriteGmsh(m_quadMesh, "qmbFinal.msh");
  
  return HXT_STATUS_OK;
}

HXTMesh* MultiBlock::getQuadMesh(){
  return m_quadMesh;
}



//-----------------------------------------------------------------------------------------------------------------------------------------------------------------

HXTStatus MultiBlock::mergeEdges(uint64_t edgID1, uint64_t edgID2, uint64_t connectingVertInd, std::vector<std::array<double,3>> *newEdgPoints, std::vector<uint64_t> *newEdgTri){

   double norm=-1.0;
  std::vector<std::array<double,3>> pointsEdg1 =  m_mbEdges[edgID1];
  std::vector<uint64_t> triEdg1 =  m_mbEdgesTri[edgID1];
  if(!(isPointDuplicateVec(&pointsEdg1[0], &m_extraordVertices[connectingVertInd], &norm))){
    std::reverse(std::begin(pointsEdg1),std::end(pointsEdg1));
    std::reverse(std::begin(triEdg1),std::end(triEdg1));
  }
  std::vector<std::array<double,3>> pointsEdg2 =  m_mbEdges[edgID2];
  std::vector<uint64_t> triEdg2 =  m_mbEdgesTri[edgID2];
  if(!(isPointDuplicateVec(&pointsEdg2[pointsEdg2.size()-1], &m_extraordVertices[connectingVertInd], &norm))){
    std::reverse(std::begin(pointsEdg2),std::end(pointsEdg2));
    std::reverse(std::begin(triEdg2),std::end(triEdg2));
  }
  for(uint64_t i=0; i<pointsEdg1.size();i++)
    newEdgPoints->push_back(pointsEdg1[i]);
  for(uint64_t i=1; i<pointsEdg2.size();i++)
    newEdgPoints->push_back(pointsEdg2[i]);
  for(uint64_t i=0; i<triEdg1.size();i++)
    newEdgTri->push_back(triEdg1[i]);
  for(uint64_t i=1; i<triEdg2.size();i++)
    newEdgTri->push_back(triEdg2[i]);

  return HXT_STATUS_OK;
}

HXTStatus MultiBlock::mergeBlocks(uint64_t blockID1, uint64_t blockID2, uint64_t edgToDelete, int currentNode, std::vector<uint64_t> *delBlocks, std::vector<uint64_t> *delEdges){

  //vertices
  int locV1=-1;
  int locV2=-1;
  for(uint64_t i=0; i<m_mbQuads[blockID1].size(); i++){
    if(m_mbQuads[blockID1][i] == currentNode)
      locV1=i;
  }
  for(uint64_t i=0; i<m_mbQuads[blockID2].size(); i++){
    if(m_mbQuads[blockID2][i] == currentNode)
      locV2=i;
  }
  std::vector<int> newBlockVertices;
  newBlockVertices.push_back(m_mbQuads[blockID1][(locV1+2)%4]);
  newBlockVertices.push_back(m_mbQuads[blockID2][(locV2+2)%4]);
  newBlockVertices.push_back(m_mbQuads[blockID2][(locV2+3)%4]);
  newBlockVertices.push_back(m_mbQuads[blockID1][(locV1+1)%4]);
  m_mbQuads.push_back(newBlockVertices);
  
  //edges and triangles
  int locEdg1=-1;
  int locEdg2=-1;
  for(uint64_t i=0; i<m_mbBlock2Edg[blockID1].size(); i++){
    if(edgToDelete == m_mbBlock2Edg[blockID1][i])
      locEdg1=i;
  }
  for(uint64_t i=0; i<m_mbBlock2Edg[blockID2].size(); i++){
    if(edgToDelete == m_mbBlock2Edg[blockID2][i])
      locEdg2=i;
  }
  std::vector<std::array<double,3>> edg0;
  std::vector<std::array<double,3>> edg2;
  std::vector<uint64_t> edgTri0;
  std::vector<uint64_t> edgTri2;
  //merge first edg
  mergeEdges(m_mbBlock2Edg[blockID1][(locEdg1+3)%4], m_mbBlock2Edg[blockID2][(locEdg2+1)%4], m_mbQuads[blockID1][(locV1+3)%4], &edg0, &edgTri0);
  //merge last edg
  mergeEdges(m_mbBlock2Edg[blockID2][(locEdg2+3)%4], m_mbBlock2Edg[blockID1][(locEdg1+1)%4], m_mbQuads[blockID1][locV1], &edg2, &edgTri2);
  m_mbEdges.push_back(edg0);
  m_mbEdges.push_back(edg2);
  m_mbEdgesTri.push_back(edgTri0);
  m_mbEdgesTri.push_back(edgTri2);

  //delete data
  delBlocks->push_back(blockID1);
  delBlocks->push_back(blockID2);
  delEdges->push_back(edgToDelete);
  delEdges->push_back(m_mbBlock2Edg[blockID1][(locEdg1+3)%4]);
  delEdges->push_back(m_mbBlock2Edg[blockID2][(locEdg2+1)%4]);
  delEdges->push_back(m_mbBlock2Edg[blockID2][(locEdg2+3)%4]);
  delEdges->push_back(m_mbBlock2Edg[blockID1][(locEdg1+1)%4]);
  
  return HXT_STATUS_OK;
}

HXTStatus MultiBlock::getVert2Block(){
  size_t nExtrVertices=m_extraordVertices.size();
  std::vector<uint64_t> init;
  m_vert2Block.clear();
  m_vert2Block.resize(nExtrVertices,init);
  for(uint64_t t=0; t<m_mbQuads.size(); t++){
    for(uint64_t k=0; k<m_mbQuads[t].size(); k++){
      m_vert2Block[m_mbQuads[t][k]].push_back(t);
    }
  }
  return HXT_STATUS_OK;
}

HXTStatus MultiBlock::modifyTBlockNgbrs(int tBlockID, int locIndTjuncVert, int locTjunEdgInd, std::vector<uint64_t> *vecBlocksDelete, std::vector<uint64_t> *vecEdgesDelete){

  
  //1. modify blocks K and M (t junc and its left neighbour)
  uint64_t blockK=tBlockID;
  uint64_t currentEdg = m_mbBlock2Edg[blockK][(locTjunEdgInd+2)%4];
  uint64_t blockM =(uint64_t)-1;
  if(m_mbEdg2Block[currentEdg][0] == blockK){
    blockM= m_mbEdg2Block[currentEdg][1];
  }else{
    blockM= m_mbEdg2Block[currentEdg][0];
  }

  int k=locTjunEdgInd;
  int m=-1;
  double norm=-1.0;
  std::array<double, 3> point;
  if(isPointDuplicateVec(&m_mbEdges[m_mbBlock2Edg[blockK][(locTjunEdgInd+1)%4]][0], &m_extraordVertices[m_mbQuads[blockK][k]], &norm)){
    point = m_mbEdges[m_mbBlock2Edg[blockK][(locTjunEdgInd+1)%4]][m_mbEdges[m_mbBlock2Edg[blockK][(locTjunEdgInd+1)%4]].size()-1];
  }else{
    point = m_mbEdges[m_mbBlock2Edg[blockK][(locTjunEdgInd+1)%4]][0];
  }
  for(uint64_t i=0; i<m_mbQuads[blockM].size(); i++){
    if(isPointDuplicateVec(&point, &m_extraordVertices[m_mbQuads[blockM][i]], &norm))
      m=i;
  }
  //update block M
  std::vector<int> newBlockVerticesM;
  newBlockVerticesM.push_back(m_mbQuads[blockM][(m+2)%4]);
  newBlockVerticesM.push_back(m_mbQuads[blockK][(k+3)%4]);
  newBlockVerticesM.push_back(m_mbQuads[blockM][m]);
  newBlockVerticesM.push_back(m_mbQuads[blockM][(m+1)%4]);
  m_mbQuads.push_back(newBlockVerticesM);
 
  std::vector<uint64_t> newTri1M;
  std::vector<std::array<double,3>> newEdg1M; 
  mergeEdges(m_mbBlock2Edg[blockM][(m+2)%4], m_mbBlock2Edg[blockK][(locTjunEdgInd+3)%4], m_mbQuads[blockM][(m+3)%4], &newEdg1M, &newTri1M);
  std::vector<uint64_t> newTri2M;
  std::vector<std::array<double,3>> newEdg2M;
  // averageSep(); ALEX
  m_mbEdges.push_back(newEdg1M);  m_mbEdges.push_back(newEdg2M);
  m_mbEdgesTri.push_back(newTri1M);  m_mbEdgesTri.push_back(newTri2M);
  
  //2. blocks  K and L (t junc and its right neighbour)
  uint64_t blockL =(uint64_t)-1;
  if(m_mbEdg2Block[m_mbBlock2Edg[blockK][locTjunEdgInd]][0] == blockK){
    blockL= m_mbEdg2Block[currentEdg][1];
  }else{
    blockL= m_mbEdg2Block[currentEdg][0];
  }
  int l=-1;
  for(uint64_t i=0; i<m_mbQuads[blockL].size(); i++){
    if(m_mbQuads[blockL][i] == m_mbQuads[blockK][locIndTjuncVert])
      l=i;
  }

  //update block L
  std::vector<int> newBlockVerticesL;
  newBlockVerticesM.push_back(m_mbQuads[blockL][(l+1)%4]);
  newBlockVerticesM.push_back(m_mbQuads[blockL][(l+2)%4]);
  newBlockVerticesM.push_back(m_mbQuads[blockL][(l+3)%4]);
  newBlockVerticesM.push_back(m_mbQuads[blockK][(k+1)%4]);
  m_mbQuads.push_back(newBlockVerticesL);
 
  std::vector<uint64_t> newTri1L;
  std::vector<std::array<double,3>> newEdg1L;
  mergeEdges(m_mbBlock2Edg[blockL][(l+3)%4], m_mbBlock2Edg[blockK][(locTjunEdgInd+1)%4], m_mbQuads[blockK][locIndTjuncVert], &newEdg1L, &newTri1L);
  std::vector<uint64_t> newTri2L;
  std::vector<std::array<double,3>> newEdg2L;
  //averageSep();
  m_mbEdges.push_back(newEdg1L);  m_mbEdges.push_back(newEdg2L);
  m_mbEdgesTri.push_back(newTri1L);  m_mbEdgesTri.push_back(newTri2L);


  //3. block T with 5 vertices - the other block containing T junction vertex
  uint64_t blockT =(uint64_t)-1;
  for(uint64_t i=0; i<m_vert2Block[m_mbQuads[blockK][locIndTjuncVert]].size();i++){
    if((m_vert2Block[m_mbQuads[blockK][locIndTjuncVert]][i] != blockK) && (m_vert2Block[m_mbQuads[blockK][locIndTjuncVert]][i] != blockL))
      blockT=m_vert2Block[m_mbQuads[blockK][locIndTjuncVert]][i];
  } 
  int t=-1;
  for(uint64_t i=0; i<m_mbQuads[blockT].size(); i++){
    if(m_mbQuads[blockT][i] == m_mbQuads[blockK][locIndTjuncVert])
      t=i;
  }
  //update block T
  std::vector<int> newBlockVerticesT;
  newBlockVerticesM.push_back(m_mbQuads[blockT][(t+1)%5]);
  newBlockVerticesM.push_back(m_mbQuads[blockT][(t+2)%5]);
  newBlockVerticesM.push_back(m_mbQuads[blockT][(t+3)%5]);
  newBlockVerticesM.push_back(m_mbQuads[blockT][(t+4)%5]);
  m_mbQuads.push_back(newBlockVerticesT);
 
  //store things for deleting
  vecBlocksDelete->push_back(blockK);
  vecBlocksDelete->push_back(blockM);
  vecBlocksDelete->push_back(blockL);
  vecBlocksDelete->push_back(blockT);

  vecEdgesDelete->push_back(m_mbBlock2Edg[blockM][(m+2)%4]);
  vecEdgesDelete->push_back(m_mbBlock2Edg[blockK][k]);
  vecEdgesDelete->push_back(m_mbBlock2Edg[blockK][(k+1)%4]);
  vecEdgesDelete->push_back(m_mbBlock2Edg[blockK][(k+2)%4]);
  vecEdgesDelete->push_back(m_mbBlock2Edg[blockK][(k+3)%4]);
  vecEdgesDelete->push_back(m_mbBlock2Edg[blockL][(l+3)%4]);

  
  return HXT_STATUS_OK;
}

HXTStatus MultiBlock::correctInvalidBlocks(){

  std::vector<std::vector<uint64_t>> allBlocks;
  std::vector<std::vector<uint64_t>> allEdges;
  std::vector<int> tJunctionPatchesIDs;
  std::vector<int> locTjunEdgInd;
  std::vector<int> locTjuncInd;
  getTJunctionsPatchesIDs(&tJunctionPatchesIDs, &locTjunEdgInd, &locTjuncInd);
  
  for(uint64_t i=0; i<tJunctionPatchesIDs.size(); i++){
    std::cout<<"-----> Solving T-junction: "<<i<<std::endl;
    std::cout<<"patch id: "<<tJunctionPatchesIDs[i]<<std::endl;
    //collect current edges and blocks to be merged
    int locInd=-1;
    uint64_t globEdgNum = m_mbBlock2Edg[tJunctionPatchesIDs[i]][locTjunEdgInd[i]]; //limit cycle sep edg  on which is T junc
    uint64_t currentEdg = m_mbBlock2Edg[tJunctionPatchesIDs[i]][(locTjunEdgInd[i]+2)%4];
    std::vector<int> currentNodes;
    std::vector<uint64_t> vecCurrentEdges; 
    std::vector<uint64_t> vecMergeBlockIDs;
    std::vector<uint64_t> blocksDel;
    std::vector<uint64_t> edgesDel;
    modifyTBlockNgbrs(tJunctionPatchesIDs[i], locTjuncInd[i], locTjunEdgInd[i], &blocksDel, &edgesDel);
    allBlocks.push_back(blocksDel);
    allEdges.push_back(edgesDel);

    std::cout<<"Num edges to delete: "<<allEdges[i].size()<<std::endl;
    std::cout<<"edge to delete: "<<allEdges[i][0]<<std::endl;
    std::cout<<"Num blocks to merge: "<<vecMergeBlockIDs.size()<<std::endl;
    std::cout<<"blocks to merge: "<< vecMergeBlockIDs[0] << " / " << vecMergeBlockIDs[1] << std::endl;
    
    int currentNode=m_mbQuads[tJunctionPatchesIDs[i]][(locTjuncInd[i]+2)%4];
    currentNodes.push_back(currentNode);
    std::cout<<"Node start: "<<currentNode<<std::endl;
    int isBdry;
    isExtrVertOnBdry(currentNode, &isBdry);
    int start=1;
    while(!isBdry){
      uint64_t lastBlock1 = (uint64_t)-1;
      uint64_t lastBlock2 = (uint64_t)-1;
      if(start == 1){
	lastBlock1=m_mbEdg2Block[currentEdg][0];
	lastBlock2=m_mbEdg2Block[currentEdg][1];
      }else{
        lastBlock1 = vecMergeBlockIDs[vecMergeBlockIDs.size()-1];
	lastBlock2 = vecMergeBlockIDs[vecMergeBlockIDs.size()-2];
      }
      start=0;
      for(uint64_t k=0; k<m_vert2Block[currentNode].size(); k++){
	if((m_vert2Block[currentNode][k] != lastBlock1) && (m_vert2Block[currentNode][k] != lastBlock2)){
	  vecMergeBlockIDs.push_back(m_vert2Block[currentNode][k]);
	  std::cout<<"block to merge: "<< m_vert2Block[currentNode][k] << std::endl;
	}
      }
      
      for(uint64_t s=0; s<m_mbBlock2Edg[vecMergeBlockIDs[vecMergeBlockIDs.size()-1]].size(); s++){
	for(uint64_t l=0; l<m_mbBlock2Edg[vecMergeBlockIDs[vecMergeBlockIDs.size()-2]].size(); l++){
	  if(m_mbBlock2Edg[vecMergeBlockIDs[vecMergeBlockIDs.size()-1]][s] == m_mbBlock2Edg[vecMergeBlockIDs[vecMergeBlockIDs.size()-2]][l]){
	    currentEdg=m_mbBlock2Edg[vecMergeBlockIDs[vecMergeBlockIDs.size()-1]][s];
	    vecCurrentEdges.push_back(currentEdg);
	    locInd=s;
	  }
	}
      }
      if(currentNode != m_mbQuads[vecMergeBlockIDs[vecMergeBlockIDs.size()-1]][(locInd+1)%4]){
	currentNode=m_mbQuads[vecMergeBlockIDs[vecMergeBlockIDs.size()-1]][(locInd+1)%4];
      }else{
	currentNode=m_mbQuads[vecMergeBlockIDs[vecMergeBlockIDs.size()-1]][locInd];
      }
      currentNodes.push_back(currentNode);
      // std::cout<<"Node: "<<currentNode<<std::endl;
      // std::cout<<"Current edg "<<currentEdg<<std::endl;
      isExtrVertOnBdry(currentNode, &isBdry);
      // if(i==1)
      // 	exit(0);
    }
    //allBlocks.push_back(vecMergeBlockIDs);
    
    //merge blocks
    std::cout<<"Num edges to delete: "<<allEdges[i].size()<<std::endl;
    std::cout<<"Num blocks to merge: "<<vecMergeBlockIDs.size()<<std::endl;
    for(uint64_t m=0; m<vecCurrentEdges.size(); m++){
      std::vector<uint64_t> delBlocks;
      std::vector<uint64_t> delEdges;
      mergeBlocks(vecMergeBlockIDs[2*m+0], vecMergeBlockIDs[2*m+0], vecCurrentEdges[m], currentNodes[m], &delBlocks, &delEdges);
      allBlocks.push_back(delBlocks);
      allEdges.push_back(delEdges);
    }
  }

  //delete quads, edges and corresponding triangles!!!
  for(uint64_t m=0; m<allBlocks.size(); m++){
    for(uint64_t k=0; k<allBlocks[m].size(); k++){
      if(m_mbQuads[allBlocks[m][k]].size()!=0) 
	m_mbQuads[allBlocks[m][k]].clear();
    }
  }
  for(uint64_t m=0; m<allEdges.size(); m++){
    for(uint64_t k=0; k<allEdges[m].size(); k++){
      if(m_mbEdges[allEdges[m][k]].size()!=0){
	m_mbEdges[allEdges[m][k]].clear();
	m_mbEdgesTri[allEdges[m][k]].clear();
      }
    }
  }
  std::vector<std::vector<int>> mbQuadsNew;
  std::vector<std::vector<std::array<double,3>>> mbEdgesNew;
  std::vector<std::vector<uint64_t>> mbEdgesTriNew;
  for(uint64_t m=0; m<m_mbQuads.size(); m++){
    if(m_mbQuads[m].size()!=0)
      mbQuadsNew.push_back(m_mbQuads[m]);
  }
  m_mbQuads=mbQuadsNew;
  for(uint64_t m=0; m<m_mbEdges.size(); m++){
    if(m_mbEdges[m].size()!=0){
      mbEdgesNew.push_back(m_mbEdges[m]);
      mbEdgesTriNew.push_back(m_mbEdgesTri[m]);
    }
  }
  m_mbEdges=mbEdgesNew;
  m_mbEdgesTri=mbEdgesTriNew;

  
  //update structure
  std::cout<<"flag1"<<std::endl;
  getBlock2Edge();
  std::cout<<"flag2"<<std::endl;
  getEdge2Block();
  std::cout<<"flag3"<<std::endl;
  getVert2Block();

  for(uint64_t t=0; t<m_mbQuads.size(); t++){
    std::cout<<"Block: "<<t <<" nVertices: "<<m_mbQuads[t].size()<<", nEdges: "<< m_mbBlock2Edg[t].size()<<std::endl;
    for(uint64_t k=0; k<m_mbQuads[t].size(); k++)
      std::cout << m_mbQuads[t][k] << " , " ;
    std::cout << std::endl;
    std::cout << "edges : ";
    for(uint64_t k=0; k<m_mbBlock2Edg[t].size(); k++)
      std::cout << m_mbBlock2Edg[t][k] << " , ";
    std::cout << std::endl;
  }
  for(uint64_t t=0; t<m_mbEdg2Block.size(); t++){
    std::cout << "edge : " << t << " nBlocks : " << m_mbEdg2Block[t].size() << std::endl;
    for(uint64_t k=0; k<m_mbEdg2Block[t].size(); k++)
      std::cout << m_mbEdg2Block[t][k] << " , ";
    std::cout << std::endl;
  }
    
  return HXT_STATUS_OK;
}

 <|MERGE_RESOLUTION|>--- conflicted
+++ resolved
@@ -1820,11 +1820,12 @@
   dbgPosEdgData("dbgEdgData.pos"); 
   createMbTriPatchs();
   dbgPosPatchData("dbgBlockPatch.pos");
+  computePatchsParametrization();
   
   std::cout<<"Start correcting blocks"<<std::endl;
   if(m_extraordVertTjunc.size()>0)
     correctInvalidBlocks();
-  std::cout<<"End correcting blocks"<<std::endl;
+  std::cout<<"End correcting blocks"<<std::endl; 
 
 
   
@@ -1839,13 +1840,8 @@
   // for(uint64_t mt=0; mt<tJunctionPatchesIDs.size(); mt++)
   //   std::cout<<"T-junc patch ID: "<<tJunctionPatchesIDs[mt]<<std::endl;
 
-<<<<<<< HEAD
   
   dbgPosEdgData("dbgEdgData2.pos"); 
-=======
-
-  dbgPosEdgData("dbgEdgData.pos"); 
->>>>>>> d9af8a11
   createMbTriPatchs();
   dbgPosPatchData("dbgBlockPatch2.pos");
   computePatchsParametrization();
@@ -1862,9 +1858,9 @@
   // m_mbEdges.erase(m_mbEdges.end()-1);
   // m_mbEdgesTri.erase(m_mbEdgesTri.end()-1);
   // //
-  std::vector<std::array<double, 3>> pointsOnEdg;
-  std::vector<uint64_t> trianglesOnEdg;
-  std::cout<<"grabingEdgData "<<std::endl;
+  // std::vector<std::array<double, 3>> pointsOnEdg;
+  // std::vector<uint64_t> trianglesOnEdg;
+  // std::cout<<"grabingEdgData "<<std::endl;
   // getDataFromBlockEdgID(m_mbBlock2Edg[0][0], pointsOnEdg, trianglesOnEdg);
 
 
@@ -2954,6 +2950,7 @@
 
 
 HXTStatus MultiBlock::collectTJunctionIndices(){
+  m_extraordVertTjunc.clear();
   for(uint64_t i=0; i<m_vectSep.size(); i++){
     Separatrice *sep=&(m_vectSep[i]);
     if(sep->isSaved() && sep->getIsLimitCycle()){
@@ -3097,6 +3094,9 @@
 //finding the closest neighbour of the T-junction which is not boundary or a T-junction (on the separatrice witch is not a limit cycle) 
 //knowing T-junction node, its closest neighbours -> getting a block for correction 
 HXTStatus MultiBlock::getTJunctionsPatchesIDs(std::vector<int> *tJunctionPatchesIDs, std::vector<int> *locTjunEdgInd, std::vector<int> *locTjuncInd){
+  tJunctionPatchesIDs->clear();
+  locTjunEdgInd->clear();
+  locTjuncInd->clear();
   int isBdry =0;
   int isTjunction =0;
   int nodeID1 =-1;
@@ -4359,9 +4359,10 @@
   }
   std::cout<<" "<<std::endl;
   std::cout<<"--Get and store partition per edge--"<<std::endl;
-  computeAdequatePartitionPerEdge(m_minEdgLength/(5.0), hVal);
-   // computeAdequatePartitionPerEdge(m_minEdgLength/(1.0), hVal);
-  // computeAdequatePartitionPerEdge(3*m_minEdgLength, hVal);
+  //computeAdequatePartitionPerEdge(m_minEdgLength/(5.0), hVal);
+  computeAdequatePartitionPerEdge(m_minEdgLength/(1.0), hVal);
+  // computeAdequatePartitionPerEdge(0.02, hVal);
+  //computeAdequatePartitionPerEdge(3*m_minEdgLength, hVal);
   // computeAdequatePartitionPerEdge(m_sizeQuadMesh, hVal);
   for(uint64_t i=0;i<m_extraordVertices.size();i++){
     m_coordVerticesDiscretization.push_back(m_extraordVertices[i]);
@@ -4788,20 +4789,37 @@
 //-----------------------------------------------------------------------------------------------------------------------------------------------------------------
 
 HXTStatus MultiBlock::mergeEdges(uint64_t edgID1, uint64_t edgID2, uint64_t connectingVertInd, std::vector<std::array<double,3>> *newEdgPoints, std::vector<uint64_t> *newEdgTri){
-
-   double norm=-1.0;
+  
+  double norm=-1.0;
   std::vector<std::array<double,3>> pointsEdg1 =  m_mbEdges[edgID1];
   std::vector<uint64_t> triEdg1 =  m_mbEdgesTri[edgID1];
-  if(!(isPointDuplicateVec(&pointsEdg1[0], &m_extraordVertices[connectingVertInd], &norm))){
+  if(isPointDuplicateVec(&pointsEdg1[0], &m_extraordVertices[connectingVertInd], &norm)){
     std::reverse(std::begin(pointsEdg1),std::end(pointsEdg1));
     std::reverse(std::begin(triEdg1),std::end(triEdg1));
   }
   std::vector<std::array<double,3>> pointsEdg2 =  m_mbEdges[edgID2];
   std::vector<uint64_t> triEdg2 =  m_mbEdgesTri[edgID2];
-  if(!(isPointDuplicateVec(&pointsEdg2[pointsEdg2.size()-1], &m_extraordVertices[connectingVertInd], &norm))){
+  if(isPointDuplicateVec(&pointsEdg2[pointsEdg2.size()-1], &m_extraordVertices[connectingVertInd], &norm)){
     std::reverse(std::begin(pointsEdg2),std::end(pointsEdg2));
     std::reverse(std::begin(triEdg2),std::end(triEdg2));
   }
+  std::cout << "connection node indice: " << connectingVertInd << std::endl;
+  uint64_t idE10=0;
+  uint64_t idE11=0;
+  uint64_t idE20=0;
+  uint64_t idE21=0;
+  for(uint64_t i=0;i<m_extraordVertices.size();i++){
+    if(normDiffVect(&(pointsEdg1[0]), &(m_extraordVertices[i]))<=1e-10)
+      idE10=i;
+    if(normDiffVect(&(pointsEdg1[pointsEdg1.size()-1]), &(m_extraordVertices[i]))<=1e-10)
+      idE11=i;
+    if(normDiffVect(&(pointsEdg2[0]), &(m_extraordVertices[i]))<=1e-10)
+      idE20=i;
+    if(normDiffVect(&(pointsEdg2[pointsEdg2.size()-1]), &(m_extraordVertices[i]))<=1e-10)
+      idE21=i;
+  }
+  std::cout << "indice edg 1: " << idE10 << " / " << idE11 << std::endl;
+  std::cout << "indice edg 2: " << idE20 << " / " << idE21 << std::endl;
   for(uint64_t i=0; i<pointsEdg1.size();i++)
     newEdgPoints->push_back(pointsEdg1[i]);
   for(uint64_t i=1; i<pointsEdg2.size();i++)
@@ -4815,10 +4833,22 @@
 }
 
 HXTStatus MultiBlock::mergeBlocks(uint64_t blockID1, uint64_t blockID2, uint64_t edgToDelete, int currentNode, std::vector<uint64_t> *delBlocks, std::vector<uint64_t> *delEdges){
-
-  //vertices
+  //1. taking into the account that blocks can have more than 5 vertices
+  //2. put blockID1 on the left and lockID2 on the right
+  // if v1 = locEdgBlock1 + 1 then blockID1 is on the left
+  // if not, it on the right and we swap values of blockID1 and blockID2, vertices and edges
   int locV1=-1;
   int locV2=-1;
+  int locEdgV1=-1;
+  int locEdgV2=-1;
+  for(uint64_t i=0; i<m_mbBlock2Edg[blockID1].size(); i++){
+    if(m_mbBlock2Edg[blockID1][i] == edgToDelete)
+      locEdgV1=i;
+  }
+  for(uint64_t i=0; i<m_mbBlock2Edg[blockID2].size(); i++){
+    if(m_mbBlock2Edg[blockID2][i] == edgToDelete)
+      locEdgV2=i;
+  }
   for(uint64_t i=0; i<m_mbQuads[blockID1].size(); i++){
     if(m_mbQuads[blockID1][i] == currentNode)
       locV1=i;
@@ -4827,45 +4857,45 @@
     if(m_mbQuads[blockID2][i] == currentNode)
       locV2=i;
   }
+  if(locV1 != locEdgV1+1){
+    uint64_t currB=blockID1;
+    blockID1=blockID2;
+    blockID2=currB;
+    int currEdg=locEdgV1;
+    locEdgV1=locEdgV2;
+    locEdgV2=currEdg;
+    int currV=locV1;
+    locV1=locV2; 
+    locV2=currV;
+  }
+  uint64_t nVert1=m_mbQuads[blockID1].size();
+  uint64_t nVert2=m_mbQuads[blockID2].size();
   std::vector<int> newBlockVertices;
-  newBlockVertices.push_back(m_mbQuads[blockID1][(locV1+2)%4]);
-  newBlockVertices.push_back(m_mbQuads[blockID2][(locV2+2)%4]);
-  newBlockVertices.push_back(m_mbQuads[blockID2][(locV2+3)%4]);
-  newBlockVertices.push_back(m_mbQuads[blockID1][(locV1+1)%4]);
+  for(uint64_t i=0; i<nVert1-2; i++){
+    newBlockVertices.push_back(m_mbQuads[blockID1][(locV1+1+i)%nVert1]);
+  }
+  for(uint64_t i=0; i<nVert2-2; i++){
+    newBlockVertices.push_back(m_mbQuads[blockID2][(locV2+2+i)%nVert2]);
+  }
   m_mbQuads.push_back(newBlockVertices);
-  
-  //edges and triangles
-  int locEdg1=-1;
-  int locEdg2=-1;
-  for(uint64_t i=0; i<m_mbBlock2Edg[blockID1].size(); i++){
-    if(edgToDelete == m_mbBlock2Edg[blockID1][i])
-      locEdg1=i;
-  }
-  for(uint64_t i=0; i<m_mbBlock2Edg[blockID2].size(); i++){
-    if(edgToDelete == m_mbBlock2Edg[blockID2][i])
-      locEdg2=i;
-  }
+  std::cout<<"Vertices: "<<std::endl; 
+  for(uint64_t i=0; i<newBlockVertices.size(); i++)
+    std::cout<<"vertices: "<<newBlockVertices[i]<<", ";
+  std::cout<<std::endl;
+  
   std::vector<std::array<double,3>> edg0;
-  std::vector<std::array<double,3>> edg2;
   std::vector<uint64_t> edgTri0;
-  std::vector<uint64_t> edgTri2;
-  //merge first edg
-  mergeEdges(m_mbBlock2Edg[blockID1][(locEdg1+3)%4], m_mbBlock2Edg[blockID2][(locEdg2+1)%4], m_mbQuads[blockID1][(locV1+3)%4], &edg0, &edgTri0);
-  //merge last edg
-  mergeEdges(m_mbBlock2Edg[blockID2][(locEdg2+3)%4], m_mbBlock2Edg[blockID1][(locEdg1+1)%4], m_mbQuads[blockID1][locV1], &edg2, &edgTri2);
+  //merge edg
+  mergeEdges(m_mbBlock2Edg[blockID1][(locEdgV1+nVert1-1)%nVert1], m_mbBlock2Edg[blockID2][(locEdgV2+1)%nVert2], m_mbQuads[blockID1][(locV1+nVert1-1)%nVert1], &edg0, &edgTri0);
   m_mbEdges.push_back(edg0);
-  m_mbEdges.push_back(edg2);
   m_mbEdgesTri.push_back(edgTri0);
-  m_mbEdgesTri.push_back(edgTri2);
 
   //delete data
   delBlocks->push_back(blockID1);
   delBlocks->push_back(blockID2);
   delEdges->push_back(edgToDelete);
-  delEdges->push_back(m_mbBlock2Edg[blockID1][(locEdg1+3)%4]);
-  delEdges->push_back(m_mbBlock2Edg[blockID2][(locEdg2+1)%4]);
-  delEdges->push_back(m_mbBlock2Edg[blockID2][(locEdg2+3)%4]);
-  delEdges->push_back(m_mbBlock2Edg[blockID1][(locEdg1+1)%4]);
+  delEdges->push_back(m_mbBlock2Edg[blockID1][(locEdgV1+nVert1-1)%nVert1]);
+  delEdges->push_back(m_mbBlock2Edg[blockID2][(locEdgV2+1)%nVert2]);
   
   return HXT_STATUS_OK;
 }
@@ -4883,97 +4913,107 @@
   return HXT_STATUS_OK;
 }
 
-HXTStatus MultiBlock::modifyTBlockNgbrs(int tBlockID, int locIndTjuncVert, int locTjunEdgInd, std::vector<uint64_t> *vecBlocksDelete, std::vector<uint64_t> *vecEdgesDelete){
-
-  
-  //1. modify blocks K and M (t junc and its left neighbour)
+HXTStatus MultiBlock::modifyTBlockNgbrs_TjuncOnRight(int tBlockID, int locIndTjuncVert, int locTjunEdgInd, std::vector<uint64_t> *vecBlocksDelete, std::vector<uint64_t> *vecEdgesDelete){
+
+  //1. modify block M (left neighbour of t-junc block K)
   uint64_t blockK=tBlockID;
-  uint64_t currentEdg = m_mbBlock2Edg[blockK][(locTjunEdgInd+2)%4];
+  int k = locIndTjuncVert;
+  int edgK = locTjunEdgInd;
+  size_t nVertK=m_mbQuads[blockK].size();
+  uint64_t currentEdg = m_mbBlock2Edg[blockK][(edgK+2)%nVertK];
   uint64_t blockM =(uint64_t)-1;
   if(m_mbEdg2Block[currentEdg][0] == blockK){
     blockM= m_mbEdg2Block[currentEdg][1];
   }else{
     blockM= m_mbEdg2Block[currentEdg][0];
   }
-
-  int k=locTjunEdgInd;
-  int m=-1;
-  double norm=-1.0;
-  std::array<double, 3> point;
-  if(isPointDuplicateVec(&m_mbEdges[m_mbBlock2Edg[blockK][(locTjunEdgInd+1)%4]][0], &m_extraordVertices[m_mbQuads[blockK][k]], &norm)){
-    point = m_mbEdges[m_mbBlock2Edg[blockK][(locTjunEdgInd+1)%4]][m_mbEdges[m_mbBlock2Edg[blockK][(locTjunEdgInd+1)%4]].size()-1];
-  }else{
-    point = m_mbEdges[m_mbBlock2Edg[blockK][(locTjunEdgInd+1)%4]][0];
-  }
+  size_t nVertM=m_mbQuads[blockM].size();
+  
+  int m=-1; //m=k+1
   for(uint64_t i=0; i<m_mbQuads[blockM].size(); i++){
-    if(isPointDuplicateVec(&point, &m_extraordVertices[m_mbQuads[blockM][i]], &norm))
+    if(m_mbQuads[blockK][(k+1)%nVertK] == m_mbQuads[blockM][i])
       m=i;
   }
   //update block M
   std::vector<int> newBlockVerticesM;
-  newBlockVerticesM.push_back(m_mbQuads[blockM][(m+2)%4]);
-  newBlockVerticesM.push_back(m_mbQuads[blockK][(k+3)%4]);
-  newBlockVerticesM.push_back(m_mbQuads[blockM][m]);
-  newBlockVerticesM.push_back(m_mbQuads[blockM][(m+1)%4]);
+  for(uint64_t i=0; i<nVertM-1; i++){//not picking last node
+    newBlockVerticesM.push_back(m_mbQuads[blockM][(m+i)%nVertM]);
+  }
+  newBlockVerticesM.push_back(m_mbQuads[blockK][(k+3)%nVertK]); //last point
   m_mbQuads.push_back(newBlockVerticesM);
- 
+  uint64_t edgM=(uint64_t)-1;
+  for(uint64_t s=0; s<m_mbBlock2Edg[blockM].size(); s++){
+    if(m_mbBlock2Edg[blockM][s] == currentEdg)
+      edgM=s;
+  }
+  std::cout<<"EdgM= "<<edgM<<std::endl;
   std::vector<uint64_t> newTri1M;
-  std::vector<std::array<double,3>> newEdg1M; 
-  mergeEdges(m_mbBlock2Edg[blockM][(m+2)%4], m_mbBlock2Edg[blockK][(locTjunEdgInd+3)%4], m_mbQuads[blockM][(m+3)%4], &newEdg1M, &newTri1M);
+  std::vector<std::array<double,3>> newEdg1M;
+  std::cout<<"Merge edg1M"<<std::endl;
+  mergeEdges(m_mbBlock2Edg[blockM][(edgM+nVertM-1)%nVertM], m_mbBlock2Edg[blockK][(edgK+3)%nVertK], m_mbQuads[blockK][(k+2)%nVertK], &newEdg1M, &newTri1M);
+  m_mbEdges.push_back(newEdg1M);  m_mbEdgesTri.push_back(newTri1M);
+  vecEdgesDelete->push_back(m_mbBlock2Edg[blockM][(edgM+nVertM-1)%nVertM]) ; vecEdgesDelete->push_back(m_mbBlock2Edg[blockK][(edgK+3)%nVertK]);
   std::vector<uint64_t> newTri2M;
   std::vector<std::array<double,3>> newEdg2M;
-  // averageSep(); ALEX
-  m_mbEdges.push_back(newEdg1M);  m_mbEdges.push_back(newEdg2M);
-  m_mbEdgesTri.push_back(newTri1M);  m_mbEdgesTri.push_back(newTri2M);
-  
-  //2. blocks  K and L (t junc and its right neighbour)
+  std::cout<<"Merge via param edg2M"<<std::endl;
+  m_mbQuadParametrization[blockK].getStraigthLine(m_extraordVertices[m_mbQuads[blockK][(k+3)%nVertK]], m_extraordVertices[m_mbQuads[blockK][(k+1)%nVertK]], newEdg2M, newTri2M, 1000);
+  m_mbEdges.push_back(newEdg2M);  m_mbEdgesTri.push_back(newTri2M);  
+
+
+  //2. block  L (right neighbour of t-junc block)
   uint64_t blockL =(uint64_t)-1;
-  if(m_mbEdg2Block[m_mbBlock2Edg[blockK][locTjunEdgInd]][0] == blockK){
-    blockL= m_mbEdg2Block[currentEdg][1];
+  if(m_mbEdg2Block[m_mbBlock2Edg[blockK][edgK]][0] == blockK){
+    blockL= m_mbEdg2Block[m_mbBlock2Edg[blockK][edgK]][1];
   }else{
-    blockL= m_mbEdg2Block[currentEdg][0];
-  }
+    blockL= m_mbEdg2Block[m_mbBlock2Edg[blockK][edgK]][0];
+  }
+  size_t nVertL=m_mbQuads[blockL].size();
+  std::cout<<"Blok L= "<<blockL<<"num vert: "<<m_mbQuads[blockL].size()<<std::endl;
   int l=-1;
   for(uint64_t i=0; i<m_mbQuads[blockL].size(); i++){
-    if(m_mbQuads[blockL][i] == m_mbQuads[blockK][locIndTjuncVert])
+    if(m_mbQuads[blockL][i] == m_mbQuads[blockK][k])
       l=i;
   }
-
+  std::cout<<"l= "<<l<<std::endl;
   //update block L
   std::vector<int> newBlockVerticesL;
-  newBlockVerticesM.push_back(m_mbQuads[blockL][(l+1)%4]);
-  newBlockVerticesM.push_back(m_mbQuads[blockL][(l+2)%4]);
-  newBlockVerticesM.push_back(m_mbQuads[blockL][(l+3)%4]);
-  newBlockVerticesM.push_back(m_mbQuads[blockK][(k+1)%4]);
+  for(size_t i=0; i<nVertL-1; i++){//not picking last node
+    newBlockVerticesL.push_back(m_mbQuads[blockL][(l+1+i)%nVertL]);
+  }
+  newBlockVerticesL.push_back(m_mbQuads[blockK][(k+1)%nVertK]);//last node
   m_mbQuads.push_back(newBlockVerticesL);
- 
+  uint64_t edgL=(uint64_t)-1;
+  for(uint64_t s=0; s<m_mbBlock2Edg[blockL].size(); s++){
+    if(m_mbBlock2Edg[blockL][s] == m_mbBlock2Edg[blockK][locTjunEdgInd])
+      edgL=s;
+  }
+  std::cout<<"EdgL= "<<edgL<<std::endl;
   std::vector<uint64_t> newTri1L;
   std::vector<std::array<double,3>> newEdg1L;
-  mergeEdges(m_mbBlock2Edg[blockL][(l+3)%4], m_mbBlock2Edg[blockK][(locTjunEdgInd+1)%4], m_mbQuads[blockK][locIndTjuncVert], &newEdg1L, &newTri1L);
-  std::vector<uint64_t> newTri2L;
-  std::vector<std::array<double,3>> newEdg2L;
-  //averageSep();
-  m_mbEdges.push_back(newEdg1L);  m_mbEdges.push_back(newEdg2L);
-  m_mbEdgesTri.push_back(newTri1L);  m_mbEdgesTri.push_back(newTri2L);
-
-
-  //3. block T with 5 vertices - the other block containing T junction vertex
+  std::cout<<"Merge edg1L"<<std::endl;
+  mergeEdges(m_mbBlock2Edg[blockL][(edgL+nVertL-1)%nVertL], m_mbBlock2Edg[blockK][(edgK+1)%nVertK], m_mbQuads[blockK][k], &newEdg1L, &newTri1L);
+  m_mbEdges.push_back(newEdg1L);  m_mbEdgesTri.push_back(newTri1L);
+  vecEdgesDelete->push_back(m_mbBlock2Edg[blockL][(edgL+nVertL-1)%nVertL]); vecEdgesDelete->push_back(m_mbBlock2Edg[blockK][(edgK+1)%nVertK]);
+  
+  //3. block T with (at least) 5 vertices - the other block containing T junction vertex
   uint64_t blockT =(uint64_t)-1;
-  for(uint64_t i=0; i<m_vert2Block[m_mbQuads[blockK][locIndTjuncVert]].size();i++){
-    if((m_vert2Block[m_mbQuads[blockK][locIndTjuncVert]][i] != blockK) && (m_vert2Block[m_mbQuads[blockK][locIndTjuncVert]][i] != blockL))
-      blockT=m_vert2Block[m_mbQuads[blockK][locIndTjuncVert]][i];
-  } 
+  for(uint64_t i=0; i<m_vert2Block[m_mbQuads[blockK][k]].size();i++){
+    if((m_vert2Block[m_mbQuads[blockK][k]][i] != blockK) && (m_vert2Block[m_mbQuads[blockK][k]][i] != blockL))
+      blockT=m_vert2Block[m_mbQuads[blockK][k]][i];
+  }
+  size_t nVertT=m_mbQuads[blockT].size();
+  std::cout<<"Block T= "<<blockT<<std::endl;
   int t=-1;
   for(uint64_t i=0; i<m_mbQuads[blockT].size(); i++){
-    if(m_mbQuads[blockT][i] == m_mbQuads[blockK][locIndTjuncVert])
+    if(m_mbQuads[blockT][i] == m_mbQuads[blockK][k])
       t=i;
   }
+  std::cout<<"t= "<<t<<std::endl;
   //update block T
   std::vector<int> newBlockVerticesT;
-  newBlockVerticesM.push_back(m_mbQuads[blockT][(t+1)%5]);
-  newBlockVerticesM.push_back(m_mbQuads[blockT][(t+2)%5]);
-  newBlockVerticesM.push_back(m_mbQuads[blockT][(t+3)%5]);
-  newBlockVerticesM.push_back(m_mbQuads[blockT][(t+4)%5]);
+  for(uint64_t i=0; i<nVertT-1; i++){//not picking last node
+    newBlockVerticesT.push_back(m_mbQuads[blockT][(t+1+i)%nVertT]);
+  }
   m_mbQuads.push_back(newBlockVerticesT);
  
   //store things for deleting
@@ -4981,14 +5021,133 @@
   vecBlocksDelete->push_back(blockM);
   vecBlocksDelete->push_back(blockL);
   vecBlocksDelete->push_back(blockT);
-
-  vecEdgesDelete->push_back(m_mbBlock2Edg[blockM][(m+2)%4]);
-  vecEdgesDelete->push_back(m_mbBlock2Edg[blockK][k]);
-  vecEdgesDelete->push_back(m_mbBlock2Edg[blockK][(k+1)%4]);
-  vecEdgesDelete->push_back(m_mbBlock2Edg[blockK][(k+2)%4]);
-  vecEdgesDelete->push_back(m_mbBlock2Edg[blockK][(k+3)%4]);
-  vecEdgesDelete->push_back(m_mbBlock2Edg[blockL][(l+3)%4]);
-
+  vecEdgesDelete->push_back(m_mbBlock2Edg[blockK][edgK]);
+  vecEdgesDelete->push_back(m_mbBlock2Edg[blockK][(edgK+2)%nVertK]);
+
+  return HXT_STATUS_OK;
+}
+
+HXTStatus MultiBlock::modifyTBlockNgbrs_TjuncOnLeft(int tBlockID, int locIndTjuncVert, int locTjunEdgInd, std::vector<uint64_t> *vecBlocksDelete, std::vector<uint64_t> *vecEdgesDelete){
+
+  //1. modify block M (block on the left of the t-junc blockK)
+  uint64_t blockK=tBlockID;
+  int k = locIndTjuncVert;
+  int edgK = locTjunEdgInd;
+  uint64_t blockM =(uint64_t)-1;
+  if(m_mbEdg2Block[edgK][0] == blockK){
+    blockM= m_mbEdg2Block[edgK][1];
+  }else{
+    blockM= m_mbEdg2Block[edgK][0];
+  }
+  int m=-1;
+  int edgM=-1;
+  for(uint64_t i=0; i<m_mbQuads[blockM].size(); i++){
+    if(m_mbQuads[blockM][i] == m_mbQuads[blockK][k])
+      m=i;
+  }
+  for(uint64_t i=0; i<m_mbBlock2Edg[blockM].size(); i++){
+    if(m_mbBlock2Edg[blockM][i] == m_mbBlock2Edg[blockK][edgK])
+      edgM=i;
+  }
+  size_t nVertM=m_mbQuads[blockM].size();
+  size_t nVertK=m_mbQuads[blockK].size();
+  std::vector<int> newBlockVerticesM;
+  for(size_t i=0; i<nVertM-1; i++)
+    newBlockVerticesM.push_back(m_mbQuads[blockM][(m+1)%nVertM]);
+  newBlockVerticesM.push_back(m_mbQuads[blockK][(k+nVertK-1)%nVertK]);
+  m_mbQuads.push_back(newBlockVerticesM);
+  //edges and triangles
+  std::vector<uint64_t> newTri1M;
+  std::vector<std::array<double,3>> newEdg1M;
+  std::cout<<"Merge edg1K"<<std::endl;
+  mergeEdges(m_mbBlock2Edg[blockK][(edgK+nVertK-1)%nVertK], m_mbBlock2Edg[blockM][(edgM+1)%nVertM], m_mbQuads[blockK][k], &newEdg1M, &newTri1M);
+  m_mbEdges.push_back(newEdg1M);  m_mbEdgesTri.push_back(newTri1M);
+  vecEdgesDelete->push_back(m_mbBlock2Edg[blockK][(edgK+nVertK-1)%nVertK]); vecEdgesDelete->push_back(m_mbBlock2Edg[blockM][(edgM+1)%nVertM]); 
+  std::vector<uint64_t> newTri2M;
+  std::vector<std::array<double,3>> newEdg2M;
+  std::cout<<"Merge via param edg2M"<<std::endl;
+  m_mbQuadParametrization[blockK].getStraigthLine(m_extraordVertices[m_mbQuads[blockK][(k+1)%nVertK]], m_extraordVertices[m_mbQuads[blockK][(k+nVertK-1)%nVertK]], newEdg2M, newTri2M, 1000);
+  m_mbEdges.push_back(newEdg2M);  m_mbEdgesTri.push_back(newTri2M); 
+
+  
+  //2. block  L (right neighbour of the t-junc blockK)
+  uint64_t blockL =(uint64_t)-1;
+  if(m_mbEdg2Block[m_mbBlock2Edg[blockK][(edgK+nVertK-2)%nVertK]][0] == blockK){
+    blockL= m_mbEdg2Block[m_mbBlock2Edg[blockK][(edgK+nVertK-2)%nVertK]][1];
+  }else{
+    blockL= m_mbEdg2Block[m_mbBlock2Edg[blockK][(edgK+nVertK-2)%nVertK]][0];
+  }
+  size_t nVertL=m_mbQuads[blockL].size();
+  std::cout<<"Blok L= "<<blockL<<"num vert: "<<m_mbQuads[blockL].size()<<std::endl;
+  int l=-1;
+  for(uint64_t i=0; i<m_mbQuads[blockL].size(); i++){
+    if(m_mbQuads[blockL][i] == m_mbQuads[blockK][(k+nVertK-1)%nVertK])
+      l=i;
+  }
+  std::cout<<"l= "<<l<<std::endl;
+  //update block L
+  std::vector<int> newBlockVerticesL;
+  newBlockVerticesL.push_back(m_mbQuads[blockL][l]);
+  newBlockVerticesL.push_back(m_mbQuads[blockK][(k+1)%nVertK]);
+  for(size_t i=0; i<nVertL-2; i++){//not picking last node
+    newBlockVerticesL.push_back(m_mbQuads[blockL][(l+2+i)%nVertL]);
+  }
+  m_mbQuads.push_back(newBlockVerticesL);  
+  uint64_t edgL=(uint64_t)-1;
+  for(uint64_t s=0; s<m_mbBlock2Edg[blockL].size(); s++){
+    if(m_mbBlock2Edg[blockL][s] == m_mbBlock2Edg[blockK][(edgK+nVertK-2)%nVertK])
+      edgL=s;
+  }
+  std::cout<<"EdgL= "<<edgL<<std::endl;
+  std::vector<uint64_t> newTri1L;
+  std::vector<std::array<double,3>> newEdg1L;
+  std::cout<<"Merge edg1L"<<std::endl;
+  mergeEdges(m_mbBlock2Edg[blockK][(edgK+1)%nVertK], m_mbBlock2Edg[blockL][(edgL+1)%nVertL], m_mbQuads[blockL][(l+1)%nVertL], &newEdg1L, &newTri1L);
+  m_mbEdges.push_back(newEdg1L);  m_mbEdgesTri.push_back(newTri1L);
+  vecEdgesDelete->push_back(m_mbBlock2Edg[blockK][(edgK+1)%nVertK]); vecEdgesDelete->push_back(m_mbBlock2Edg[blockL][(edgL+1)%nVertL]);
+
+
+  //3. block T with (at least) 5 vertices - the other block containing T junction vertex
+  uint64_t blockT =(uint64_t)-1;
+  for(uint64_t i=0; i<m_vert2Block[m_mbQuads[blockK][k]].size();i++){
+    if((m_vert2Block[m_mbQuads[blockK][k]][i] != blockK) && (m_vert2Block[m_mbQuads[blockK][k]][i] != blockM))
+      blockT=m_vert2Block[m_mbQuads[blockK][k]][i];
+  }
+  size_t nVertT=m_mbQuads[blockT].size();
+  std::cout<<"Block T= "<<blockT<<std::endl;
+  int t=-1;
+  for(uint64_t i=0; i<m_mbQuads[blockT].size(); i++){
+    if(m_mbQuads[blockT][i] == m_mbQuads[blockK][k])
+      t=i;
+  }
+  std::cout<<"t= "<<t<<std::endl;
+  //update block T
+  std::vector<int> newBlockVerticesT;
+  for(uint64_t i=0; i<nVertT-1; i++){//not picking last node
+    newBlockVerticesT.push_back(m_mbQuads[blockT][(t+1+i)%nVertT]);
+  }
+  m_mbQuads.push_back(newBlockVerticesT);
+ 
+  //store things for deleting
+  vecBlocksDelete->push_back(blockK);
+  vecBlocksDelete->push_back(blockM);
+  vecBlocksDelete->push_back(blockL);
+  vecBlocksDelete->push_back(blockT);
+  vecEdgesDelete->push_back(m_mbBlock2Edg[blockK][edgK]);
+  vecEdgesDelete->push_back(m_mbBlock2Edg[blockK][(edgK+nVertK-2)%nVertK]);
+
+  return HXT_STATUS_OK;
+}
+
+HXTStatus MultiBlock::recomputeMinEdgLength(){
+  double min = std::numeric_limits<double>::max();
+  for(uint64_t i=0; i<m_mbEdges.size(); i++){
+    double length = computeDiscreteLineLength(&m_mbEdges[i]);
+    if(min>length)
+      min=length;
+  }
+  std::cout<<"Min edg length: "<<min<<std::endl;
+  m_minEdgLength = min;
   
   return HXT_STATUS_OK;
 }
@@ -5001,8 +5160,21 @@
   std::vector<int> locTjunEdgInd;
   std::vector<int> locTjuncInd;
   getTJunctionsPatchesIDs(&tJunctionPatchesIDs, &locTjunEdgInd, &locTjuncInd);
-  
-  for(uint64_t i=0; i<tJunctionPatchesIDs.size(); i++){
+  bool keepCorrecting=false;
+  for(size_t k=0;k<tJunctionPatchesIDs.size();k++){
+    if(m_mbQuads[tJunctionPatchesIDs[k]].size()==4)
+      keepCorrecting=true;
+  }
+  // for(uint64_t i=0; i<tJunctionPatchesIDs.size(); i++){ //while number of Tjunction which have a blockK which is a quad !=0
+  while(keepCorrecting){ //while number of Tjunction which have a blockK which is a quad !=0
+    size_t i=0;
+    for(size_t k=0;k<tJunctionPatchesIDs.size();k++){
+      if(m_mbQuads[tJunctionPatchesIDs[k]].size()==4){
+	i=k;
+	break;
+      }
+    }
+    //check if blockK is q quad. If it is, do the stuff, else fuck it
     std::cout<<"-----> Solving T-junction: "<<i<<std::endl;
     std::cout<<"patch id: "<<tJunctionPatchesIDs[i]<<std::endl;
     //collect current edges and blocks to be merged
@@ -5014,32 +5186,32 @@
     std::vector<uint64_t> vecMergeBlockIDs;
     std::vector<uint64_t> blocksDel;
     std::vector<uint64_t> edgesDel;
-    modifyTBlockNgbrs(tJunctionPatchesIDs[i], locTjuncInd[i], locTjunEdgInd[i], &blocksDel, &edgesDel);
+    std::cout<<"start mod ngbrs"<<std::endl;
+    //a check if T junc is on right or on left in the block K
+    bool tJunc_onRight = false;
+    if(locTjuncInd[i] ==  locTjunEdgInd[i]+1)
+      tJunc_onRight = true;
+    if(tJunc_onRight){
+      modifyTBlockNgbrs_TjuncOnRight(tJunctionPatchesIDs[i], locTjuncInd[i], locTjunEdgInd[i], &blocksDel, &edgesDel);
+    }
+    else{
+      modifyTBlockNgbrs_TjuncOnLeft(tJunctionPatchesIDs[i], locTjuncInd[i], locTjunEdgInd[i], &blocksDel, &edgesDel);
+    }
+      
+    std::cout<<"end mod ngbrs"<<std::endl;
     allBlocks.push_back(blocksDel);
     allEdges.push_back(edgesDel);
 
-    std::cout<<"Num edges to delete: "<<allEdges[i].size()<<std::endl;
-    std::cout<<"edge to delete: "<<allEdges[i][0]<<std::endl;
-    std::cout<<"Num blocks to merge: "<<vecMergeBlockIDs.size()<<std::endl;
-    std::cout<<"blocks to merge: "<< vecMergeBlockIDs[0] << " / " << vecMergeBlockIDs[1] << std::endl;
-    
     int currentNode=m_mbQuads[tJunctionPatchesIDs[i]][(locTjuncInd[i]+2)%4];
     currentNodes.push_back(currentNode);
-    std::cout<<"Node start: "<<currentNode<<std::endl;
+    std::cout<<" curr Node start: "<<currentNode<<std::endl;
     int isBdry;
     isExtrVertOnBdry(currentNode, &isBdry);
-    int start=1;
     while(!isBdry){
       uint64_t lastBlock1 = (uint64_t)-1;
       uint64_t lastBlock2 = (uint64_t)-1;
-      if(start == 1){
-	lastBlock1=m_mbEdg2Block[currentEdg][0];
-	lastBlock2=m_mbEdg2Block[currentEdg][1];
-      }else{
-        lastBlock1 = vecMergeBlockIDs[vecMergeBlockIDs.size()-1];
-	lastBlock2 = vecMergeBlockIDs[vecMergeBlockIDs.size()-2];
-      }
-      start=0;
+      lastBlock1=m_mbEdg2Block[currentEdg][0];
+      lastBlock2=m_mbEdg2Block[currentEdg][1];
       for(uint64_t k=0; k<m_vert2Block[currentNode].size(); k++){
 	if((m_vert2Block[currentNode][k] != lastBlock1) && (m_vert2Block[currentNode][k] != lastBlock2)){
 	  vecMergeBlockIDs.push_back(m_vert2Block[currentNode][k]);
@@ -5048,96 +5220,113 @@
       }
       
       for(uint64_t s=0; s<m_mbBlock2Edg[vecMergeBlockIDs[vecMergeBlockIDs.size()-1]].size(); s++){
-	for(uint64_t l=0; l<m_mbBlock2Edg[vecMergeBlockIDs[vecMergeBlockIDs.size()-2]].size(); l++){
-	  if(m_mbBlock2Edg[vecMergeBlockIDs[vecMergeBlockIDs.size()-1]][s] == m_mbBlock2Edg[vecMergeBlockIDs[vecMergeBlockIDs.size()-2]][l]){
-	    currentEdg=m_mbBlock2Edg[vecMergeBlockIDs[vecMergeBlockIDs.size()-1]][s];
-	    vecCurrentEdges.push_back(currentEdg);
-	    locInd=s;
-	  }
-	}
-      }
+      	for(uint64_t l=0; l<m_mbBlock2Edg[vecMergeBlockIDs[vecMergeBlockIDs.size()-2]].size(); l++){
+      	  if(m_mbBlock2Edg[vecMergeBlockIDs[vecMergeBlockIDs.size()-1]][s] == m_mbBlock2Edg[vecMergeBlockIDs[vecMergeBlockIDs.size()-2]][l]){
+      	    currentEdg=m_mbBlock2Edg[vecMergeBlockIDs[vecMergeBlockIDs.size()-1]][s];
+      	    vecCurrentEdges.push_back(currentEdg);
+      	    locInd=s;
+      	  }
+      	} 
+      }
+      
       if(currentNode != m_mbQuads[vecMergeBlockIDs[vecMergeBlockIDs.size()-1]][(locInd+1)%4]){
 	currentNode=m_mbQuads[vecMergeBlockIDs[vecMergeBlockIDs.size()-1]][(locInd+1)%4];
       }else{
 	currentNode=m_mbQuads[vecMergeBlockIDs[vecMergeBlockIDs.size()-1]][locInd];
       }
       currentNodes.push_back(currentNode);
-      // std::cout<<"Node: "<<currentNode<<std::endl;
+      std::cout<<" curr Node: "<<currentNode<<std::endl;
       // std::cout<<"Current edg "<<currentEdg<<std::endl;
       isExtrVertOnBdry(currentNode, &isBdry);
       // if(i==1)
       // 	exit(0);
-    }
-    //allBlocks.push_back(vecMergeBlockIDs);
+    } 
     
     //merge blocks
-    std::cout<<"Num edges to delete: "<<allEdges[i].size()<<std::endl;
-    std::cout<<"Num blocks to merge: "<<vecMergeBlockIDs.size()<<std::endl;
+    std::cout<<"Num current edges: "<<vecCurrentEdges.size()<<std::endl;
+    std::cout<<"Num blocks to merge: "<<vecMergeBlockIDs.size()<<std::endl; 
     for(uint64_t m=0; m<vecCurrentEdges.size(); m++){
       std::vector<uint64_t> delBlocks;
       std::vector<uint64_t> delEdges;
-      mergeBlocks(vecMergeBlockIDs[2*m+0], vecMergeBlockIDs[2*m+0], vecCurrentEdges[m], currentNodes[m], &delBlocks, &delEdges);
+      mergeBlocks(vecMergeBlockIDs[2*m+0], vecMergeBlockIDs[2*m+1], vecCurrentEdges[m], currentNodes[m], &delBlocks, &delEdges);
       allBlocks.push_back(delBlocks);
       allEdges.push_back(delEdges);
     }
-  }
-
-  //delete quads, edges and corresponding triangles!!!
-  for(uint64_t m=0; m<allBlocks.size(); m++){
-    for(uint64_t k=0; k<allBlocks[m].size(); k++){
-      if(m_mbQuads[allBlocks[m][k]].size()!=0) 
-	m_mbQuads[allBlocks[m][k]].clear();
-    }
-  }
-  for(uint64_t m=0; m<allEdges.size(); m++){
-    for(uint64_t k=0; k<allEdges[m].size(); k++){
-      if(m_mbEdges[allEdges[m][k]].size()!=0){
+    //Updating everything (quad to edg, edg to quad etc.) && Tjunctions
+    //delete quads, edges and corresponding triangles!!!
+    for(uint64_t m=0; m<allBlocks.size(); m++){
+      for(uint64_t k=0; k<allBlocks[m].size(); k++){
+	if(m_mbQuads[allBlocks[m][k]].size()!=0) 
+	  m_mbQuads[allBlocks[m][k]].clear();
+      }
+    }
+    for(uint64_t m=0; m<allEdges.size(); m++){
+      for(uint64_t k=0; k<allEdges[m].size(); k++){
+	//if(m_mbEdges[allEdges[m][k]].size()!=0){
 	m_mbEdges[allEdges[m][k]].clear();
 	m_mbEdgesTri[allEdges[m][k]].clear();
-      }
-    }
-  }
-  std::vector<std::vector<int>> mbQuadsNew;
-  std::vector<std::vector<std::array<double,3>>> mbEdgesNew;
-  std::vector<std::vector<uint64_t>> mbEdgesTriNew;
-  for(uint64_t m=0; m<m_mbQuads.size(); m++){
-    if(m_mbQuads[m].size()!=0)
-      mbQuadsNew.push_back(m_mbQuads[m]);
-  }
-  m_mbQuads=mbQuadsNew;
-  for(uint64_t m=0; m<m_mbEdges.size(); m++){
-    if(m_mbEdges[m].size()!=0){
-      mbEdgesNew.push_back(m_mbEdges[m]);
-      mbEdgesTriNew.push_back(m_mbEdgesTri[m]);
-    }
-  }
-  m_mbEdges=mbEdgesNew;
-  m_mbEdgesTri=mbEdgesTriNew;
-
-  
-  //update structure
-  std::cout<<"flag1"<<std::endl;
-  getBlock2Edge();
-  std::cout<<"flag2"<<std::endl;
-  getEdge2Block();
-  std::cout<<"flag3"<<std::endl;
-  getVert2Block();
-
-  for(uint64_t t=0; t<m_mbQuads.size(); t++){
-    std::cout<<"Block: "<<t <<" nVertices: "<<m_mbQuads[t].size()<<", nEdges: "<< m_mbBlock2Edg[t].size()<<std::endl;
-    for(uint64_t k=0; k<m_mbQuads[t].size(); k++)
-      std::cout << m_mbQuads[t][k] << " , " ;
-    std::cout << std::endl;
-    std::cout << "edges : ";
-    for(uint64_t k=0; k<m_mbBlock2Edg[t].size(); k++)
-      std::cout << m_mbBlock2Edg[t][k] << " , ";
-    std::cout << std::endl;
-  }
-  for(uint64_t t=0; t<m_mbEdg2Block.size(); t++){
-    std::cout << "edge : " << t << " nBlocks : " << m_mbEdg2Block[t].size() << std::endl;
-    for(uint64_t k=0; k<m_mbEdg2Block[t].size(); k++)
-      std::cout << m_mbEdg2Block[t][k] << " , ";
-    std::cout << std::endl;
+	//}
+      }
+    }
+    std::vector<std::vector<int>> mbQuadsNew;
+    std::vector<std::vector<std::array<double,3>>> mbEdgesNew;
+    std::vector<std::vector<uint64_t>> mbEdgesTriNew;
+    for(uint64_t m=0; m<m_mbQuads.size(); m++){
+      if(m_mbQuads[m].size()!=0)
+	mbQuadsNew.push_back(m_mbQuads[m]);
+    }
+    m_mbQuads=mbQuadsNew;
+    for(uint64_t m=0; m<m_mbEdges.size(); m++){
+      if(m_mbEdges[m].size()!=0){
+	mbEdgesNew.push_back(m_mbEdges[m]);
+	mbEdgesTriNew.push_back(m_mbEdgesTri[m]);
+      }
+    }
+    m_mbEdges=mbEdgesNew;
+    m_mbEdgesTri=mbEdgesTriNew;
+
+    allBlocks.clear();
+    allEdges.clear();
+    //update structure
+    std::cout<<"update structure"<<std::endl;
+    getBlock2Edge();
+    getEdge2Block();
+    getVert2Block();
+    recomputeMinEdgLength();
+    dbgPosEdgData("dbgEdgDataTemp.pos"); 
+    createMbTriPatchs();
+    dbgPosPatchData("dbgBlockPatchTemp.pos");
+    computePatchsParametrization();
+    //updating Tjunctions
+    m_extraordVertTjunc.erase(m_extraordVertTjunc.begin()+i);
+    getTJunctionsPatchesIDs(&tJunctionPatchesIDs, &locTjunEdgInd, &locTjuncInd);
+    keepCorrecting=false;
+    for(size_t k=0;k<tJunctionPatchesIDs.size();k++){
+      if(m_mbQuads[tJunctionPatchesIDs[k]].size()==4)
+	keepCorrecting=true;
+    }
+    std::cout<<"Write blocks vert and edges"<<std::endl;
+    for(uint64_t t=0; t<m_mbQuads.size(); t++){
+      std::cout<<"Block: "<<t <<" nVertices: "<<m_mbQuads[t].size()<<", nEdges: "<< m_mbBlock2Edg[t].size()<<std::endl;
+      for(uint64_t k=0; k<m_mbQuads[t].size(); k++)
+	std::cout << m_mbQuads[t][k] << " , " ;
+      std::cout << std::endl;
+      std::cout << "edges : ";
+      for(uint64_t k=0; k<m_mbBlock2Edg[t].size(); k++)
+	std::cout << m_mbBlock2Edg[t][k] << " , ";
+      std::cout << std::endl;
+    }
+    for(uint64_t t=0; t<m_mbEdg2Block.size(); t++){
+      std::cout << "edge : " << t << " nBlocks : " << m_mbEdg2Block[t].size() << std::endl;
+      for(uint64_t k=0; k<m_mbEdg2Block[t].size(); k++)
+	std::cout << m_mbEdg2Block[t][k] << " , ";
+      std::cout << std::endl;
+    }
+  }
+
+  if(tJunctionPatchesIDs.size()!=0){
+    std::cout << "Unable to correct all T-junctions" << std::endl;
+    return HXT_STATUS_FAILED;
   }
     
   return HXT_STATUS_OK;
