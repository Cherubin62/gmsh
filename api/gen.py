--- conflicted
+++ resolved
@@ -537,12 +537,9 @@
 
 doc = '''Add a curve loop (a closed wire) in the built-in CAD representation, formed by the curves `curveTags'. `curveTags' should contain (signed) tags of model entities of dimension 1 forming a closed loop: a negative tag signifies that the underlying curve is considered with reversed orientation. If `tag' is positive, set the tag explicitly; otherwise a new tag is selected automatically. If `reorient' is set, automatically reorient the curves if necessary. Return the tag of the curve loop.'''
 geo.add('addCurveLoop', doc, oint, ivectorint('curveTags'), iint('tag', '-1'), ibool('reorient', 'false', 'False'))
-<<<<<<< HEAD
-=======
 
 doc = '''Add curve loops in the built-in CAD representation based on the curves `curveTags'. Return the `tags' of found curve loops, if any.'''
 geo.add('addCurveLoops', doc, None, ivectorint('curveTags'), ovectorint('tags'))
->>>>>>> dd507a94
 
 doc = '''Add a plane surface in the built-in CAD representation, defined by one or more curve loops `wireTags'. The first curve loop defines the exterior contour; additional curve loop define holes. If `tag' is positive, set the tag explicitly; otherwise a new tag is selected automatically. Return the tag of the surface.'''
 geo.add('addPlaneSurface', doc, oint, ivectorint('wireTags'), iint('tag', '-1'))
@@ -556,17 +553,6 @@
 doc = '''Add a volume (a region) in the built-in CAD representation, defined by one or more shells `shellTags'. The first surface loop defines the exterior boundary; additional surface loop define holes. If `tag' is positive, set the tag explicitly; otherwise a new tag is selected automatically. Return the tag of the volume.'''
 geo.add('addVolume', doc, oint, ivectorint('shellTags'), iint('tag', '-1'))
 
-<<<<<<< HEAD
-doc = '''Extrude the entities `dimTags' in the built-in CAD representation, using a translation along (`dx', `dy', `dz'). Return extruded entities in `outDimTags'. If `numElements' is not empty, also extrude the mesh: the entries in `numElements' give the number of elements in each layer. If `height' is not empty, it provides the (cumulative) height of the different layers, normalized to 1. If `dx' == `dy' == `dz' == 0, the entities are extruded along their normal.'''
-geo.add('extrude', doc, None, ivectorpair('dimTags'), idouble('dx'), idouble('dy'), idouble('dz'), ovectorpair('outDimTags'), ivectorint('numElements', 'std::vector<int>()', "[]", "[]"), ivectordouble('heights', 'std::vector<double>()', "[]", "[]"), ibool('recombine', 'false', 'False'))
-
-doc = '''Extrude the entities `dimTags' in the built-in CAD representation, using a rotation of `angle' radians around the axis of revolution defined by the point (`x', `y', `z') and the direction (`ax', `ay', `az'). The angle should be strictly smaller than Pi. Return extruded entities in `outDimTags'. If `numElements' is not empty, also extrude the mesh: the entries in `numElements' give the number of elements in each layer. If `height' is not empty, it provides the (cumulative) height of the different layers, normalized to 1.'''
-geo.add('revolve', doc, None, ivectorpair('dimTags'), idouble('x'), idouble('y'), idouble('z'), idouble('ax'), idouble('ay'), idouble('az'), idouble('angle'), ovectorpair('outDimTags'), ivectorint('numElements', 'std::vector<int>()', "[]", "[]"), ivectordouble('heights', 'std::vector<double>()', "[]", "[]"), ibool('recombine', 'false', 'False'))
-
-doc = '''Extrude the entities `dimTags' in the built-in CAD representation, using a combined translation and rotation of `angle' radians, along (`dx', `dy', `dz') and around the axis of revolution defined by the point (`x', `y', `z') and the direction (`ax', `ay', `az'). The angle should be strictly smaller than Pi. Return extruded entities in `outDimTags'. If `numElements' is not empty, also extrude the mesh: the entries in `numElements' give the number of elements in each layer. If `height' is not empty, it provides the (cumulative) height of the different layers, normalized to 1.'''
-geo.add('twist', doc, None, ivectorpair('dimTags'), idouble('x'), idouble('y'), idouble('z'), idouble('dx'), idouble('dy'), idouble('dz'), idouble('ax'), idouble('ay'), idouble('az'), idouble('angle'), ovectorpair('outDimTags'), ivectorint('numElements', 'std::vector<int>()', "[]", "[]"), ivectordouble('heights', 'std::vector<double>()', "[]", "[]"), ibool('recombine', 'false', 'False'))
-
-=======
 doc = '''Extrude the entities `dimTags' in the built-in CAD representation, using a translation along (`dx', `dy', `dz'). Return extruded entities in `outDimTags'. If `numElements' is not empty, also extrude the mesh: the entries in `numElements' give the number of elements in each layer. If `height' is not empty, it provides the (cumulative) height of the different layers, normalized to 1. If `recombine' is set, recombine the mesh in the layers.'''
 geo.add('extrude', doc, None, ivectorpair('dimTags'), idouble('dx'), idouble('dy'), idouble('dz'), ovectorpair('outDimTags'), ivectorint('numElements', 'std::vector<int>()', "[]", "[]"), ivectordouble('heights', 'std::vector<double>()', "[]", "[]"), ibool('recombine', 'false', 'False'))
 
@@ -579,7 +565,6 @@
 doc = '''Extrude the entities `dimTags' in the built-in CAD representation along the normals of the mesh, creating discrete boundary layer entities. Return extruded entities in `outDimTags'. The entries in `numElements' give the number of elements in each layer. If `height' is not empty, it provides the height of the different layers. If `recombine' is set, recombine the mesh in the layers. A second boundary layer can be created from the same entities if `second' is set. If `viewIndex' is >= 0, use the corresponding view to either specify the normals (if the view contains a vector field) or scale the normals (if the view is scalar).'''
 geo.add('extrudeBoundaryLayer', doc, None, ivectorpair('dimTags'), ovectorpair('outDimTags'), ivectorint('numElements', 'std::vector<int>(1, 1)', "[1]", "[1]"), ivectordouble('heights', 'std::vector<double>()', "[]", "[]"), ibool('recombine', 'false', 'False'), ibool('second', 'false', 'False'), iint('viewIndex', '-1'))
 
->>>>>>> dd507a94
 doc = '''Translate the entities `dimTags' in the built-in CAD representation along (`dx', `dy', `dz').'''
 geo.add('translate', doc, None, ivectorpair('dimTags'), idouble('dx'), idouble('dy'), idouble('dz'))
 
@@ -746,17 +731,10 @@
 doc = '''Add a hollowed volume in the OpenCASCADE CAD representation, built from an initial volume `volumeTag' and a set of faces from this volume `excludeSurfaceTags', which are to be removed. The remaining faces of the volume become the walls of the hollowed solid, with thickness `offset'. If `tag' is positive, set the tag explicitly; otherwise a new tag is selected automatically.'''
 occ.add('addThickSolid', doc, None, iint('volumeTag'), ivectorint('excludeSurfaceTags'), idouble('offset'), ovectorpair('outDimTags'), iint('tag', '-1'))
 
-<<<<<<< HEAD
-doc = '''Extrude the entities `dimTags' in the OpenCASCADE CAD representation, using a translation along (`dx', `dy', `dz'). Return extruded entities in `outDimTags'. If `numElements' is not empty, also extrude the mesh: the entries in `numElements' give the number of elements in each layer. If `height' is not empty, it provides the (cumulative) height of the different layers, normalized to 1.'''
-occ.add('extrude', doc, None, ivectorpair('dimTags'), idouble('dx'), idouble('dy'), idouble('dz'), ovectorpair('outDimTags'), ivectorint('numElements', 'std::vector<int>()', "[]", "[]"), ivectordouble('heights', 'std::vector<double>()', "[]", "[]"), ibool('recombine', 'false', 'False'))
-
-doc = '''Extrude the entities `dimTags' in the OpenCASCADE CAD representation, using a rotation of `angle' radians around the axis of revolution defined by the point (`x', `y', `z') and the direction (`ax', `ay', `az'). Return extruded entities in `outDimTags'. If `numElements' is not empty, also extrude the mesh: the entries in `numElements' give the number of elements in each layer. If `height' is not empty, it provides the (cumulative) height of the different layers, normalized to 1. When the mesh is extruded the angle should be strictly smaller than 2*Pi.'''
-=======
 doc = '''Extrude the entities `dimTags' in the OpenCASCADE CAD representation, using a translation along (`dx', `dy', `dz'). Return extruded entities in `outDimTags'. If `numElements' is not empty, also extrude the mesh: the entries in `numElements' give the number of elements in each layer. If `height' is not empty, it provides the (cumulative) height of the different layers, normalized to 1. If `recombine' is set, recombine the mesh in the layers.'''
 occ.add('extrude', doc, None, ivectorpair('dimTags'), idouble('dx'), idouble('dy'), idouble('dz'), ovectorpair('outDimTags'), ivectorint('numElements', 'std::vector<int>()', "[]", "[]"), ivectordouble('heights', 'std::vector<double>()', "[]", "[]"), ibool('recombine', 'false', 'False'))
 
 doc = '''Extrude the entities `dimTags' in the OpenCASCADE CAD representation, using a rotation of `angle' radians around the axis of revolution defined by the point (`x', `y', `z') and the direction (`ax', `ay', `az'). Return extruded entities in `outDimTags'. If `numElements' is not empty, also extrude the mesh: the entries in `numElements' give the number of elements in each layer. If `height' is not empty, it provides the (cumulative) height of the different layers, normalized to 1. When the mesh is extruded the angle should be strictly smaller than 2*Pi. If `recombine' is set, recombine the mesh in the layers.'''
->>>>>>> dd507a94
 occ.add('revolve', doc, None, ivectorpair('dimTags'), idouble('x'), idouble('y'), idouble('z'), idouble('ax'), idouble('ay'), idouble('az'), idouble('angle'), ovectorpair('outDimTags'), ivectorint('numElements', 'std::vector<int>()', "[]", "[]"), ivectordouble('heights', 'std::vector<double>()', "[]", "[]"), ibool('recombine', 'false', 'False'))
 
 doc = '''Add a pipe in the OpenCASCADE CAD representation, by extruding the entities `dimTags' along the wire `wireTag'. Return the pipe in `outDimTags'.'''
@@ -973,15 +951,12 @@
 doc = '''Set the current window by speficying its index (starting at 0) in the list of all windows. When new windows are created by splits, new windows are appended at the end of the list.'''
 fltk.add('setCurrentWindow', doc, None, iint('windowIndex', '0'))
 
-<<<<<<< HEAD
-=======
 doc = '''Set a status message in the current window. If `graphics' is set, display the message inside the graphic window instead of the status bar.'''
 fltk.add('setStatusMessage', doc, None, istring('message'), ibool('graphics', 'false', 'False'))
 
 doc = '''Show context window for the entity of dimension `dim' and tag `tag'.'''
 fltk.add('showContextWindow', doc, None, iint('dim'), iint('tag'))
 
->>>>>>> dd507a94
 ################################################################################
 
 onelab = gmsh.add_module('onelab', 'ONELAB server functions')
