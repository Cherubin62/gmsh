--- conflicted
+++ resolved
@@ -104,22 +104,14 @@
 doc = '''Get the (elementary) geometrical entities in the bounding box defined by the two points (`xmin', `ymin', `zmin') and (`xmax', `ymax', `zmax'). If `dim' is >= 0, return only the entities of the specified dimension (e.g. points if `dim' == 0).'''
 model.add('getEntitiesInBoundingBox',doc,None,idouble('xmin'),idouble('ymin'),idouble('zmin'),idouble('xmax'),idouble('ymax'),idouble('zmax'),ovectorpair('tags'),iint('dim','-1'))
 
-<<<<<<< HEAD
-doc = '''Gets the bounding box (`xmin', `ymin', `zmin'), (`xmax', `ymax', `zmax') of the geometrical entity of dimension `dim' and tag `tag'. If `dim' and `tag' are < 0, returns the bounding box of the current model.'''
-model.add('getBoundingBox',doc,None,iint('dim'),iint('tag'),odouble('xmin'),odouble('ymin'),odouble('zmin'),odouble('xmax'),odouble('ymax'),odouble('zmax'))
-
-doc = '''Gets the dimension of the current model.'''
-model.add('getDim',doc,oint)
-
-doc = '''Adds a discrete geometrical entity (defined by a mesh) of dimension `dim' in the current model. The function returns the tag of the new discrete entity, equal to `tag' if `tag' is positive, or a new tag if `tag' < 0. `boundary' specifies the tags of the entities on the boundary of the discrete entity, if any. Specyfing `boundary' allows Gmsh to construct the topology of the overall model.'''
-model.add('addDiscreteEntity',doc,oint,iint('dim'),iint('tag','-1'),ivectorint('boundary','std::vector<int>()',"[]"))
-=======
 doc = '''Get the bounding box (`xmin', `ymin', `zmin'), (`xmax', `ymax', `zmax') of the geometrical entity of dimension `dim' and tag `tag'.'''
 model.add('getBoundingBox',doc,None,iint('dim'),iint('tag'),odouble('xmin'),odouble('ymin'),odouble('zmin'),odouble('xmax'),odouble('ymax'),odouble('zmax'))
 
+doc = '''Get the dimension of the current model.'''
+model.add('getDim',doc,oint)
+
 doc = '''Add a discrete geometrical entity (defined by a mesh) of dimension `dim' in the current model. Return the tag of the new discrete entity, equal to `tag' if `tag' is positive, or a new tag if `tag' < 0. `boundary' specifies the tags of the entities on the boundary of the discrete entity, if any. Specyfing `boundary' allows Gmsh to construct the topology of the overall model.'''
 model.add('addDiscreteEntity',doc,oint,iint('dim'),iint('tag','-1'),ivectorint('boundary','std::vector<int>()',"[]","[]"))
->>>>>>> 9da0a587
 
 doc = '''Remove the entities `dimTags' of the current model. If `recursive' is true, remove all the entities on their boundaries, down to dimension 0.'''
 model.add('removeEntities',doc,None,ivectorpair('dimTags'),ibool('recursive','false','False'))
@@ -158,14 +150,10 @@
 doc = '''Get the last mesh nodes (if any) where a meshing error occurred. Currently only populated by the new 3D meshing algorithms.'''
 mesh.add('getLastNodeError',doc,None,ovectorint('nodeTags'))
 
-<<<<<<< HEAD
 doc = '''Initialize the mesh node cache ONLY it has not already done.'''
 mesh.add('initializeNodeCache',doc,None)
 
-doc = '''Gets the mesh nodes of the entity of dimension `dim' and `tag' tag. If `tag' < 0, gets the nodes for all entities of dimension `dim'. If `dim' and `tag' are negative, gets all the nodes in the mesh. `nodeTags' contains the node tags (their unique, strictly positive identification numbers). `coord' is a vector of length 3 times the length of `nodeTags' that contains the (x, y, z) coordinates of the nodes, concatenated. If `dim' >= 0, `parametricCoord' contains the parametric coordinates of the nodes, if available. The length of `parametricCoord' can be 0 or `dim' times the length of `nodeTags'.'''
-=======
 doc = '''Get the mesh nodes of the entity of dimension `dim' and `tag' tag. If `tag' < 0, get the nodes for all entities of dimension `dim'. If `dim' and `tag' are negative, get all the nodes in the mesh. `nodeTags' contains the node tags (their unique, strictly positive identification numbers). `coord' is a vector of length 3 times the length of `nodeTags' that contains the (x, y, z) coordinates of the nodes, concatenated. If `dim' >= 0, `parametricCoord' contains the parametric coordinates of the nodes, if available. The length of `parametricCoord' can be 0 or `dim' times the length of `nodeTags'.'''
->>>>>>> 9da0a587
 mesh.add('getNodes',doc,None,ovectorint('nodeTags'),ovectordouble('coord'),ovectordouble('parametricCoord'),iint('dim', '-1'),iint('tag', '-1'))
 
 doc = '''Get the mesh elements of the entity of dimension `dim' and `tag' tag. If `tag' < 0, get the elements for all entities of dimension `dim'. If `dim' and `tag' are negative, get all the elements in the mesh. `elementTypes' contains the MSH types of the elements (e.g. `2' for 3-node triangles: see `getElementProperties' to obtain the properties for a given element type). `elementTags' is a vector of the same length as `elementTypes'; each entry is a vector containing the tags (unique, strictly positive identifiers) of the elements of the corresponding type. `nodeTags' is also a vector of the same length as `elementTypes'; each entry is a vector of length equal to the number of elements of the given type times the number of nodes for this type of element, that contains the node tags of all the elements of the given type, concatenated.'''
@@ -177,52 +165,38 @@
 doc = '''Get the integration data for mesh elements of the entity of dimension `dim' and `tag' tag. The data is returned by element type and by element, in the same order as the data returned by `getElements'. `integrationType' specifies the type of integration (e.g. \"Gauss4\") and `functionSpaceType' specifies the function space (e.g. \"IsoParametric\"). `integrationPoints' contains for each element type a vector (of length 4 times the number of integration points) containing the parametric coordinates (u, v, w) and the weight associated to the integration points. `integrationData' contains for each element type a vector (of size 13 times the number of integration points) containing the (x, y, z) coordinates of the integration point, the determinant of the Jacobian and the 9 entries (by row) of the 3x3 Jacobian matrix. If `functionSpaceType' is provided, `functionSpaceNumComponents' return the number of components returned by the evaluation of a basis function in the space and `functionSpaceData' contains for each element type the evaluation of the basis functions at the integration points.'''
 mesh.add('getIntegrationData',doc,None,istring('integrationType'),istring('functionSpaceType'),ovectorvectordouble('integrationPoints'),ovectorvectordouble('integrationData'),oint('functionSpaceNumComponents'),ovectorvectordouble('functionSpaceData'),iint('dim', '-1'),iint('tag', '-1'))
 
-<<<<<<< HEAD
-doc = '''Gets the Jacobian data for mesh elements of the entity of dimension `dim' and `tag' tag. The data is returned by element type and by element, in the same order as the data returned by `getElements'. `integrationType' specifies the type of integration (e.g. \"Gauss4\"). `nbrIntegrationPoints' contains for each element type, the number of integration points that corresponds to `integrationType'. `jacobian' contains for each element type a vector (of size 9 times the number of integration points) containing the 9 entries (by row) of the 3x3 Jacobian matrix and `determinant' contains for each element type a vector containing the determinant of the Jacobian.'''
+doc = '''Get the Jacobian data for mesh elements of the entity of dimension `dim' and `tag' tag. The data is returned by element type and by element, in the same order as the data returned by `getElements'. `integrationType' specifies the type of integration (e.g. \"Gauss4\"). `nbrIntegrationPoints' contains for each element type, the number of integration points that corresponds to `integrationType'. `jacobian' contains for each element type a vector (of size 9 times the number of integration points) containing the 9 entries (by row) of the 3x3 Jacobian matrix and `determinant' contains for each element type a vector containing the determinant of the Jacobian.'''
 mesh.add('getJacobianData',doc,None,istring('integrationType'),ovectorint('nbrIntegrationPoints'),ovectorvectordouble('jacobian'),ovectorvectordouble('determinant'),iint('dim', '-1'),iint('tag', '-1'))
 
-doc = '''Gets the function space data for mesh elements of the entity of dimension `dim' and `tag' tag. The data is returned by element type and by element, in the same order as the data returned by `getElements'. `integrationType' specifies the type of integration (e.g. \"Gauss4\") and `functionSpaceType' specifies the function space (e.g. \"IsoParametric\"). `integrationPoints' contains for each element type a vector (of length 4 times the number of integration points) containing the parametric coordinates (u, v, w) and the weight associated to the integration points. If `functionSpaceType' is provided, `functionSpaceNumComponents' returns the number of components returned by the evaluation of a basis function in the space and `functionSpaceData' contains for each element type the evaluation of the basis functions at the integration points.'''
+doc = '''Get the function space data for mesh elements of the entity of dimension `dim' and `tag' tag. The data is returned by element type and by element, in the same order as the data returned by `getElements'. `integrationType' specifies the type of integration (e.g. \"Gauss4\") and `functionSpaceType' specifies the function space (e.g. \"IsoParametric\"). `integrationPoints' contains for each element type a vector (of length 4 times the number of integration points) containing the parametric coordinates (u, v, w) and the weight associated to the integration points. If `functionSpaceType' is provided, `functionSpaceNumComponents' returns the number of components returned by the evaluation of a basis function in the space and `functionSpaceData' contains for each element type the evaluation of the basis functions at the integration points.'''
 mesh.add('getFunctionSpaceData',doc,None,istring('integrationType'),istring('functionSpaceType'),ovectorvectordouble('integrationPoints'),oint('functionSpaceNumComponents'),ovectorvectordouble('functionSpaceData'),iint('dim', '-1'),iint('tag', '-1'))
 
-doc = '''Gets the types of mesh elements in the entity of dimension `dim' and `tag' tag. If `tag' < 0, gets the types for all entities of dimension `dim'. If `dim' and `tag' are negative, gets all the types in the mesh.'''
-mesh.add('getElementTypes',doc,None,ovectorint('elementTypes'),iint('dim', '-1'),iint('tag', '-1'))
-
-doc = '''Gets the number of mesh elements in the entity of dimension `dim' and `tag' tag for a single `elementType'. If `tag' < 0, gets the types for all entities of dimension `dim'. If `dim' and `tag' are negative, gets all the types in the mesh.'''
-mesh.add('getNumberElementByType',doc,oint,iint('elementType'),iint('dim', '-1'),iint('tag', '-1'))
-
-doc = '''Gets the number of mesh nodes by element type (e.g. a triangle of order 1 has 3 nodes)'''
-mesh.add('getNumberNodeByElementType',doc,oint,iint('elementType'))
-
-doc = '''Gets the mesh elements in the same way as `getElements', but for a single `elementType'.'''
-mesh.add('getElementsByType',doc,None,iint('elementType'),ovectorint('elementTags'),ovectorint('nodeTags'),iint('dim', '-1'),iint('tag', '-1'))
-
-doc = '''Gets the mesh nodes in the same way as `getElementsByType'.'''
-mesh.add('getNodesByType',doc,None,iint('elementType'),ovectorint('nodeTags'),iint('dim', '-1'),iint('tag', '-1'),iint('myThread', '0'),iint('nbrThreads', '1'))
-
-doc = '''Gets the integration data for mesh elements in the same way as `getIntegrationData', but for a single `elementType'.'''
-mesh.add('getIntegrationDataByType',doc,None,iint('elementType'),istring('integrationType'),istring('functionSpaceType'),ovectordouble('integrationPoints'),ovectordouble('integrationData'),oint('functionSpaceNumComponents'),ovectordouble('functionSpaceData'),iint('dim', '-1'),iint('tag', '-1'))
-
-doc = '''Gets the Jacobian data for mesh elements in the same way as `getJacobianData', but for a single `elementType'.'''
-mesh.add('getJacobianDataByType',doc,None,iint('elementType'),istring('integrationType'),oint('nbrIntegrationPoints'),ovectordouble('jacobian'),ovectordouble('determinant'),iint('dim', '-1'),iint('tag', '-1'),iint('myThread', '0'),iint('nbrThreads', '1'))
-
-doc = '''Gets the function space data for mesh elements in the same way as `getFunctionSpaceData', but for a single `elementType'.'''
-mesh.add('getFunctionSpaceDataByType',doc,None,iint('elementType'),istring('integrationType'),istring('functionSpaceType'),ovectordouble('integrationPoints'),oint('functionSpaceNumComponents'),ovectordouble('functionSpaceData'),iint('dim', '-1'),iint('tag', '-1'))
-
-doc = '''Sets the mesh nodes in the geometrical entity of dimension `dim' and tag `tag'. `nodetags' contains the node tags (their unique, strictly positive identification numbers). `coord' is a vector of length 3 times the length of `nodeTags' that contains the (x, y, z) coordinates of the nodes, concatenated. The optional `parametricCoord' vector contains the parametric coordinates of the nodes, if any. The length of `parametricCoord' can be 0 or `dim' times the length of `nodeTags'.'''
-mesh.add('setNodes',doc,None,iint('dim'),iint('tag'),ivectorint('nodeTags'),ivectordouble('coord'),ivectordouble('parametricCoord','std::vector<double>()',"[]"))
-=======
 doc = '''Get the types of mesh elements in the entity of dimension `dim' and `tag' tag. If `tag' < 0, get the types for all entities of dimension `dim'. If `dim' and `tag' are negative, get all the types in the mesh.'''
 mesh.add('getElementTypes',doc,None,ovectorint('elementTypes'),iint('dim', '-1'),iint('tag', '-1'))
 
+doc = '''Get the number of mesh elements in the entity of dimension `dim' and `tag' tag for a single `elementType'. If `tag' < 0, get the types for all entities of dimension `dim'. If `dim' and `tag' are negative, get all the types in the mesh.'''
+mesh.add('getNumberElementByType',doc,oint,iint('elementType'),iint('dim', '-1'),iint('tag', '-1'))
+
+doc = '''Get the number of mesh nodes by element type (e.g. a triangle of order 1 has 3 nodes)'''
+mesh.add('getNumberNodeByElementType',doc,oint,iint('elementType'))
+
 doc = '''Get the mesh elements in the same way as `getElements', but for a single `elementType'.'''
 mesh.add('getElementsByType',doc,None,iint('elementType'),ovectorint('elementTags'),ovectorint('nodeTags'),iint('dim', '-1'),iint('tag', '-1'))
 
+doc = '''Get the mesh nodes in the same way as `getElementsByType'.'''
+mesh.add('getNodesByType',doc,None,iint('elementType'),ovectorint('nodeTags'),iint('dim', '-1'),iint('tag', '-1'),iint('myThread', '0'),iint('nbrThreads', '1'))
+
 doc = '''Get the integration data for mesh elements in the same way as `getIntegrationData', but for a single `elementType'.'''
 mesh.add('getIntegrationDataByType',doc,None,iint('elementType'),istring('integrationType'),istring('functionSpaceType'),ovectordouble('integrationPoints'),ovectordouble('integrationData'),oint('functionSpaceNumComponents'),ovectordouble('functionSpaceData'),iint('dim', '-1'),iint('tag', '-1'))
 
+doc = '''Get the Jacobian data for mesh elements in the same way as `getJacobianData', but for a single `elementType'.'''
+mesh.add('getJacobianDataByType',doc,None,iint('elementType'),istring('integrationType'),oint('nbrIntegrationPoints'),ovectordouble('jacobian'),ovectordouble('determinant'),iint('dim', '-1'),iint('tag', '-1'),iint('myThread', '0'),iint('nbrThreads', '1'))
+
+doc = '''Get the function space data for mesh elements in the same way as `getFunctionSpaceData', but for a single `elementType'.'''
+mesh.add('getFunctionSpaceDataByType',doc,None,iint('elementType'),istring('integrationType'),istring('functionSpaceType'),ovectordouble('integrationPoints'),oint('functionSpaceNumComponents'),ovectordouble('functionSpaceData'),iint('dim', '-1'),iint('tag', '-1'))
+
 doc = '''Set the mesh nodes in the geometrical entity of dimension `dim' and tag `tag'. `nodetags' contains the node tags (their unique, strictly positive identification numbers). `coord' is a vector of length 3 times the length of `nodeTags' that contains the (x, y, z) coordinates of the nodes, concatenated. The optional `parametricCoord' vector contains the parametric coordinates of the nodes, if any. The length of `parametricCoord' can be 0 or `dim' times the length of `nodeTags'.'''
 mesh.add('setNodes',doc,None,iint('dim'),iint('tag'),ivectorint('nodeTags'),ivectordouble('coord'),ivectordouble('parametricCoord','std::vector<double>()',"[]","[]"))
->>>>>>> 9da0a587
 
 doc = '''Set the mesh elements of the entity of dimension `dim' and `tag' tag. `types' contains the MSH types of the elements (e.g. `2' for 3-node triangles: see the Gmsh reference manual). `elementTags' is a vector of the same length as `types'; each entry is a vector containing the tags (unique, strictly positive identifiers) of the elements of the corresponding type. `nodeTags' is also a vector of the same length as `types'; each entry is a vector of length equal to the number of elements of the give type times the number of nodes per element, that contains the node tags of all the elements of the given type, concatenated.'''
 mesh.add('setElements',doc,None,iint('dim'),iint('tag'),ivectorint('elementTypes'),ivectorvectorint('elementTags'),ivectorvectorint('nodeTags'))
@@ -236,17 +210,13 @@
 doc = '''Get the type and node tags of the mesh element with tag `tag'. This is a useful but inefficient way of accessing mesh element data, as it relies on a cache stored in the model. For large meshes all the elements in the model should be numbered in a continuous sequence of tags from 1 to N to maintain reasonnable performance (in this case the internal cache is based on a vector; otherwise it uses a map).'''
 mesh.add('getElement',doc,None,iint('elementTag'),oint('elementType'),ovectorint('nodeTags'))
 
-<<<<<<< HEAD
-doc = '''Gets barycenter of element with tag 'tag'. If 'fast' is true the barycenter compute is equal to the real barycenter multiplied by the number of nodes. If 'primary' is true, only the primary nodes is taking into account.'''
+doc = '''Get barycenter of element with tag 'tag'. If 'fast' is true the barycenter compute is equal to the real barycenter multiplied by the number of nodes. If 'primary' is true, only the primary nodes is taking into account.'''
 mesh.add('getBarycenter',doc,None,iint('elementTag'),ibool('fast'),ibool('primary'),ovectordouble('barycenter'))
 
-doc = '''Gets barycenters of all elements corresponding to 'elementType' into entity of dimension `dim' and tag `tag'.'''
+doc = '''Get barycenters of all elements corresponding to 'elementType' into entity of dimension `dim' and tag `tag'.'''
 mesh.add('getBarycenters',doc,None,iint('elementType'),iint('dim'),iint('tag'),ibool('fast'),ibool('primary'),ovectordouble('barycenters'),iint('myThread', '0'),iint('nbrThreads', '1'))
 
-doc = '''Sets a mesh size constraint on the geometrical entities `dimTags'. Currently only entities of dimension 0 (points) are handled.'''
-=======
 doc = '''Set a mesh size constraint on the geometrical entities `dimTags'. Currently only entities of dimension 0 (points) are handled.'''
->>>>>>> 9da0a587
 mesh.add('setSize',doc,None,ivectorpair('dimTags'),idouble('size'))
 
 doc = '''Set a transfinite meshing constraint on the curve `tag', with `numNodes' mesh nodes distributed according to `meshType' and `coef'. Currently supported types are "Progression" (geometrical progression with power `coef') and "Bump" (refinement toward both extremities of the curve).'''
@@ -270,8 +240,7 @@
 doc = '''Embed the geometrical entities of dimension `dim' and tags `tags' in the (inDim, inTag) geometrical entity. `inDim' must be strictly greater than `dim'.'''
 mesh.add('embed',doc,None,iint('dim'),ivectorint('tags'),iint('inDim'),iint('inTag'))
 
-<<<<<<< HEAD
-doc = '''Gets the number of intergation points corresponding to 'elementType' and 'integrationType'.'''
+doc = '''Get the number of intergation points corresponding to 'elementType' and 'integrationType'.'''
 mesh.add('getNumberIntegrationPoints',doc,oint,iint('elementType'),istring('integrationType'))
 
 doc = '''Precomputes the basic function corresponding to 'elementType'.'''
@@ -280,10 +249,7 @@
 doc = '''Reorders the mesh elements corresponding to 'elementType' of entity given by 'dim' and 'tag' according to 'order'.'''
 mesh.add('reorderedMeshElements',doc,None,iint('elementType'),iint('dim'),iint('tag'),ivectorint('order'))
 
-doc = '''Sets the meshes of the entities of dimension `dim' and tag `tags' as periodic copies of the meshes of entities `tagsSource', using the affine transformation specified in `affineTransformation' (16 entries of a 4x4 matrix, by row). Currently only available for `dim' == 1 and `dim' == 2.'''
-=======
 doc = '''Set the meshes of the entities of dimension `dim' and tag `tags' as periodic copies of the meshes of entities `tagsSource', using the affine transformation specified in `affineTransformation' (16 entries of a 4x4 matrix, by row). Currently only available for `dim' == 1 and `dim' == 2.'''
->>>>>>> 9da0a587
 mesh.add('setPeriodic',doc,None,iint('dim'),ivectorint('tags'),ivectorint('tagsSource'),ivectordouble('affineTransformation'))
 
 
@@ -331,7 +297,7 @@
 doc = '''Add a spline (Catmull-Rom) curve going through the points `pointTags'. If `tag' is positive, set the tag explicitly; otherwise a new tag is selected automatically. Create a periodic curve if the first and last points are the same. Return the tag of the spline curve.'''
 geo.add('addSpline',doc,oint,ivectorint('pointTags'),iint('tag','-1'))
 
-doc = '''Adds a cubic b-spline curve with `pointTags' control points. If `tag' is positive, sets the tag explicitly; otherwise a new tag is selected automatically. Creates a periodic curve if the first and last points are the same. Return the tag of the b-spline curve.'''
+doc = '''Add a cubic b-spline curve with `pointTags' control points. If `tag' is positive, set the tag explicitly; otherwise a new tag is selected automatically. Creates a periodic curve if the first and last points are the same. Return the tag of the b-spline curve.'''
 geo.add('addBSpline',doc,oint,ivectorint('pointTags'),iint('tag','-1'))
 
 doc = '''Add a Bezier curve with `pointTags' control points. If `tag' is positive, set the tag explicitly; otherwise a new tag is selected automatically.  Return the tag of the Bezier curve.'''
@@ -480,7 +446,7 @@
 doc = '''Add a right angular wedge, defined by the right-angle point (`x', `y', `z') and the 3 extends along the x-, y- and z-axes (`dx', `dy', `dz'). If `tag' is positive, set the tag explicitly; otherwise a new tag is selected automatically. The optional argument `ltx' defines the top extent along the x-axis. Return the tag of the wedge.'''
 occ.add('addWedge',doc,oint,idouble('x'),idouble('y'),idouble('z'),idouble('dx'),idouble('dy'),idouble('dz'),iint('tag','-1'),idouble('ltx','0.'))
 
-doc = '''Add a torus, defined by its center (`x', `y', `z') and its 2 radii `r' and `r2'. If `tag' is positive, sets the tag explicitly; otherwise a new tag is selected automatically. The optional argument `angle' defines the angular opening (from 0 to 2*Pi). Return the tag of the wedge.'''
+doc = '''Add a torus, defined by its center (`x', `y', `z') and its 2 radii `r' and `r2'. If `tag' is positive, set the tag explicitly; otherwise a new tag is selected automatically. The optional argument `angle' defines the angular opening (from 0 to 2*Pi). Return the tag of the wedge.'''
 occ.add('addTorus',doc,oint,idouble('x'),idouble('y'),idouble('z'),idouble('r1'),idouble('r2'),iint('tag','-1'),idouble('angle','2*M_PI','2*pi','2*pi'))
 
 doc = '''Add a volume (if the optional argument `makeSolid' is set) or surfaces defined through the open or closed wires `wireTags'. If `tag' is positive, set the tag explicitly; otherwise a new tag is selected automatically. The new entities are returned in `outDimTags'. If the optional argument `makeRuled' is set, the surfaces created on the boundary are forced to be ruled surfaces.'''
