# Gmsh - Copyright (C) 1997-2018 C. Geuzaine, J.-F. Remacle
#
# See the LICENSE.txt file for license information. Please report all
# bugs and problems to the public mailing list <gmsh@onelab.info>.

# This is the master definition file for the Gmsh API.
#
# Running `python gen.py' will generate
#
#  - gmsh.h: the Gmsh C++ API header
#  - gmshc.h: the Gmsh C API header
#  - gmshc.cpp: the C to C++ wrapper code used by the Gmsh C API
#  - gmsh.h_cwrap: the Gmsh C++ API redefined in terms of the C API
#  - gmsh.py: the Gmsh Python API module
#  - gmsh.jl: the Gmsh Julia API module
#  - api.texi: the texinfo API documentation
#
# By design, the Gmsh API is purely functional, and only uses elementary types
# from the target language.
#
# See `demos/api' for examples on how to use the Gmsh API. In particular,
# `demos/api' contains C++, C, Python and Julia versions of several of the
# `.geo' tutorials from `tutorials'.

from GenApi import *

api = API('3.0')

################################################################################

gmsh = api.add_module('gmsh','Top-level functions')

doc = '''Initialize Gmsh. This must be called before any call to the other functions in the API. If `argc' and `argv' are provided, they will be handled in the same way as the command line arguments in the Gmsh app. If `readConfigFiles' is set, read system Gmsh configuration files (gmshrc and gmsh-options).'''
gmsh.add('initialize',doc,None,argcargv(),ibool('readConfigFiles','true','True'))

doc = '''Finalize Gmsh. This must be called when you are done using the Gmsh API.'''
gmsh.add('finalize',doc,None)

doc = '''Open a file. Equivalent to the `File->Open' menu in the Gmsh app. Handling of the file depends on its extension and/or its contents.'''
gmsh.add('open',doc,None,istring('fileName'))

doc = '''Merge a file. Equivalent to the `File->Merge' menu in the Gmsh app. Handling of the file depends on its extension and/or its contents.'''
gmsh.add('merge',doc,None,istring('fileName'))

doc = '''Write a file. The export format is determined by the file extension.'''
gmsh.add('write',doc,None,istring('fileName'))

doc = '''Clear all loaded models and post-processing data, and add a new empty model.'''
gmsh.add('clear',doc,None)

################################################################################

option = gmsh.add_module('option','Global option handling functions')

doc = '''Set a numerical option to `value'. `name' is of the form "category.option" or "category[num].option". Available categories and options are listed in the Gmsh reference manual.'''
option.add('setNumber',doc,None,istring('name'),idouble('value'))

doc = '''Get the `value' of a numerical option.'''
option.add('getNumber',doc,None,istring('name'),odouble('value'))

doc = '''Set a string option to `value'.'''
option.add('setString',doc,None,istring('name'),istring('value'))

doc = '''Get the `value' of a string option.'''
option.add('getString',doc,None,istring('name'),ostring('value'))

################################################################################

model = gmsh.add_module('model','Per-model functions')

doc = '''Add a new model, with name `name', and set it as the current model.'''
model.add('add',doc,None,istring('name'))

doc = '''Remove the current model.'''
model.add('remove',doc,None)

doc = '''List the names of all models.'''
model.add('list',doc,None,ovectorstring('names'))

doc = '''Set the current model to the model with name `name'. If several models have the same name, select the one that was added first.'''
model.add('setCurrent',doc,None,istring('name'))

doc = '''Get all the (elementary) geometrical entities in the current model. If `dim' is >= 0, return only the entities of the specified dimension (e.g. points if `dim' == 0). The entities are returned as a vector of (dim, tag) integer pairs.'''
model.add('getEntities',doc,None,ovectorpair('dimTags'),iint('dim','-1'))

doc = '''Get all the physical groups in the current model. If `dim' is >= 0, return only the entities of the specified dimension (e.g. physical points if `dim' == 0). The entities are returned as a vector of (dim, tag) integer pairs.'''
model.add('getPhysicalGroups',doc,None,ovectorpair('dimTags'),iint('dim','-1'))

doc = '''Get the tags of all the (elementary) geometrical entities making up the physical group of dimension `dim' and tag `tag'.'''
model.add('getEntitiesForPhysicalGroup',doc,None,iint('dim'),iint('tag'),ovectorint('tags'))

doc = '''Add a physical group of dimension `dim', grouping the elementary entities with tags `tags'. Return the tag of the physical group, equal to `tag' if `tag' is positive, or a new tag if `tag' < 0.'''
model.add('addPhysicalGroup',doc,oint,iint('dim'),ivectorint('tags'),iint('tag','-1'))

doc = '''Set the name of the physical group of dimension `dim' and tag `tag'.'''
model.add('setPhysicalName',doc,None,iint('dim'),iint('tag'),istring('name'))

doc = '''Get the name of the physical group of dimension `dim' and tag `tag'.'''
model.add('getPhysicalName',doc,None,iint('dim'),iint('tag'),ostring('name'))

doc = '''Get the boundary of the geometrical entities `dimTags'. Return in `outDimTags' the boundary of the individual entities (if `combined' is false) or the boundary of the combined geometrical shape formed by all input entities (if `combined' is true). Return tags multiplied by the sign of the boundary entity if `oriented' is true. Apply the boundary operator recursively down to dimension 0 (i.e. to points) if `recursive' is true.'''
model.add('getBoundary',doc,None,ivectorpair('dimTags'),ovectorpair('outDimTags'),ibool('combined','true','True'),ibool('oriented','true','True'),ibool('recursive','false','False'))

doc = '''Get the (elementary) geometrical entities in the bounding box defined by the two points (`xmin', `ymin', `zmin') and (`xmax', `ymax', `zmax'). If `dim' is >= 0, return only the entities of the specified dimension (e.g. points if `dim' == 0).'''
model.add('getEntitiesInBoundingBox',doc,None,idouble('xmin'),idouble('ymin'),idouble('zmin'),idouble('xmax'),idouble('ymax'),idouble('zmax'),ovectorpair('tags'),iint('dim','-1'))

doc = '''Get the bounding box (`xmin', `ymin', `zmin'), (`xmax', `ymax', `zmax') of the geometrical entity of dimension `dim' and tag `tag'.'''
model.add('getBoundingBox',doc,None,iint('dim'),iint('tag'),odouble('xmin'),odouble('ymin'),odouble('zmin'),odouble('xmax'),odouble('ymax'),odouble('zmax'))

doc = '''Get the dimension of the current model.'''
model.add('getDim',doc,oint)

doc = '''Add a discrete geometrical entity (defined by a mesh) of dimension `dim' in the current model. Return the tag of the new discrete entity, equal to `tag' if `tag' is positive, or a new tag if `tag' < 0. `boundary' specifies the tags of the entities on the boundary of the discrete entity, if any. Specyfing `boundary' allows Gmsh to construct the topology of the overall model.'''
model.add('addDiscreteEntity',doc,oint,iint('dim'),iint('tag','-1'),ivectorint('boundary','std::vector<int>()',"[]","[]"))

doc = '''Remove the entities `dimTags' of the current model. If `recursive' is true, remove all the entities on their boundaries, down to dimension 0.'''
model.add('removeEntities',doc,None,ivectorpair('dimTags'),ibool('recursive','false','False'))

doc = '''Get the type of the entity of dimension `dim' and tag `tag'.'''
model.add('getType',doc,None,iint('dim'),iint('tag'),ostring('entityType'))

################################################################################

mesh = model.add_module('mesh','Per-model meshing functions')

doc = '''Generate a mesh of the current model, up to dimension `dim' (0, 1, 2 or 3).'''
mesh.add('generate',doc,None,iint('dim', '3'))

doc = '''Compute a basis representation for homology spaces after a mesh has been generated. The computation domain is given in a list of physical group tags `domainTags'; if empty, the whole mesh is the domain. The computation subdomain for relative homology computation is given in a list of physical group tags `subdomainTags'; if empty, absolute homology is computed. The dimensions homology bases to be computed are given in the list `dim'; if empty, all bases are computed. Resulting basis representation chains are stored as physical groups in the mesh.'''
mesh.add('homology',doc,None,ivectorint('domainTags','std::vector<int>()',"[]","[]"),ivectorint('subdomainTags','std::vector<int>()',"[]","[]"),ivectorint('dims','std::vector<int>()',"[]","[]"))

doc = '''Compute a basis representation for cohomology spaces after a mesh has been generated. The computation domain is given in a list of physical group tags `domainTags'; if empty, the whole mesh is the domain. The computation subdomain for relative cohomology computation is given in a list of physical group tags `subdomainTags'; if empty, absolute cohomology is computed. The dimensions homology bases to be computed are given in the list `dim'; if empty, all bases are computed. Resulting basis representation cochains are stored as physical groups in the mesh.'''
mesh.add('cohomology',doc,None,ivectorint('domainTags','std::vector<int>()',"[]","[]"),ivectorint('subdomainTags','std::vector<int>()',"[]","[]"),ivectorint('dims','std::vector<int>()',"[]","[]"))

doc = '''Partition the mesh of the current model into `numPart' partitions.'''
mesh.add('partition',doc,None,iint('numPart'))

doc = '''Refine the mesh of the current model by uniformly splitting the elements.'''
mesh.add('refine',doc,None)

doc = '''Set the order of the elements in the mesh of the current model to `order'.'''
mesh.add('setOrder',doc,None,iint('order'))

doc = '''Remove duplicate mesh nodes in the mesh of the current model.'''
mesh.add('removeDuplicateNodes',doc,None)

doc = '''Get the last entities (if any) where a meshing error occurred. Currently only populated by the new 3D meshing algorithms.'''
mesh.add('getLastEntityError',doc,None,ovectorpair('dimTags'))

doc = '''Get the last mesh nodes (if any) where a meshing error occurred. Currently only populated by the new 3D meshing algorithms.'''
mesh.add('getLastNodeError',doc,None,ovectorint('nodeTags'))

doc = '''Initialize the mesh node cache ONLY it has not already done.'''
mesh.add('initializeNodeCache',doc,None)

doc = '''Get the mesh nodes of the entity of dimension `dim' and `tag' tag. If `tag' < 0, get the nodes for all entities of dimension `dim'. If `dim' and `tag' are negative, get all the nodes in the mesh. `nodeTags' contains the node tags (their unique, strictly positive identification numbers). `coord' is a vector of length 3 times the length of `nodeTags' that contains the (x, y, z) coordinates of the nodes, concatenated. If `dim' >= 0, `parametricCoord' contains the parametric coordinates of the nodes, if available. The length of `parametricCoord' can be 0 or `dim' times the length of `nodeTags'.'''
mesh.add('getNodes',doc,None,ovectorint('nodeTags'),ovectordouble('coord'),ovectordouble('parametricCoord'),iint('dim', '-1'),iint('tag', '-1'))

doc = '''Get the mesh elements of the entity of dimension `dim' and `tag' tag. If `tag' < 0, get the elements for all entities of dimension `dim'. If `dim' and `tag' are negative, get all the elements in the mesh. `elementTypes' contains the MSH types of the elements (e.g. `2' for 3-node triangles: see `getElementProperties' to obtain the properties for a given element type). `elementTags' is a vector of the same length as `elementTypes'; each entry is a vector containing the tags (unique, strictly positive identifiers) of the elements of the corresponding type. `nodeTags' is also a vector of the same length as `elementTypes'; each entry is a vector of length equal to the number of elements of the given type times the number of nodes for this type of element, that contains the node tags of all the elements of the given type, concatenated.'''
mesh.add('getElements',doc,None,ovectorint('elementTypes'),ovectorvectorint('elementTags'),ovectorvectorint('nodeTags'),iint('dim', '-1'),iint('tag', '-1'))

doc = '''Get the properties of an element of type `elementType': its name (`elementName'), dimension (`dim'), order (`order'), number of nodes (`numNodes') and parametric coordinates of nodes (`parametricCoord' vector, of length `dim' times `numNodes').'''
mesh.add('getElementProperties',doc,None,iint('elementType'),ostring('elementName'),oint('dim'),oint('order'),oint('numNodes'),ovectordouble('parametricCoord'))

doc = '''Get the integration data for mesh elements of the entity of dimension `dim' and `tag' tag. The data is returned by element type and by element, in the same order as the data returned by `getElements'. `integrationType' specifies the type of integration (e.g. \"Gauss4\") and `functionSpaceType' specifies the function space (e.g. \"IsoParametric\"). `integrationPoints' contains for each element type a vector (of length 4 times the number of integration points) containing the parametric coordinates (u, v, w) and the weight associated to the integration points. `integrationData' contains for each element type a vector (of size 13 times the number of integration points) containing the (x, y, z) coordinates of the integration point, the determinant of the Jacobian and the 9 entries (by row) of the 3x3 Jacobian matrix. If `functionSpaceType' is provided, `functionSpaceNumComponents' return the number of components returned by the evaluation of a basis function in the space and `functionSpaceData' contains for each element type the evaluation of the basis functions at the integration points.'''
mesh.add('getIntegrationData',doc,None,istring('integrationType'),istring('functionSpaceType'),ovectorvectordouble('integrationPoints'),ovectorvectordouble('integrationData'),oint('functionSpaceNumComponents'),ovectorvectordouble('functionSpaceData'),iint('dim', '-1'),iint('tag', '-1'))

doc = '''Get the Jacobian data for mesh elements of the entity of dimension `dim' and `tag' tag. The data is returned by element type and by element, in the same order as the data returned by `getElements'. `integrationType' specifies the type of integration (e.g. \"Gauss4\"). `nbrIntegrationPoints' contains for each element type, the number of integration points that corresponds to `integrationType'. `jacobian' contains for each element type a vector (of size 9 times the number of integration points) containing the 9 entries (by row) of the 3x3 Jacobian matrix and `determinant' contains for each element type a vector containing the determinant of the Jacobian.'''
mesh.add('getJacobianData',doc,None,istring('integrationType'),ovectorint('nbrIntegrationPoints'),ovectorvectordouble('jacobian'),ovectorvectordouble('determinant'),iint('dim', '-1'),iint('tag', '-1'))

doc = '''Get the function space data for mesh elements of the entity of dimension `dim' and `tag' tag. The data is returned by element type and by element, in the same order as the data returned by `getElements'. `integrationType' specifies the type of integration (e.g. \"Gauss4\") and `functionSpaceType' specifies the function space (e.g. \"IsoParametric\"). `integrationPoints' contains for each element type a vector (of length 4 times the number of integration points) containing the parametric coordinates (u, v, w) and the weight associated to the integration points. If `functionSpaceType' is provided, `functionSpaceNumComponents' returns the number of components returned by the evaluation of a basis function in the space and `functionSpaceData' contains for each element type the evaluation of the basis functions at the integration points.'''
mesh.add('getFunctionSpaceData',doc,None,istring('integrationType'),istring('functionSpaceType'),ovectorvectordouble('integrationPoints'),oint('functionSpaceNumComponents'),ovectorvectordouble('functionSpaceData'),iint('dim', '-1'),iint('tag', '-1'))

doc = '''Get the types of mesh elements in the entity of dimension `dim' and `tag' tag. If `tag' < 0, get the types for all entities of dimension `dim'. If `dim' and `tag' are negative, get all the types in the mesh.'''
mesh.add('getElementTypes',doc,None,ovectorint('elementTypes'),iint('dim', '-1'),iint('tag', '-1'))

doc = '''Get the number of mesh elements in the entity of dimension `dim' and `tag' tag for a single `elementType'. If `tag' < 0, get the types for all entities of dimension `dim'. If `dim' and `tag' are negative, get all the types in the mesh.'''
mesh.add('getNumberElementByType',doc,oint,iint('elementType'),iint('dim', '-1'),iint('tag', '-1'))

doc = '''Get the number of mesh nodes by element type (e.g. a triangle of order 1 has 3 nodes)'''
mesh.add('getNumberNodeByElementType',doc,oint,iint('elementType'))

doc = '''Get the mesh elements in the same way as `getElements', but for a single `elementType'.'''
mesh.add('getElementsByType',doc,None,iint('elementType'),ovectorint('elementTags'),ovectorint('nodeTags'),iint('dim', '-1'),iint('tag', '-1'))

doc = '''Get the mesh nodes in the same way as `getElementsByType'.'''
mesh.add('getNodesByType',doc,None,iint('elementType'),ovectorint('nodeTags'),iint('dim', '-1'),iint('tag', '-1'),iint('myThread', '0'),iint('nbrThreads', '1'))

doc = '''Get the integration data for mesh elements in the same way as `getIntegrationData', but for a single `elementType'.'''
mesh.add('getIntegrationDataByType',doc,None,iint('elementType'),istring('integrationType'),istring('functionSpaceType'),ovectordouble('integrationPoints'),ovectordouble('integrationData'),oint('functionSpaceNumComponents'),ovectordouble('functionSpaceData'),iint('dim', '-1'),iint('tag', '-1'))

doc = '''Get the Jacobian data for mesh elements in the same way as `getJacobianData', but for a single `elementType'.'''
mesh.add('getJacobianDataByType',doc,None,iint('elementType'),istring('integrationType'),oint('nbrIntegrationPoints'),ovectordouble('jacobian'),ovectordouble('determinant'),iint('dim', '-1'),iint('tag', '-1'),iint('myThread', '0'),iint('nbrThreads', '1'))

doc = '''Get the function space data for mesh elements in the same way as `getFunctionSpaceData', but for a single `elementType'.'''
mesh.add('getFunctionSpaceDataByType',doc,None,iint('elementType'),istring('integrationType'),istring('functionSpaceType'),ovectordouble('integrationPoints'),oint('functionSpaceNumComponents'),ovectordouble('functionSpaceData'),iint('dim', '-1'),iint('tag', '-1'))

doc = '''Set the mesh nodes in the geometrical entity of dimension `dim' and tag `tag'. `nodetags' contains the node tags (their unique, strictly positive identification numbers). `coord' is a vector of length 3 times the length of `nodeTags' that contains the (x, y, z) coordinates of the nodes, concatenated. The optional `parametricCoord' vector contains the parametric coordinates of the nodes, if any. The length of `parametricCoord' can be 0 or `dim' times the length of `nodeTags'.'''
mesh.add('setNodes',doc,None,iint('dim'),iint('tag'),ivectorint('nodeTags'),ivectordouble('coord'),ivectordouble('parametricCoord','std::vector<double>()',"[]","[]"))

doc = '''Set the mesh elements of the entity of dimension `dim' and `tag' tag. `types' contains the MSH types of the elements (e.g. `2' for 3-node triangles: see the Gmsh reference manual). `elementTags' is a vector of the same length as `types'; each entry is a vector containing the tags (unique, strictly positive identifiers) of the elements of the corresponding type. `nodeTags' is also a vector of the same length as `types'; each entry is a vector of length equal to the number of elements of the give type times the number of nodes per element, that contains the node tags of all the elements of the given type, concatenated.'''
mesh.add('setElements',doc,None,iint('dim'),iint('tag'),ivectorint('elementTypes'),ivectorvectorint('elementTags'),ivectorvectorint('nodeTags'))

doc = '''Redistribute all mesh nodes on their associated geometrical entity, based on the mesh elements. Can be used when importing mesh nodes in bulk (e.g. by associating them all to a single volume), to reclassify them correctly on model surfaces, curves, etc.'''
mesh.add('reclassifyNodes',doc,None)

doc = '''Get the coordinates and the parametric coordinates (if any) of the mesh node with tag `tag'. This is a useful by inefficient way of accessing mesh node data, as it relies on a cache stored in the model. For large meshes all the nodes in the model should be numbered in a continuous sequence of tags from 1 to N to maintain reasonnable performance (in this case the internal cache is based on a vector; otherwise it uses a map).'''
mesh.add('getNode',doc,None,iint('nodeTag'),ovectordouble('coord'),ovectordouble('parametricCoord'))

doc = '''Get the type and node tags of the mesh element with tag `tag'. This is a useful but inefficient way of accessing mesh element data, as it relies on a cache stored in the model. For large meshes all the elements in the model should be numbered in a continuous sequence of tags from 1 to N to maintain reasonnable performance (in this case the internal cache is based on a vector; otherwise it uses a map).'''
mesh.add('getElement',doc,None,iint('elementTag'),oint('elementType'),ovectorint('nodeTags'))

doc = '''Get barycenter of element with tag 'tag'. If 'fast' is true the barycenter compute is equal to the real barycenter multiplied by the number of nodes. If 'primary' is true, only the primary nodes is taking into account.'''
mesh.add('getBarycenter',doc,None,iint('elementTag'),ibool('fast'),ibool('primary'),ovectordouble('barycenter'))

doc = '''Get barycenters of all elements corresponding to 'elementType' into entity of dimension `dim' and tag `tag'.'''
mesh.add('getBarycenters',doc,None,iint('elementType'),iint('dim'),iint('tag'),ibool('fast'),ibool('primary'),ovectordouble('barycenters'),iint('myThread', '0'),iint('nbrThreads', '1'))

doc = '''Set a mesh size constraint on the geometrical entities `dimTags'. Currently only entities of dimension 0 (points) are handled.'''
mesh.add('setSize',doc,None,ivectorpair('dimTags'),idouble('size'))

doc = '''Set a transfinite meshing constraint on the curve `tag', with `numNodes' mesh nodes distributed according to `meshType' and `coef'. Currently supported types are "Progression" (geometrical progression with power `coef') and "Bump" (refinement toward both extremities of the curve).'''
mesh.add('setTransfiniteCurve',doc,None,iint('tag'),iint('numNodes'),istring('meshType','"Progression"'),idouble('coef','1.'))

doc = '''Set a transfinite meshing constraint on the surface `tag'. `arrangement' describes the arrangement of the triangles when the surface is not flagged as recombined: currently supported values are "Left", "Right", "AlternateLeft" and "AlternateRight". `cornerTags' can be used to specify the (3 or 4) corners of the transfinite interpolation explicitly; specifying the corners explicitly is mandatory if the surface has more that 3 or 4 points on its boundary.'''
mesh.add('setTransfiniteSurface',doc,None,iint('tag'),istring('arrangement','"Left"'),ivectorint('cornerTags','std::vector<int>()',"[]","[]"))

doc = '''Set a transfinite meshing constraint on the surface `tag'. `cornerTags' can be used to specify the (6 or 8) corners of the transfinite interpolation explicitly.'''
mesh.add('setTransfiniteVolume',doc,None,iint('tag'),ivectorint('cornerTags','std::vector<int>()',"[]","[]"))

doc = '''Set a recombination meshing constraint on the geometrical entity of dimension `dim' and tag `tag'. Currently only entities of dimension 2 (to recombine triangles into quadrangles) are supported.'''
mesh.add('setRecombine',doc,None,iint('dim'),iint('tag'))

doc = '''Set a smoothing meshing constraint on the geometrical entity of dimension `dim' and tag `tag'. `val' iterations of a Laplace smoother are applied.'''
mesh.add('setSmoothing',doc,None,iint('dim'),iint('tag'),iint('val'))

doc = '''Set a reverse meshing constraint on the geometrical entity of dimension `dim' and tag `tag'. If `val' is true, the mesh orientation will be reversed with respect to the natural mesh orientation (i.e. the orientation consistent with the orientation of the geometrical entity). If `val' is false, the mesh is left as-is.'''
mesh.add('setReverse',doc,None,iint('dim'),iint('tag'),ibool('val','true','True'))

doc = '''Set meshing constraints on the bounding surfaces of the volume of tag `tag' so that all surfaces are oriented with outward pointing normals. Currently only available with the OpenCASCADE kernel, as it relies on the STL triangulation.'''
mesh.add('setOutwardOrientation',doc,None,iint('tag'))

doc = '''Embed the geometrical entities of dimension `dim' and tags `tags' in the (inDim, inTag) geometrical entity. `inDim' must be strictly greater than `dim'.'''
mesh.add('embed',doc,None,iint('dim'),ivectorint('tags'),iint('inDim'),iint('inTag'))

<<<<<<< HEAD
doc = '''Get the number of intergation points corresponding to 'elementType' and 'integrationType'.'''
mesh.add('getNumberIntegrationPoints',doc,oint,iint('elementType'),istring('integrationType'))

doc = '''Precomputes the basic function corresponding to 'elementType'.'''
mesh.add('precomputeBasicFunction',doc,None,iint('elementType'))

doc = '''Reorders the mesh elements corresponding to 'elementType' of entity given by 'dim' and 'tag' according to 'order'.'''
mesh.add('reorderedMeshElements',doc,None,iint('elementType'),iint('dim'),iint('tag'),ivectorint('order'))

doc = '''Set the meshes of the entities of dimension `dim' and tag `tags' as periodic copies of the meshes of entities `tagsSource', using the affine transformation specified in `affineTransformation' (16 entries of a 4x4 matrix, by row). Currently only available for `dim' == 1 and `dim' == 2.'''
mesh.add('setPeriodic',doc,None,iint('dim'),ivectorint('tags'),ivectorint('tagsSource'),ivectordouble('affineTransformation'))
=======
doc = '''Set the meshes of the entities of dimension `dim' and tag `tags' as periodic copies of the meshes of entities `tagsMaster', using the affine transformation specified in `affineTransformation' (16 entries of a 4x4 matrix, by row). Currently only available for `dim' == 1 and `dim' == 2.'''
mesh.add('setPeriodic',doc,None,iint('dim'),ivectorint('tags'),ivectorint('tagsMaster'),ivectordouble('affineTransformation'))

doc = '''Get the master entity, periodic node pairs and affine transform for the entity of dimension `dim' and tag `tag'.'''
mesh.add('getPeriodicNodes',doc,None,iint('dim'),iint('tag'),oint('tagMaster'),ovectorpair('nodes'),ovectordouble('affineTransform'))
>>>>>>> 2f99eb5c


################################################################################

field = mesh.add_module('field','Per-model mesh size field functions')

doc = '''Add a new mesh size field of type `fieldType'. If `tag' is positive, assign the tag explcitly; otherwise a new tag is assigned automatically. Return the field tag.'''
field.add('add',doc,oint,istring('fieldType'),iint('tag','-1'))

doc = '''Remove the field with tag `tag'.'''
field.add('remove',doc,None,iint('tag'))

doc = '''Set the numerical option `option' to value `value' for field `tag'.'''
field.add('setNumber',doc,None,iint('tag'),istring('option'),idouble('value'))

doc = '''Set the string option `option' to value `value' for field `tag'.'''
field.add('setString',doc,None,iint('tag'),istring('option'),istring('value'))

doc = '''Set the numerical list option `option' to value `value' for field `tag'.'''
field.add('setNumbers',doc,None,iint('tag'),istring('option'),ivectordouble('value'))

doc = '''Set the field `tag' as the background mesh size field.'''
field.add('setAsBackgroundMesh',doc,None,iint('tag'))

doc = '''Set the field `tag' as a boundary layer size field.'''
field.add('setAsBoundaryLayer',doc,None,iint('tag'))

################################################################################

geo = model.add_module('geo','Internal per-model GEO CAD kernel functions')

doc = '''Add a geometrical point in the internal GEO CAD representation, at coordinates (x, y, z). If `meshSize' is > 0, add a meshing constraint at that point. If `tag' is positive, set the tag explicitly; otherwise a new tag is selected automatically. Return the tag of the point. (Note that the point will be added in the current model only after `synchronize' is called. This behavior holds for all the entities added in the geo module.)'''
geo.add('addPoint',doc,oint,idouble('x'),idouble('y'),idouble('z'),idouble('meshSize','0.'),iint('tag','-1'))

doc = '''Add a straight line segment between the two points with tags `startTag' and `endTag'. If `tag' is positive, set the tag explicitly; otherwise a new tag is selected automatically. Return the tag of the line.'''
geo.add('addLine',doc,oint,iint('startTag'),iint('endTag'),iint('tag','-1'))

doc = '''Add a circle arc (stricly smaller than Pi) between the two points with tags `startTag' and `endTag', with center `centertag'. If `tag' is positive, set the tag explicitly; otherwise a new tag is selected automatically. If (`nx', `ny', `nz') != (0,0,0), explicitely set the plane of the circle arc. Return the tag of the circle arc.'''
geo.add('addCircleArc',doc,oint,iint('startTag'),iint('centerTag'),iint('endTag'),iint('tag','-1'),idouble('nx','0.'),idouble('ny','0.'),idouble('nz','0.'))

doc = '''Add an ellipse arc (stricly smaller than Pi) between the two points `startTag' and `endTag', with center `centertag' and major axis point `majorTag'. If `tag' is positive, set the tag explicitly; otherwise a new tag is selected automatically. If (`nx', `ny', `nz') != (0,0,0), explicitely set the plane of the circle arc. Return the tag of the ellipse arc.'''
geo.add('addEllipseArc',doc,oint,iint('startTag'),iint('centerTag'),iint('majorTag'),iint('endTag'),iint('tag','-1'),idouble('nx','0.'),idouble('ny','0.'),idouble('nz','0.'))

doc = '''Add a spline (Catmull-Rom) curve going through the points `pointTags'. If `tag' is positive, set the tag explicitly; otherwise a new tag is selected automatically. Create a periodic curve if the first and last points are the same. Return the tag of the spline curve.'''
geo.add('addSpline',doc,oint,ivectorint('pointTags'),iint('tag','-1'))

doc = '''Add a cubic b-spline curve with `pointTags' control points. If `tag' is positive, set the tag explicitly; otherwise a new tag is selected automatically. Creates a periodic curve if the first and last points are the same. Return the tag of the b-spline curve.'''
geo.add('addBSpline',doc,oint,ivectorint('pointTags'),iint('tag','-1'))

doc = '''Add a Bezier curve with `pointTags' control points. If `tag' is positive, set the tag explicitly; otherwise a new tag is selected automatically.  Return the tag of the Bezier curve.'''
geo.add('addBezier',doc,oint,ivectorint('pointTags'),iint('tag','-1'))

doc = '''Add a curve loop (a closed wire) formed by the curves `curveTags'. `curveTags' should contain (signed) tags of geometrical enties of dimension 1 forming a closed loop: a negative tag signifies that the underlying curve is considered with reversed orientation. If `tag' is positive, set the tag explicitly; otherwise a new tag is selected automatically. Return the tag of the curve loop.'''
geo.add('addCurveLoop',doc,oint,ivectorint('curveTags'),iint('tag','-1'))

doc = '''Add a plane surface defined by one or more curve loops `wireTags'. The first curve loop defines the exterior contour; additional curve loop define holes. If `tag' is positive, set the tag explicitly; otherwise a new tag is selected automatically. Return the tag of the surface.'''
geo.add('addPlaneSurface',doc,oint,ivectorint('wireTags'),iint('tag','-1'))

doc = '''Add a surface filling the curve loops in `wireTags'. Currently only a single curve loop is supported; this curve loop should be composed by 3 or 4 curves only. If `tag' is positive, set the tag explicitly; otherwise a new tag is selected automatically. Return the tag of the surface.'''
geo.add('addSurfaceFilling',doc,oint,ivectorint('wireTags'),iint('tag','-1'),iint('sphereCenterTag','-1'))

doc = '''Add a surface loop (a closed shell) formed by `surfaceTags'.  If `tag' is positive, set the tag explicitly; otherwise a new tag is selected automatically. Return the tag of the shell.'''
geo.add('addSurfaceLoop',doc,oint,ivectorint('surfaceTags'),iint('tag','-1'))

doc = '''Add a volume (a region) defined by one or more shells `shellTags'. The first surface loop defines the exterior boundary; additional surface loop define holes. If `tag' is positive, set the tag explicitly; otherwise a new tag is selected automatically. Return the tag of the volume.'''
geo.add('addVolume',doc,oint,ivectorint('shellTags'),iint('tag','-1'))

doc = '''Extrude the geometrical entities `dimTags' by translation along (`dx', `dy', `dz'). Return extruded entities in `outDimTags'. If `numElements' is not empty, also extrude the mesh: the entries in `numElements' give the number of elements in each layer. If `height' is not empty, it provides the (cummulative) height of the different layers, normalized to 1.'''
geo.add('extrude',doc,None,ivectorpair('dimTags'),idouble('dx'),idouble('dy'),idouble('dz'),ovectorpair('outDimTags'),ivectorint('numElements','std::vector<int>()',"[]","[]"),ivectordouble('heights','std::vector<double>()',"[]","[]"),ibool('recombine','false','False'))

doc = '''Extrude the geometrical entities `dimTags' by rotation of `angle' radians around the axis of revolution defined by the point (`x', `y', `z') and the direction (`ax', `ay', `az'). Return extruded entities in `outDimTags'. If `numElements' is not empty, also extrude the mesh: the entries in `numElements' give the number of elements in each layer. If `height' is not empty, it provides the (cummulative) height of the different layers, normalized to 1.'''
geo.add('revolve',doc,None,ivectorpair('dimTags'),idouble('x'),idouble('y'),idouble('z'),idouble('ax'),idouble('ay'),idouble('az'),idouble('angle'),ovectorpair('outDimTags'),ivectorint('numElements','std::vector<int>()',"[]","[]"),ivectordouble('heights','std::vector<double>()',"[]","[]"),ibool('recombine','false','False'))

doc = '''Extrude the geometrical entities `dimTags' by a combined translation and rotation of `angle' radians, along (`dx', `dy', `dz') and around the axis of revolution defined by the point (`x', `y', `z') and the direction (`ax', `ay', `az'). Return extruded entities in `outDimTags'. If `numElements' is not empty, also extrude the mesh: the entries in `numElements' give the number of elements in each layer. If `height' is not empty, it provides the (cummulative) height of the different layers, normalized to 1.'''
geo.add('twist',doc,None,ivectorpair('dimTags'),idouble('x'),idouble('y'),idouble('z'),idouble('dx'),idouble('dy'),idouble('dz'),idouble('ax'),idouble('ay'),idouble('az'),idouble('angle'),ovectorpair('outDimTags'),ivectorint('numElements','std::vector<int>()',"[]","[]"),ivectordouble('heights','std::vector<double>()',"[]","[]"),ibool('recombine','false','False'))

doc = '''Translate the geometrical entities `dimTags' along (`dx', `dy', `dz').'''
geo.add('translate',doc,None,ivectorpair('dimTags'),idouble('dx'),idouble('dy'),idouble('dz'))

doc = '''Rotate the geometrical entities `dimTags' of `angle' radians around the axis of revolution defined by the point (`x', `y', `z') and the direction (`ax', `ay', `az').'''
geo.add('rotate',doc,None,ivectorpair('dimTags'),idouble('x'),idouble('y'),idouble('z'),idouble('ax'),idouble('ay'),idouble('az'),idouble('angle'))

doc = '''Scale the geometrical entities `dimTag' by factors `a', `b' and `c' along the three coordinate axes; use (`x', `y', `z') as the center of the homothetic transformation.'''
geo.add('dilate',doc,None,ivectorpair('dimTags'),idouble('x'),idouble('y'),idouble('z'),idouble('a'),idouble('b'),idouble('c'))

doc = '''Apply a symmetry transformation to the geometrical entities `dimTag', with respect to the plane of equation `a' * x + `b' * y + `c' * z + `d' = 0.'''
geo.add('symmetry',doc,None,ivectorpair('dimTags'),idouble('a'),idouble('b'),idouble('c'),idouble('d'))

doc = '''Copy the entities `dimTags'; the new entities are returned in `outDimTags'.'''
geo.add('copy',doc,None,ivectorpair('dimTags'),ovectorpair('outDimTags'))

doc = '''Remove the entities `dimTags'. If `recursive' is true, remove all the entities on their boundaries, down to dimension 0.'''
geo.add('remove',doc,None,ivectorpair('dimTags'),ibool('recursive','false','False'))

doc = '''Remove all duplicate entities (different entities at the same geometrical location).'''
geo.add('removeAllDuplicates',doc,None)

doc = '''Synchronize the internal GEO CAD representation with the current Gmsh model. This can be called at any time, but since it involves a non trivial amount of processing, the number of synchronization points should normally be minimized.'''
geo.add('synchronize',doc,None)

################################################################################

mesh = geo.add_module('mesh','GEO-specific meshing constraints')

doc = '''Set a mesh size constraint on the geometrical entities `dimTags'. Currently only entities of dimension 0 (points) are handled.'''
mesh.add('setSize',doc,None,ivectorpair('dimTags'),idouble('size'))

doc = '''Set a transfinite meshing constraint on the curve `tag', with `numNodes' mesh nodes distributed according to `meshType' and `coef'. Currently supported types are "Progression" (geometrical progression with power `coef') and "Bump" (refinement toward both extreminties of the curve).'''
mesh.add('setTransfiniteCurve',doc,None,iint('tag'),iint('nPoints'),istring('meshType','"Progression"'),idouble('coef','1.'))

doc = '''Set a transfinite meshing constraint on the surface `tag'. `arrangement' describes the arrangement of the triangles when the surface is not flagged as recombined: currently supported values are "Left", "Right", "AlternateLeft" and "AlternateRight". `cornerTags' can be used to specify the (3 or 4) corners of the transfinite interpolation explicitly; specifying the corners explicitly is mandatory if the surface has more that 3 or 4 points on its boundary.'''
mesh.add('setTransfiniteSurface',doc,None,iint('tag'),istring('arrangement','"Left"'),ivectorint('cornerTags','std::vector<int>()',"[]","[]"))

doc = '''Set a transfinite meshing constraint on the surface `tag'. `cornerTags' can be used to specify the (6 or 8) corners of the transfinite interpolation explicitly.'''
mesh.add('setTransfiniteVolume',doc,None,iint('tag'),ivectorint('cornerTags','std::vector<int>()',"[]","[]"))

doc = '''Set a recombination meshing constraint on the geometrical entity of dimension `dim' and tag `tag'. Currently only entities of dimension 2 (to recombine triangles into quadrangles) are supported.'''
mesh.add('setRecombine',doc,None,iint('dim'),iint('tag'),idouble('angle','45.'))

doc = '''Set a smoothing meshing constraint on the geometrical entity of dimension `dim' and tag `tag'. `val' iterations of a Laplace smoother are applied.'''
mesh.add('setSmoothing',doc,None,iint('dim'),iint('tag'),iint('val'))

doc = '''Set a reverse meshing constraint on the geometrical entity of dimension `dim' and tag `tag'. If `val' is true, the mesh orientation will be reversed with respect to the natural mesh orientation (i.e. the orientation consistent with the orientation of the geometrical entity). If `val' is false, the mesh is left as-is.'''
mesh.add('setReverse',doc,None,iint('dim'),iint('tag'),ibool('val','true','True'))

################################################################################

occ = model.add_module('occ','Internal per-model OpenCASCADE CAD kernel functions')

doc = '''Add a geometrical point in the internal OpenCASCADE CAD representation, at coordinates (x, y, z). If `meshSize' is > 0, add a meshing constraint at that point. If `tag' is positive, set the tag explicitly; otherwise a new tag is selected automatically. Return the tag of the point. (Note that the point will be added in the current model only after `synchronize' is called. This behavior holds for all the entities added in the occ module.)'''
occ.add('addPoint',doc,oint,idouble('x'),idouble('y'),idouble('z'),idouble('meshSize','0.'),iint('tag','-1'))

doc = '''Add a straight line segment between the two points with tags `startTag' and `endTag'. If `tag' is positive, set the tag explicitly; otherwise a new tag is selected automatically. Return the tag of the line.'''
occ.add('addLine',doc,oint,iint('startTag'),iint('endTag'),iint('tag','-1'))

doc = '''Add a circle arc between the two points with tags `startTag' and `endTag', with center `centerTag'. If `tag' is positive, set the tag explicitly; otherwise a new tag is selected automatically. Return the tag of the circle arc.'''
occ.add('addCircleArc',doc,oint,iint('startTag'),iint('centerTag'),iint('endTag'),iint('tag','-1'))

doc = '''Add a circle of center (`x', `y', `z') and radius `r'. If `tag' is positive, set the tag explicitly; otherwise a new tag is selected automatically. If `angle1' and `angle2' are specified, create a circle arc between the two angles. Return the tag of the circle.'''
occ.add('addCircle',doc,oint,idouble('x'),idouble('y'),idouble('z'),idouble('r'),iint('tag','-1'),idouble('angle1','0.'),idouble('angle2','2*M_PI','2*pi','2*pi'))

doc = '''Add an ellipse arc between the two points with tags `startTag' and `endTag', with center `centerTag'. If `tag' is positive, set the tag explicitly; otherwise a new tag is selected automatically. Return the tag of the ellipse arc.'''
occ.add('addEllipseArc',doc,oint,iint('startTag'),iint('centerTag'),iint('endTag'),iint('tag','-1'))

doc = '''Add an ellipse of center (`x', `y', `z') and radii `r1' and `r2' along the x- and y-axes respectively. If `tag' is positive, set the tag explicitly; otherwise a new tag is selected automatically. If `angle1' and `angle2' are specified, create an ellipse arc between the two angles. Return the tag of the ellipse.'''
occ.add('addEllipse',doc,oint,idouble('x'),idouble('y'),idouble('z'),idouble('r1'),idouble('r2'),iint('tag','-1'),idouble('angle1','0.'),idouble('angle2','2*M_PI','2*pi','2*pi'))

doc = '''Add a spline (C2 b-spline) curve going through the points `pointTags'. If `tag' is positive, set the tag explicitly; otherwise a new tag is selected automatically. Create a periodic curve if the first and last points are the same. Return the tag of the spline curve.'''
occ.add('addSpline',doc,oint,ivectorint('pointTags'),iint('tag','-1'))

doc = '''Add a b-spline curve of degree `degree' with `pointTags' control points. If `weights', `knots' or `multiplicities' are not provided, default parameters are computed automatically. If `tag' is positive, set the tag explicitly; otherwise a new tag is selected automatically. Create a periodic curve if the first and last points are the same. Return the tag of the b-spline curve.'''
occ.add('addBSpline',doc,oint,ivectorint('pointTags'),iint('tag','-1'),iint('degree','3'),ivectordouble('weights','std::vector<double>()',"[]","[]"),ivectordouble('knots','std::vector<double>()',"[]","[]"),ivectorint('multiplicities','std::vector<int>()',"[]","[]"))

doc = '''Add a Bezier curve with `pointTags' control points. If `tag' is positive, set the tag explicitly; otherwise a new tag is selected automatically. Return the tag of the Bezier curve.'''
occ.add('addBezier',doc,oint,ivectorint('pointTags'),iint('tag','-1'))

doc = '''Add a wire (open or closed) formed by the curves `curveTags'. `curveTags' should contain (signed) tags: a negative tag signifies that the underlying curve is considered with reversed orientation. If `tag' is positive, set the tag explicitly; otherwise a new tag is selected automatically. Return the tag of the wire.'''
occ.add('addWire',doc,oint,ivectorint('curveTags'),iint('tag','-1'),ibool('checkClosed','false','False'))

doc = '''Add a curve loop (a closed wire) formed by the curves `curveTags'. `curveTags' should contain (signed) tags of curves forming a closed loop: a negative tag signifies that the underlying curve is considered with reversed orientation. If `tag' is positive, set the tag explicitly; otherwise a new tag is selected automatically. Return the tag of the curve loop.'''
occ.add('addCurveLoop',doc,oint,ivectorint('curveTags'),iint('tag','-1'))

doc = '''Add a rectangle with lower left corner at (`x', `y', `z') and upper right corner at (`x' + `dx', `y' + `dy', `z'). If `tag' is positive, set the tag explicitly; otherwise a new tag is selected automatically. Round the corners if `roundedRadius' is nonzero. Return the tag of the rectangle.'''
occ.add('addRectangle',doc,oint,idouble('x'),idouble('y'),idouble('z'),idouble('dx'),idouble('dy'),iint('tag','-1'),idouble('roundedRadius','0.'))

doc = '''Add a disk with center (`xc', `yc', `zc') and radius `rx' along the x-axis and `ry' along the y-axis. If `tag' is positive, set the tag explicitly; otherwise a new tag is selected automatically. Return the tag of the disk.'''
occ.add('addDisk',doc,oint,idouble('xc'),idouble('yc'),idouble('zc'),idouble('rx'),idouble('ry'),iint('tag','-1'))

doc = '''Add a plane surface defined by one or more curve loops (or closed wires) `wireTags'. The first curve loop defines the exterior contour; additional curve loop define holes. If `tag' is positive, set the tag explicitly; otherwise a new tag is selected automatically. Return the tag of the surface.'''
occ.add('addPlaneSurface',doc,oint,ivectorint('wireTags'),iint('tag','-1'))

doc = '''Add a surface filling the curve loops in `wireTags'. If `tag' is positive, set the tag explicitly; otherwise a new tag is selected automatically. Return the tag of the surface.'''
occ.add('addSurfaceFilling',doc,oint,iint('wireTag'),iint('tag','-1'))

doc = '''Add a surface loop (a closed shell) formed by `surfaceTags'.  If `tag' is positive, set the tag explicitly; otherwise a new tag is selected automatically. Return the tag of the surface loop.'''
occ.add('addSurfaceLoop',doc,oint,ivectorint('surfaceTags'),iint('tag','-1'))

doc = '''Add a volume (a region) defined by one or more surface loops `shellTags'. The first surface loop defines the exterior boundary; additional surface loop define holes. If `tag' is positive, set the tag explicitly; otherwise a new tag is selected automatically. Return the tag of the volume.'''
occ.add('addVolume',doc,oint,ivectorint('shellTags'),iint('tag','-1'))

doc = '''Add a sphere of center (`xc', `yc', `zc') and radius `r'. The optional `angle1' and `angle2' arguments define the polar angle opening (from -Pi/2 to Pi/2). The optional `angle3' argument defines the azimuthal opening (from 0 to 2*Pi). If `tag' is positive, set the tag explicitly; otherwise a new tag is selected automatically. Return the tag of the sphere.'''
occ.add('addSphere',doc,oint,idouble('xc'),idouble('yc'),idouble('zc'),idouble('radius'),iint('tag','-1'),idouble('angle1','-M_PI/2','-pi/2','-pi/2'),idouble('angle2','M_PI/2','pi/2','pi/2'),idouble('angle3','2*M_PI','2*pi','2*pi'))

doc = '''Add a parallelepipedic box defined by a point (`x', `y', `z') and the extents along the x-, y- and z-axes. If `tag' is positive, set the tag explicitly; otherwise a new tag is selected automatically. Return the tag of the box.'''
occ.add('addBox',doc,oint,idouble('x'),idouble('y'),idouble('z'),idouble('dx'),idouble('dy'),idouble('dz'),iint('tag','-1'))

doc = '''Add a cylinder, defined by the center (`x', `y', `z') of its first circular face, the 3 components (`dx', `dy', `dz') of the vector defining its axis and its radius `r'. The optional `angle' argument defines the angular opening (from 0 to 2*Pi). If `tag' is positive, set the tag explicitly; otherwise a new tag is selected automatically. Return the tag of the cylinder.'''
occ.add('addCylinder',doc,oint,idouble('x'),idouble('y'),idouble('z'),idouble('dx'),idouble('dy'),idouble('dz'),idouble('r'),iint('tag','-1'),idouble('angle','2*M_PI','2*pi','2*pi'))

doc = '''Add a cone, defined by the center (`x', `y', `z') of its first circular face, the 3 components of the vector (`dx', `dy', `dz') defining its axis and the two radii `r1' and `r2' of the faces (these radii can be zero). If `tag' is positive, set the tag explicitly; otherwise a new tag is selected automatically. `angle' defines the optional angular opening (from 0 to 2*Pi). Return the tag of the cone.'''
occ.add('addCone',doc,oint,idouble('x'),idouble('y'),idouble('z'),idouble('dx'),idouble('dy'),idouble('dz'),idouble('r1'),idouble('r2'),iint('tag','-1'),idouble('angle','2*M_PI','2*pi','2*pi'))

doc = '''Add a right angular wedge, defined by the right-angle point (`x', `y', `z') and the 3 extends along the x-, y- and z-axes (`dx', `dy', `dz'). If `tag' is positive, set the tag explicitly; otherwise a new tag is selected automatically. The optional argument `ltx' defines the top extent along the x-axis. Return the tag of the wedge.'''
occ.add('addWedge',doc,oint,idouble('x'),idouble('y'),idouble('z'),idouble('dx'),idouble('dy'),idouble('dz'),iint('tag','-1'),idouble('ltx','0.'))

doc = '''Add a torus, defined by its center (`x', `y', `z') and its 2 radii `r' and `r2'. If `tag' is positive, set the tag explicitly; otherwise a new tag is selected automatically. The optional argument `angle' defines the angular opening (from 0 to 2*Pi). Return the tag of the wedge.'''
occ.add('addTorus',doc,oint,idouble('x'),idouble('y'),idouble('z'),idouble('r1'),idouble('r2'),iint('tag','-1'),idouble('angle','2*M_PI','2*pi','2*pi'))

doc = '''Add a volume (if the optional argument `makeSolid' is set) or surfaces defined through the open or closed wires `wireTags'. If `tag' is positive, set the tag explicitly; otherwise a new tag is selected automatically. The new entities are returned in `outDimTags'. If the optional argument `makeRuled' is set, the surfaces created on the boundary are forced to be ruled surfaces.'''
occ.add('addThruSections',doc,None,ivectorint('wireTags'),ovectorpair('outDimTags'),iint('tag','-1'),ibool('makeSolid','true','True'),ibool('makeRuled','false','False'))

doc = '''Add a hollowed volume built from an initial volume `volumeTag' and a set of faces from this volume `excludeSurfaceTags', which are to be removed. The remaining faces of the volume become the walls of the hollowed solid, with thickness `offset'. If `tag' is positive, set the tag explicitly; otherwise a new tag is selected automatically.'''
occ.add('addThickSolid',doc,None,iint('volumeTag'),ivectorint('excludeSurfaceTags'),idouble('offset'),ovectorpair('outDimTags'),iint('tag','-1'))

doc = '''Extrude the geometrical entities `dimTags' by translation along (`dx', `dy', `dz'). Return extruded entities in `outDimTags'. If `numElements' is not empty, also extrude the mesh: the entries in `numElements' give the number of elements in each layer. If `height' is not empty, it provides the (cummulative) height of the different layers, normalized to 1.'''
occ.add('extrude',doc,None,ivectorpair('dimTags'),idouble('dx'),idouble('dy'),idouble('dz'),ovectorpair('outDimTags'),ivectorint('numElements','std::vector<int>()',"[]","[]"),ivectordouble('heights','std::vector<double>()',"[]","[]"),ibool('recombine','false','False'))

doc = '''Extrude the geometrical entities `dimTags' by rotation of `angle' radians around the axis of revolution defined by the point (`x', `y', `z') and the direction (`ax', `ay', `az'). Return extruded entities in `outDimTags'. If `numElements' is not empty, also extrude the mesh: the entries in `numElements' give the number of elements in each layer. If `height' is not empty, it provides the (cummulative) height of the different layers, normalized to 1.'''
occ.add('revolve',doc,None,ivectorpair('dimTags'),idouble('x'),idouble('y'),idouble('z'),idouble('ax'),idouble('ay'),idouble('az'),idouble('angle'),ovectorpair('outDimTags'),ivectorint('numElements','std::vector<int>()',"[]","[]"),ivectordouble('heights','std::vector<double>()',"[]","[]"),ibool('recombine','false','False'))

doc = '''Add a pipe by extruding the entities `dimTags' along the wire `wireTag'. Return the pipe in `outDimTags'.'''
occ.add('addPipe',doc,None,ivectorpair('dimTags'),iint('wireTag'),ovectorpair('outDimTags'))

doc = '''Fillet the volumes `volumeTags' on the curves `curveTags' with radius `radius'. Return the filleted entities in `outDimTags'. Remove the original volume if `removeVolume' is set.'''
occ.add('fillet',doc,None,ivectorint('volumeTags'),ivectorint('curveTags'),idouble('radius'),ovectorpair('outDimTags'),ibool('removeVolume','true','True'))

doc = '''Compute the boolean union (the fusion) of the entities `objectDimTags' and `toolDimTags'. Return the resulting entities in `outDimTags'. If `tag' is positive, try to set the tag explicitly (ony valid if the boolean operation results in a single entity). Remove the object if `removeObject' is set. Remove the tool if `removeTool' is set.'''
occ.add('fuse',doc,None,ivectorpair('objectDimTags'),ivectorpair('toolDimTags'),ovectorpair('outDimTags'),ovectorvectorpair('outDimTagsMap'),iint('tag','-1'),ibool('removeObject','true','True'),ibool('removeTool','true','True'))

doc = '''Compute the boolean intersection (the common parts) of the entities `objectDimTags' and `toolDimTags'. Return the resulting entities in `outDimTags'. If `tag' is positive, try to set the tag explicitly (ony valid if the boolean operation results in a single entity). Remove the object if `removeObject' is set. Remove the tool if `removeTool' is set.'''
occ.add('intersect',doc,None,ivectorpair('objectDimTags'),ivectorpair('toolDimTags'),ovectorpair('outDimTags'),ovectorvectorpair('outDimTagsMap'),iint('tag','-1'),ibool('removeObject','true','True'),ibool('removeTool','true','True'))

doc = '''Compute the boolean difference between the entities `objectDimTags' and `toolDimTags'. Return the resulting entities in `outDimTags'. If `tag' is positive, try to set the tag explicitly (ony valid if the boolean operation results in a single entity). Remove the object if `removeObject' is set. Remove the tool if `removeTool' is set.'''
occ.add('cut',doc,None,ivectorpair('objectDimTags'),ivectorpair('toolDimTags'),ovectorpair('outDimTags'),ovectorvectorpair('outDimTagsMap'),iint('tag','-1'),ibool('removeObject','true','True'),ibool('removeTool','true','True'))

doc = '''Compute the boolean fragments (general fuse) of the entities `objectDimTags' and `toolDimTags'. Return the resulting entities in `outDimTags'. If `tag' is positive, try to set the tag explicitly (ony valid if the boolean operation results in a single entity). Remove the object if `removeObject' is set. Remove the tool if `removeTool' is set.'''
occ.add('fragment',doc,None,ivectorpair('objectDimTags'),ivectorpair('toolDimTags'),ovectorpair('outDimTags'),ovectorvectorpair('outDimTagsMap'),iint('tag','-1'),ibool('removeObject','true','True'),ibool('removeTool','true','True'))

doc = '''Translate the geometrical entities `dimTags' along (`dx', `dy', `dz').'''
occ.add('translate',doc,None,ivectorpair('dimTags'),idouble('dx'),idouble('dy'),idouble('dz'))

doc = '''Rotate the geometrical entities `dimTags' of `angle' radians around the axis of revolution defined by the point (`x', `y', `z') and the direction (`ax', `ay', `az').'''
occ.add('rotate',doc,None,ivectorpair('dimTags'),idouble('x'),idouble('y'),idouble('z'),idouble('ax'),idouble('ay'),idouble('az'),idouble('angle'))

doc = '''Scale the geometrical entities `dimTag' by factors `a', `b' and `c' along the three coordinate axes; use (`x', `y', `z') as the center of the homothetic transformation.'''
occ.add('dilate',doc,None,ivectorpair('dimTags'),idouble('x'),idouble('y'),idouble('z'),idouble('a'),idouble('b'),idouble('c'))

doc = '''Apply a symmetry transformation to the geometrical entities `dimTag', with respect to the plane of equation `a' * x + `b' * y + `c' * z + `d' = 0.'''
occ.add('symmetry',doc,None,ivectorpair('dimTags'),idouble('a'),idouble('b'),idouble('c'),idouble('d'))

doc = '''Copy the entities `dimTags'; the new entities are returned in `outDimTags'.'''
occ.add('copy',doc,None,ivectorpair('dimTags'),ovectorpair('outDimTags'))

doc = '''Remove the entities `dimTags'. If `recursive' is true, remove all the entities on their boundaries, down to dimension 0.'''
occ.add('remove',doc,None,ivectorpair('dimTags'),ibool('recursive','false','False'))

doc = '''Remove all duplicate entities (different entities at the same geometrical location) after intersecting (using boolean fragments) all highest dimensional entities.'''
occ.add('removeAllDuplicates',doc,None)

doc = '''Import BREP, STEP or IGES shapes from the file `fileName'. The imported entities are returned in `outDimTags'. If the optional argument `highestDimOnly' is set, only import the highest dimensional entities in the file. The optional argument `format' can be used to force the format of the file (currently "brep", "step" or "iges").'''
occ.add('importShapes',doc,None,istring('fileName'),ovectorpair('outDimTags'),ibool('highestDimOnly','true','True'),istring('format','""'))

#doc = '''Imports native OpenCASCADE shapes by providing a raw pointer to a TopoDS_Shape. The imported entities are returned in `outDimTags'. If the optional argument `highestDimOnly' is set, only import the highest dimensional entities in the file.'''
#occ.add('importShapesNativePointer',doc,None,voidstar('shape'),ovectorpair('outDimTags'),ibool('highestDimOnly','true','True'))

doc = '''Set a mesh size constraint on the geometrical entities `dimTags'. Currently only entities of dimension 0 (points) are handled.'''
occ.add('setMeshSize',doc,None,ivectorpair('dimTags'),idouble('size'))

doc = '''Synchronize the internal OpenCASCADE CAD representation with the current Gmsh model. This can be called at any time, but since it involves a non trivial amount of processing, the number of synchronization points should normally be minimized.'''
occ.add('synchronize',doc,None)

################################################################################

view = gmsh.add_module('view','Post-processing view functions')

doc = '''Add a new post-processing view, with name `name'. If `tag' is positive use it (and remove the view with that tag if it already exists), otherwise associate a new tag. Return the view tag.'''
view.add('add',doc,oint,istring('name'),iint('tag','-1'))

doc = '''Remove the view with tag `tag'.'''
view.add('remove',doc,None,iint('tag'))

doc = '''Get the index of the view with tag `tag' in the list of currently loaded views. This dynamic index (it can change when views are removed) is used to access view options.'''
view.add('getIndex',doc,oint,iint('tag'))

doc = '''Get the tags of all views.'''
view.add('getTags',doc,None,ovectorint('tags'))

doc = '''Add model-based post-processing data to the view with tag `tag'. `modelName' identifies the model the data is attached to. `dataType' specifies the type of data, currently either "NodeData", "ElementData" or "ElementNodeData". `step' specifies the identifier (>= 0) of the data in a sequence. `tags' gives the tags of the nodes or elements in the mesh to which the data is associated. `data' is a vector of the same length as `tags': each entry is the vector of double precision numbers representing the data associated with the corresponding tag. The optional `time' argument associate a time value with the data. `numComponents' gives the number of data components (1 for scalar data, 3 for vector data, etc.) per entity; if negative, it is automatically inferred (when possible) from the input data. `partition' allows to specify data in several sub-sets.'''
view.add('addModelData',doc,None,iint('tag'),iint('step'),istring('modelName'),istring('dataType'),ivectorint('tags'),ivectorvectordouble('data'),idouble('time','0.'),iint('numComponents','-1'),iint('partition','0'))

doc = '''Get model-based post-processing data from the view with tag `tag' at step `step'. Return the `data' associated to the nodes or the elements with tags `tags', as well as the `dataType' and the number of components `numComponents'.'''
view.add_rawc('getModelData',doc,None,iint('tag'),iint('step'),ostring('dataType'),ovectorint('tags'),ovectorvectordouble('data'),odouble('time'),oint('numComponents'))

doc = '''Add list-based post-processing data to the view with tag `tag'. `dataType' identifies the data: "SP" for scalar points, "VP", for vector points, etc. `numEle' gives the number of elements in the data. `data' contains the data for the `numEle' elements.'''
view.add('addListData',doc,None,iint('tag'),istring('dataType'),iint('numEle'),ivectordouble('data'))

doc = '''Get list-based post-processing data from the view with tag `tag'. Return the types `dataTypes', the number of elements `numElements' for each data type and the `data' for each data type.'''
view.add('getListData',doc,None,iint('tag'),ovectorstring('dataType'),ovectorint('numElements'),ovectorvectordouble('data'))

doc = '''Probe the view `tag' for its `value' at point (`x', `y', `z'). Return only the value at step `step' is `step' is positive. Return only values with `numComp' if `numComp' is positive. Return the gradient of the `value' if `gradient' is set. Probes with a geometrical tolerance (in the reference unit cube) of `tolerance' if `tolerance' is not zero. Return the result from the element described by its coordinates if `xElementCoord', `yElementCoord' and `zElementCoord' are provided.'''
view.add('probe',doc,None,iint('tag'),idouble('x'),idouble('y'),idouble('z'),ovectordouble('value'),iint('step','-1'),iint('numComp','-1'),ibool('gradient','false','False'),idouble('tolerance','0.'),ivectordouble('xElemCoord','std::vector<double>()',"[]","[]"),ivectordouble('yElemCoord','std::vector<double>()',"[]","[]"),ivectordouble('zElemCoord','std::vector<double>()',"[]","[]"))

doc = '''Write the view to a file `fileName'. The export format is determined by the file extension. Append to the file if `append' is set.'''
view.add('write',doc,None,iint('tag'),istring('fileName'),ibool('append','false','False'))

################################################################################

plugin = gmsh.add_module('plugin','Plugin functions')

doc = '''Set the numerical option `option' to the value `value' for plugin `name'.'''
plugin.add('setNumber',doc,None,istring('name'),istring('option'),idouble('value'))

doc = '''Set the string option `option' to the value `value' for plugin `name'.'''
plugin.add('setString',doc,None,istring('name'),istring('option'),istring('value'))

doc = '''Run the plugin `name'.'''
plugin.add('run',doc,None,istring('name'))

################################################################################

graphics = gmsh.add_module('graphics','Graphics functions')

doc = '''Draw all the OpenGL scenes.'''
graphics.add('draw',doc,None)

################################################################################

fltk = gmsh.add_module('fltk','Fltk graphical user interface functions')

doc = '''Create the Fltk graphical user interface.'''
fltk.add('initialize',doc,None)

doc = '''Wait at most `time' seconds for user interface events and return. If `time' < 0, wait indefinitely. First automatically create the user interface if it has not yet been initialized.'''
fltk.add('wait',doc,None,idouble('time', '-1.'))

doc = '''Run the event loop of the Fltk graphical user interface, i.e. repeatedly calls `wait'. First automatically create the user interface if it has not yet been initialized.'''
fltk.add('run',doc,None)

################################################################################

onelab = gmsh.add_module('onelab','ONELAB server functions')

doc = '''Get `data' from the ONELAB server.'''
onelab.add('get',doc,None,ostring('data'),istring('format', '"json"'))

doc = '''Set `data' in the ONELAB server.'''
onelab.add('set',doc,None,istring('data'),istring('format', '"json"'))

doc = '''Run a ONELAB client. If `name' is provided, create a new ONELAB client with name `name' and executes `command'. If not, try to run a client that might be linked to the processed input files.'''
onelab.add('run',doc,None,istring('name', '""'),istring('command', '""'))

################################################################################




api.write_cpp()
api.write_c()
api.write_python()
api.write_julia()
api.write_texi()<|MERGE_RESOLUTION|>--- conflicted
+++ resolved
@@ -243,7 +243,6 @@
 doc = '''Embed the geometrical entities of dimension `dim' and tags `tags' in the (inDim, inTag) geometrical entity. `inDim' must be strictly greater than `dim'.'''
 mesh.add('embed',doc,None,iint('dim'),ivectorint('tags'),iint('inDim'),iint('inTag'))
 
-<<<<<<< HEAD
 doc = '''Get the number of intergation points corresponding to 'elementType' and 'integrationType'.'''
 mesh.add('getNumberIntegrationPoints',doc,oint,iint('elementType'),istring('integrationType'))
 
@@ -255,14 +254,9 @@
 
 doc = '''Set the meshes of the entities of dimension `dim' and tag `tags' as periodic copies of the meshes of entities `tagsSource', using the affine transformation specified in `affineTransformation' (16 entries of a 4x4 matrix, by row). Currently only available for `dim' == 1 and `dim' == 2.'''
 mesh.add('setPeriodic',doc,None,iint('dim'),ivectorint('tags'),ivectorint('tagsSource'),ivectordouble('affineTransformation'))
-=======
-doc = '''Set the meshes of the entities of dimension `dim' and tag `tags' as periodic copies of the meshes of entities `tagsMaster', using the affine transformation specified in `affineTransformation' (16 entries of a 4x4 matrix, by row). Currently only available for `dim' == 1 and `dim' == 2.'''
-mesh.add('setPeriodic',doc,None,iint('dim'),ivectorint('tags'),ivectorint('tagsMaster'),ivectordouble('affineTransformation'))
 
 doc = '''Get the master entity, periodic node pairs and affine transform for the entity of dimension `dim' and tag `tag'.'''
 mesh.add('getPeriodicNodes',doc,None,iint('dim'),iint('tag'),oint('tagMaster'),ovectorpair('nodes'),ovectordouble('affineTransform'))
->>>>>>> 2f99eb5c
-
 
 ################################################################################
 
