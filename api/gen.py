--- conflicted
+++ resolved
@@ -585,15 +585,12 @@
 doc = '''Generate a mesh of the array of points `coord', constrained to the surface mesh of the current model. Currently only supported for 3D.'''
 mesh.add('alphaShapesConstrained', doc, None, iint('dim'), iint('tag'), ivectordouble('coord'), ivectorint('nodeTags'), idouble('alpha'), idouble('meanValue'), ovectorsize('tetrahedra'), ovectorvectorsize('domains'), ovectorvectorsize('boundaries'), ovectorsize('neighbors'), odouble('hMean'), ivectorint('controlTags'))
 
-<<<<<<< HEAD
-=======
 doc = '''Apply a Delaunay refinement on entity of dimension `dim' and tag `tag'. `elementTags' contains a vector of the tags of the elements that need to be refined. `constrainedEdges' is a vector of size m*2 containing the edges that need to stay in the mesh, in the form of 2 successive nodes. `sizeField' is a vector containing the size at the nodes referenced by `nodeTags'. `minRadius' is the minimum allowed circumradius of elements in the mesh. An element that has a circumradius which is smaller than this value will not be refined. Return newly added nodes and corresponding size field.'''
 mesh.add('constrainedDelaunayRefinement', doc, None, iint('dim'), iint('tag'), ivectorsize('elementTags'), ivectorsize('constrainedEdges'), ivectorsize('nodeTags'), ivectordouble('sizeField'), idouble('minRadius'), ovectorsize('newNodeTags'), ovectordouble('newCoords'), ovectordouble('newSizeField'), ovectorvectorsize('newConstrainedEdges'), ovectorsize('newElementsInRefinement'))
 
 doc = '''alpha shape on the mesh of entity of dimension `dim' and tag `tag'.'''
 mesh.add('alphaShape', doc, None, iint('dim'), iint('tag'), idouble('alpha'), ivectorsize('nodeTags'), ivectordouble('sizeAtNodes'), ovectorvectorsize('elementTags'), ovectorvectorsize('edges'))
 
->>>>>>> 2154358c
 ################################################################################
 
 field = mesh.add_module('field', 'mesh size field functions')
