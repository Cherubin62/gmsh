// Gmsh - Copyright (C) 1997-2022 C. Geuzaine, J.-F. Remacle
//
// See the LICENSE.txt file in the Gmsh root directory for license information.
// Please report all issues on https://gitlab.onelab.info/gmsh/gmsh/issues.

#include <string.h>
#include <stdlib.h>
#include "gmsh.h"

extern "C" {
  #include "gmshc.h"
}

GMSH_API void *gmshMalloc(size_t n)
{
  return malloc(n);
}

GMSH_API void gmshFree(void *p)
{
  if(p) free(p);
}

template<typename t>
void vector2ptr(const std::vector<t> &v, t **p, size_t *size)
{
  if(p) {
    *p = (t*)gmshMalloc(sizeof(t) * v.size());
    for(size_t i = 0; i < v.size(); ++i) {
      (*p)[i] = v[i];
    }
  }
  if(size) {
    *size = v.size();
  }
}

void vectorpair2intptr(const gmsh::vectorpair &v, int **p, size_t *size)
{
  if(p) {
    *p = (int*)gmshMalloc(sizeof(int) * v.size() * 2);
    for(size_t i = 0; i < v.size(); ++i) {
      (*p)[i * 2 + 0] = v[i].first;
      (*p)[i * 2 + 1] = v[i].second;
    }
  }
  if(size) {
    *size = v.size() * 2;
  }
}

void vectorstring2charptrptr(const std::vector<std::string> &v, char ***p, size_t *size)
{
  if(p) {
    *p = (char**)gmshMalloc(sizeof(char*) * v.size());
    for(size_t i = 0; i < v.size(); ++i) {
      (*p)[i] = (char*)gmshMalloc(sizeof(char) * (v[i].size() + 1));
      for(size_t j = 0; j < v[i].size(); j++) (*p)[i][j] = v[i][j];
      (*p)[i][v[i].size()] = '\0';
    }
  }
  if(size) {
    *size = v.size();
  }
}

template<typename t>
void vectorvector2ptrptr(const std::vector<std::vector<t> > &v, t ***p, size_t **size, size_t *sizeSize)
{
  if(p) {
    *p = (t**)gmshMalloc(sizeof(t*) * v.size());
  }
  if(size) {
    *size = (size_t*)gmshMalloc(sizeof(size_t) * v.size());
  }
  for(size_t i = 0; i < v.size(); ++i)
    vector2ptr(v[i], p ? &((*p)[i]) : NULL, size ? &((*size)[i]) : NULL);
  if(sizeSize) {
    *sizeSize = v.size();
  }
}

void vectorvectorpair2intptrptr(const std::vector<gmsh::vectorpair > &v, int ***p, size_t **size, size_t *sizeSize)
{
  if(p) {
    *p = (int**)gmshMalloc(sizeof(int*) * v.size());
  }
  if(size) {
    *size = (size_t*)gmshMalloc(sizeof(size_t) * v.size());
  }
  for(size_t i = 0; i < v.size(); ++i)
    vectorpair2intptr(v[i], p ? &((*p)[i]) : NULL, size ? &((*size)[i]) : NULL);
  if(sizeSize) {
    *sizeSize = v.size();
  }
}

GMSH_API void gmshInitialize(int argc, char ** argv, const int readConfigFiles, const int run, int * ierr)
{
  if(ierr) *ierr = 0;
  try {
    gmsh::initialize(argc, argv, readConfigFiles, run);
  }
  catch(...){
    if(ierr) *ierr = 1;
  }
}

GMSH_API int gmshIsInitialized(int * ierr)
{
  int result_api_ = 0;
  if(ierr) *ierr = 0;
  try {
    result_api_ = gmsh::isInitialized();
  }
  catch(...){
    if(ierr) *ierr = 1;
  }
  return result_api_;
}

GMSH_API void gmshFinalize(int * ierr)
{
  if(ierr) *ierr = 0;
  try {
    gmsh::finalize();
  }
  catch(...){
    if(ierr) *ierr = 1;
  }
}

GMSH_API void gmshOpen(const char * fileName, int * ierr)
{
  if(ierr) *ierr = 0;
  try {
    gmsh::open(fileName);
  }
  catch(...){
    if(ierr) *ierr = 1;
  }
}

GMSH_API void gmshMerge(const char * fileName, int * ierr)
{
  if(ierr) *ierr = 0;
  try {
    gmsh::merge(fileName);
  }
  catch(...){
    if(ierr) *ierr = 1;
  }
}

GMSH_API void gmshWrite(const char * fileName, int * ierr)
{
  if(ierr) *ierr = 0;
  try {
    gmsh::write(fileName);
  }
  catch(...){
    if(ierr) *ierr = 1;
  }
}

GMSH_API void gmshClear(int * ierr)
{
  if(ierr) *ierr = 0;
  try {
    gmsh::clear();
  }
  catch(...){
    if(ierr) *ierr = 1;
  }
}

GMSH_API void gmshOptionSetNumber(const char * name, const double value, int * ierr)
{
  if(ierr) *ierr = 0;
  try {
    gmsh::option::setNumber(name, value);
  }
  catch(...){
    if(ierr) *ierr = 1;
  }
}

GMSH_API void gmshOptionGetNumber(const char * name, double * value, int * ierr)
{
  if(ierr) *ierr = 0;
  try {
    gmsh::option::getNumber(name, *value);
  }
  catch(...){
    if(ierr) *ierr = 1;
  }
}

GMSH_API void gmshOptionSetString(const char * name, const char * value, int * ierr)
{
  if(ierr) *ierr = 0;
  try {
    gmsh::option::setString(name, value);
  }
  catch(...){
    if(ierr) *ierr = 1;
  }
}

GMSH_API void gmshOptionGetString(const char * name, char ** value, int * ierr)
{
  if(ierr) *ierr = 0;
  try {
    std::string api_value_;
    gmsh::option::getString(name, api_value_);
    *value = strdup(api_value_.c_str());
  }
  catch(...){
    if(ierr) *ierr = 1;
  }
}

GMSH_API void gmshOptionSetColor(const char * name, const int r, const int g, const int b, const int a, int * ierr)
{
  if(ierr) *ierr = 0;
  try {
    gmsh::option::setColor(name, r, g, b, a);
  }
  catch(...){
    if(ierr) *ierr = 1;
  }
}

GMSH_API void gmshOptionGetColor(const char * name, int * r, int * g, int * b, int * a, int * ierr)
{
  if(ierr) *ierr = 0;
  try {
    gmsh::option::getColor(name, *r, *g, *b, *a);
  }
  catch(...){
    if(ierr) *ierr = 1;
  }
}

GMSH_API void gmshModelAdd(const char * name, int * ierr)
{
  if(ierr) *ierr = 0;
  try {
    gmsh::model::add(name);
  }
  catch(...){
    if(ierr) *ierr = 1;
  }
}

GMSH_API void gmshModelRemove(int * ierr)
{
  if(ierr) *ierr = 0;
  try {
    gmsh::model::remove();
  }
  catch(...){
    if(ierr) *ierr = 1;
  }
}

GMSH_API void gmshModelList(char *** names, size_t * names_n, int * ierr)
{
  if(ierr) *ierr = 0;
  try {
    std::vector<std::string> api_names_;
    gmsh::model::list(api_names_);
    vectorstring2charptrptr(api_names_, names, names_n);
  }
  catch(...){
    if(ierr) *ierr = 1;
  }
}

GMSH_API void gmshModelGetCurrent(char ** name, int * ierr)
{
  if(ierr) *ierr = 0;
  try {
    std::string api_name_;
    gmsh::model::getCurrent(api_name_);
    *name = strdup(api_name_.c_str());
  }
  catch(...){
    if(ierr) *ierr = 1;
  }
}

GMSH_API void gmshModelSetCurrent(const char * name, int * ierr)
{
  if(ierr) *ierr = 0;
  try {
    gmsh::model::setCurrent(name);
  }
  catch(...){
    if(ierr) *ierr = 1;
  }
}

GMSH_API void gmshModelGetFileName(char ** fileName, int * ierr)
{
  if(ierr) *ierr = 0;
  try {
    std::string api_fileName_;
    gmsh::model::getFileName(api_fileName_);
    *fileName = strdup(api_fileName_.c_str());
  }
  catch(...){
    if(ierr) *ierr = 1;
  }
}

GMSH_API void gmshModelSetFileName(const char * fileName, int * ierr)
{
  if(ierr) *ierr = 0;
  try {
    gmsh::model::setFileName(fileName);
  }
  catch(...){
    if(ierr) *ierr = 1;
  }
}

GMSH_API void gmshModelGetEntities(int ** dimTags, size_t * dimTags_n, const int dim, int * ierr)
{
  if(ierr) *ierr = 0;
  try {
    gmsh::vectorpair api_dimTags_;
    gmsh::model::getEntities(api_dimTags_, dim);
    vectorpair2intptr(api_dimTags_, dimTags, dimTags_n);
  }
  catch(...){
    if(ierr) *ierr = 1;
  }
}

GMSH_API void gmshModelSetEntityName(const int dim, const int tag, const char * name, int * ierr)
{
  if(ierr) *ierr = 0;
  try {
    gmsh::model::setEntityName(dim, tag, name);
  }
  catch(...){
    if(ierr) *ierr = 1;
  }
}

GMSH_API void gmshModelGetEntityName(const int dim, const int tag, char ** name, int * ierr)
{
  if(ierr) *ierr = 0;
  try {
    std::string api_name_;
    gmsh::model::getEntityName(dim, tag, api_name_);
    *name = strdup(api_name_.c_str());
  }
  catch(...){
    if(ierr) *ierr = 1;
  }
}

GMSH_API void gmshModelGetPhysicalGroups(int ** dimTags, size_t * dimTags_n, const int dim, int * ierr)
{
  if(ierr) *ierr = 0;
  try {
    gmsh::vectorpair api_dimTags_;
    gmsh::model::getPhysicalGroups(api_dimTags_, dim);
    vectorpair2intptr(api_dimTags_, dimTags, dimTags_n);
  }
  catch(...){
    if(ierr) *ierr = 1;
  }
}

GMSH_API void gmshModelGetEntitiesForPhysicalGroup(const int dim, const int tag, int ** tags, size_t * tags_n, int * ierr)
{
  if(ierr) *ierr = 0;
  try {
    std::vector<int> api_tags_;
    gmsh::model::getEntitiesForPhysicalGroup(dim, tag, api_tags_);
    vector2ptr(api_tags_, tags, tags_n);
  }
  catch(...){
    if(ierr) *ierr = 1;
  }
}

GMSH_API void gmshModelGetPhysicalGroupsForEntity(const int dim, const int tag, int ** physicalTags, size_t * physicalTags_n, int * ierr)
{
  if(ierr) *ierr = 0;
  try {
    std::vector<int> api_physicalTags_;
    gmsh::model::getPhysicalGroupsForEntity(dim, tag, api_physicalTags_);
    vector2ptr(api_physicalTags_, physicalTags, physicalTags_n);
  }
  catch(...){
    if(ierr) *ierr = 1;
  }
}

GMSH_API int gmshModelAddPhysicalGroup(const int dim, const int * tags, const size_t tags_n, const int tag, const char * name, int * ierr)
{
  int result_api_ = 0;
  if(ierr) *ierr = 0;
  try {
    std::vector<int> api_tags_(tags, tags + tags_n);
    result_api_ = gmsh::model::addPhysicalGroup(dim, api_tags_, tag, name);
  }
  catch(...){
    if(ierr) *ierr = 1;
  }
  return result_api_;
}

GMSH_API void gmshModelRemovePhysicalGroups(const int * dimTags, const size_t dimTags_n, int * ierr)
{
  if(ierr) *ierr = 0;
  try {
    gmsh::vectorpair api_dimTags_(dimTags_n/2);
    for(size_t i = 0; i < dimTags_n/2; ++i){
      api_dimTags_[i].first = dimTags[i * 2 + 0];
      api_dimTags_[i].second = dimTags[i * 2 + 1];
    }
    gmsh::model::removePhysicalGroups(api_dimTags_);
  }
  catch(...){
    if(ierr) *ierr = 1;
  }
}

GMSH_API void gmshModelSetPhysicalName(const int dim, const int tag, const char * name, int * ierr)
{
  if(ierr) *ierr = 0;
  try {
    gmsh::model::setPhysicalName(dim, tag, name);
  }
  catch(...){
    if(ierr) *ierr = 1;
  }
}

GMSH_API void gmshModelRemovePhysicalName(const char * name, int * ierr)
{
  if(ierr) *ierr = 0;
  try {
    gmsh::model::removePhysicalName(name);
  }
  catch(...){
    if(ierr) *ierr = 1;
  }
}

GMSH_API void gmshModelGetPhysicalName(const int dim, const int tag, char ** name, int * ierr)
{
  if(ierr) *ierr = 0;
  try {
    std::string api_name_;
    gmsh::model::getPhysicalName(dim, tag, api_name_);
    *name = strdup(api_name_.c_str());
  }
  catch(...){
    if(ierr) *ierr = 1;
  }
}

GMSH_API void gmshModelSetTag(const int dim, const int tag, const int newTag, int * ierr)
{
  if(ierr) *ierr = 0;
  try {
    gmsh::model::setTag(dim, tag, newTag);
  }
  catch(...){
    if(ierr) *ierr = 1;
  }
}

GMSH_API void gmshModelGetBoundary(const int * dimTags, const size_t dimTags_n, int ** outDimTags, size_t * outDimTags_n, const int combined, const int oriented, const int recursive, int * ierr)
{
  if(ierr) *ierr = 0;
  try {
    gmsh::vectorpair api_dimTags_(dimTags_n/2);
    for(size_t i = 0; i < dimTags_n/2; ++i){
      api_dimTags_[i].first = dimTags[i * 2 + 0];
      api_dimTags_[i].second = dimTags[i * 2 + 1];
    }
    gmsh::vectorpair api_outDimTags_;
    gmsh::model::getBoundary(api_dimTags_, api_outDimTags_, combined, oriented, recursive);
    vectorpair2intptr(api_outDimTags_, outDimTags, outDimTags_n);
  }
  catch(...){
    if(ierr) *ierr = 1;
  }
}

GMSH_API void gmshModelGetAdjacencies(const int dim, const int tag, int ** upward, size_t * upward_n, int ** downward, size_t * downward_n, int * ierr)
{
  if(ierr) *ierr = 0;
  try {
    std::vector<int> api_upward_;
    std::vector<int> api_downward_;
    gmsh::model::getAdjacencies(dim, tag, api_upward_, api_downward_);
    vector2ptr(api_upward_, upward, upward_n);
    vector2ptr(api_downward_, downward, downward_n);
  }
  catch(...){
    if(ierr) *ierr = 1;
  }
}

GMSH_API void gmshModelGetEntitiesInBoundingBox(const double xmin, const double ymin, const double zmin, const double xmax, const double ymax, const double zmax, int ** tags, size_t * tags_n, const int dim, int * ierr)
{
  if(ierr) *ierr = 0;
  try {
    gmsh::vectorpair api_tags_;
    gmsh::model::getEntitiesInBoundingBox(xmin, ymin, zmin, xmax, ymax, zmax, api_tags_, dim);
    vectorpair2intptr(api_tags_, tags, tags_n);
  }
  catch(...){
    if(ierr) *ierr = 1;
  }
}

GMSH_API void gmshModelGetBoundingBox(const int dim, const int tag, double * xmin, double * ymin, double * zmin, double * xmax, double * ymax, double * zmax, int * ierr)
{
  if(ierr) *ierr = 0;
  try {
    gmsh::model::getBoundingBox(dim, tag, *xmin, *ymin, *zmin, *xmax, *ymax, *zmax);
  }
  catch(...){
    if(ierr) *ierr = 1;
  }
}

GMSH_API int gmshModelGetDimension(int * ierr)
{
  int result_api_ = 0;
  if(ierr) *ierr = 0;
  try {
    result_api_ = gmsh::model::getDimension();
  }
  catch(...){
    if(ierr) *ierr = 1;
  }
  return result_api_;
}

GMSH_API int gmshModelAddDiscreteEntity(const int dim, const int tag, const int * boundary, const size_t boundary_n, int * ierr)
{
  int result_api_ = 0;
  if(ierr) *ierr = 0;
  try {
    std::vector<int> api_boundary_(boundary, boundary + boundary_n);
    result_api_ = gmsh::model::addDiscreteEntity(dim, tag, api_boundary_);
  }
  catch(...){
    if(ierr) *ierr = 1;
  }
  return result_api_;
}

GMSH_API void gmshModelRemoveEntities(const int * dimTags, const size_t dimTags_n, const int recursive, int * ierr)
{
  if(ierr) *ierr = 0;
  try {
    gmsh::vectorpair api_dimTags_(dimTags_n/2);
    for(size_t i = 0; i < dimTags_n/2; ++i){
      api_dimTags_[i].first = dimTags[i * 2 + 0];
      api_dimTags_[i].second = dimTags[i * 2 + 1];
    }
    gmsh::model::removeEntities(api_dimTags_, recursive);
  }
  catch(...){
    if(ierr) *ierr = 1;
  }
}

GMSH_API void gmshModelRemoveEntityName(const char * name, int * ierr)
{
  if(ierr) *ierr = 0;
  try {
    gmsh::model::removeEntityName(name);
  }
  catch(...){
    if(ierr) *ierr = 1;
  }
}

GMSH_API void gmshModelGetType(const int dim, const int tag, char ** entityType, int * ierr)
{
  if(ierr) *ierr = 0;
  try {
    std::string api_entityType_;
    gmsh::model::getType(dim, tag, api_entityType_);
    *entityType = strdup(api_entityType_.c_str());
  }
  catch(...){
    if(ierr) *ierr = 1;
  }
}

GMSH_API void gmshModelGetParent(const int dim, const int tag, int * parentDim, int * parentTag, int * ierr)
{
  if(ierr) *ierr = 0;
  try {
    gmsh::model::getParent(dim, tag, *parentDim, *parentTag);
  }
  catch(...){
    if(ierr) *ierr = 1;
  }
}

GMSH_API int gmshModelGetNumberOfPartitions(int * ierr)
{
  int result_api_ = 0;
  if(ierr) *ierr = 0;
  try {
    result_api_ = gmsh::model::getNumberOfPartitions();
  }
  catch(...){
    if(ierr) *ierr = 1;
  }
  return result_api_;
}

GMSH_API void gmshModelGetPartitions(const int dim, const int tag, int ** partitions, size_t * partitions_n, int * ierr)
{
  if(ierr) *ierr = 0;
  try {
    std::vector<int> api_partitions_;
    gmsh::model::getPartitions(dim, tag, api_partitions_);
    vector2ptr(api_partitions_, partitions, partitions_n);
  }
  catch(...){
    if(ierr) *ierr = 1;
  }
}

GMSH_API void gmshModelGetValue(const int dim, const int tag, const double * parametricCoord, const size_t parametricCoord_n, double ** coord, size_t * coord_n, int * ierr)
{
  if(ierr) *ierr = 0;
  try {
    std::vector<double> api_parametricCoord_(parametricCoord, parametricCoord + parametricCoord_n);
    std::vector<double> api_coord_;
    gmsh::model::getValue(dim, tag, api_parametricCoord_, api_coord_);
    vector2ptr(api_coord_, coord, coord_n);
  }
  catch(...){
    if(ierr) *ierr = 1;
  }
}

GMSH_API void gmshModelGetDerivative(const int dim, const int tag, const double * parametricCoord, const size_t parametricCoord_n, double ** derivatives, size_t * derivatives_n, int * ierr)
{
  if(ierr) *ierr = 0;
  try {
    std::vector<double> api_parametricCoord_(parametricCoord, parametricCoord + parametricCoord_n);
    std::vector<double> api_derivatives_;
    gmsh::model::getDerivative(dim, tag, api_parametricCoord_, api_derivatives_);
    vector2ptr(api_derivatives_, derivatives, derivatives_n);
  }
  catch(...){
    if(ierr) *ierr = 1;
  }
}

GMSH_API void gmshModelGetSecondDerivative(const int dim, const int tag, const double * parametricCoord, const size_t parametricCoord_n, double ** derivatives, size_t * derivatives_n, int * ierr)
{
  if(ierr) *ierr = 0;
  try {
    std::vector<double> api_parametricCoord_(parametricCoord, parametricCoord + parametricCoord_n);
    std::vector<double> api_derivatives_;
    gmsh::model::getSecondDerivative(dim, tag, api_parametricCoord_, api_derivatives_);
    vector2ptr(api_derivatives_, derivatives, derivatives_n);
  }
  catch(...){
    if(ierr) *ierr = 1;
  }
}

GMSH_API void gmshModelGetCurvature(const int dim, const int tag, const double * parametricCoord, const size_t parametricCoord_n, double ** curvatures, size_t * curvatures_n, int * ierr)
{
  if(ierr) *ierr = 0;
  try {
    std::vector<double> api_parametricCoord_(parametricCoord, parametricCoord + parametricCoord_n);
    std::vector<double> api_curvatures_;
    gmsh::model::getCurvature(dim, tag, api_parametricCoord_, api_curvatures_);
    vector2ptr(api_curvatures_, curvatures, curvatures_n);
  }
  catch(...){
    if(ierr) *ierr = 1;
  }
}

GMSH_API void gmshModelGetPrincipalCurvatures(const int tag, const double * parametricCoord, const size_t parametricCoord_n, double ** curvatureMax, size_t * curvatureMax_n, double ** curvatureMin, size_t * curvatureMin_n, double ** directionMax, size_t * directionMax_n, double ** directionMin, size_t * directionMin_n, int * ierr)
{
  if(ierr) *ierr = 0;
  try {
    std::vector<double> api_parametricCoord_(parametricCoord, parametricCoord + parametricCoord_n);
    std::vector<double> api_curvatureMax_;
    std::vector<double> api_curvatureMin_;
    std::vector<double> api_directionMax_;
    std::vector<double> api_directionMin_;
    gmsh::model::getPrincipalCurvatures(tag, api_parametricCoord_, api_curvatureMax_, api_curvatureMin_, api_directionMax_, api_directionMin_);
    vector2ptr(api_curvatureMax_, curvatureMax, curvatureMax_n);
    vector2ptr(api_curvatureMin_, curvatureMin, curvatureMin_n);
    vector2ptr(api_directionMax_, directionMax, directionMax_n);
    vector2ptr(api_directionMin_, directionMin, directionMin_n);
  }
  catch(...){
    if(ierr) *ierr = 1;
  }
}

GMSH_API void gmshModelGetNormal(const int tag, const double * parametricCoord, const size_t parametricCoord_n, double ** normals, size_t * normals_n, int * ierr)
{
  if(ierr) *ierr = 0;
  try {
    std::vector<double> api_parametricCoord_(parametricCoord, parametricCoord + parametricCoord_n);
    std::vector<double> api_normals_;
    gmsh::model::getNormal(tag, api_parametricCoord_, api_normals_);
    vector2ptr(api_normals_, normals, normals_n);
  }
  catch(...){
    if(ierr) *ierr = 1;
  }
}

GMSH_API void gmshModelGetParametrization(const int dim, const int tag, const double * coord, const size_t coord_n, double ** parametricCoord, size_t * parametricCoord_n, int * ierr)
{
  if(ierr) *ierr = 0;
  try {
    std::vector<double> api_coord_(coord, coord + coord_n);
    std::vector<double> api_parametricCoord_;
    gmsh::model::getParametrization(dim, tag, api_coord_, api_parametricCoord_);
    vector2ptr(api_parametricCoord_, parametricCoord, parametricCoord_n);
  }
  catch(...){
    if(ierr) *ierr = 1;
  }
}

GMSH_API void gmshModelGetParametrizationBounds(const int dim, const int tag, double ** min, size_t * min_n, double ** max, size_t * max_n, int * ierr)
{
  if(ierr) *ierr = 0;
  try {
    std::vector<double> api_min_;
    std::vector<double> api_max_;
    gmsh::model::getParametrizationBounds(dim, tag, api_min_, api_max_);
    vector2ptr(api_min_, min, min_n);
    vector2ptr(api_max_, max, max_n);
  }
  catch(...){
    if(ierr) *ierr = 1;
  }
}

GMSH_API int gmshModelIsInside(const int dim, const int tag, const double * coord, const size_t coord_n, const int parametric, int * ierr)
{
  int result_api_ = 0;
  if(ierr) *ierr = 0;
  try {
    std::vector<double> api_coord_(coord, coord + coord_n);
    result_api_ = gmsh::model::isInside(dim, tag, api_coord_, parametric);
  }
  catch(...){
    if(ierr) *ierr = 1;
  }
  return result_api_;
}

GMSH_API void gmshModelGetClosestPoint(const int dim, const int tag, const double * coord, const size_t coord_n, double ** closestCoord, size_t * closestCoord_n, double ** parametricCoord, size_t * parametricCoord_n, int * ierr)
{
  if(ierr) *ierr = 0;
  try {
    std::vector<double> api_coord_(coord, coord + coord_n);
    std::vector<double> api_closestCoord_;
    std::vector<double> api_parametricCoord_;
    gmsh::model::getClosestPoint(dim, tag, api_coord_, api_closestCoord_, api_parametricCoord_);
    vector2ptr(api_closestCoord_, closestCoord, closestCoord_n);
    vector2ptr(api_parametricCoord_, parametricCoord, parametricCoord_n);
  }
  catch(...){
    if(ierr) *ierr = 1;
  }
}

GMSH_API void gmshModelReparametrizeOnSurface(const int dim, const int tag, const double * parametricCoord, const size_t parametricCoord_n, const int surfaceTag, double ** surfaceParametricCoord, size_t * surfaceParametricCoord_n, const int which, int * ierr)
{
  if(ierr) *ierr = 0;
  try {
    std::vector<double> api_parametricCoord_(parametricCoord, parametricCoord + parametricCoord_n);
    std::vector<double> api_surfaceParametricCoord_;
    gmsh::model::reparametrizeOnSurface(dim, tag, api_parametricCoord_, surfaceTag, api_surfaceParametricCoord_, which);
    vector2ptr(api_surfaceParametricCoord_, surfaceParametricCoord, surfaceParametricCoord_n);
  }
  catch(...){
    if(ierr) *ierr = 1;
  }
}

GMSH_API void gmshModelSetVisibility(const int * dimTags, const size_t dimTags_n, const int value, const int recursive, int * ierr)
{
  if(ierr) *ierr = 0;
  try {
    gmsh::vectorpair api_dimTags_(dimTags_n/2);
    for(size_t i = 0; i < dimTags_n/2; ++i){
      api_dimTags_[i].first = dimTags[i * 2 + 0];
      api_dimTags_[i].second = dimTags[i * 2 + 1];
    }
    gmsh::model::setVisibility(api_dimTags_, value, recursive);
  }
  catch(...){
    if(ierr) *ierr = 1;
  }
}

GMSH_API void gmshModelGetVisibility(const int dim, const int tag, int * value, int * ierr)
{
  if(ierr) *ierr = 0;
  try {
    gmsh::model::getVisibility(dim, tag, *value);
  }
  catch(...){
    if(ierr) *ierr = 1;
  }
}

GMSH_API void gmshModelSetVisibilityPerWindow(const int value, const int windowIndex, int * ierr)
{
  if(ierr) *ierr = 0;
  try {
    gmsh::model::setVisibilityPerWindow(value, windowIndex);
  }
  catch(...){
    if(ierr) *ierr = 1;
  }
}

GMSH_API void gmshModelSetColor(const int * dimTags, const size_t dimTags_n, const int r, const int g, const int b, const int a, const int recursive, int * ierr)
{
  if(ierr) *ierr = 0;
  try {
    gmsh::vectorpair api_dimTags_(dimTags_n/2);
    for(size_t i = 0; i < dimTags_n/2; ++i){
      api_dimTags_[i].first = dimTags[i * 2 + 0];
      api_dimTags_[i].second = dimTags[i * 2 + 1];
    }
    gmsh::model::setColor(api_dimTags_, r, g, b, a, recursive);
  }
  catch(...){
    if(ierr) *ierr = 1;
  }
}

GMSH_API void gmshModelGetColor(const int dim, const int tag, int * r, int * g, int * b, int * a, int * ierr)
{
  if(ierr) *ierr = 0;
  try {
    gmsh::model::getColor(dim, tag, *r, *g, *b, *a);
  }
  catch(...){
    if(ierr) *ierr = 1;
  }
}

GMSH_API void gmshModelSetCoordinates(const int tag, const double x, const double y, const double z, int * ierr)
{
  if(ierr) *ierr = 0;
  try {
    gmsh::model::setCoordinates(tag, x, y, z);
  }
  catch(...){
    if(ierr) *ierr = 1;
  }
}

GMSH_API void gmshModelMeshGenerate(const int dim, int * ierr)
{
  if(ierr) *ierr = 0;
  try {
    gmsh::model::mesh::generate(dim);
  }
  catch(...){
    if(ierr) *ierr = 1;
  }
}

GMSH_API void gmshModelMeshPartition(const int numPart, const size_t * elementTags, const size_t elementTags_n, const int * partitions, const size_t partitions_n, int * ierr)
{
  if(ierr) *ierr = 0;
  try {
    std::vector<std::size_t> api_elementTags_(elementTags, elementTags + elementTags_n);
    std::vector<int> api_partitions_(partitions, partitions + partitions_n);
    gmsh::model::mesh::partition(numPart, api_elementTags_, api_partitions_);
  }
  catch(...){
    if(ierr) *ierr = 1;
  }
}

GMSH_API void gmshModelMeshUnpartition(int * ierr)
{
  if(ierr) *ierr = 0;
  try {
    gmsh::model::mesh::unpartition();
  }
  catch(...){
    if(ierr) *ierr = 1;
  }
}

GMSH_API void gmshModelMeshOptimize(const char * method, const int force, const int niter, const int * dimTags, const size_t dimTags_n, int * ierr)
{
  if(ierr) *ierr = 0;
  try {
    gmsh::vectorpair api_dimTags_(dimTags_n/2);
    for(size_t i = 0; i < dimTags_n/2; ++i){
      api_dimTags_[i].first = dimTags[i * 2 + 0];
      api_dimTags_[i].second = dimTags[i * 2 + 1];
    }
    gmsh::model::mesh::optimize(method, force, niter, api_dimTags_);
  }
  catch(...){
    if(ierr) *ierr = 1;
  }
}

GMSH_API void gmshModelMeshRecombine(int * ierr)
{
  if(ierr) *ierr = 0;
  try {
    gmsh::model::mesh::recombine();
  }
  catch(...){
    if(ierr) *ierr = 1;
  }
}

GMSH_API void gmshModelMeshRefine(int * ierr)
{
  if(ierr) *ierr = 0;
  try {
    gmsh::model::mesh::refine();
  }
  catch(...){
    if(ierr) *ierr = 1;
  }
}

GMSH_API void gmshModelMeshSetOrder(const int order, int * ierr)
{
  if(ierr) *ierr = 0;
  try {
    gmsh::model::mesh::setOrder(order);
  }
  catch(...){
    if(ierr) *ierr = 1;
  }
}

GMSH_API void gmshModelMeshGetLastEntityError(int ** dimTags, size_t * dimTags_n, int * ierr)
{
  if(ierr) *ierr = 0;
  try {
    gmsh::vectorpair api_dimTags_;
    gmsh::model::mesh::getLastEntityError(api_dimTags_);
    vectorpair2intptr(api_dimTags_, dimTags, dimTags_n);
  }
  catch(...){
    if(ierr) *ierr = 1;
  }
}

GMSH_API void gmshModelMeshGetLastNodeError(size_t ** nodeTags, size_t * nodeTags_n, int * ierr)
{
  if(ierr) *ierr = 0;
  try {
    std::vector<std::size_t> api_nodeTags_;
    gmsh::model::mesh::getLastNodeError(api_nodeTags_);
    vector2ptr(api_nodeTags_, nodeTags, nodeTags_n);
  }
  catch(...){
    if(ierr) *ierr = 1;
  }
}

GMSH_API void gmshModelMeshClear(const int * dimTags, const size_t dimTags_n, int * ierr)
{
  if(ierr) *ierr = 0;
  try {
    gmsh::vectorpair api_dimTags_(dimTags_n/2);
    for(size_t i = 0; i < dimTags_n/2; ++i){
      api_dimTags_[i].first = dimTags[i * 2 + 0];
      api_dimTags_[i].second = dimTags[i * 2 + 1];
    }
    gmsh::model::mesh::clear(api_dimTags_);
  }
  catch(...){
    if(ierr) *ierr = 1;
  }
}

GMSH_API void gmshModelMeshReverse(const int * dimTags, const size_t dimTags_n, int * ierr)
{
  if(ierr) *ierr = 0;
  try {
    gmsh::vectorpair api_dimTags_(dimTags_n/2);
    for(size_t i = 0; i < dimTags_n/2; ++i){
      api_dimTags_[i].first = dimTags[i * 2 + 0];
      api_dimTags_[i].second = dimTags[i * 2 + 1];
    }
    gmsh::model::mesh::reverse(api_dimTags_);
  }
  catch(...){
    if(ierr) *ierr = 1;
  }
}

GMSH_API void gmshModelMeshAffineTransform(const double * affineTransform, const size_t affineTransform_n, const int * dimTags, const size_t dimTags_n, int * ierr)
{
  if(ierr) *ierr = 0;
  try {
    std::vector<double> api_affineTransform_(affineTransform, affineTransform + affineTransform_n);
    gmsh::vectorpair api_dimTags_(dimTags_n/2);
    for(size_t i = 0; i < dimTags_n/2; ++i){
      api_dimTags_[i].first = dimTags[i * 2 + 0];
      api_dimTags_[i].second = dimTags[i * 2 + 1];
    }
    gmsh::model::mesh::affineTransform(api_affineTransform_, api_dimTags_);
  }
  catch(...){
    if(ierr) *ierr = 1;
  }
}

GMSH_API void gmshModelMeshGetNodes(size_t ** nodeTags, size_t * nodeTags_n, double ** coord, size_t * coord_n, double ** parametricCoord, size_t * parametricCoord_n, const int dim, const int tag, const int includeBoundary, const int returnParametricCoord, int * ierr)
{
  if(ierr) *ierr = 0;
  try {
    std::vector<std::size_t> api_nodeTags_;
    std::vector<double> api_coord_;
    std::vector<double> api_parametricCoord_;
    gmsh::model::mesh::getNodes(api_nodeTags_, api_coord_, api_parametricCoord_, dim, tag, includeBoundary, returnParametricCoord);
    vector2ptr(api_nodeTags_, nodeTags, nodeTags_n);
    vector2ptr(api_coord_, coord, coord_n);
    vector2ptr(api_parametricCoord_, parametricCoord, parametricCoord_n);
  }
  catch(...){
    if(ierr) *ierr = 1;
  }
}

GMSH_API void gmshModelMeshGetNodesByElementType(const int elementType, size_t ** nodeTags, size_t * nodeTags_n, double ** coord, size_t * coord_n, double ** parametricCoord, size_t * parametricCoord_n, const int tag, const int returnParametricCoord, int * ierr)
{
  if(ierr) *ierr = 0;
  try {
    std::vector<std::size_t> api_nodeTags_;
    std::vector<double> api_coord_;
    std::vector<double> api_parametricCoord_;
    gmsh::model::mesh::getNodesByElementType(elementType, api_nodeTags_, api_coord_, api_parametricCoord_, tag, returnParametricCoord);
    vector2ptr(api_nodeTags_, nodeTags, nodeTags_n);
    vector2ptr(api_coord_, coord, coord_n);
    vector2ptr(api_parametricCoord_, parametricCoord, parametricCoord_n);
  }
  catch(...){
    if(ierr) *ierr = 1;
  }
}

GMSH_API void gmshModelMeshGetNode(const size_t nodeTag, double ** coord, size_t * coord_n, double ** parametricCoord, size_t * parametricCoord_n, int * dim, int * tag, int * ierr)
{
  if(ierr) *ierr = 0;
  try {
    std::vector<double> api_coord_;
    std::vector<double> api_parametricCoord_;
    gmsh::model::mesh::getNode(nodeTag, api_coord_, api_parametricCoord_, *dim, *tag);
    vector2ptr(api_coord_, coord, coord_n);
    vector2ptr(api_parametricCoord_, parametricCoord, parametricCoord_n);
  }
  catch(...){
    if(ierr) *ierr = 1;
  }
}

GMSH_API void gmshModelMeshSetNode(const size_t nodeTag, const double * coord, const size_t coord_n, const double * parametricCoord, const size_t parametricCoord_n, int * ierr)
{
  if(ierr) *ierr = 0;
  try {
    std::vector<double> api_coord_(coord, coord + coord_n);
    std::vector<double> api_parametricCoord_(parametricCoord, parametricCoord + parametricCoord_n);
    gmsh::model::mesh::setNode(nodeTag, api_coord_, api_parametricCoord_);
  }
  catch(...){
    if(ierr) *ierr = 1;
  }
}

GMSH_API void gmshModelMeshRebuildNodeCache(const int onlyIfNecessary, int * ierr)
{
  if(ierr) *ierr = 0;
  try {
    gmsh::model::mesh::rebuildNodeCache(onlyIfNecessary);
  }
  catch(...){
    if(ierr) *ierr = 1;
  }
}

GMSH_API void gmshModelMeshRebuildElementCache(const int onlyIfNecessary, int * ierr)
{
  if(ierr) *ierr = 0;
  try {
    gmsh::model::mesh::rebuildElementCache(onlyIfNecessary);
  }
  catch(...){
    if(ierr) *ierr = 1;
  }
}

GMSH_API void gmshModelMeshGetNodesForPhysicalGroup(const int dim, const int tag, size_t ** nodeTags, size_t * nodeTags_n, double ** coord, size_t * coord_n, int * ierr)
{
  if(ierr) *ierr = 0;
  try {
    std::vector<std::size_t> api_nodeTags_;
    std::vector<double> api_coord_;
    gmsh::model::mesh::getNodesForPhysicalGroup(dim, tag, api_nodeTags_, api_coord_);
    vector2ptr(api_nodeTags_, nodeTags, nodeTags_n);
    vector2ptr(api_coord_, coord, coord_n);
  }
  catch(...){
    if(ierr) *ierr = 1;
  }
}

GMSH_API void gmshModelMeshGetMaxNodeTag(size_t * maxTag, int * ierr)
{
  if(ierr) *ierr = 0;
  try {
    gmsh::model::mesh::getMaxNodeTag(*maxTag);
  }
  catch(...){
    if(ierr) *ierr = 1;
  }
}

GMSH_API void gmshModelMeshAddNodes(const int dim, const int tag, const size_t * nodeTags, const size_t nodeTags_n, const double * coord, const size_t coord_n, const double * parametricCoord, const size_t parametricCoord_n, int * ierr)
{
  if(ierr) *ierr = 0;
  try {
    std::vector<std::size_t> api_nodeTags_(nodeTags, nodeTags + nodeTags_n);
    std::vector<double> api_coord_(coord, coord + coord_n);
    std::vector<double> api_parametricCoord_(parametricCoord, parametricCoord + parametricCoord_n);
    gmsh::model::mesh::addNodes(dim, tag, api_nodeTags_, api_coord_, api_parametricCoord_);
  }
  catch(...){
    if(ierr) *ierr = 1;
  }
}

GMSH_API void gmshModelMeshReclassifyNodes(int * ierr)
{
  if(ierr) *ierr = 0;
  try {
    gmsh::model::mesh::reclassifyNodes();
  }
  catch(...){
    if(ierr) *ierr = 1;
  }
}

GMSH_API void gmshModelMeshRelocateNodes(const int dim, const int tag, int * ierr)
{
  if(ierr) *ierr = 0;
  try {
    gmsh::model::mesh::relocateNodes(dim, tag);
  }
  catch(...){
    if(ierr) *ierr = 1;
  }
}

GMSH_API void gmshModelMeshGetElements(int ** elementTypes, size_t * elementTypes_n, size_t *** elementTags, size_t ** elementTags_n, size_t *elementTags_nn, size_t *** nodeTags, size_t ** nodeTags_n, size_t *nodeTags_nn, const int dim, const int tag, int * ierr)
{
  if(ierr) *ierr = 0;
  try {
    std::vector<int> api_elementTypes_;
    std::vector<std::vector<std::size_t> > api_elementTags_;
    std::vector<std::vector<std::size_t> > api_nodeTags_;
    gmsh::model::mesh::getElements(api_elementTypes_, api_elementTags_, api_nodeTags_, dim, tag);
    vector2ptr(api_elementTypes_, elementTypes, elementTypes_n);
    vectorvector2ptrptr(api_elementTags_, elementTags, elementTags_n, elementTags_nn);
    vectorvector2ptrptr(api_nodeTags_, nodeTags, nodeTags_n, nodeTags_nn);
  }
  catch(...){
    if(ierr) *ierr = 1;
  }
}

GMSH_API void gmshModelMeshGetElement(const size_t elementTag, int * elementType, size_t ** nodeTags, size_t * nodeTags_n, int * dim, int * tag, int * ierr)
{
  if(ierr) *ierr = 0;
  try {
    std::vector<std::size_t> api_nodeTags_;
    gmsh::model::mesh::getElement(elementTag, *elementType, api_nodeTags_, *dim, *tag);
    vector2ptr(api_nodeTags_, nodeTags, nodeTags_n);
  }
  catch(...){
    if(ierr) *ierr = 1;
  }
}

GMSH_API void gmshModelMeshGetElementByCoordinates(const double x, const double y, const double z, size_t * elementTag, int * elementType, size_t ** nodeTags, size_t * nodeTags_n, double * u, double * v, double * w, const int dim, const int strict, int * ierr)
{
  if(ierr) *ierr = 0;
  try {
    std::vector<std::size_t> api_nodeTags_;
    gmsh::model::mesh::getElementByCoordinates(x, y, z, *elementTag, *elementType, api_nodeTags_, *u, *v, *w, dim, strict);
    vector2ptr(api_nodeTags_, nodeTags, nodeTags_n);
  }
  catch(...){
    if(ierr) *ierr = 1;
  }
}

GMSH_API void gmshModelMeshGetElementsByCoordinates(const double x, const double y, const double z, size_t ** elementTags, size_t * elementTags_n, const int dim, const int strict, int * ierr)
{
  if(ierr) *ierr = 0;
  try {
    std::vector<std::size_t> api_elementTags_;
    gmsh::model::mesh::getElementsByCoordinates(x, y, z, api_elementTags_, dim, strict);
    vector2ptr(api_elementTags_, elementTags, elementTags_n);
  }
  catch(...){
    if(ierr) *ierr = 1;
  }
}

GMSH_API void gmshModelMeshGetLocalCoordinatesInElement(const size_t elementTag, const double x, const double y, const double z, double * u, double * v, double * w, int * ierr)
{
  if(ierr) *ierr = 0;
  try {
    gmsh::model::mesh::getLocalCoordinatesInElement(elementTag, x, y, z, *u, *v, *w);
  }
  catch(...){
    if(ierr) *ierr = 1;
  }
}

GMSH_API void gmshModelMeshGetElementTypes(int ** elementTypes, size_t * elementTypes_n, const int dim, const int tag, int * ierr)
{
  if(ierr) *ierr = 0;
  try {
    std::vector<int> api_elementTypes_;
    gmsh::model::mesh::getElementTypes(api_elementTypes_, dim, tag);
    vector2ptr(api_elementTypes_, elementTypes, elementTypes_n);
  }
  catch(...){
    if(ierr) *ierr = 1;
  }
}

GMSH_API int gmshModelMeshGetElementType(const char * familyName, const int order, const int serendip, int * ierr)
{
  int result_api_ = 0;
  if(ierr) *ierr = 0;
  try {
    result_api_ = gmsh::model::mesh::getElementType(familyName, order, serendip);
  }
  catch(...){
    if(ierr) *ierr = 1;
  }
  return result_api_;
}

GMSH_API void gmshModelMeshGetElementProperties(const int elementType, char ** elementName, int * dim, int * order, int * numNodes, double ** localNodeCoord, size_t * localNodeCoord_n, int * numPrimaryNodes, int * ierr)
{
  if(ierr) *ierr = 0;
  try {
    std::string api_elementName_;
    std::vector<double> api_localNodeCoord_;
    gmsh::model::mesh::getElementProperties(elementType, api_elementName_, *dim, *order, *numNodes, api_localNodeCoord_, *numPrimaryNodes);
    *elementName = strdup(api_elementName_.c_str());
    vector2ptr(api_localNodeCoord_, localNodeCoord, localNodeCoord_n);
  }
  catch(...){
    if(ierr) *ierr = 1;
  }
}

GMSH_API void gmshModelMeshGetElementsByType(const int elementType, size_t ** elementTags, size_t * elementTags_n, size_t ** nodeTags, size_t * nodeTags_n, const int tag, const size_t task, const size_t numTasks, int * ierr)
{
  if(ierr) *ierr = 0;
  try {
    std::vector<std::size_t> api_elementTags_;
    std::vector<std::size_t> api_nodeTags_;
    gmsh::model::mesh::getElementsByType(elementType, api_elementTags_, api_nodeTags_, tag, task, numTasks);
    vector2ptr(api_elementTags_, elementTags, elementTags_n);
    vector2ptr(api_nodeTags_, nodeTags, nodeTags_n);
  }
  catch(...){
    if(ierr) *ierr = 1;
  }
}

GMSH_API void gmshModelMeshGetMaxElementTag(size_t * maxTag, int * ierr)
{
  if(ierr) *ierr = 0;
  try {
    gmsh::model::mesh::getMaxElementTag(*maxTag);
  }
  catch(...){
    if(ierr) *ierr = 1;
  }
}

GMSH_API void gmshModelMeshPreallocateElementsByType(const int elementType, const int elementTag, const int nodeTag, size_t ** elementTags, size_t * elementTags_n, size_t ** nodeTags, size_t * nodeTags_n, const int tag, int * ierr)
{
  if(ierr) *ierr = 0;
  try {
    std::vector<std::size_t> api_elementTags_;
    std::vector<std::size_t> api_nodeTags_;
    gmsh::model::mesh::preallocateElementsByType(elementType, elementTag, nodeTag, api_elementTags_, api_nodeTags_, tag);
    vector2ptr(api_elementTags_, elementTags, elementTags_n);
    vector2ptr(api_nodeTags_, nodeTags, nodeTags_n);
  }
  catch(...){
    if(ierr) *ierr = 1;
  }
}

GMSH_API void gmshModelMeshGetElementQualities(const size_t * elementTags, const size_t elementTags_n, double ** elementsQuality, size_t * elementsQuality_n, const char * qualityName, const size_t task, const size_t numTasks, int * ierr)
{
  if(ierr) *ierr = 0;
  try {
    std::vector<std::size_t> api_elementTags_(elementTags, elementTags + elementTags_n);
    std::vector<double> api_elementsQuality_;
    gmsh::model::mesh::getElementQualities(api_elementTags_, api_elementsQuality_, qualityName, task, numTasks);
    vector2ptr(api_elementsQuality_, elementsQuality, elementsQuality_n);
  }
  catch(...){
    if(ierr) *ierr = 1;
  }
}

GMSH_API void gmshModelMeshAddElements(const int dim, const int tag, const int * elementTypes, const size_t elementTypes_n, const size_t * const * elementTags, const size_t * elementTags_n, const size_t elementTags_nn, const size_t * const * nodeTags, const size_t * nodeTags_n, const size_t nodeTags_nn, int * ierr)
{
  if(ierr) *ierr = 0;
  try {
    std::vector<int> api_elementTypes_(elementTypes, elementTypes + elementTypes_n);
    std::vector<std::vector<std::size_t> > api_elementTags_(elementTags_nn);
    for(size_t i = 0; i < elementTags_nn; ++i)
      api_elementTags_[i] = std::vector<std::size_t>(elementTags[i], elementTags[i] + elementTags_n[i]);
    std::vector<std::vector<std::size_t> > api_nodeTags_(nodeTags_nn);
    for(size_t i = 0; i < nodeTags_nn; ++i)
      api_nodeTags_[i] = std::vector<std::size_t>(nodeTags[i], nodeTags[i] + nodeTags_n[i]);
    gmsh::model::mesh::addElements(dim, tag, api_elementTypes_, api_elementTags_, api_nodeTags_);
  }
  catch(...){
    if(ierr) *ierr = 1;
  }
}

GMSH_API void gmshModelMeshAddElementsByType(const int tag, const int elementType, const size_t * elementTags, const size_t elementTags_n, const size_t * nodeTags, const size_t nodeTags_n, int * ierr)
{
  if(ierr) *ierr = 0;
  try {
    std::vector<std::size_t> api_elementTags_(elementTags, elementTags + elementTags_n);
    std::vector<std::size_t> api_nodeTags_(nodeTags, nodeTags + nodeTags_n);
    gmsh::model::mesh::addElementsByType(tag, elementType, api_elementTags_, api_nodeTags_);
  }
  catch(...){
    if(ierr) *ierr = 1;
  }
}

GMSH_API void gmshModelMeshGetIntegrationPoints(const int elementType, const char * integrationType, double ** localCoord, size_t * localCoord_n, double ** weights, size_t * weights_n, int * ierr)
{
  if(ierr) *ierr = 0;
  try {
    std::vector<double> api_localCoord_;
    std::vector<double> api_weights_;
    gmsh::model::mesh::getIntegrationPoints(elementType, integrationType, api_localCoord_, api_weights_);
    vector2ptr(api_localCoord_, localCoord, localCoord_n);
    vector2ptr(api_weights_, weights, weights_n);
  }
  catch(...){
    if(ierr) *ierr = 1;
  }
}

GMSH_API void gmshModelMeshGetJacobians(const int elementType, const double * localCoord, const size_t localCoord_n, double ** jacobians, size_t * jacobians_n, double ** determinants, size_t * determinants_n, double ** coord, size_t * coord_n, const int tag, const size_t task, const size_t numTasks, int * ierr)
{
  if(ierr) *ierr = 0;
  try {
    std::vector<double> api_localCoord_(localCoord, localCoord + localCoord_n);
    std::vector<double> api_jacobians_;
    std::vector<double> api_determinants_;
    std::vector<double> api_coord_;
    gmsh::model::mesh::getJacobians(elementType, api_localCoord_, api_jacobians_, api_determinants_, api_coord_, tag, task, numTasks);
    vector2ptr(api_jacobians_, jacobians, jacobians_n);
    vector2ptr(api_determinants_, determinants, determinants_n);
    vector2ptr(api_coord_, coord, coord_n);
  }
  catch(...){
    if(ierr) *ierr = 1;
  }
}

GMSH_API void gmshModelMeshPreallocateJacobians(const int elementType, const int numEvaluationPoints, const int allocateJacobians, const int allocateDeterminants, const int allocateCoord, double ** jacobians, size_t * jacobians_n, double ** determinants, size_t * determinants_n, double ** coord, size_t * coord_n, const int tag, int * ierr)
{
  if(ierr) *ierr = 0;
  try {
    std::vector<double> api_jacobians_;
    std::vector<double> api_determinants_;
    std::vector<double> api_coord_;
    gmsh::model::mesh::preallocateJacobians(elementType, numEvaluationPoints, allocateJacobians, allocateDeterminants, allocateCoord, api_jacobians_, api_determinants_, api_coord_, tag);
    vector2ptr(api_jacobians_, jacobians, jacobians_n);
    vector2ptr(api_determinants_, determinants, determinants_n);
    vector2ptr(api_coord_, coord, coord_n);
  }
  catch(...){
    if(ierr) *ierr = 1;
  }
}

GMSH_API void gmshModelMeshGetJacobian(const size_t elementTag, const double * localCoord, const size_t localCoord_n, double ** jacobians, size_t * jacobians_n, double ** determinants, size_t * determinants_n, double ** coord, size_t * coord_n, int * ierr)
{
  if(ierr) *ierr = 0;
  try {
    std::vector<double> api_localCoord_(localCoord, localCoord + localCoord_n);
    std::vector<double> api_jacobians_;
    std::vector<double> api_determinants_;
    std::vector<double> api_coord_;
    gmsh::model::mesh::getJacobian(elementTag, api_localCoord_, api_jacobians_, api_determinants_, api_coord_);
    vector2ptr(api_jacobians_, jacobians, jacobians_n);
    vector2ptr(api_determinants_, determinants, determinants_n);
    vector2ptr(api_coord_, coord, coord_n);
  }
  catch(...){
    if(ierr) *ierr = 1;
  }
}

GMSH_API void gmshModelMeshGetBasisFunctions(const int elementType, const double * localCoord, const size_t localCoord_n, const char * functionSpaceType, int * numComponents, double ** basisFunctions, size_t * basisFunctions_n, int * numOrientations, const int * wantedOrientations, const size_t wantedOrientations_n, int * ierr)
{
  if(ierr) *ierr = 0;
  try {
    std::vector<double> api_localCoord_(localCoord, localCoord + localCoord_n);
    std::vector<double> api_basisFunctions_;
    std::vector<int> api_wantedOrientations_(wantedOrientations, wantedOrientations + wantedOrientations_n);
    gmsh::model::mesh::getBasisFunctions(elementType, api_localCoord_, functionSpaceType, *numComponents, api_basisFunctions_, *numOrientations, api_wantedOrientations_);
    vector2ptr(api_basisFunctions_, basisFunctions, basisFunctions_n);
  }
  catch(...){
    if(ierr) *ierr = 1;
  }
}

GMSH_API void gmshModelMeshGetBasisFunctionsOrientation(const int elementType, const char * functionSpaceType, int ** basisFunctionsOrientation, size_t * basisFunctionsOrientation_n, const int tag, const size_t task, const size_t numTasks, int * ierr)
{
  if(ierr) *ierr = 0;
  try {
    std::vector<int> api_basisFunctionsOrientation_;
    gmsh::model::mesh::getBasisFunctionsOrientation(elementType, functionSpaceType, api_basisFunctionsOrientation_, tag, task, numTasks);
    vector2ptr(api_basisFunctionsOrientation_, basisFunctionsOrientation, basisFunctionsOrientation_n);
  }
  catch(...){
    if(ierr) *ierr = 1;
  }
}

GMSH_API void gmshModelMeshGetBasisFunctionsOrientationForElement(const size_t elementTag, const char * functionSpaceType, int * basisFunctionsOrientation, int * ierr)
{
  if(ierr) *ierr = 0;
  try {
    gmsh::model::mesh::getBasisFunctionsOrientationForElement(elementTag, functionSpaceType, *basisFunctionsOrientation);
  }
  catch(...){
    if(ierr) *ierr = 1;
  }
}

GMSH_API int gmshModelMeshGetNumberOfOrientations(const int elementType, const char * functionSpaceType, int * ierr)
{
  int result_api_ = 0;
  if(ierr) *ierr = 0;
  try {
    result_api_ = gmsh::model::mesh::getNumberOfOrientations(elementType, functionSpaceType);
  }
  catch(...){
    if(ierr) *ierr = 1;
  }
  return result_api_;
}

GMSH_API void gmshModelMeshPreallocateBasisFunctionsOrientation(const int elementType, int ** basisFunctionsOrientation, size_t * basisFunctionsOrientation_n, const int tag, int * ierr)
{
  if(ierr) *ierr = 0;
  try {
    std::vector<int> api_basisFunctionsOrientation_;
    gmsh::model::mesh::preallocateBasisFunctionsOrientation(elementType, api_basisFunctionsOrientation_, tag);
    vector2ptr(api_basisFunctionsOrientation_, basisFunctionsOrientation, basisFunctionsOrientation_n);
  }
  catch(...){
    if(ierr) *ierr = 1;
  }
}

GMSH_API void gmshModelMeshGetEdges(const size_t * nodeTags, const size_t nodeTags_n, size_t ** edgeTags, size_t * edgeTags_n, int ** edgeOrientations, size_t * edgeOrientations_n, int * ierr)
{
  if(ierr) *ierr = 0;
  try {
    std::vector<std::size_t> api_nodeTags_(nodeTags, nodeTags + nodeTags_n);
    std::vector<std::size_t> api_edgeTags_;
    std::vector<int> api_edgeOrientations_;
    gmsh::model::mesh::getEdges(api_nodeTags_, api_edgeTags_, api_edgeOrientations_);
    vector2ptr(api_edgeTags_, edgeTags, edgeTags_n);
    vector2ptr(api_edgeOrientations_, edgeOrientations, edgeOrientations_n);
  }
  catch(...){
    if(ierr) *ierr = 1;
  }
}

GMSH_API void gmshModelMeshGetFaces(const int faceType, const size_t * nodeTags, const size_t nodeTags_n, size_t ** faceTags, size_t * faceTags_n, int ** faceOrientations, size_t * faceOrientations_n, int * ierr)
{
  if(ierr) *ierr = 0;
  try {
    std::vector<std::size_t> api_nodeTags_(nodeTags, nodeTags + nodeTags_n);
    std::vector<std::size_t> api_faceTags_;
    std::vector<int> api_faceOrientations_;
    gmsh::model::mesh::getFaces(faceType, api_nodeTags_, api_faceTags_, api_faceOrientations_);
    vector2ptr(api_faceTags_, faceTags, faceTags_n);
    vector2ptr(api_faceOrientations_, faceOrientations, faceOrientations_n);
  }
  catch(...){
    if(ierr) *ierr = 1;
  }
}

GMSH_API void gmshModelMeshCreateEdges(const int * dimTags, const size_t dimTags_n, int * ierr)
{
  if(ierr) *ierr = 0;
  try {
    gmsh::vectorpair api_dimTags_(dimTags_n/2);
    for(size_t i = 0; i < dimTags_n/2; ++i){
      api_dimTags_[i].first = dimTags[i * 2 + 0];
      api_dimTags_[i].second = dimTags[i * 2 + 1];
    }
    gmsh::model::mesh::createEdges(api_dimTags_);
  }
  catch(...){
    if(ierr) *ierr = 1;
  }
}

GMSH_API void gmshModelMeshCreateFaces(const int * dimTags, const size_t dimTags_n, int * ierr)
{
  if(ierr) *ierr = 0;
  try {
    gmsh::vectorpair api_dimTags_(dimTags_n/2);
    for(size_t i = 0; i < dimTags_n/2; ++i){
      api_dimTags_[i].first = dimTags[i * 2 + 0];
      api_dimTags_[i].second = dimTags[i * 2 + 1];
    }
    gmsh::model::mesh::createFaces(api_dimTags_);
  }
  catch(...){
    if(ierr) *ierr = 1;
  }
}

GMSH_API void gmshModelMeshGetAllEdges(size_t ** edgeTags, size_t * edgeTags_n, size_t ** edgeNodes, size_t * edgeNodes_n, int * ierr)
{
  if(ierr) *ierr = 0;
  try {
    std::vector<std::size_t> api_edgeTags_;
    std::vector<std::size_t> api_edgeNodes_;
    gmsh::model::mesh::getAllEdges(api_edgeTags_, api_edgeNodes_);
    vector2ptr(api_edgeTags_, edgeTags, edgeTags_n);
    vector2ptr(api_edgeNodes_, edgeNodes, edgeNodes_n);
  }
  catch(...){
    if(ierr) *ierr = 1;
  }
}

GMSH_API void gmshModelMeshGetAllFaces(const int faceType, size_t ** faceTags, size_t * faceTags_n, size_t ** faceNodes, size_t * faceNodes_n, int * ierr)
{
  if(ierr) *ierr = 0;
  try {
    std::vector<std::size_t> api_faceTags_;
    std::vector<std::size_t> api_faceNodes_;
    gmsh::model::mesh::getAllFaces(faceType, api_faceTags_, api_faceNodes_);
    vector2ptr(api_faceTags_, faceTags, faceTags_n);
    vector2ptr(api_faceNodes_, faceNodes, faceNodes_n);
  }
  catch(...){
    if(ierr) *ierr = 1;
  }
}

GMSH_API void gmshModelMeshAddEdges(const size_t * edgeTags, const size_t edgeTags_n, const size_t * edgeNodes, const size_t edgeNodes_n, int * ierr)
{
  if(ierr) *ierr = 0;
  try {
    std::vector<std::size_t> api_edgeTags_(edgeTags, edgeTags + edgeTags_n);
    std::vector<std::size_t> api_edgeNodes_(edgeNodes, edgeNodes + edgeNodes_n);
    gmsh::model::mesh::addEdges(api_edgeTags_, api_edgeNodes_);
  }
  catch(...){
    if(ierr) *ierr = 1;
  }
}

GMSH_API void gmshModelMeshAddFaces(const int faceType, const size_t * faceTags, const size_t faceTags_n, const size_t * faceNodes, const size_t faceNodes_n, int * ierr)
{
  if(ierr) *ierr = 0;
  try {
    std::vector<std::size_t> api_faceTags_(faceTags, faceTags + faceTags_n);
    std::vector<std::size_t> api_faceNodes_(faceNodes, faceNodes + faceNodes_n);
    gmsh::model::mesh::addFaces(faceType, api_faceTags_, api_faceNodes_);
  }
  catch(...){
    if(ierr) *ierr = 1;
  }
}

GMSH_API void gmshModelMeshGetKeys(const int elementType, const char * functionSpaceType, int ** typeKeys, size_t * typeKeys_n, size_t ** entityKeys, size_t * entityKeys_n, double ** coord, size_t * coord_n, const int tag, const int returnCoord, int * ierr)
{
  if(ierr) *ierr = 0;
  try {
    std::vector<int> api_typeKeys_;
    std::vector<std::size_t> api_entityKeys_;
    std::vector<double> api_coord_;
    gmsh::model::mesh::getKeys(elementType, functionSpaceType, api_typeKeys_, api_entityKeys_, api_coord_, tag, returnCoord);
    vector2ptr(api_typeKeys_, typeKeys, typeKeys_n);
    vector2ptr(api_entityKeys_, entityKeys, entityKeys_n);
    vector2ptr(api_coord_, coord, coord_n);
  }
  catch(...){
    if(ierr) *ierr = 1;
  }
}

GMSH_API void gmshModelMeshGetKeysForElement(const size_t elementTag, const char * functionSpaceType, int ** typeKeys, size_t * typeKeys_n, size_t ** entityKeys, size_t * entityKeys_n, double ** coord, size_t * coord_n, const int returnCoord, int * ierr)
{
  if(ierr) *ierr = 0;
  try {
    std::vector<int> api_typeKeys_;
    std::vector<std::size_t> api_entityKeys_;
    std::vector<double> api_coord_;
    gmsh::model::mesh::getKeysForElement(elementTag, functionSpaceType, api_typeKeys_, api_entityKeys_, api_coord_, returnCoord);
    vector2ptr(api_typeKeys_, typeKeys, typeKeys_n);
    vector2ptr(api_entityKeys_, entityKeys, entityKeys_n);
    vector2ptr(api_coord_, coord, coord_n);
  }
  catch(...){
    if(ierr) *ierr = 1;
  }
}

GMSH_API int gmshModelMeshGetNumberOfKeys(const int elementType, const char * functionSpaceType, int * ierr)
{
  int result_api_ = 0;
  if(ierr) *ierr = 0;
  try {
    result_api_ = gmsh::model::mesh::getNumberOfKeys(elementType, functionSpaceType);
  }
  catch(...){
    if(ierr) *ierr = 1;
  }
  return result_api_;
}

GMSH_API void gmshModelMeshGetKeysInformation(const int * typeKeys, const size_t typeKeys_n, const size_t * entityKeys, const size_t entityKeys_n, const int elementType, const char * functionSpaceType, int ** infoKeys, size_t * infoKeys_n, int * ierr)
{
  if(ierr) *ierr = 0;
  try {
    std::vector<int> api_typeKeys_(typeKeys, typeKeys + typeKeys_n);
    std::vector<std::size_t> api_entityKeys_(entityKeys, entityKeys + entityKeys_n);
    gmsh::vectorpair api_infoKeys_;
    gmsh::model::mesh::getKeysInformation(api_typeKeys_, api_entityKeys_, elementType, functionSpaceType, api_infoKeys_);
    vectorpair2intptr(api_infoKeys_, infoKeys, infoKeys_n);
  }
  catch(...){
    if(ierr) *ierr = 1;
  }
}

GMSH_API void gmshModelMeshGetBarycenters(const int elementType, const int tag, const int fast, const int primary, double ** barycenters, size_t * barycenters_n, const size_t task, const size_t numTasks, int * ierr)
{
  if(ierr) *ierr = 0;
  try {
    std::vector<double> api_barycenters_;
    gmsh::model::mesh::getBarycenters(elementType, tag, fast, primary, api_barycenters_, task, numTasks);
    vector2ptr(api_barycenters_, barycenters, barycenters_n);
  }
  catch(...){
    if(ierr) *ierr = 1;
  }
}

GMSH_API void gmshModelMeshPreallocateBarycenters(const int elementType, double ** barycenters, size_t * barycenters_n, const int tag, int * ierr)
{
  if(ierr) *ierr = 0;
  try {
    std::vector<double> api_barycenters_;
    gmsh::model::mesh::preallocateBarycenters(elementType, api_barycenters_, tag);
    vector2ptr(api_barycenters_, barycenters, barycenters_n);
  }
  catch(...){
    if(ierr) *ierr = 1;
  }
}

GMSH_API void gmshModelMeshGetElementEdgeNodes(const int elementType, size_t ** nodeTags, size_t * nodeTags_n, const int tag, const int primary, const size_t task, const size_t numTasks, int * ierr)
{
  if(ierr) *ierr = 0;
  try {
    std::vector<std::size_t> api_nodeTags_;
    gmsh::model::mesh::getElementEdgeNodes(elementType, api_nodeTags_, tag, primary, task, numTasks);
    vector2ptr(api_nodeTags_, nodeTags, nodeTags_n);
  }
  catch(...){
    if(ierr) *ierr = 1;
  }
}

GMSH_API void gmshModelMeshGetElementFaceNodes(const int elementType, const int faceType, size_t ** nodeTags, size_t * nodeTags_n, const int tag, const int primary, const size_t task, const size_t numTasks, int * ierr)
{
  if(ierr) *ierr = 0;
  try {
    std::vector<std::size_t> api_nodeTags_;
    gmsh::model::mesh::getElementFaceNodes(elementType, faceType, api_nodeTags_, tag, primary, task, numTasks);
    vector2ptr(api_nodeTags_, nodeTags, nodeTags_n);
  }
  catch(...){
    if(ierr) *ierr = 1;
  }
}

GMSH_API void gmshModelMeshGetGhostElements(const int dim, const int tag, size_t ** elementTags, size_t * elementTags_n, int ** partitions, size_t * partitions_n, int * ierr)
{
  if(ierr) *ierr = 0;
  try {
    std::vector<std::size_t> api_elementTags_;
    std::vector<int> api_partitions_;
    gmsh::model::mesh::getGhostElements(dim, tag, api_elementTags_, api_partitions_);
    vector2ptr(api_elementTags_, elementTags, elementTags_n);
    vector2ptr(api_partitions_, partitions, partitions_n);
  }
  catch(...){
    if(ierr) *ierr = 1;
  }
}

GMSH_API void gmshModelMeshSetSize(const int * dimTags, const size_t dimTags_n, const double size, int * ierr)
{
  if(ierr) *ierr = 0;
  try {
    gmsh::vectorpair api_dimTags_(dimTags_n/2);
    for(size_t i = 0; i < dimTags_n/2; ++i){
      api_dimTags_[i].first = dimTags[i * 2 + 0];
      api_dimTags_[i].second = dimTags[i * 2 + 1];
    }
    gmsh::model::mesh::setSize(api_dimTags_, size);
  }
  catch(...){
    if(ierr) *ierr = 1;
  }
}

GMSH_API void gmshModelMeshGetSizes(const int * dimTags, const size_t dimTags_n, double ** sizes, size_t * sizes_n, int * ierr)
{
  if(ierr) *ierr = 0;
  try {
    gmsh::vectorpair api_dimTags_(dimTags_n/2);
    for(size_t i = 0; i < dimTags_n/2; ++i){
      api_dimTags_[i].first = dimTags[i * 2 + 0];
      api_dimTags_[i].second = dimTags[i * 2 + 1];
    }
    std::vector<double> api_sizes_;
    gmsh::model::mesh::getSizes(api_dimTags_, api_sizes_);
    vector2ptr(api_sizes_, sizes, sizes_n);
  }
  catch(...){
    if(ierr) *ierr = 1;
  }
}

GMSH_API void gmshModelMeshSetSizeAtParametricPoints(const int dim, const int tag, const double * parametricCoord, const size_t parametricCoord_n, const double * sizes, const size_t sizes_n, int * ierr)
{
  if(ierr) *ierr = 0;
  try {
    std::vector<double> api_parametricCoord_(parametricCoord, parametricCoord + parametricCoord_n);
    std::vector<double> api_sizes_(sizes, sizes + sizes_n);
    gmsh::model::mesh::setSizeAtParametricPoints(dim, tag, api_parametricCoord_, api_sizes_);
  }
  catch(...){
    if(ierr) *ierr = 1;
  }
}

GMSH_API void gmshModelMeshSetSizeCallback(double (*callback)(int dim, int tag, double x, double y, double z, double lc, void * data), void * callback_data, int * ierr)
{
  if(ierr) *ierr = 0;
  try {
    gmsh::model::mesh::setSizeCallback(std::bind(callback, std::placeholders::_1, std::placeholders::_2, std::placeholders::_3, std::placeholders::_4, std::placeholders::_5, std::placeholders::_6, callback_data));
  }
  catch(...){
    if(ierr) *ierr = 1;
  }
}

GMSH_API void gmshModelMeshRemoveSizeCallback(int * ierr)
{
  if(ierr) *ierr = 0;
  try {
    gmsh::model::mesh::removeSizeCallback();
  }
  catch(...){
    if(ierr) *ierr = 1;
  }
}

GMSH_API void gmshModelMeshSetTransfiniteCurve(const int tag, const int numNodes, const char * meshType, const double coef, int * ierr)
{
  if(ierr) *ierr = 0;
  try {
    gmsh::model::mesh::setTransfiniteCurve(tag, numNodes, meshType, coef);
  }
  catch(...){
    if(ierr) *ierr = 1;
  }
}

GMSH_API void gmshModelMeshSetTransfiniteSurface(const int tag, const char * arrangement, const int * cornerTags, const size_t cornerTags_n, int * ierr)
{
  if(ierr) *ierr = 0;
  try {
    std::vector<int> api_cornerTags_(cornerTags, cornerTags + cornerTags_n);
    gmsh::model::mesh::setTransfiniteSurface(tag, arrangement, api_cornerTags_);
  }
  catch(...){
    if(ierr) *ierr = 1;
  }
}

GMSH_API void gmshModelMeshSetTransfiniteVolume(const int tag, const int * cornerTags, const size_t cornerTags_n, int * ierr)
{
  if(ierr) *ierr = 0;
  try {
    std::vector<int> api_cornerTags_(cornerTags, cornerTags + cornerTags_n);
    gmsh::model::mesh::setTransfiniteVolume(tag, api_cornerTags_);
  }
  catch(...){
    if(ierr) *ierr = 1;
  }
}

GMSH_API void gmshModelMeshSetTransfiniteAutomatic(const int * dimTags, const size_t dimTags_n, const double cornerAngle, const int recombine, int * ierr)
{
  if(ierr) *ierr = 0;
  try {
    gmsh::vectorpair api_dimTags_(dimTags_n/2);
    for(size_t i = 0; i < dimTags_n/2; ++i){
      api_dimTags_[i].first = dimTags[i * 2 + 0];
      api_dimTags_[i].second = dimTags[i * 2 + 1];
    }
    gmsh::model::mesh::setTransfiniteAutomatic(api_dimTags_, cornerAngle, recombine);
  }
  catch(...){
    if(ierr) *ierr = 1;
  }
}

GMSH_API void gmshModelMeshSetRecombine(const int dim, const int tag, const double angle, int * ierr)
{
  if(ierr) *ierr = 0;
  try {
    gmsh::model::mesh::setRecombine(dim, tag, angle);
  }
  catch(...){
    if(ierr) *ierr = 1;
  }
}

GMSH_API void gmshModelMeshSetSmoothing(const int dim, const int tag, const int val, int * ierr)
{
  if(ierr) *ierr = 0;
  try {
    gmsh::model::mesh::setSmoothing(dim, tag, val);
  }
  catch(...){
    if(ierr) *ierr = 1;
  }
}

GMSH_API void gmshModelMeshSetReverse(const int dim, const int tag, const int val, int * ierr)
{
  if(ierr) *ierr = 0;
  try {
    gmsh::model::mesh::setReverse(dim, tag, val);
  }
  catch(...){
    if(ierr) *ierr = 1;
  }
}

GMSH_API void gmshModelMeshSetAlgorithm(const int dim, const int tag, const int val, int * ierr)
{
  if(ierr) *ierr = 0;
  try {
    gmsh::model::mesh::setAlgorithm(dim, tag, val);
  }
  catch(...){
    if(ierr) *ierr = 1;
  }
}

GMSH_API void gmshModelMeshSetSizeFromBoundary(const int dim, const int tag, const int val, int * ierr)
{
  if(ierr) *ierr = 0;
  try {
    gmsh::model::mesh::setSizeFromBoundary(dim, tag, val);
  }
  catch(...){
    if(ierr) *ierr = 1;
  }
}

GMSH_API void gmshModelMeshSetCompound(const int dim, const int * tags, const size_t tags_n, int * ierr)
{
  if(ierr) *ierr = 0;
  try {
    std::vector<int> api_tags_(tags, tags + tags_n);
    gmsh::model::mesh::setCompound(dim, api_tags_);
  }
  catch(...){
    if(ierr) *ierr = 1;
  }
}

GMSH_API void gmshModelMeshSetOutwardOrientation(const int tag, int * ierr)
{
  if(ierr) *ierr = 0;
  try {
    gmsh::model::mesh::setOutwardOrientation(tag);
  }
  catch(...){
    if(ierr) *ierr = 1;
  }
}

GMSH_API void gmshModelMeshRemoveConstraints(const int * dimTags, const size_t dimTags_n, int * ierr)
{
  if(ierr) *ierr = 0;
  try {
    gmsh::vectorpair api_dimTags_(dimTags_n/2);
    for(size_t i = 0; i < dimTags_n/2; ++i){
      api_dimTags_[i].first = dimTags[i * 2 + 0];
      api_dimTags_[i].second = dimTags[i * 2 + 1];
    }
    gmsh::model::mesh::removeConstraints(api_dimTags_);
  }
  catch(...){
    if(ierr) *ierr = 1;
  }
}

GMSH_API void gmshModelMeshEmbed(const int dim, const int * tags, const size_t tags_n, const int inDim, const int inTag, int * ierr)
{
  if(ierr) *ierr = 0;
  try {
    std::vector<int> api_tags_(tags, tags + tags_n);
    gmsh::model::mesh::embed(dim, api_tags_, inDim, inTag);
  }
  catch(...){
    if(ierr) *ierr = 1;
  }
}

GMSH_API void gmshModelMeshRemoveEmbedded(const int * dimTags, const size_t dimTags_n, const int dim, int * ierr)
{
  if(ierr) *ierr = 0;
  try {
    gmsh::vectorpair api_dimTags_(dimTags_n/2);
    for(size_t i = 0; i < dimTags_n/2; ++i){
      api_dimTags_[i].first = dimTags[i * 2 + 0];
      api_dimTags_[i].second = dimTags[i * 2 + 1];
    }
    gmsh::model::mesh::removeEmbedded(api_dimTags_, dim);
  }
  catch(...){
    if(ierr) *ierr = 1;
  }
}

GMSH_API void gmshModelMeshGetEmbedded(const int dim, const int tag, int ** dimTags, size_t * dimTags_n, int * ierr)
{
  if(ierr) *ierr = 0;
  try {
    gmsh::vectorpair api_dimTags_;
    gmsh::model::mesh::getEmbedded(dim, tag, api_dimTags_);
    vectorpair2intptr(api_dimTags_, dimTags, dimTags_n);
  }
  catch(...){
    if(ierr) *ierr = 1;
  }
}

GMSH_API void gmshModelMeshReorderElements(const int elementType, const int tag, const size_t * ordering, const size_t ordering_n, int * ierr)
{
  if(ierr) *ierr = 0;
  try {
    std::vector<std::size_t> api_ordering_(ordering, ordering + ordering_n);
    gmsh::model::mesh::reorderElements(elementType, tag, api_ordering_);
  }
  catch(...){
    if(ierr) *ierr = 1;
  }
}

GMSH_API void gmshModelMeshRenumberNodes(int * ierr)
{
  if(ierr) *ierr = 0;
  try {
    gmsh::model::mesh::renumberNodes();
  }
  catch(...){
    if(ierr) *ierr = 1;
  }
}

GMSH_API void gmshModelMeshRenumberElements(int * ierr)
{
  if(ierr) *ierr = 0;
  try {
    gmsh::model::mesh::renumberElements();
  }
  catch(...){
    if(ierr) *ierr = 1;
  }
}

GMSH_API void gmshModelMeshSetPeriodic(const int dim, const int * tags, const size_t tags_n, const int * tagsMaster, const size_t tagsMaster_n, const double * affineTransform, const size_t affineTransform_n, int * ierr)
{
  if(ierr) *ierr = 0;
  try {
    std::vector<int> api_tags_(tags, tags + tags_n);
    std::vector<int> api_tagsMaster_(tagsMaster, tagsMaster + tagsMaster_n);
    std::vector<double> api_affineTransform_(affineTransform, affineTransform + affineTransform_n);
    gmsh::model::mesh::setPeriodic(dim, api_tags_, api_tagsMaster_, api_affineTransform_);
  }
  catch(...){
    if(ierr) *ierr = 1;
  }
}

GMSH_API void gmshModelMeshGetPeriodic(const int dim, const int * tags, const size_t tags_n, int ** tagMaster, size_t * tagMaster_n, int * ierr)
{
  if(ierr) *ierr = 0;
  try {
    std::vector<int> api_tags_(tags, tags + tags_n);
    std::vector<int> api_tagMaster_;
    gmsh::model::mesh::getPeriodic(dim, api_tags_, api_tagMaster_);
    vector2ptr(api_tagMaster_, tagMaster, tagMaster_n);
  }
  catch(...){
    if(ierr) *ierr = 1;
  }
}

GMSH_API void gmshModelMeshGetPeriodicNodes(const int dim, const int tag, int * tagMaster, size_t ** nodeTags, size_t * nodeTags_n, size_t ** nodeTagsMaster, size_t * nodeTagsMaster_n, double ** affineTransform, size_t * affineTransform_n, const int includeHighOrderNodes, int * ierr)
{
  if(ierr) *ierr = 0;
  try {
    std::vector<std::size_t> api_nodeTags_;
    std::vector<std::size_t> api_nodeTagsMaster_;
    std::vector<double> api_affineTransform_;
    gmsh::model::mesh::getPeriodicNodes(dim, tag, *tagMaster, api_nodeTags_, api_nodeTagsMaster_, api_affineTransform_, includeHighOrderNodes);
    vector2ptr(api_nodeTags_, nodeTags, nodeTags_n);
    vector2ptr(api_nodeTagsMaster_, nodeTagsMaster, nodeTagsMaster_n);
    vector2ptr(api_affineTransform_, affineTransform, affineTransform_n);
  }
  catch(...){
    if(ierr) *ierr = 1;
  }
}

GMSH_API void gmshModelMeshGetPeriodicKeys(const int elementType, const char * functionSpaceType, const int tag, int * tagMaster, int ** typeKeys, size_t * typeKeys_n, int ** typeKeysMaster, size_t * typeKeysMaster_n, size_t ** entityKeys, size_t * entityKeys_n, size_t ** entityKeysMaster, size_t * entityKeysMaster_n, double ** coord, size_t * coord_n, double ** coordMaster, size_t * coordMaster_n, const int returnCoord, int * ierr)
{
  if(ierr) *ierr = 0;
  try {
    std::vector<int> api_typeKeys_;
    std::vector<int> api_typeKeysMaster_;
    std::vector<std::size_t> api_entityKeys_;
    std::vector<std::size_t> api_entityKeysMaster_;
    std::vector<double> api_coord_;
    std::vector<double> api_coordMaster_;
    gmsh::model::mesh::getPeriodicKeys(elementType, functionSpaceType, tag, *tagMaster, api_typeKeys_, api_typeKeysMaster_, api_entityKeys_, api_entityKeysMaster_, api_coord_, api_coordMaster_, returnCoord);
    vector2ptr(api_typeKeys_, typeKeys, typeKeys_n);
    vector2ptr(api_typeKeysMaster_, typeKeysMaster, typeKeysMaster_n);
    vector2ptr(api_entityKeys_, entityKeys, entityKeys_n);
    vector2ptr(api_entityKeysMaster_, entityKeysMaster, entityKeysMaster_n);
    vector2ptr(api_coord_, coord, coord_n);
    vector2ptr(api_coordMaster_, coordMaster, coordMaster_n);
  }
  catch(...){
    if(ierr) *ierr = 1;
  }
}

GMSH_API void gmshModelMeshImportStl(int * ierr)
{
  if(ierr) *ierr = 0;
  try {
    gmsh::model::mesh::importStl();
  }
  catch(...){
    if(ierr) *ierr = 1;
  }
}

GMSH_API void gmshModelMeshGetDuplicateNodes(size_t ** tags, size_t * tags_n, const int * dimTags, const size_t dimTags_n, int * ierr)
{
  if(ierr) *ierr = 0;
  try {
    std::vector<std::size_t> api_tags_;
    gmsh::vectorpair api_dimTags_(dimTags_n/2);
    for(size_t i = 0; i < dimTags_n/2; ++i){
      api_dimTags_[i].first = dimTags[i * 2 + 0];
      api_dimTags_[i].second = dimTags[i * 2 + 1];
    }
    gmsh::model::mesh::getDuplicateNodes(api_tags_, api_dimTags_);
    vector2ptr(api_tags_, tags, tags_n);
  }
  catch(...){
    if(ierr) *ierr = 1;
  }
}

GMSH_API void gmshModelMeshRemoveDuplicateNodes(const int * dimTags, const size_t dimTags_n, int * ierr)
{
  if(ierr) *ierr = 0;
  try {
    gmsh::vectorpair api_dimTags_(dimTags_n/2);
    for(size_t i = 0; i < dimTags_n/2; ++i){
      api_dimTags_[i].first = dimTags[i * 2 + 0];
      api_dimTags_[i].second = dimTags[i * 2 + 1];
    }
    gmsh::model::mesh::removeDuplicateNodes(api_dimTags_);
  }
  catch(...){
    if(ierr) *ierr = 1;
  }
}

GMSH_API void gmshModelMeshRemoveDuplicateElements(const int * dimTags, const size_t dimTags_n, int * ierr)
{
  if(ierr) *ierr = 0;
  try {
    gmsh::vectorpair api_dimTags_(dimTags_n/2);
    for(size_t i = 0; i < dimTags_n/2; ++i){
      api_dimTags_[i].first = dimTags[i * 2 + 0];
      api_dimTags_[i].second = dimTags[i * 2 + 1];
    }
    gmsh::model::mesh::removeDuplicateElements(api_dimTags_);
  }
  catch(...){
    if(ierr) *ierr = 1;
  }
}

GMSH_API void gmshModelMeshSplitQuadrangles(const double quality, const int tag, int * ierr)
{
  if(ierr) *ierr = 0;
  try {
    gmsh::model::mesh::splitQuadrangles(quality, tag);
  }
  catch(...){
    if(ierr) *ierr = 1;
  }
}

GMSH_API void gmshModelMeshSetVisibility(const size_t * elementTags, const size_t elementTags_n, const int value, int * ierr)
{
  if(ierr) *ierr = 0;
  try {
    std::vector<std::size_t> api_elementTags_(elementTags, elementTags + elementTags_n);
    gmsh::model::mesh::setVisibility(api_elementTags_, value);
  }
  catch(...){
    if(ierr) *ierr = 1;
  }
}

GMSH_API void gmshModelMeshClassifySurfaces(const double angle, const int boundary, const int forReparametrization, const double curveAngle, const int exportDiscrete, int * ierr)
{
  if(ierr) *ierr = 0;
  try {
    gmsh::model::mesh::classifySurfaces(angle, boundary, forReparametrization, curveAngle, exportDiscrete);
  }
  catch(...){
    if(ierr) *ierr = 1;
  }
}

GMSH_API void gmshModelMeshCreateGeometry(const int * dimTags, const size_t dimTags_n, int * ierr)
{
  if(ierr) *ierr = 0;
  try {
    gmsh::vectorpair api_dimTags_(dimTags_n/2);
    for(size_t i = 0; i < dimTags_n/2; ++i){
      api_dimTags_[i].first = dimTags[i * 2 + 0];
      api_dimTags_[i].second = dimTags[i * 2 + 1];
    }
    gmsh::model::mesh::createGeometry(api_dimTags_);
  }
  catch(...){
    if(ierr) *ierr = 1;
  }
}

GMSH_API void gmshModelMeshCreateTopology(const int makeSimplyConnected, const int exportDiscrete, int * ierr)
{
  if(ierr) *ierr = 0;
  try {
    gmsh::model::mesh::createTopology(makeSimplyConnected, exportDiscrete);
  }
  catch(...){
    if(ierr) *ierr = 1;
  }
}

GMSH_API void gmshModelMeshAddHomologyRequest(const char * type, const int * domainTags, const size_t domainTags_n, const int * subdomainTags, const size_t subdomainTags_n, const int * dims, const size_t dims_n, int * ierr)
{
  if(ierr) *ierr = 0;
  try {
    std::vector<int> api_domainTags_(domainTags, domainTags + domainTags_n);
    std::vector<int> api_subdomainTags_(subdomainTags, subdomainTags + subdomainTags_n);
    std::vector<int> api_dims_(dims, dims + dims_n);
    gmsh::model::mesh::addHomologyRequest(type, api_domainTags_, api_subdomainTags_, api_dims_);
  }
  catch(...){
    if(ierr) *ierr = 1;
  }
}

GMSH_API void gmshModelMeshClearHomologyRequests(int * ierr)
{
  if(ierr) *ierr = 0;
  try {
    gmsh::model::mesh::clearHomologyRequests();
  }
  catch(...){
    if(ierr) *ierr = 1;
  }
}

GMSH_API void gmshModelMeshComputeHomology(int ** dimTags, size_t * dimTags_n, int * ierr)
{
  if(ierr) *ierr = 0;
  try {
    gmsh::vectorpair api_dimTags_;
    gmsh::model::mesh::computeHomology(api_dimTags_);
    vectorpair2intptr(api_dimTags_, dimTags, dimTags_n);
  }
  catch(...){
    if(ierr) *ierr = 1;
  }
}

GMSH_API void gmshModelMeshComputeCrossField(int ** viewTags, size_t * viewTags_n, int * ierr)
{
  if(ierr) *ierr = 0;
  try {
    std::vector<int> api_viewTags_;
    gmsh::model::mesh::computeCrossField(api_viewTags_);
    vector2ptr(api_viewTags_, viewTags, viewTags_n);
  }
  catch(...){
    if(ierr) *ierr = 1;
  }
}

GMSH_API void gmshModelMeshGenerateMesh(const int dim, const int tag, const int refine, const double * coord, const size_t coord_n, const int * nodeTags, const size_t nodeTags_n, int * ierr)
{
  if(ierr) *ierr = 0;
  try {
    std::vector<double> api_coord_(coord, coord + coord_n);
    std::vector<int> api_nodeTags_(nodeTags, nodeTags + nodeTags_n);
    gmsh::model::mesh::generateMesh(dim, tag, refine, api_coord_, api_nodeTags_);
  }
  catch(...){
    if(ierr) *ierr = 1;
  }
}

GMSH_API void gmshModelMeshTriangulate(const double * coord, const size_t coord_n, size_t ** tri, size_t * tri_n, int * ierr)
{
  if(ierr) *ierr = 0;
  try {
    std::vector<double> api_coord_(coord, coord + coord_n);
    std::vector<std::size_t> api_tri_;
    gmsh::model::mesh::triangulate(api_coord_, api_tri_);
    vector2ptr(api_tri_, tri, tri_n);
  }
  catch(...){
    if(ierr) *ierr = 1;
  }
}

GMSH_API void gmshModelMeshTetrahedralize(const double * coord, const size_t coord_n, size_t ** tetra, size_t * tetra_n, int * ierr)
{
  if(ierr) *ierr = 0;
  try {
    std::vector<double> api_coord_(coord, coord + coord_n);
    std::vector<std::size_t> api_tetra_;
    gmsh::model::mesh::tetrahedralize(api_coord_, api_tetra_);
    vector2ptr(api_tetra_, tetra, tetra_n);
  }
  catch(...){
    if(ierr) *ierr = 1;
  }
}

<<<<<<< HEAD
GMSH_API void gmshModelMeshAlphaShapes(const double threshold, const int dim, const double * coord, const size_t coord_n, size_t ** tetra, size_t * tetra_n, size_t *** domains, size_t ** domains_n, size_t *domains_nn, size_t *** boundaries, size_t ** boundaries_n, size_t *boundaries_nn, size_t ** neighbors, size_t * neighbors_n, const double meanValue, int * ierr)
=======
GMSH_API void gmshModelMeshAlphaShapes(const double threshold, const int dim, const double * coord, const size_t coord_n, const double * nodalSize, const size_t nodalSize_n, size_t ** tetra, size_t * tetra_n, size_t *** domains, size_t ** domains_n, size_t *domains_nn, size_t *** boundaries, size_t ** boundaries_n, size_t *boundaries_nn, size_t ** neighbors, size_t * neighbors_n, int * ierr)
>>>>>>> 43e33180
{
  if(ierr) *ierr = 0;
  try {
    std::vector<double> api_coord_(coord, coord + coord_n);
<<<<<<< HEAD
=======
    std::vector<double> api_nodalSize_(nodalSize, nodalSize + nodalSize_n);
>>>>>>> 43e33180
    std::vector<std::size_t> api_tetra_;
    std::vector<std::vector<std::size_t> > api_domains_;
    std::vector<std::vector<std::size_t> > api_boundaries_;
    std::vector<std::size_t> api_neighbors_;
<<<<<<< HEAD
    gmsh::model::mesh::alphaShapes(threshold, dim, api_coord_, api_tetra_, api_domains_, api_boundaries_, api_neighbors_, meanValue);
=======
    gmsh::model::mesh::alphaShapes(threshold, dim, api_coord_, api_nodalSize_, api_tetra_, api_domains_, api_boundaries_, api_neighbors_);
>>>>>>> 43e33180
    vector2ptr(api_tetra_, tetra, tetra_n);
    vectorvector2ptrptr(api_domains_, domains, domains_n, domains_nn);
    vectorvector2ptrptr(api_boundaries_, boundaries, boundaries_n, boundaries_nn);
    vector2ptr(api_neighbors_, neighbors, neighbors_n);
  }
  catch(...){
    if(ierr) *ierr = 1;
  }
}

GMSH_API void gmshModelMeshTetNeighbors(const size_t * tetra, const size_t tetra_n, size_t ** neighbors, size_t * neighbors_n, int * ierr)
{
  if(ierr) *ierr = 0;
  try {
    std::vector<std::size_t> api_tetra_(tetra, tetra + tetra_n);
    std::vector<std::size_t> api_neighbors_;
    gmsh::model::mesh::tetNeighbors(api_tetra_, api_neighbors_);
    vector2ptr(api_neighbors_, neighbors, neighbors_n);
  }
  catch(...){
    if(ierr) *ierr = 1;
  }
}

GMSH_API void gmshModelMeshCreateHxtMesh(const char * inputMesh, const double * coord, const size_t coord_n, const char * outputMesh, double ** pts, size_t * pts_n, size_t ** tets, size_t * tets_n, int * ierr)
{
  if(ierr) *ierr = 0;
  try {
    std::vector<double> api_coord_(coord, coord + coord_n);
    std::vector<double> api_pts_;
    std::vector<std::size_t> api_tets_;
    gmsh::model::mesh::createHxtMesh(inputMesh, api_coord_, outputMesh, api_pts_, api_tets_);
    vector2ptr(api_pts_, pts, pts_n);
    vector2ptr(api_tets_, tets, tets_n);
  }
  catch(...){
    if(ierr) *ierr = 1;
  }
}

<<<<<<< HEAD
GMSH_API void gmshModelMeshAlphaShapesConstrained(const int dim, const double * coord, const size_t coord_n, const int * nodeTags, const size_t nodeTags_n, const double alpha, const double meanValue, size_t ** tetrahedra, size_t * tetrahedra_n, size_t *** domains, size_t ** domains_n, size_t *domains_nn, size_t *** boundaries, size_t ** boundaries_n, size_t *boundaries_nn, size_t ** neighbors, size_t * neighbors_n, const int * controlTags, const size_t controlTags_n, int * ierr)
=======
GMSH_API void gmshModelMeshAlphaShapesConstrained(const int dim, const int tag, const double * coord, const size_t coord_n, const int * nodeTags, const size_t nodeTags_n, const double alpha, const double meanValue, size_t ** tetrahedra, size_t * tetrahedra_n, size_t *** domains, size_t ** domains_n, size_t *domains_nn, size_t *** boundaries, size_t ** boundaries_n, size_t *boundaries_nn, size_t ** neighbors, size_t * neighbors_n, double * hMean, const int * controlTags, const size_t controlTags_n, int * ierr)
>>>>>>> 43e33180
{
  if(ierr) *ierr = 0;
  try {
    std::vector<double> api_coord_(coord, coord + coord_n);
    std::vector<int> api_nodeTags_(nodeTags, nodeTags + nodeTags_n);
    std::vector<std::size_t> api_tetrahedra_;
    std::vector<std::vector<std::size_t> > api_domains_;
    std::vector<std::vector<std::size_t> > api_boundaries_;
    std::vector<std::size_t> api_neighbors_;
    std::vector<int> api_controlTags_(controlTags, controlTags + controlTags_n);
<<<<<<< HEAD
    gmsh::model::mesh::alphaShapesConstrained(dim, api_coord_, api_nodeTags_, alpha, meanValue, api_tetrahedra_, api_domains_, api_boundaries_, api_neighbors_, api_controlTags_);
=======
    gmsh::model::mesh::alphaShapesConstrained(dim, tag, api_coord_, api_nodeTags_, alpha, meanValue, api_tetrahedra_, api_domains_, api_boundaries_, api_neighbors_, *hMean, api_controlTags_);
>>>>>>> 43e33180
    vector2ptr(api_tetrahedra_, tetrahedra, tetrahedra_n);
    vectorvector2ptrptr(api_domains_, domains, domains_n, domains_nn);
    vectorvector2ptrptr(api_boundaries_, boundaries, boundaries_n, boundaries_nn);
    vector2ptr(api_neighbors_, neighbors, neighbors_n);
  }
  catch(...){
    if(ierr) *ierr = 1;
  }
}

GMSH_API int gmshModelMeshFieldAdd(const char * fieldType, const int tag, int * ierr)
{
  int result_api_ = 0;
  if(ierr) *ierr = 0;
  try {
    result_api_ = gmsh::model::mesh::field::add(fieldType, tag);
  }
  catch(...){
    if(ierr) *ierr = 1;
  }
  return result_api_;
}

GMSH_API void gmshModelMeshFieldRemove(const int tag, int * ierr)
{
  if(ierr) *ierr = 0;
  try {
    gmsh::model::mesh::field::remove(tag);
  }
  catch(...){
    if(ierr) *ierr = 1;
  }
}

GMSH_API void gmshModelMeshFieldList(int ** tags, size_t * tags_n, int * ierr)
{
  if(ierr) *ierr = 0;
  try {
    std::vector<int> api_tags_;
    gmsh::model::mesh::field::list(api_tags_);
    vector2ptr(api_tags_, tags, tags_n);
  }
  catch(...){
    if(ierr) *ierr = 1;
  }
}

GMSH_API void gmshModelMeshFieldGetType(const int tag, char ** fileType, int * ierr)
{
  if(ierr) *ierr = 0;
  try {
    std::string api_fileType_;
    gmsh::model::mesh::field::getType(tag, api_fileType_);
    *fileType = strdup(api_fileType_.c_str());
  }
  catch(...){
    if(ierr) *ierr = 1;
  }
}

GMSH_API void gmshModelMeshFieldSetNumber(const int tag, const char * option, const double value, int * ierr)
{
  if(ierr) *ierr = 0;
  try {
    gmsh::model::mesh::field::setNumber(tag, option, value);
  }
  catch(...){
    if(ierr) *ierr = 1;
  }
}

GMSH_API void gmshModelMeshFieldGetNumber(const int tag, const char * option, double * value, int * ierr)
{
  if(ierr) *ierr = 0;
  try {
    gmsh::model::mesh::field::getNumber(tag, option, *value);
  }
  catch(...){
    if(ierr) *ierr = 1;
  }
}

GMSH_API void gmshModelMeshFieldSetString(const int tag, const char * option, const char * value, int * ierr)
{
  if(ierr) *ierr = 0;
  try {
    gmsh::model::mesh::field::setString(tag, option, value);
  }
  catch(...){
    if(ierr) *ierr = 1;
  }
}

GMSH_API void gmshModelMeshFieldGetString(const int tag, const char * option, char ** value, int * ierr)
{
  if(ierr) *ierr = 0;
  try {
    std::string api_value_;
    gmsh::model::mesh::field::getString(tag, option, api_value_);
    *value = strdup(api_value_.c_str());
  }
  catch(...){
    if(ierr) *ierr = 1;
  }
}

GMSH_API void gmshModelMeshFieldSetNumbers(const int tag, const char * option, const double * value, const size_t value_n, int * ierr)
{
  if(ierr) *ierr = 0;
  try {
    std::vector<double> api_value_(value, value + value_n);
    gmsh::model::mesh::field::setNumbers(tag, option, api_value_);
  }
  catch(...){
    if(ierr) *ierr = 1;
  }
}

GMSH_API void gmshModelMeshFieldGetNumbers(const int tag, const char * option, double ** value, size_t * value_n, int * ierr)
{
  if(ierr) *ierr = 0;
  try {
    std::vector<double> api_value_;
    gmsh::model::mesh::field::getNumbers(tag, option, api_value_);
    vector2ptr(api_value_, value, value_n);
  }
  catch(...){
    if(ierr) *ierr = 1;
  }
}

GMSH_API void gmshModelMeshFieldSetAsBackgroundMesh(const int tag, int * ierr)
{
  if(ierr) *ierr = 0;
  try {
    gmsh::model::mesh::field::setAsBackgroundMesh(tag);
  }
  catch(...){
    if(ierr) *ierr = 1;
  }
}

GMSH_API void gmshModelMeshFieldSetAsBoundaryLayer(const int tag, int * ierr)
{
  if(ierr) *ierr = 0;
  try {
    gmsh::model::mesh::field::setAsBoundaryLayer(tag);
  }
  catch(...){
    if(ierr) *ierr = 1;
  }
}

GMSH_API int gmshModelGeoAddPoint(const double x, const double y, const double z, const double meshSize, const int tag, int * ierr)
{
  int result_api_ = 0;
  if(ierr) *ierr = 0;
  try {
    result_api_ = gmsh::model::geo::addPoint(x, y, z, meshSize, tag);
  }
  catch(...){
    if(ierr) *ierr = 1;
  }
  return result_api_;
}

GMSH_API int gmshModelGeoAddLine(const int startTag, const int endTag, const int tag, int * ierr)
{
  int result_api_ = 0;
  if(ierr) *ierr = 0;
  try {
    result_api_ = gmsh::model::geo::addLine(startTag, endTag, tag);
  }
  catch(...){
    if(ierr) *ierr = 1;
  }
  return result_api_;
}

GMSH_API int gmshModelGeoAddCircleArc(const int startTag, const int centerTag, const int endTag, const int tag, const double nx, const double ny, const double nz, int * ierr)
{
  int result_api_ = 0;
  if(ierr) *ierr = 0;
  try {
    result_api_ = gmsh::model::geo::addCircleArc(startTag, centerTag, endTag, tag, nx, ny, nz);
  }
  catch(...){
    if(ierr) *ierr = 1;
  }
  return result_api_;
}

GMSH_API int gmshModelGeoAddEllipseArc(const int startTag, const int centerTag, const int majorTag, const int endTag, const int tag, const double nx, const double ny, const double nz, int * ierr)
{
  int result_api_ = 0;
  if(ierr) *ierr = 0;
  try {
    result_api_ = gmsh::model::geo::addEllipseArc(startTag, centerTag, majorTag, endTag, tag, nx, ny, nz);
  }
  catch(...){
    if(ierr) *ierr = 1;
  }
  return result_api_;
}

GMSH_API int gmshModelGeoAddSpline(const int * pointTags, const size_t pointTags_n, const int tag, int * ierr)
{
  int result_api_ = 0;
  if(ierr) *ierr = 0;
  try {
    std::vector<int> api_pointTags_(pointTags, pointTags + pointTags_n);
    result_api_ = gmsh::model::geo::addSpline(api_pointTags_, tag);
  }
  catch(...){
    if(ierr) *ierr = 1;
  }
  return result_api_;
}

GMSH_API int gmshModelGeoAddBSpline(const int * pointTags, const size_t pointTags_n, const int tag, int * ierr)
{
  int result_api_ = 0;
  if(ierr) *ierr = 0;
  try {
    std::vector<int> api_pointTags_(pointTags, pointTags + pointTags_n);
    result_api_ = gmsh::model::geo::addBSpline(api_pointTags_, tag);
  }
  catch(...){
    if(ierr) *ierr = 1;
  }
  return result_api_;
}

GMSH_API int gmshModelGeoAddBezier(const int * pointTags, const size_t pointTags_n, const int tag, int * ierr)
{
  int result_api_ = 0;
  if(ierr) *ierr = 0;
  try {
    std::vector<int> api_pointTags_(pointTags, pointTags + pointTags_n);
    result_api_ = gmsh::model::geo::addBezier(api_pointTags_, tag);
  }
  catch(...){
    if(ierr) *ierr = 1;
  }
  return result_api_;
}

GMSH_API int gmshModelGeoAddPolyline(const int * pointTags, const size_t pointTags_n, const int tag, int * ierr)
{
  int result_api_ = 0;
  if(ierr) *ierr = 0;
  try {
    std::vector<int> api_pointTags_(pointTags, pointTags + pointTags_n);
    result_api_ = gmsh::model::geo::addPolyline(api_pointTags_, tag);
  }
  catch(...){
    if(ierr) *ierr = 1;
  }
  return result_api_;
}

GMSH_API int gmshModelGeoAddCompoundSpline(const int * curveTags, const size_t curveTags_n, const int numIntervals, const int tag, int * ierr)
{
  int result_api_ = 0;
  if(ierr) *ierr = 0;
  try {
    std::vector<int> api_curveTags_(curveTags, curveTags + curveTags_n);
    result_api_ = gmsh::model::geo::addCompoundSpline(api_curveTags_, numIntervals, tag);
  }
  catch(...){
    if(ierr) *ierr = 1;
  }
  return result_api_;
}

GMSH_API int gmshModelGeoAddCompoundBSpline(const int * curveTags, const size_t curveTags_n, const int numIntervals, const int tag, int * ierr)
{
  int result_api_ = 0;
  if(ierr) *ierr = 0;
  try {
    std::vector<int> api_curveTags_(curveTags, curveTags + curveTags_n);
    result_api_ = gmsh::model::geo::addCompoundBSpline(api_curveTags_, numIntervals, tag);
  }
  catch(...){
    if(ierr) *ierr = 1;
  }
  return result_api_;
}

GMSH_API int gmshModelGeoAddCurveLoop(const int * curveTags, const size_t curveTags_n, const int tag, const int reorient, int * ierr)
{
  int result_api_ = 0;
  if(ierr) *ierr = 0;
  try {
    std::vector<int> api_curveTags_(curveTags, curveTags + curveTags_n);
    result_api_ = gmsh::model::geo::addCurveLoop(api_curveTags_, tag, reorient);
  }
  catch(...){
    if(ierr) *ierr = 1;
  }
  return result_api_;
}

GMSH_API void gmshModelGeoAddCurveLoops(const int * curveTags, const size_t curveTags_n, int ** tags, size_t * tags_n, int * ierr)
{
  if(ierr) *ierr = 0;
  try {
    std::vector<int> api_curveTags_(curveTags, curveTags + curveTags_n);
    std::vector<int> api_tags_;
    gmsh::model::geo::addCurveLoops(api_curveTags_, api_tags_);
    vector2ptr(api_tags_, tags, tags_n);
  }
  catch(...){
    if(ierr) *ierr = 1;
  }
}

GMSH_API int gmshModelGeoAddPlaneSurface(const int * wireTags, const size_t wireTags_n, const int tag, int * ierr)
{
  int result_api_ = 0;
  if(ierr) *ierr = 0;
  try {
    std::vector<int> api_wireTags_(wireTags, wireTags + wireTags_n);
    result_api_ = gmsh::model::geo::addPlaneSurface(api_wireTags_, tag);
  }
  catch(...){
    if(ierr) *ierr = 1;
  }
  return result_api_;
}

GMSH_API int gmshModelGeoAddSurfaceFilling(const int * wireTags, const size_t wireTags_n, const int tag, const int sphereCenterTag, int * ierr)
{
  int result_api_ = 0;
  if(ierr) *ierr = 0;
  try {
    std::vector<int> api_wireTags_(wireTags, wireTags + wireTags_n);
    result_api_ = gmsh::model::geo::addSurfaceFilling(api_wireTags_, tag, sphereCenterTag);
  }
  catch(...){
    if(ierr) *ierr = 1;
  }
  return result_api_;
}

GMSH_API int gmshModelGeoAddSurfaceLoop(const int * surfaceTags, const size_t surfaceTags_n, const int tag, int * ierr)
{
  int result_api_ = 0;
  if(ierr) *ierr = 0;
  try {
    std::vector<int> api_surfaceTags_(surfaceTags, surfaceTags + surfaceTags_n);
    result_api_ = gmsh::model::geo::addSurfaceLoop(api_surfaceTags_, tag);
  }
  catch(...){
    if(ierr) *ierr = 1;
  }
  return result_api_;
}

GMSH_API int gmshModelGeoAddVolume(const int * shellTags, const size_t shellTags_n, const int tag, int * ierr)
{
  int result_api_ = 0;
  if(ierr) *ierr = 0;
  try {
    std::vector<int> api_shellTags_(shellTags, shellTags + shellTags_n);
    result_api_ = gmsh::model::geo::addVolume(api_shellTags_, tag);
  }
  catch(...){
    if(ierr) *ierr = 1;
  }
  return result_api_;
}

GMSH_API int gmshModelGeoAddGeometry(const char * geometry, const double * numbers, const size_t numbers_n, const char * const * strings, const size_t strings_n, const int tag, int * ierr)
{
  int result_api_ = 0;
  if(ierr) *ierr = 0;
  try {
    std::vector<double> api_numbers_(numbers, numbers + numbers_n);
    std::vector<std::string> api_strings_(strings, strings + strings_n);
    result_api_ = gmsh::model::geo::addGeometry(geometry, api_numbers_, api_strings_, tag);
  }
  catch(...){
    if(ierr) *ierr = 1;
  }
  return result_api_;
}

GMSH_API int gmshModelGeoAddPointOnGeometry(const int geometryTag, const double x, const double y, const double z, const double meshSize, const int tag, int * ierr)
{
  int result_api_ = 0;
  if(ierr) *ierr = 0;
  try {
    result_api_ = gmsh::model::geo::addPointOnGeometry(geometryTag, x, y, z, meshSize, tag);
  }
  catch(...){
    if(ierr) *ierr = 1;
  }
  return result_api_;
}

GMSH_API void gmshModelGeoExtrude(const int * dimTags, const size_t dimTags_n, const double dx, const double dy, const double dz, int ** outDimTags, size_t * outDimTags_n, const int * numElements, const size_t numElements_n, const double * heights, const size_t heights_n, const int recombine, int * ierr)
{
  if(ierr) *ierr = 0;
  try {
    gmsh::vectorpair api_dimTags_(dimTags_n/2);
    for(size_t i = 0; i < dimTags_n/2; ++i){
      api_dimTags_[i].first = dimTags[i * 2 + 0];
      api_dimTags_[i].second = dimTags[i * 2 + 1];
    }
    gmsh::vectorpair api_outDimTags_;
    std::vector<int> api_numElements_(numElements, numElements + numElements_n);
    std::vector<double> api_heights_(heights, heights + heights_n);
    gmsh::model::geo::extrude(api_dimTags_, dx, dy, dz, api_outDimTags_, api_numElements_, api_heights_, recombine);
    vectorpair2intptr(api_outDimTags_, outDimTags, outDimTags_n);
  }
  catch(...){
    if(ierr) *ierr = 1;
  }
}

GMSH_API void gmshModelGeoRevolve(const int * dimTags, const size_t dimTags_n, const double x, const double y, const double z, const double ax, const double ay, const double az, const double angle, int ** outDimTags, size_t * outDimTags_n, const int * numElements, const size_t numElements_n, const double * heights, const size_t heights_n, const int recombine, int * ierr)
{
  if(ierr) *ierr = 0;
  try {
    gmsh::vectorpair api_dimTags_(dimTags_n/2);
    for(size_t i = 0; i < dimTags_n/2; ++i){
      api_dimTags_[i].first = dimTags[i * 2 + 0];
      api_dimTags_[i].second = dimTags[i * 2 + 1];
    }
    gmsh::vectorpair api_outDimTags_;
    std::vector<int> api_numElements_(numElements, numElements + numElements_n);
    std::vector<double> api_heights_(heights, heights + heights_n);
    gmsh::model::geo::revolve(api_dimTags_, x, y, z, ax, ay, az, angle, api_outDimTags_, api_numElements_, api_heights_, recombine);
    vectorpair2intptr(api_outDimTags_, outDimTags, outDimTags_n);
  }
  catch(...){
    if(ierr) *ierr = 1;
  }
}

GMSH_API void gmshModelGeoTwist(const int * dimTags, const size_t dimTags_n, const double x, const double y, const double z, const double dx, const double dy, const double dz, const double ax, const double ay, const double az, const double angle, int ** outDimTags, size_t * outDimTags_n, const int * numElements, const size_t numElements_n, const double * heights, const size_t heights_n, const int recombine, int * ierr)
{
  if(ierr) *ierr = 0;
  try {
    gmsh::vectorpair api_dimTags_(dimTags_n/2);
    for(size_t i = 0; i < dimTags_n/2; ++i){
      api_dimTags_[i].first = dimTags[i * 2 + 0];
      api_dimTags_[i].second = dimTags[i * 2 + 1];
    }
    gmsh::vectorpair api_outDimTags_;
    std::vector<int> api_numElements_(numElements, numElements + numElements_n);
    std::vector<double> api_heights_(heights, heights + heights_n);
    gmsh::model::geo::twist(api_dimTags_, x, y, z, dx, dy, dz, ax, ay, az, angle, api_outDimTags_, api_numElements_, api_heights_, recombine);
    vectorpair2intptr(api_outDimTags_, outDimTags, outDimTags_n);
  }
  catch(...){
    if(ierr) *ierr = 1;
  }
}

GMSH_API void gmshModelGeoExtrudeBoundaryLayer(const int * dimTags, const size_t dimTags_n, int ** outDimTags, size_t * outDimTags_n, const int * numElements, const size_t numElements_n, const double * heights, const size_t heights_n, const int recombine, const int second, const int viewIndex, int * ierr)
{
  if(ierr) *ierr = 0;
  try {
    gmsh::vectorpair api_dimTags_(dimTags_n/2);
    for(size_t i = 0; i < dimTags_n/2; ++i){
      api_dimTags_[i].first = dimTags[i * 2 + 0];
      api_dimTags_[i].second = dimTags[i * 2 + 1];
    }
    gmsh::vectorpair api_outDimTags_;
    std::vector<int> api_numElements_(numElements, numElements + numElements_n);
    std::vector<double> api_heights_(heights, heights + heights_n);
    gmsh::model::geo::extrudeBoundaryLayer(api_dimTags_, api_outDimTags_, api_numElements_, api_heights_, recombine, second, viewIndex);
    vectorpair2intptr(api_outDimTags_, outDimTags, outDimTags_n);
  }
  catch(...){
    if(ierr) *ierr = 1;
  }
}

GMSH_API void gmshModelGeoTranslate(const int * dimTags, const size_t dimTags_n, const double dx, const double dy, const double dz, int * ierr)
{
  if(ierr) *ierr = 0;
  try {
    gmsh::vectorpair api_dimTags_(dimTags_n/2);
    for(size_t i = 0; i < dimTags_n/2; ++i){
      api_dimTags_[i].first = dimTags[i * 2 + 0];
      api_dimTags_[i].second = dimTags[i * 2 + 1];
    }
    gmsh::model::geo::translate(api_dimTags_, dx, dy, dz);
  }
  catch(...){
    if(ierr) *ierr = 1;
  }
}

GMSH_API void gmshModelGeoRotate(const int * dimTags, const size_t dimTags_n, const double x, const double y, const double z, const double ax, const double ay, const double az, const double angle, int * ierr)
{
  if(ierr) *ierr = 0;
  try {
    gmsh::vectorpair api_dimTags_(dimTags_n/2);
    for(size_t i = 0; i < dimTags_n/2; ++i){
      api_dimTags_[i].first = dimTags[i * 2 + 0];
      api_dimTags_[i].second = dimTags[i * 2 + 1];
    }
    gmsh::model::geo::rotate(api_dimTags_, x, y, z, ax, ay, az, angle);
  }
  catch(...){
    if(ierr) *ierr = 1;
  }
}

GMSH_API void gmshModelGeoDilate(const int * dimTags, const size_t dimTags_n, const double x, const double y, const double z, const double a, const double b, const double c, int * ierr)
{
  if(ierr) *ierr = 0;
  try {
    gmsh::vectorpair api_dimTags_(dimTags_n/2);
    for(size_t i = 0; i < dimTags_n/2; ++i){
      api_dimTags_[i].first = dimTags[i * 2 + 0];
      api_dimTags_[i].second = dimTags[i * 2 + 1];
    }
    gmsh::model::geo::dilate(api_dimTags_, x, y, z, a, b, c);
  }
  catch(...){
    if(ierr) *ierr = 1;
  }
}

GMSH_API void gmshModelGeoMirror(const int * dimTags, const size_t dimTags_n, const double a, const double b, const double c, const double d, int * ierr)
{
  if(ierr) *ierr = 0;
  try {
    gmsh::vectorpair api_dimTags_(dimTags_n/2);
    for(size_t i = 0; i < dimTags_n/2; ++i){
      api_dimTags_[i].first = dimTags[i * 2 + 0];
      api_dimTags_[i].second = dimTags[i * 2 + 1];
    }
    gmsh::model::geo::mirror(api_dimTags_, a, b, c, d);
  }
  catch(...){
    if(ierr) *ierr = 1;
  }
}

GMSH_API void gmshModelGeoSymmetrize(const int * dimTags, const size_t dimTags_n, const double a, const double b, const double c, const double d, int * ierr)
{
  if(ierr) *ierr = 0;
  try {
    gmsh::vectorpair api_dimTags_(dimTags_n/2);
    for(size_t i = 0; i < dimTags_n/2; ++i){
      api_dimTags_[i].first = dimTags[i * 2 + 0];
      api_dimTags_[i].second = dimTags[i * 2 + 1];
    }
    gmsh::model::geo::symmetrize(api_dimTags_, a, b, c, d);
  }
  catch(...){
    if(ierr) *ierr = 1;
  }
}

GMSH_API void gmshModelGeoCopy(const int * dimTags, const size_t dimTags_n, int ** outDimTags, size_t * outDimTags_n, int * ierr)
{
  if(ierr) *ierr = 0;
  try {
    gmsh::vectorpair api_dimTags_(dimTags_n/2);
    for(size_t i = 0; i < dimTags_n/2; ++i){
      api_dimTags_[i].first = dimTags[i * 2 + 0];
      api_dimTags_[i].second = dimTags[i * 2 + 1];
    }
    gmsh::vectorpair api_outDimTags_;
    gmsh::model::geo::copy(api_dimTags_, api_outDimTags_);
    vectorpair2intptr(api_outDimTags_, outDimTags, outDimTags_n);
  }
  catch(...){
    if(ierr) *ierr = 1;
  }
}

GMSH_API void gmshModelGeoRemove(const int * dimTags, const size_t dimTags_n, const int recursive, int * ierr)
{
  if(ierr) *ierr = 0;
  try {
    gmsh::vectorpair api_dimTags_(dimTags_n/2);
    for(size_t i = 0; i < dimTags_n/2; ++i){
      api_dimTags_[i].first = dimTags[i * 2 + 0];
      api_dimTags_[i].second = dimTags[i * 2 + 1];
    }
    gmsh::model::geo::remove(api_dimTags_, recursive);
  }
  catch(...){
    if(ierr) *ierr = 1;
  }
}

GMSH_API void gmshModelGeoRemoveAllDuplicates(int * ierr)
{
  if(ierr) *ierr = 0;
  try {
    gmsh::model::geo::removeAllDuplicates();
  }
  catch(...){
    if(ierr) *ierr = 1;
  }
}

GMSH_API void gmshModelGeoSplitCurve(const int tag, const int * pointTags, const size_t pointTags_n, int ** curveTags, size_t * curveTags_n, int * ierr)
{
  if(ierr) *ierr = 0;
  try {
    std::vector<int> api_pointTags_(pointTags, pointTags + pointTags_n);
    std::vector<int> api_curveTags_;
    gmsh::model::geo::splitCurve(tag, api_pointTags_, api_curveTags_);
    vector2ptr(api_curveTags_, curveTags, curveTags_n);
  }
  catch(...){
    if(ierr) *ierr = 1;
  }
}

GMSH_API int gmshModelGeoGetMaxTag(const int dim, int * ierr)
{
  int result_api_ = 0;
  if(ierr) *ierr = 0;
  try {
    result_api_ = gmsh::model::geo::getMaxTag(dim);
  }
  catch(...){
    if(ierr) *ierr = 1;
  }
  return result_api_;
}

GMSH_API void gmshModelGeoSetMaxTag(const int dim, const int maxTag, int * ierr)
{
  if(ierr) *ierr = 0;
  try {
    gmsh::model::geo::setMaxTag(dim, maxTag);
  }
  catch(...){
    if(ierr) *ierr = 1;
  }
}

GMSH_API int gmshModelGeoAddPhysicalGroup(const int dim, const int * tags, const size_t tags_n, const int tag, const char * name, int * ierr)
{
  int result_api_ = 0;
  if(ierr) *ierr = 0;
  try {
    std::vector<int> api_tags_(tags, tags + tags_n);
    result_api_ = gmsh::model::geo::addPhysicalGroup(dim, api_tags_, tag, name);
  }
  catch(...){
    if(ierr) *ierr = 1;
  }
  return result_api_;
}

GMSH_API void gmshModelGeoRemovePhysicalGroups(const int * dimTags, const size_t dimTags_n, int * ierr)
{
  if(ierr) *ierr = 0;
  try {
    gmsh::vectorpair api_dimTags_(dimTags_n/2);
    for(size_t i = 0; i < dimTags_n/2; ++i){
      api_dimTags_[i].first = dimTags[i * 2 + 0];
      api_dimTags_[i].second = dimTags[i * 2 + 1];
    }
    gmsh::model::geo::removePhysicalGroups(api_dimTags_);
  }
  catch(...){
    if(ierr) *ierr = 1;
  }
}

GMSH_API void gmshModelGeoSynchronize(int * ierr)
{
  if(ierr) *ierr = 0;
  try {
    gmsh::model::geo::synchronize();
  }
  catch(...){
    if(ierr) *ierr = 1;
  }
}

GMSH_API void gmshModelGeoMeshSetSize(const int * dimTags, const size_t dimTags_n, const double size, int * ierr)
{
  if(ierr) *ierr = 0;
  try {
    gmsh::vectorpair api_dimTags_(dimTags_n/2);
    for(size_t i = 0; i < dimTags_n/2; ++i){
      api_dimTags_[i].first = dimTags[i * 2 + 0];
      api_dimTags_[i].second = dimTags[i * 2 + 1];
    }
    gmsh::model::geo::mesh::setSize(api_dimTags_, size);
  }
  catch(...){
    if(ierr) *ierr = 1;
  }
}

GMSH_API void gmshModelGeoMeshSetTransfiniteCurve(const int tag, const int nPoints, const char * meshType, const double coef, int * ierr)
{
  if(ierr) *ierr = 0;
  try {
    gmsh::model::geo::mesh::setTransfiniteCurve(tag, nPoints, meshType, coef);
  }
  catch(...){
    if(ierr) *ierr = 1;
  }
}

GMSH_API void gmshModelGeoMeshSetTransfiniteSurface(const int tag, const char * arrangement, const int * cornerTags, const size_t cornerTags_n, int * ierr)
{
  if(ierr) *ierr = 0;
  try {
    std::vector<int> api_cornerTags_(cornerTags, cornerTags + cornerTags_n);
    gmsh::model::geo::mesh::setTransfiniteSurface(tag, arrangement, api_cornerTags_);
  }
  catch(...){
    if(ierr) *ierr = 1;
  }
}

GMSH_API void gmshModelGeoMeshSetTransfiniteVolume(const int tag, const int * cornerTags, const size_t cornerTags_n, int * ierr)
{
  if(ierr) *ierr = 0;
  try {
    std::vector<int> api_cornerTags_(cornerTags, cornerTags + cornerTags_n);
    gmsh::model::geo::mesh::setTransfiniteVolume(tag, api_cornerTags_);
  }
  catch(...){
    if(ierr) *ierr = 1;
  }
}

GMSH_API void gmshModelGeoMeshSetRecombine(const int dim, const int tag, const double angle, int * ierr)
{
  if(ierr) *ierr = 0;
  try {
    gmsh::model::geo::mesh::setRecombine(dim, tag, angle);
  }
  catch(...){
    if(ierr) *ierr = 1;
  }
}

GMSH_API void gmshModelGeoMeshSetSmoothing(const int dim, const int tag, const int val, int * ierr)
{
  if(ierr) *ierr = 0;
  try {
    gmsh::model::geo::mesh::setSmoothing(dim, tag, val);
  }
  catch(...){
    if(ierr) *ierr = 1;
  }
}

GMSH_API void gmshModelGeoMeshSetReverse(const int dim, const int tag, const int val, int * ierr)
{
  if(ierr) *ierr = 0;
  try {
    gmsh::model::geo::mesh::setReverse(dim, tag, val);
  }
  catch(...){
    if(ierr) *ierr = 1;
  }
}

GMSH_API void gmshModelGeoMeshSetAlgorithm(const int dim, const int tag, const int val, int * ierr)
{
  if(ierr) *ierr = 0;
  try {
    gmsh::model::geo::mesh::setAlgorithm(dim, tag, val);
  }
  catch(...){
    if(ierr) *ierr = 1;
  }
}

GMSH_API void gmshModelGeoMeshSetSizeFromBoundary(const int dim, const int tag, const int val, int * ierr)
{
  if(ierr) *ierr = 0;
  try {
    gmsh::model::geo::mesh::setSizeFromBoundary(dim, tag, val);
  }
  catch(...){
    if(ierr) *ierr = 1;
  }
}

GMSH_API int gmshModelOccAddPoint(const double x, const double y, const double z, const double meshSize, const int tag, int * ierr)
{
  int result_api_ = 0;
  if(ierr) *ierr = 0;
  try {
    result_api_ = gmsh::model::occ::addPoint(x, y, z, meshSize, tag);
  }
  catch(...){
    if(ierr) *ierr = 1;
  }
  return result_api_;
}

GMSH_API int gmshModelOccAddLine(const int startTag, const int endTag, const int tag, int * ierr)
{
  int result_api_ = 0;
  if(ierr) *ierr = 0;
  try {
    result_api_ = gmsh::model::occ::addLine(startTag, endTag, tag);
  }
  catch(...){
    if(ierr) *ierr = 1;
  }
  return result_api_;
}

GMSH_API int gmshModelOccAddCircleArc(const int startTag, const int centerTag, const int endTag, const int tag, int * ierr)
{
  int result_api_ = 0;
  if(ierr) *ierr = 0;
  try {
    result_api_ = gmsh::model::occ::addCircleArc(startTag, centerTag, endTag, tag);
  }
  catch(...){
    if(ierr) *ierr = 1;
  }
  return result_api_;
}

GMSH_API int gmshModelOccAddCircle(const double x, const double y, const double z, const double r, const int tag, const double angle1, const double angle2, const double * zAxis, const size_t zAxis_n, const double * xAxis, const size_t xAxis_n, int * ierr)
{
  int result_api_ = 0;
  if(ierr) *ierr = 0;
  try {
    std::vector<double> api_zAxis_(zAxis, zAxis + zAxis_n);
    std::vector<double> api_xAxis_(xAxis, xAxis + xAxis_n);
    result_api_ = gmsh::model::occ::addCircle(x, y, z, r, tag, angle1, angle2, api_zAxis_, api_xAxis_);
  }
  catch(...){
    if(ierr) *ierr = 1;
  }
  return result_api_;
}

GMSH_API int gmshModelOccAddEllipseArc(const int startTag, const int centerTag, const int majorTag, const int endTag, const int tag, int * ierr)
{
  int result_api_ = 0;
  if(ierr) *ierr = 0;
  try {
    result_api_ = gmsh::model::occ::addEllipseArc(startTag, centerTag, majorTag, endTag, tag);
  }
  catch(...){
    if(ierr) *ierr = 1;
  }
  return result_api_;
}

GMSH_API int gmshModelOccAddEllipse(const double x, const double y, const double z, const double r1, const double r2, const int tag, const double angle1, const double angle2, const double * zAxis, const size_t zAxis_n, const double * xAxis, const size_t xAxis_n, int * ierr)
{
  int result_api_ = 0;
  if(ierr) *ierr = 0;
  try {
    std::vector<double> api_zAxis_(zAxis, zAxis + zAxis_n);
    std::vector<double> api_xAxis_(xAxis, xAxis + xAxis_n);
    result_api_ = gmsh::model::occ::addEllipse(x, y, z, r1, r2, tag, angle1, angle2, api_zAxis_, api_xAxis_);
  }
  catch(...){
    if(ierr) *ierr = 1;
  }
  return result_api_;
}

GMSH_API int gmshModelOccAddSpline(const int * pointTags, const size_t pointTags_n, const int tag, int * ierr)
{
  int result_api_ = 0;
  if(ierr) *ierr = 0;
  try {
    std::vector<int> api_pointTags_(pointTags, pointTags + pointTags_n);
    result_api_ = gmsh::model::occ::addSpline(api_pointTags_, tag);
  }
  catch(...){
    if(ierr) *ierr = 1;
  }
  return result_api_;
}

GMSH_API int gmshModelOccAddBSpline(const int * pointTags, const size_t pointTags_n, const int tag, const int degree, const double * weights, const size_t weights_n, const double * knots, const size_t knots_n, const int * multiplicities, const size_t multiplicities_n, int * ierr)
{
  int result_api_ = 0;
  if(ierr) *ierr = 0;
  try {
    std::vector<int> api_pointTags_(pointTags, pointTags + pointTags_n);
    std::vector<double> api_weights_(weights, weights + weights_n);
    std::vector<double> api_knots_(knots, knots + knots_n);
    std::vector<int> api_multiplicities_(multiplicities, multiplicities + multiplicities_n);
    result_api_ = gmsh::model::occ::addBSpline(api_pointTags_, tag, degree, api_weights_, api_knots_, api_multiplicities_);
  }
  catch(...){
    if(ierr) *ierr = 1;
  }
  return result_api_;
}

GMSH_API int gmshModelOccAddBezier(const int * pointTags, const size_t pointTags_n, const int tag, int * ierr)
{
  int result_api_ = 0;
  if(ierr) *ierr = 0;
  try {
    std::vector<int> api_pointTags_(pointTags, pointTags + pointTags_n);
    result_api_ = gmsh::model::occ::addBezier(api_pointTags_, tag);
  }
  catch(...){
    if(ierr) *ierr = 1;
  }
  return result_api_;
}

GMSH_API int gmshModelOccAddWire(const int * curveTags, const size_t curveTags_n, const int tag, const int checkClosed, int * ierr)
{
  int result_api_ = 0;
  if(ierr) *ierr = 0;
  try {
    std::vector<int> api_curveTags_(curveTags, curveTags + curveTags_n);
    result_api_ = gmsh::model::occ::addWire(api_curveTags_, tag, checkClosed);
  }
  catch(...){
    if(ierr) *ierr = 1;
  }
  return result_api_;
}

GMSH_API int gmshModelOccAddCurveLoop(const int * curveTags, const size_t curveTags_n, const int tag, int * ierr)
{
  int result_api_ = 0;
  if(ierr) *ierr = 0;
  try {
    std::vector<int> api_curveTags_(curveTags, curveTags + curveTags_n);
    result_api_ = gmsh::model::occ::addCurveLoop(api_curveTags_, tag);
  }
  catch(...){
    if(ierr) *ierr = 1;
  }
  return result_api_;
}

GMSH_API int gmshModelOccAddRectangle(const double x, const double y, const double z, const double dx, const double dy, const int tag, const double roundedRadius, int * ierr)
{
  int result_api_ = 0;
  if(ierr) *ierr = 0;
  try {
    result_api_ = gmsh::model::occ::addRectangle(x, y, z, dx, dy, tag, roundedRadius);
  }
  catch(...){
    if(ierr) *ierr = 1;
  }
  return result_api_;
}

GMSH_API int gmshModelOccAddDisk(const double xc, const double yc, const double zc, const double rx, const double ry, const int tag, const double * zAxis, const size_t zAxis_n, const double * xAxis, const size_t xAxis_n, int * ierr)
{
  int result_api_ = 0;
  if(ierr) *ierr = 0;
  try {
    std::vector<double> api_zAxis_(zAxis, zAxis + zAxis_n);
    std::vector<double> api_xAxis_(xAxis, xAxis + xAxis_n);
    result_api_ = gmsh::model::occ::addDisk(xc, yc, zc, rx, ry, tag, api_zAxis_, api_xAxis_);
  }
  catch(...){
    if(ierr) *ierr = 1;
  }
  return result_api_;
}

GMSH_API int gmshModelOccAddPlaneSurface(const int * wireTags, const size_t wireTags_n, const int tag, int * ierr)
{
  int result_api_ = 0;
  if(ierr) *ierr = 0;
  try {
    std::vector<int> api_wireTags_(wireTags, wireTags + wireTags_n);
    result_api_ = gmsh::model::occ::addPlaneSurface(api_wireTags_, tag);
  }
  catch(...){
    if(ierr) *ierr = 1;
  }
  return result_api_;
}

GMSH_API int gmshModelOccAddSurfaceFilling(const int wireTag, const int tag, const int * pointTags, const size_t pointTags_n, const int degree, const int numPointsOnCurves, const int numIter, const int anisotropic, const double tol2d, const double tol3d, const double tolAng, const double tolCurv, const int maxDegree, const int maxSegments, int * ierr)
{
  int result_api_ = 0;
  if(ierr) *ierr = 0;
  try {
    std::vector<int> api_pointTags_(pointTags, pointTags + pointTags_n);
    result_api_ = gmsh::model::occ::addSurfaceFilling(wireTag, tag, api_pointTags_, degree, numPointsOnCurves, numIter, anisotropic, tol2d, tol3d, tolAng, tolCurv, maxDegree, maxSegments);
  }
  catch(...){
    if(ierr) *ierr = 1;
  }
  return result_api_;
}

GMSH_API int gmshModelOccAddBSplineFilling(const int wireTag, const int tag, const char * type, int * ierr)
{
  int result_api_ = 0;
  if(ierr) *ierr = 0;
  try {
    result_api_ = gmsh::model::occ::addBSplineFilling(wireTag, tag, type);
  }
  catch(...){
    if(ierr) *ierr = 1;
  }
  return result_api_;
}

GMSH_API int gmshModelOccAddBezierFilling(const int wireTag, const int tag, const char * type, int * ierr)
{
  int result_api_ = 0;
  if(ierr) *ierr = 0;
  try {
    result_api_ = gmsh::model::occ::addBezierFilling(wireTag, tag, type);
  }
  catch(...){
    if(ierr) *ierr = 1;
  }
  return result_api_;
}

GMSH_API int gmshModelOccAddBSplineSurface(const int * pointTags, const size_t pointTags_n, const int numPointsU, const int tag, const int degreeU, const int degreeV, const double * weights, const size_t weights_n, const double * knotsU, const size_t knotsU_n, const double * knotsV, const size_t knotsV_n, const int * multiplicitiesU, const size_t multiplicitiesU_n, const int * multiplicitiesV, const size_t multiplicitiesV_n, const int * wireTags, const size_t wireTags_n, const int wire3D, int * ierr)
{
  int result_api_ = 0;
  if(ierr) *ierr = 0;
  try {
    std::vector<int> api_pointTags_(pointTags, pointTags + pointTags_n);
    std::vector<double> api_weights_(weights, weights + weights_n);
    std::vector<double> api_knotsU_(knotsU, knotsU + knotsU_n);
    std::vector<double> api_knotsV_(knotsV, knotsV + knotsV_n);
    std::vector<int> api_multiplicitiesU_(multiplicitiesU, multiplicitiesU + multiplicitiesU_n);
    std::vector<int> api_multiplicitiesV_(multiplicitiesV, multiplicitiesV + multiplicitiesV_n);
    std::vector<int> api_wireTags_(wireTags, wireTags + wireTags_n);
    result_api_ = gmsh::model::occ::addBSplineSurface(api_pointTags_, numPointsU, tag, degreeU, degreeV, api_weights_, api_knotsU_, api_knotsV_, api_multiplicitiesU_, api_multiplicitiesV_, api_wireTags_, wire3D);
  }
  catch(...){
    if(ierr) *ierr = 1;
  }
  return result_api_;
}

GMSH_API int gmshModelOccAddBezierSurface(const int * pointTags, const size_t pointTags_n, const int numPointsU, const int tag, const int * wireTags, const size_t wireTags_n, const int wire3D, int * ierr)
{
  int result_api_ = 0;
  if(ierr) *ierr = 0;
  try {
    std::vector<int> api_pointTags_(pointTags, pointTags + pointTags_n);
    std::vector<int> api_wireTags_(wireTags, wireTags + wireTags_n);
    result_api_ = gmsh::model::occ::addBezierSurface(api_pointTags_, numPointsU, tag, api_wireTags_, wire3D);
  }
  catch(...){
    if(ierr) *ierr = 1;
  }
  return result_api_;
}

GMSH_API int gmshModelOccAddTrimmedSurface(const int surfaceTag, const int * wireTags, const size_t wireTags_n, const int wire3D, const int tag, int * ierr)
{
  int result_api_ = 0;
  if(ierr) *ierr = 0;
  try {
    std::vector<int> api_wireTags_(wireTags, wireTags + wireTags_n);
    result_api_ = gmsh::model::occ::addTrimmedSurface(surfaceTag, api_wireTags_, wire3D, tag);
  }
  catch(...){
    if(ierr) *ierr = 1;
  }
  return result_api_;
}

GMSH_API int gmshModelOccAddSurfaceLoop(const int * surfaceTags, const size_t surfaceTags_n, const int tag, const int sewing, int * ierr)
{
  int result_api_ = 0;
  if(ierr) *ierr = 0;
  try {
    std::vector<int> api_surfaceTags_(surfaceTags, surfaceTags + surfaceTags_n);
    result_api_ = gmsh::model::occ::addSurfaceLoop(api_surfaceTags_, tag, sewing);
  }
  catch(...){
    if(ierr) *ierr = 1;
  }
  return result_api_;
}

GMSH_API int gmshModelOccAddVolume(const int * shellTags, const size_t shellTags_n, const int tag, int * ierr)
{
  int result_api_ = 0;
  if(ierr) *ierr = 0;
  try {
    std::vector<int> api_shellTags_(shellTags, shellTags + shellTags_n);
    result_api_ = gmsh::model::occ::addVolume(api_shellTags_, tag);
  }
  catch(...){
    if(ierr) *ierr = 1;
  }
  return result_api_;
}

GMSH_API int gmshModelOccAddSphere(const double xc, const double yc, const double zc, const double radius, const int tag, const double angle1, const double angle2, const double angle3, int * ierr)
{
  int result_api_ = 0;
  if(ierr) *ierr = 0;
  try {
    result_api_ = gmsh::model::occ::addSphere(xc, yc, zc, radius, tag, angle1, angle2, angle3);
  }
  catch(...){
    if(ierr) *ierr = 1;
  }
  return result_api_;
}

GMSH_API int gmshModelOccAddBox(const double x, const double y, const double z, const double dx, const double dy, const double dz, const int tag, int * ierr)
{
  int result_api_ = 0;
  if(ierr) *ierr = 0;
  try {
    result_api_ = gmsh::model::occ::addBox(x, y, z, dx, dy, dz, tag);
  }
  catch(...){
    if(ierr) *ierr = 1;
  }
  return result_api_;
}

GMSH_API int gmshModelOccAddCylinder(const double x, const double y, const double z, const double dx, const double dy, const double dz, const double r, const int tag, const double angle, int * ierr)
{
  int result_api_ = 0;
  if(ierr) *ierr = 0;
  try {
    result_api_ = gmsh::model::occ::addCylinder(x, y, z, dx, dy, dz, r, tag, angle);
  }
  catch(...){
    if(ierr) *ierr = 1;
  }
  return result_api_;
}

GMSH_API int gmshModelOccAddCone(const double x, const double y, const double z, const double dx, const double dy, const double dz, const double r1, const double r2, const int tag, const double angle, int * ierr)
{
  int result_api_ = 0;
  if(ierr) *ierr = 0;
  try {
    result_api_ = gmsh::model::occ::addCone(x, y, z, dx, dy, dz, r1, r2, tag, angle);
  }
  catch(...){
    if(ierr) *ierr = 1;
  }
  return result_api_;
}

GMSH_API int gmshModelOccAddWedge(const double x, const double y, const double z, const double dx, const double dy, const double dz, const int tag, const double ltx, const double * zAxis, const size_t zAxis_n, int * ierr)
{
  int result_api_ = 0;
  if(ierr) *ierr = 0;
  try {
    std::vector<double> api_zAxis_(zAxis, zAxis + zAxis_n);
    result_api_ = gmsh::model::occ::addWedge(x, y, z, dx, dy, dz, tag, ltx, api_zAxis_);
  }
  catch(...){
    if(ierr) *ierr = 1;
  }
  return result_api_;
}

GMSH_API int gmshModelOccAddTorus(const double x, const double y, const double z, const double r1, const double r2, const int tag, const double angle, const double * zAxis, const size_t zAxis_n, int * ierr)
{
  int result_api_ = 0;
  if(ierr) *ierr = 0;
  try {
    std::vector<double> api_zAxis_(zAxis, zAxis + zAxis_n);
    result_api_ = gmsh::model::occ::addTorus(x, y, z, r1, r2, tag, angle, api_zAxis_);
  }
  catch(...){
    if(ierr) *ierr = 1;
  }
  return result_api_;
}

GMSH_API void gmshModelOccAddThruSections(const int * wireTags, const size_t wireTags_n, int ** outDimTags, size_t * outDimTags_n, const int tag, const int makeSolid, const int makeRuled, const int maxDegree, const char * continuity, const char * parametrization, const int smoothing, int * ierr)
{
  if(ierr) *ierr = 0;
  try {
    std::vector<int> api_wireTags_(wireTags, wireTags + wireTags_n);
    gmsh::vectorpair api_outDimTags_;
    gmsh::model::occ::addThruSections(api_wireTags_, api_outDimTags_, tag, makeSolid, makeRuled, maxDegree, continuity, parametrization, smoothing);
    vectorpair2intptr(api_outDimTags_, outDimTags, outDimTags_n);
  }
  catch(...){
    if(ierr) *ierr = 1;
  }
}

GMSH_API void gmshModelOccAddThickSolid(const int volumeTag, const int * excludeSurfaceTags, const size_t excludeSurfaceTags_n, const double offset, int ** outDimTags, size_t * outDimTags_n, const int tag, int * ierr)
{
  if(ierr) *ierr = 0;
  try {
    std::vector<int> api_excludeSurfaceTags_(excludeSurfaceTags, excludeSurfaceTags + excludeSurfaceTags_n);
    gmsh::vectorpair api_outDimTags_;
    gmsh::model::occ::addThickSolid(volumeTag, api_excludeSurfaceTags_, offset, api_outDimTags_, tag);
    vectorpair2intptr(api_outDimTags_, outDimTags, outDimTags_n);
  }
  catch(...){
    if(ierr) *ierr = 1;
  }
}

GMSH_API void gmshModelOccExtrude(const int * dimTags, const size_t dimTags_n, const double dx, const double dy, const double dz, int ** outDimTags, size_t * outDimTags_n, const int * numElements, const size_t numElements_n, const double * heights, const size_t heights_n, const int recombine, int * ierr)
{
  if(ierr) *ierr = 0;
  try {
    gmsh::vectorpair api_dimTags_(dimTags_n/2);
    for(size_t i = 0; i < dimTags_n/2; ++i){
      api_dimTags_[i].first = dimTags[i * 2 + 0];
      api_dimTags_[i].second = dimTags[i * 2 + 1];
    }
    gmsh::vectorpair api_outDimTags_;
    std::vector<int> api_numElements_(numElements, numElements + numElements_n);
    std::vector<double> api_heights_(heights, heights + heights_n);
    gmsh::model::occ::extrude(api_dimTags_, dx, dy, dz, api_outDimTags_, api_numElements_, api_heights_, recombine);
    vectorpair2intptr(api_outDimTags_, outDimTags, outDimTags_n);
  }
  catch(...){
    if(ierr) *ierr = 1;
  }
}

GMSH_API void gmshModelOccRevolve(const int * dimTags, const size_t dimTags_n, const double x, const double y, const double z, const double ax, const double ay, const double az, const double angle, int ** outDimTags, size_t * outDimTags_n, const int * numElements, const size_t numElements_n, const double * heights, const size_t heights_n, const int recombine, int * ierr)
{
  if(ierr) *ierr = 0;
  try {
    gmsh::vectorpair api_dimTags_(dimTags_n/2);
    for(size_t i = 0; i < dimTags_n/2; ++i){
      api_dimTags_[i].first = dimTags[i * 2 + 0];
      api_dimTags_[i].second = dimTags[i * 2 + 1];
    }
    gmsh::vectorpair api_outDimTags_;
    std::vector<int> api_numElements_(numElements, numElements + numElements_n);
    std::vector<double> api_heights_(heights, heights + heights_n);
    gmsh::model::occ::revolve(api_dimTags_, x, y, z, ax, ay, az, angle, api_outDimTags_, api_numElements_, api_heights_, recombine);
    vectorpair2intptr(api_outDimTags_, outDimTags, outDimTags_n);
  }
  catch(...){
    if(ierr) *ierr = 1;
  }
}

GMSH_API void gmshModelOccAddPipe(const int * dimTags, const size_t dimTags_n, const int wireTag, int ** outDimTags, size_t * outDimTags_n, const char * trihedron, int * ierr)
{
  if(ierr) *ierr = 0;
  try {
    gmsh::vectorpair api_dimTags_(dimTags_n/2);
    for(size_t i = 0; i < dimTags_n/2; ++i){
      api_dimTags_[i].first = dimTags[i * 2 + 0];
      api_dimTags_[i].second = dimTags[i * 2 + 1];
    }
    gmsh::vectorpair api_outDimTags_;
    gmsh::model::occ::addPipe(api_dimTags_, wireTag, api_outDimTags_, trihedron);
    vectorpair2intptr(api_outDimTags_, outDimTags, outDimTags_n);
  }
  catch(...){
    if(ierr) *ierr = 1;
  }
}

GMSH_API void gmshModelOccFillet(const int * volumeTags, const size_t volumeTags_n, const int * curveTags, const size_t curveTags_n, const double * radii, const size_t radii_n, int ** outDimTags, size_t * outDimTags_n, const int removeVolume, int * ierr)
{
  if(ierr) *ierr = 0;
  try {
    std::vector<int> api_volumeTags_(volumeTags, volumeTags + volumeTags_n);
    std::vector<int> api_curveTags_(curveTags, curveTags + curveTags_n);
    std::vector<double> api_radii_(radii, radii + radii_n);
    gmsh::vectorpair api_outDimTags_;
    gmsh::model::occ::fillet(api_volumeTags_, api_curveTags_, api_radii_, api_outDimTags_, removeVolume);
    vectorpair2intptr(api_outDimTags_, outDimTags, outDimTags_n);
  }
  catch(...){
    if(ierr) *ierr = 1;
  }
}

GMSH_API void gmshModelOccChamfer(const int * volumeTags, const size_t volumeTags_n, const int * curveTags, const size_t curveTags_n, const int * surfaceTags, const size_t surfaceTags_n, const double * distances, const size_t distances_n, int ** outDimTags, size_t * outDimTags_n, const int removeVolume, int * ierr)
{
  if(ierr) *ierr = 0;
  try {
    std::vector<int> api_volumeTags_(volumeTags, volumeTags + volumeTags_n);
    std::vector<int> api_curveTags_(curveTags, curveTags + curveTags_n);
    std::vector<int> api_surfaceTags_(surfaceTags, surfaceTags + surfaceTags_n);
    std::vector<double> api_distances_(distances, distances + distances_n);
    gmsh::vectorpair api_outDimTags_;
    gmsh::model::occ::chamfer(api_volumeTags_, api_curveTags_, api_surfaceTags_, api_distances_, api_outDimTags_, removeVolume);
    vectorpair2intptr(api_outDimTags_, outDimTags, outDimTags_n);
  }
  catch(...){
    if(ierr) *ierr = 1;
  }
}

GMSH_API void gmshModelOccFuse(const int * objectDimTags, const size_t objectDimTags_n, const int * toolDimTags, const size_t toolDimTags_n, int ** outDimTags, size_t * outDimTags_n, int *** outDimTagsMap, size_t ** outDimTagsMap_n, size_t *outDimTagsMap_nn, const int tag, const int removeObject, const int removeTool, int * ierr)
{
  if(ierr) *ierr = 0;
  try {
    gmsh::vectorpair api_objectDimTags_(objectDimTags_n/2);
    for(size_t i = 0; i < objectDimTags_n/2; ++i){
      api_objectDimTags_[i].first = objectDimTags[i * 2 + 0];
      api_objectDimTags_[i].second = objectDimTags[i * 2 + 1];
    }
    gmsh::vectorpair api_toolDimTags_(toolDimTags_n/2);
    for(size_t i = 0; i < toolDimTags_n/2; ++i){
      api_toolDimTags_[i].first = toolDimTags[i * 2 + 0];
      api_toolDimTags_[i].second = toolDimTags[i * 2 + 1];
    }
    gmsh::vectorpair api_outDimTags_;
    std::vector<gmsh::vectorpair >api_outDimTagsMap_;
    gmsh::model::occ::fuse(api_objectDimTags_, api_toolDimTags_, api_outDimTags_, api_outDimTagsMap_, tag, removeObject, removeTool);
    vectorpair2intptr(api_outDimTags_, outDimTags, outDimTags_n);
    vectorvectorpair2intptrptr(api_outDimTagsMap_, outDimTagsMap, outDimTagsMap_n, outDimTagsMap_nn);
  }
  catch(...){
    if(ierr) *ierr = 1;
  }
}

GMSH_API void gmshModelOccIntersect(const int * objectDimTags, const size_t objectDimTags_n, const int * toolDimTags, const size_t toolDimTags_n, int ** outDimTags, size_t * outDimTags_n, int *** outDimTagsMap, size_t ** outDimTagsMap_n, size_t *outDimTagsMap_nn, const int tag, const int removeObject, const int removeTool, int * ierr)
{
  if(ierr) *ierr = 0;
  try {
    gmsh::vectorpair api_objectDimTags_(objectDimTags_n/2);
    for(size_t i = 0; i < objectDimTags_n/2; ++i){
      api_objectDimTags_[i].first = objectDimTags[i * 2 + 0];
      api_objectDimTags_[i].second = objectDimTags[i * 2 + 1];
    }
    gmsh::vectorpair api_toolDimTags_(toolDimTags_n/2);
    for(size_t i = 0; i < toolDimTags_n/2; ++i){
      api_toolDimTags_[i].first = toolDimTags[i * 2 + 0];
      api_toolDimTags_[i].second = toolDimTags[i * 2 + 1];
    }
    gmsh::vectorpair api_outDimTags_;
    std::vector<gmsh::vectorpair >api_outDimTagsMap_;
    gmsh::model::occ::intersect(api_objectDimTags_, api_toolDimTags_, api_outDimTags_, api_outDimTagsMap_, tag, removeObject, removeTool);
    vectorpair2intptr(api_outDimTags_, outDimTags, outDimTags_n);
    vectorvectorpair2intptrptr(api_outDimTagsMap_, outDimTagsMap, outDimTagsMap_n, outDimTagsMap_nn);
  }
  catch(...){
    if(ierr) *ierr = 1;
  }
}

GMSH_API void gmshModelOccCut(const int * objectDimTags, const size_t objectDimTags_n, const int * toolDimTags, const size_t toolDimTags_n, int ** outDimTags, size_t * outDimTags_n, int *** outDimTagsMap, size_t ** outDimTagsMap_n, size_t *outDimTagsMap_nn, const int tag, const int removeObject, const int removeTool, int * ierr)
{
  if(ierr) *ierr = 0;
  try {
    gmsh::vectorpair api_objectDimTags_(objectDimTags_n/2);
    for(size_t i = 0; i < objectDimTags_n/2; ++i){
      api_objectDimTags_[i].first = objectDimTags[i * 2 + 0];
      api_objectDimTags_[i].second = objectDimTags[i * 2 + 1];
    }
    gmsh::vectorpair api_toolDimTags_(toolDimTags_n/2);
    for(size_t i = 0; i < toolDimTags_n/2; ++i){
      api_toolDimTags_[i].first = toolDimTags[i * 2 + 0];
      api_toolDimTags_[i].second = toolDimTags[i * 2 + 1];
    }
    gmsh::vectorpair api_outDimTags_;
    std::vector<gmsh::vectorpair >api_outDimTagsMap_;
    gmsh::model::occ::cut(api_objectDimTags_, api_toolDimTags_, api_outDimTags_, api_outDimTagsMap_, tag, removeObject, removeTool);
    vectorpair2intptr(api_outDimTags_, outDimTags, outDimTags_n);
    vectorvectorpair2intptrptr(api_outDimTagsMap_, outDimTagsMap, outDimTagsMap_n, outDimTagsMap_nn);
  }
  catch(...){
    if(ierr) *ierr = 1;
  }
}

GMSH_API void gmshModelOccFragment(const int * objectDimTags, const size_t objectDimTags_n, const int * toolDimTags, const size_t toolDimTags_n, int ** outDimTags, size_t * outDimTags_n, int *** outDimTagsMap, size_t ** outDimTagsMap_n, size_t *outDimTagsMap_nn, const int tag, const int removeObject, const int removeTool, int * ierr)
{
  if(ierr) *ierr = 0;
  try {
    gmsh::vectorpair api_objectDimTags_(objectDimTags_n/2);
    for(size_t i = 0; i < objectDimTags_n/2; ++i){
      api_objectDimTags_[i].first = objectDimTags[i * 2 + 0];
      api_objectDimTags_[i].second = objectDimTags[i * 2 + 1];
    }
    gmsh::vectorpair api_toolDimTags_(toolDimTags_n/2);
    for(size_t i = 0; i < toolDimTags_n/2; ++i){
      api_toolDimTags_[i].first = toolDimTags[i * 2 + 0];
      api_toolDimTags_[i].second = toolDimTags[i * 2 + 1];
    }
    gmsh::vectorpair api_outDimTags_;
    std::vector<gmsh::vectorpair >api_outDimTagsMap_;
    gmsh::model::occ::fragment(api_objectDimTags_, api_toolDimTags_, api_outDimTags_, api_outDimTagsMap_, tag, removeObject, removeTool);
    vectorpair2intptr(api_outDimTags_, outDimTags, outDimTags_n);
    vectorvectorpair2intptrptr(api_outDimTagsMap_, outDimTagsMap, outDimTagsMap_n, outDimTagsMap_nn);
  }
  catch(...){
    if(ierr) *ierr = 1;
  }
}

GMSH_API void gmshModelOccTranslate(const int * dimTags, const size_t dimTags_n, const double dx, const double dy, const double dz, int * ierr)
{
  if(ierr) *ierr = 0;
  try {
    gmsh::vectorpair api_dimTags_(dimTags_n/2);
    for(size_t i = 0; i < dimTags_n/2; ++i){
      api_dimTags_[i].first = dimTags[i * 2 + 0];
      api_dimTags_[i].second = dimTags[i * 2 + 1];
    }
    gmsh::model::occ::translate(api_dimTags_, dx, dy, dz);
  }
  catch(...){
    if(ierr) *ierr = 1;
  }
}

GMSH_API void gmshModelOccRotate(const int * dimTags, const size_t dimTags_n, const double x, const double y, const double z, const double ax, const double ay, const double az, const double angle, int * ierr)
{
  if(ierr) *ierr = 0;
  try {
    gmsh::vectorpair api_dimTags_(dimTags_n/2);
    for(size_t i = 0; i < dimTags_n/2; ++i){
      api_dimTags_[i].first = dimTags[i * 2 + 0];
      api_dimTags_[i].second = dimTags[i * 2 + 1];
    }
    gmsh::model::occ::rotate(api_dimTags_, x, y, z, ax, ay, az, angle);
  }
  catch(...){
    if(ierr) *ierr = 1;
  }
}

GMSH_API void gmshModelOccDilate(const int * dimTags, const size_t dimTags_n, const double x, const double y, const double z, const double a, const double b, const double c, int * ierr)
{
  if(ierr) *ierr = 0;
  try {
    gmsh::vectorpair api_dimTags_(dimTags_n/2);
    for(size_t i = 0; i < dimTags_n/2; ++i){
      api_dimTags_[i].first = dimTags[i * 2 + 0];
      api_dimTags_[i].second = dimTags[i * 2 + 1];
    }
    gmsh::model::occ::dilate(api_dimTags_, x, y, z, a, b, c);
  }
  catch(...){
    if(ierr) *ierr = 1;
  }
}

GMSH_API void gmshModelOccMirror(const int * dimTags, const size_t dimTags_n, const double a, const double b, const double c, const double d, int * ierr)
{
  if(ierr) *ierr = 0;
  try {
    gmsh::vectorpair api_dimTags_(dimTags_n/2);
    for(size_t i = 0; i < dimTags_n/2; ++i){
      api_dimTags_[i].first = dimTags[i * 2 + 0];
      api_dimTags_[i].second = dimTags[i * 2 + 1];
    }
    gmsh::model::occ::mirror(api_dimTags_, a, b, c, d);
  }
  catch(...){
    if(ierr) *ierr = 1;
  }
}

GMSH_API void gmshModelOccSymmetrize(const int * dimTags, const size_t dimTags_n, const double a, const double b, const double c, const double d, int * ierr)
{
  if(ierr) *ierr = 0;
  try {
    gmsh::vectorpair api_dimTags_(dimTags_n/2);
    for(size_t i = 0; i < dimTags_n/2; ++i){
      api_dimTags_[i].first = dimTags[i * 2 + 0];
      api_dimTags_[i].second = dimTags[i * 2 + 1];
    }
    gmsh::model::occ::symmetrize(api_dimTags_, a, b, c, d);
  }
  catch(...){
    if(ierr) *ierr = 1;
  }
}

GMSH_API void gmshModelOccAffineTransform(const int * dimTags, const size_t dimTags_n, const double * affineTransform, const size_t affineTransform_n, int * ierr)
{
  if(ierr) *ierr = 0;
  try {
    gmsh::vectorpair api_dimTags_(dimTags_n/2);
    for(size_t i = 0; i < dimTags_n/2; ++i){
      api_dimTags_[i].first = dimTags[i * 2 + 0];
      api_dimTags_[i].second = dimTags[i * 2 + 1];
    }
    std::vector<double> api_affineTransform_(affineTransform, affineTransform + affineTransform_n);
    gmsh::model::occ::affineTransform(api_dimTags_, api_affineTransform_);
  }
  catch(...){
    if(ierr) *ierr = 1;
  }
}

GMSH_API void gmshModelOccCopy(const int * dimTags, const size_t dimTags_n, int ** outDimTags, size_t * outDimTags_n, int * ierr)
{
  if(ierr) *ierr = 0;
  try {
    gmsh::vectorpair api_dimTags_(dimTags_n/2);
    for(size_t i = 0; i < dimTags_n/2; ++i){
      api_dimTags_[i].first = dimTags[i * 2 + 0];
      api_dimTags_[i].second = dimTags[i * 2 + 1];
    }
    gmsh::vectorpair api_outDimTags_;
    gmsh::model::occ::copy(api_dimTags_, api_outDimTags_);
    vectorpair2intptr(api_outDimTags_, outDimTags, outDimTags_n);
  }
  catch(...){
    if(ierr) *ierr = 1;
  }
}

GMSH_API void gmshModelOccRemove(const int * dimTags, const size_t dimTags_n, const int recursive, int * ierr)
{
  if(ierr) *ierr = 0;
  try {
    gmsh::vectorpair api_dimTags_(dimTags_n/2);
    for(size_t i = 0; i < dimTags_n/2; ++i){
      api_dimTags_[i].first = dimTags[i * 2 + 0];
      api_dimTags_[i].second = dimTags[i * 2 + 1];
    }
    gmsh::model::occ::remove(api_dimTags_, recursive);
  }
  catch(...){
    if(ierr) *ierr = 1;
  }
}

GMSH_API void gmshModelOccRemoveAllDuplicates(int * ierr)
{
  if(ierr) *ierr = 0;
  try {
    gmsh::model::occ::removeAllDuplicates();
  }
  catch(...){
    if(ierr) *ierr = 1;
  }
}

GMSH_API void gmshModelOccHealShapes(int ** outDimTags, size_t * outDimTags_n, const int * dimTags, const size_t dimTags_n, const double tolerance, const int fixDegenerated, const int fixSmallEdges, const int fixSmallFaces, const int sewFaces, const int makeSolids, int * ierr)
{
  if(ierr) *ierr = 0;
  try {
    gmsh::vectorpair api_outDimTags_;
    gmsh::vectorpair api_dimTags_(dimTags_n/2);
    for(size_t i = 0; i < dimTags_n/2; ++i){
      api_dimTags_[i].first = dimTags[i * 2 + 0];
      api_dimTags_[i].second = dimTags[i * 2 + 1];
    }
    gmsh::model::occ::healShapes(api_outDimTags_, api_dimTags_, tolerance, fixDegenerated, fixSmallEdges, fixSmallFaces, sewFaces, makeSolids);
    vectorpair2intptr(api_outDimTags_, outDimTags, outDimTags_n);
  }
  catch(...){
    if(ierr) *ierr = 1;
  }
}

GMSH_API void gmshModelOccConvertToNURBS(const int * dimTags, const size_t dimTags_n, int * ierr)
{
  if(ierr) *ierr = 0;
  try {
    gmsh::vectorpair api_dimTags_(dimTags_n/2);
    for(size_t i = 0; i < dimTags_n/2; ++i){
      api_dimTags_[i].first = dimTags[i * 2 + 0];
      api_dimTags_[i].second = dimTags[i * 2 + 1];
    }
    gmsh::model::occ::convertToNURBS(api_dimTags_);
  }
  catch(...){
    if(ierr) *ierr = 1;
  }
}

GMSH_API void gmshModelOccImportShapes(const char * fileName, int ** outDimTags, size_t * outDimTags_n, const int highestDimOnly, const char * format, int * ierr)
{
  if(ierr) *ierr = 0;
  try {
    gmsh::vectorpair api_outDimTags_;
    gmsh::model::occ::importShapes(fileName, api_outDimTags_, highestDimOnly, format);
    vectorpair2intptr(api_outDimTags_, outDimTags, outDimTags_n);
  }
  catch(...){
    if(ierr) *ierr = 1;
  }
}

GMSH_API void gmshModelOccImportShapesNativePointer(const void * shape, int ** outDimTags, size_t * outDimTags_n, const int highestDimOnly, int * ierr)
{
  if(ierr) *ierr = 0;
  try {
    gmsh::vectorpair api_outDimTags_;
    gmsh::model::occ::importShapesNativePointer(shape, api_outDimTags_, highestDimOnly);
    vectorpair2intptr(api_outDimTags_, outDimTags, outDimTags_n);
  }
  catch(...){
    if(ierr) *ierr = 1;
  }
}

GMSH_API void gmshModelOccGetEntities(int ** dimTags, size_t * dimTags_n, const int dim, int * ierr)
{
  if(ierr) *ierr = 0;
  try {
    gmsh::vectorpair api_dimTags_;
    gmsh::model::occ::getEntities(api_dimTags_, dim);
    vectorpair2intptr(api_dimTags_, dimTags, dimTags_n);
  }
  catch(...){
    if(ierr) *ierr = 1;
  }
}

GMSH_API void gmshModelOccGetEntitiesInBoundingBox(const double xmin, const double ymin, const double zmin, const double xmax, const double ymax, const double zmax, int ** tags, size_t * tags_n, const int dim, int * ierr)
{
  if(ierr) *ierr = 0;
  try {
    gmsh::vectorpair api_tags_;
    gmsh::model::occ::getEntitiesInBoundingBox(xmin, ymin, zmin, xmax, ymax, zmax, api_tags_, dim);
    vectorpair2intptr(api_tags_, tags, tags_n);
  }
  catch(...){
    if(ierr) *ierr = 1;
  }
}

GMSH_API void gmshModelOccGetBoundingBox(const int dim, const int tag, double * xmin, double * ymin, double * zmin, double * xmax, double * ymax, double * zmax, int * ierr)
{
  if(ierr) *ierr = 0;
  try {
    gmsh::model::occ::getBoundingBox(dim, tag, *xmin, *ymin, *zmin, *xmax, *ymax, *zmax);
  }
  catch(...){
    if(ierr) *ierr = 1;
  }
}

GMSH_API void gmshModelOccGetCurveLoops(const int surfaceTag, int ** curveLoopTags, size_t * curveLoopTags_n, int *** curveTags, size_t ** curveTags_n, size_t *curveTags_nn, int * ierr)
{
  if(ierr) *ierr = 0;
  try {
    std::vector<int> api_curveLoopTags_;
    std::vector<std::vector<int> > api_curveTags_;
    gmsh::model::occ::getCurveLoops(surfaceTag, api_curveLoopTags_, api_curveTags_);
    vector2ptr(api_curveLoopTags_, curveLoopTags, curveLoopTags_n);
    vectorvector2ptrptr(api_curveTags_, curveTags, curveTags_n, curveTags_nn);
  }
  catch(...){
    if(ierr) *ierr = 1;
  }
}

GMSH_API void gmshModelOccGetSurfaceLoops(const int volumeTag, int ** surfaceLoopTags, size_t * surfaceLoopTags_n, int *** surfaceTags, size_t ** surfaceTags_n, size_t *surfaceTags_nn, int * ierr)
{
  if(ierr) *ierr = 0;
  try {
    std::vector<int> api_surfaceLoopTags_;
    std::vector<std::vector<int> > api_surfaceTags_;
    gmsh::model::occ::getSurfaceLoops(volumeTag, api_surfaceLoopTags_, api_surfaceTags_);
    vector2ptr(api_surfaceLoopTags_, surfaceLoopTags, surfaceLoopTags_n);
    vectorvector2ptrptr(api_surfaceTags_, surfaceTags, surfaceTags_n, surfaceTags_nn);
  }
  catch(...){
    if(ierr) *ierr = 1;
  }
}

GMSH_API void gmshModelOccGetMass(const int dim, const int tag, double * mass, int * ierr)
{
  if(ierr) *ierr = 0;
  try {
    gmsh::model::occ::getMass(dim, tag, *mass);
  }
  catch(...){
    if(ierr) *ierr = 1;
  }
}

GMSH_API void gmshModelOccGetCenterOfMass(const int dim, const int tag, double * x, double * y, double * z, int * ierr)
{
  if(ierr) *ierr = 0;
  try {
    gmsh::model::occ::getCenterOfMass(dim, tag, *x, *y, *z);
  }
  catch(...){
    if(ierr) *ierr = 1;
  }
}

GMSH_API void gmshModelOccGetMatrixOfInertia(const int dim, const int tag, double ** mat, size_t * mat_n, int * ierr)
{
  if(ierr) *ierr = 0;
  try {
    std::vector<double> api_mat_;
    gmsh::model::occ::getMatrixOfInertia(dim, tag, api_mat_);
    vector2ptr(api_mat_, mat, mat_n);
  }
  catch(...){
    if(ierr) *ierr = 1;
  }
}

GMSH_API int gmshModelOccGetMaxTag(const int dim, int * ierr)
{
  int result_api_ = 0;
  if(ierr) *ierr = 0;
  try {
    result_api_ = gmsh::model::occ::getMaxTag(dim);
  }
  catch(...){
    if(ierr) *ierr = 1;
  }
  return result_api_;
}

GMSH_API void gmshModelOccSetMaxTag(const int dim, const int maxTag, int * ierr)
{
  if(ierr) *ierr = 0;
  try {
    gmsh::model::occ::setMaxTag(dim, maxTag);
  }
  catch(...){
    if(ierr) *ierr = 1;
  }
}

GMSH_API void gmshModelOccSynchronize(int * ierr)
{
  if(ierr) *ierr = 0;
  try {
    gmsh::model::occ::synchronize();
  }
  catch(...){
    if(ierr) *ierr = 1;
  }
}

GMSH_API void gmshModelOccMeshSetSize(const int * dimTags, const size_t dimTags_n, const double size, int * ierr)
{
  if(ierr) *ierr = 0;
  try {
    gmsh::vectorpair api_dimTags_(dimTags_n/2);
    for(size_t i = 0; i < dimTags_n/2; ++i){
      api_dimTags_[i].first = dimTags[i * 2 + 0];
      api_dimTags_[i].second = dimTags[i * 2 + 1];
    }
    gmsh::model::occ::mesh::setSize(api_dimTags_, size);
  }
  catch(...){
    if(ierr) *ierr = 1;
  }
}

GMSH_API int gmshViewAdd(const char * name, const int tag, int * ierr)
{
  int result_api_ = 0;
  if(ierr) *ierr = 0;
  try {
    result_api_ = gmsh::view::add(name, tag);
  }
  catch(...){
    if(ierr) *ierr = 1;
  }
  return result_api_;
}

GMSH_API void gmshViewRemove(const int tag, int * ierr)
{
  if(ierr) *ierr = 0;
  try {
    gmsh::view::remove(tag);
  }
  catch(...){
    if(ierr) *ierr = 1;
  }
}

GMSH_API int gmshViewGetIndex(const int tag, int * ierr)
{
  int result_api_ = 0;
  if(ierr) *ierr = 0;
  try {
    result_api_ = gmsh::view::getIndex(tag);
  }
  catch(...){
    if(ierr) *ierr = 1;
  }
  return result_api_;
}

GMSH_API void gmshViewGetTags(int ** tags, size_t * tags_n, int * ierr)
{
  if(ierr) *ierr = 0;
  try {
    std::vector<int> api_tags_;
    gmsh::view::getTags(api_tags_);
    vector2ptr(api_tags_, tags, tags_n);
  }
  catch(...){
    if(ierr) *ierr = 1;
  }
}

GMSH_API void gmshViewAddModelData(const int tag, const int step, const char * modelName, const char * dataType, const size_t * tags, const size_t tags_n, const double * const * data, const size_t * data_n, const size_t data_nn, const double time, const int numComponents, const int partition, int * ierr)
{
  if(ierr) *ierr = 0;
  try {
    std::vector<std::size_t> api_tags_(tags, tags + tags_n);
    std::vector<std::vector<double> > api_data_(data_nn);
    for(size_t i = 0; i < data_nn; ++i)
      api_data_[i] = std::vector<double>(data[i], data[i] + data_n[i]);
    gmsh::view::addModelData(tag, step, modelName, dataType, api_tags_, api_data_, time, numComponents, partition);
  }
  catch(...){
    if(ierr) *ierr = 1;
  }
}

GMSH_API void gmshViewAddHomogeneousModelData(const int tag, const int step, const char * modelName, const char * dataType, const size_t * tags, const size_t tags_n, const double * data, const size_t data_n, const double time, const int numComponents, const int partition, int * ierr)
{
  if(ierr) *ierr = 0;
  try {
    std::vector<std::size_t> api_tags_(tags, tags + tags_n);
    std::vector<double> api_data_(data, data + data_n);
    gmsh::view::addHomogeneousModelData(tag, step, modelName, dataType, api_tags_, api_data_, time, numComponents, partition);
  }
  catch(...){
    if(ierr) *ierr = 1;
  }
}

GMSH_API void gmshViewGetHomogeneousModelData(const int tag, const int step, char ** dataType, size_t ** tags, size_t * tags_n, double ** data, size_t * data_n, double * time, int * numComponents, int * ierr)
{
  if(ierr) *ierr = 0;
  try {
    std::string api_dataType_;
    std::vector<std::size_t> api_tags_;
    std::vector<double> api_data_;
    gmsh::view::getHomogeneousModelData(tag, step, api_dataType_, api_tags_, api_data_, *time, *numComponents);
    *dataType = strdup(api_dataType_.c_str());
    vector2ptr(api_tags_, tags, tags_n);
    vector2ptr(api_data_, data, data_n);
  }
  catch(...){
    if(ierr) *ierr = 1;
  }
}

GMSH_API void gmshViewAddListData(const int tag, const char * dataType, const int numEle, const double * data, const size_t data_n, int * ierr)
{
  if(ierr) *ierr = 0;
  try {
    std::vector<double> api_data_(data, data + data_n);
    gmsh::view::addListData(tag, dataType, numEle, api_data_);
  }
  catch(...){
    if(ierr) *ierr = 1;
  }
}

GMSH_API void gmshViewGetListData(const int tag, char *** dataType, size_t * dataType_n, int ** numElements, size_t * numElements_n, double *** data, size_t ** data_n, size_t *data_nn, int * ierr)
{
  if(ierr) *ierr = 0;
  try {
    std::vector<std::string> api_dataType_;
    std::vector<int> api_numElements_;
    std::vector<std::vector<double> > api_data_;
    gmsh::view::getListData(tag, api_dataType_, api_numElements_, api_data_);
    vectorstring2charptrptr(api_dataType_, dataType, dataType_n);
    vector2ptr(api_numElements_, numElements, numElements_n);
    vectorvector2ptrptr(api_data_, data, data_n, data_nn);
  }
  catch(...){
    if(ierr) *ierr = 1;
  }
}

GMSH_API void gmshViewAddListDataString(const int tag, const double * coord, const size_t coord_n, const char * const * data, const size_t data_n, const char * const * style, const size_t style_n, int * ierr)
{
  if(ierr) *ierr = 0;
  try {
    std::vector<double> api_coord_(coord, coord + coord_n);
    std::vector<std::string> api_data_(data, data + data_n);
    std::vector<std::string> api_style_(style, style + style_n);
    gmsh::view::addListDataString(tag, api_coord_, api_data_, api_style_);
  }
  catch(...){
    if(ierr) *ierr = 1;
  }
}

GMSH_API void gmshViewGetListDataStrings(const int tag, const int dim, double ** coord, size_t * coord_n, char *** data, size_t * data_n, char *** style, size_t * style_n, int * ierr)
{
  if(ierr) *ierr = 0;
  try {
    std::vector<double> api_coord_;
    std::vector<std::string> api_data_;
    std::vector<std::string> api_style_;
    gmsh::view::getListDataStrings(tag, dim, api_coord_, api_data_, api_style_);
    vector2ptr(api_coord_, coord, coord_n);
    vectorstring2charptrptr(api_data_, data, data_n);
    vectorstring2charptrptr(api_style_, style, style_n);
  }
  catch(...){
    if(ierr) *ierr = 1;
  }
}

GMSH_API void gmshViewSetInterpolationMatrices(const int tag, const char * type, const int d, const double * coef, const size_t coef_n, const double * exp, const size_t exp_n, const int dGeo, const double * coefGeo, const size_t coefGeo_n, const double * expGeo, const size_t expGeo_n, int * ierr)
{
  if(ierr) *ierr = 0;
  try {
    std::vector<double> api_coef_(coef, coef + coef_n);
    std::vector<double> api_exp_(exp, exp + exp_n);
    std::vector<double> api_coefGeo_(coefGeo, coefGeo + coefGeo_n);
    std::vector<double> api_expGeo_(expGeo, expGeo + expGeo_n);
    gmsh::view::setInterpolationMatrices(tag, type, d, api_coef_, api_exp_, dGeo, api_coefGeo_, api_expGeo_);
  }
  catch(...){
    if(ierr) *ierr = 1;
  }
}

GMSH_API int gmshViewAddAlias(const int refTag, const int copyOptions, const int tag, int * ierr)
{
  int result_api_ = 0;
  if(ierr) *ierr = 0;
  try {
    result_api_ = gmsh::view::addAlias(refTag, copyOptions, tag);
  }
  catch(...){
    if(ierr) *ierr = 1;
  }
  return result_api_;
}

GMSH_API void gmshViewCombine(const char * what, const char * how, const int remove, const int copyOptions, int * ierr)
{
  if(ierr) *ierr = 0;
  try {
    gmsh::view::combine(what, how, remove, copyOptions);
  }
  catch(...){
    if(ierr) *ierr = 1;
  }
}

GMSH_API void gmshViewProbe(const int tag, const double x, const double y, const double z, double ** value, size_t * value_n, double * distance, const int step, const int numComp, const int gradient, const double distanceMax, const double * xElemCoord, const size_t xElemCoord_n, const double * yElemCoord, const size_t yElemCoord_n, const double * zElemCoord, const size_t zElemCoord_n, const int dim, int * ierr)
{
  if(ierr) *ierr = 0;
  try {
    std::vector<double> api_value_;
    std::vector<double> api_xElemCoord_(xElemCoord, xElemCoord + xElemCoord_n);
    std::vector<double> api_yElemCoord_(yElemCoord, yElemCoord + yElemCoord_n);
    std::vector<double> api_zElemCoord_(zElemCoord, zElemCoord + zElemCoord_n);
    gmsh::view::probe(tag, x, y, z, api_value_, *distance, step, numComp, gradient, distanceMax, api_xElemCoord_, api_yElemCoord_, api_zElemCoord_, dim);
    vector2ptr(api_value_, value, value_n);
  }
  catch(...){
    if(ierr) *ierr = 1;
  }
}

GMSH_API void gmshViewWrite(const int tag, const char * fileName, const int append, int * ierr)
{
  if(ierr) *ierr = 0;
  try {
    gmsh::view::write(tag, fileName, append);
  }
  catch(...){
    if(ierr) *ierr = 1;
  }
}

GMSH_API void gmshViewSetVisibilityPerWindow(const int tag, const int value, const int windowIndex, int * ierr)
{
  if(ierr) *ierr = 0;
  try {
    gmsh::view::setVisibilityPerWindow(tag, value, windowIndex);
  }
  catch(...){
    if(ierr) *ierr = 1;
  }
}

GMSH_API void gmshViewOptionSetNumber(const int tag, const char * name, const double value, int * ierr)
{
  if(ierr) *ierr = 0;
  try {
    gmsh::view::option::setNumber(tag, name, value);
  }
  catch(...){
    if(ierr) *ierr = 1;
  }
}

GMSH_API void gmshViewOptionGetNumber(const int tag, const char * name, double * value, int * ierr)
{
  if(ierr) *ierr = 0;
  try {
    gmsh::view::option::getNumber(tag, name, *value);
  }
  catch(...){
    if(ierr) *ierr = 1;
  }
}

GMSH_API void gmshViewOptionSetString(const int tag, const char * name, const char * value, int * ierr)
{
  if(ierr) *ierr = 0;
  try {
    gmsh::view::option::setString(tag, name, value);
  }
  catch(...){
    if(ierr) *ierr = 1;
  }
}

GMSH_API void gmshViewOptionGetString(const int tag, const char * name, char ** value, int * ierr)
{
  if(ierr) *ierr = 0;
  try {
    std::string api_value_;
    gmsh::view::option::getString(tag, name, api_value_);
    *value = strdup(api_value_.c_str());
  }
  catch(...){
    if(ierr) *ierr = 1;
  }
}

GMSH_API void gmshViewOptionSetColor(const int tag, const char * name, const int r, const int g, const int b, const int a, int * ierr)
{
  if(ierr) *ierr = 0;
  try {
    gmsh::view::option::setColor(tag, name, r, g, b, a);
  }
  catch(...){
    if(ierr) *ierr = 1;
  }
}

GMSH_API void gmshViewOptionGetColor(const int tag, const char * name, int * r, int * g, int * b, int * a, int * ierr)
{
  if(ierr) *ierr = 0;
  try {
    gmsh::view::option::getColor(tag, name, *r, *g, *b, *a);
  }
  catch(...){
    if(ierr) *ierr = 1;
  }
}

GMSH_API void gmshViewOptionCopy(const int refTag, const int tag, int * ierr)
{
  if(ierr) *ierr = 0;
  try {
    gmsh::view::option::copy(refTag, tag);
  }
  catch(...){
    if(ierr) *ierr = 1;
  }
}

GMSH_API void gmshPluginSetNumber(const char * name, const char * option, const double value, int * ierr)
{
  if(ierr) *ierr = 0;
  try {
    gmsh::plugin::setNumber(name, option, value);
  }
  catch(...){
    if(ierr) *ierr = 1;
  }
}

GMSH_API void gmshPluginSetString(const char * name, const char * option, const char * value, int * ierr)
{
  if(ierr) *ierr = 0;
  try {
    gmsh::plugin::setString(name, option, value);
  }
  catch(...){
    if(ierr) *ierr = 1;
  }
}

GMSH_API int gmshPluginRun(const char * name, int * ierr)
{
  int result_api_ = 0;
  if(ierr) *ierr = 0;
  try {
    result_api_ = gmsh::plugin::run(name);
  }
  catch(...){
    if(ierr) *ierr = 1;
  }
  return result_api_;
}

GMSH_API void gmshGraphicsDraw(int * ierr)
{
  if(ierr) *ierr = 0;
  try {
    gmsh::graphics::draw();
  }
  catch(...){
    if(ierr) *ierr = 1;
  }
}

GMSH_API void gmshFltkInitialize(int * ierr)
{
  if(ierr) *ierr = 0;
  try {
    gmsh::fltk::initialize();
  }
  catch(...){
    if(ierr) *ierr = 1;
  }
}

GMSH_API void gmshFltkFinalize(int * ierr)
{
  if(ierr) *ierr = 0;
  try {
    gmsh::fltk::finalize();
  }
  catch(...){
    if(ierr) *ierr = 1;
  }
}

GMSH_API void gmshFltkWait(const double time, int * ierr)
{
  if(ierr) *ierr = 0;
  try {
    gmsh::fltk::wait(time);
  }
  catch(...){
    if(ierr) *ierr = 1;
  }
}

GMSH_API void gmshFltkUpdate(int * ierr)
{
  if(ierr) *ierr = 0;
  try {
    gmsh::fltk::update();
  }
  catch(...){
    if(ierr) *ierr = 1;
  }
}

GMSH_API void gmshFltkAwake(const char * action, int * ierr)
{
  if(ierr) *ierr = 0;
  try {
    gmsh::fltk::awake(action);
  }
  catch(...){
    if(ierr) *ierr = 1;
  }
}

GMSH_API void gmshFltkLock(int * ierr)
{
  if(ierr) *ierr = 0;
  try {
    gmsh::fltk::lock();
  }
  catch(...){
    if(ierr) *ierr = 1;
  }
}

GMSH_API void gmshFltkUnlock(int * ierr)
{
  if(ierr) *ierr = 0;
  try {
    gmsh::fltk::unlock();
  }
  catch(...){
    if(ierr) *ierr = 1;
  }
}

GMSH_API void gmshFltkRun(int * ierr)
{
  if(ierr) *ierr = 0;
  try {
    gmsh::fltk::run();
  }
  catch(...){
    if(ierr) *ierr = 1;
  }
}

GMSH_API int gmshFltkIsAvailable(int * ierr)
{
  int result_api_ = 0;
  if(ierr) *ierr = 0;
  try {
    result_api_ = gmsh::fltk::isAvailable();
  }
  catch(...){
    if(ierr) *ierr = 1;
  }
  return result_api_;
}

GMSH_API int gmshFltkSelectEntities(int ** dimTags, size_t * dimTags_n, const int dim, int * ierr)
{
  int result_api_ = 0;
  if(ierr) *ierr = 0;
  try {
    gmsh::vectorpair api_dimTags_;
    result_api_ = gmsh::fltk::selectEntities(api_dimTags_, dim);
    vectorpair2intptr(api_dimTags_, dimTags, dimTags_n);
  }
  catch(...){
    if(ierr) *ierr = 1;
  }
  return result_api_;
}

GMSH_API int gmshFltkSelectElements(size_t ** elementTags, size_t * elementTags_n, int * ierr)
{
  int result_api_ = 0;
  if(ierr) *ierr = 0;
  try {
    std::vector<std::size_t> api_elementTags_;
    result_api_ = gmsh::fltk::selectElements(api_elementTags_);
    vector2ptr(api_elementTags_, elementTags, elementTags_n);
  }
  catch(...){
    if(ierr) *ierr = 1;
  }
  return result_api_;
}

GMSH_API int gmshFltkSelectViews(int ** viewTags, size_t * viewTags_n, int * ierr)
{
  int result_api_ = 0;
  if(ierr) *ierr = 0;
  try {
    std::vector<int> api_viewTags_;
    result_api_ = gmsh::fltk::selectViews(api_viewTags_);
    vector2ptr(api_viewTags_, viewTags, viewTags_n);
  }
  catch(...){
    if(ierr) *ierr = 1;
  }
  return result_api_;
}

GMSH_API void gmshFltkSplitCurrentWindow(const char * how, const double ratio, int * ierr)
{
  if(ierr) *ierr = 0;
  try {
    gmsh::fltk::splitCurrentWindow(how, ratio);
  }
  catch(...){
    if(ierr) *ierr = 1;
  }
}

GMSH_API void gmshFltkSetCurrentWindow(const int windowIndex, int * ierr)
{
  if(ierr) *ierr = 0;
  try {
    gmsh::fltk::setCurrentWindow(windowIndex);
  }
  catch(...){
    if(ierr) *ierr = 1;
  }
}

GMSH_API void gmshFltkSetStatusMessage(const char * message, const int graphics, int * ierr)
{
  if(ierr) *ierr = 0;
  try {
    gmsh::fltk::setStatusMessage(message, graphics);
  }
  catch(...){
    if(ierr) *ierr = 1;
  }
}

GMSH_API void gmshFltkShowContextWindow(const int dim, const int tag, int * ierr)
{
  if(ierr) *ierr = 0;
  try {
    gmsh::fltk::showContextWindow(dim, tag);
  }
  catch(...){
    if(ierr) *ierr = 1;
  }
}

GMSH_API void gmshFltkOpenTreeItem(const char * name, int * ierr)
{
  if(ierr) *ierr = 0;
  try {
    gmsh::fltk::openTreeItem(name);
  }
  catch(...){
    if(ierr) *ierr = 1;
  }
}

GMSH_API void gmshFltkCloseTreeItem(const char * name, int * ierr)
{
  if(ierr) *ierr = 0;
  try {
    gmsh::fltk::closeTreeItem(name);
  }
  catch(...){
    if(ierr) *ierr = 1;
  }
}

GMSH_API void gmshParserGetNames(char *** names, size_t * names_n, const char * search, int * ierr)
{
  if(ierr) *ierr = 0;
  try {
    std::vector<std::string> api_names_;
    gmsh::parser::getNames(api_names_, search);
    vectorstring2charptrptr(api_names_, names, names_n);
  }
  catch(...){
    if(ierr) *ierr = 1;
  }
}

GMSH_API void gmshParserSetNumber(const char * name, const double * value, const size_t value_n, int * ierr)
{
  if(ierr) *ierr = 0;
  try {
    std::vector<double> api_value_(value, value + value_n);
    gmsh::parser::setNumber(name, api_value_);
  }
  catch(...){
    if(ierr) *ierr = 1;
  }
}

GMSH_API void gmshParserSetString(const char * name, const char * const * value, const size_t value_n, int * ierr)
{
  if(ierr) *ierr = 0;
  try {
    std::vector<std::string> api_value_(value, value + value_n);
    gmsh::parser::setString(name, api_value_);
  }
  catch(...){
    if(ierr) *ierr = 1;
  }
}

GMSH_API void gmshParserGetNumber(const char * name, double ** value, size_t * value_n, int * ierr)
{
  if(ierr) *ierr = 0;
  try {
    std::vector<double> api_value_;
    gmsh::parser::getNumber(name, api_value_);
    vector2ptr(api_value_, value, value_n);
  }
  catch(...){
    if(ierr) *ierr = 1;
  }
}

GMSH_API void gmshParserGetString(const char * name, char *** value, size_t * value_n, int * ierr)
{
  if(ierr) *ierr = 0;
  try {
    std::vector<std::string> api_value_;
    gmsh::parser::getString(name, api_value_);
    vectorstring2charptrptr(api_value_, value, value_n);
  }
  catch(...){
    if(ierr) *ierr = 1;
  }
}

GMSH_API void gmshParserClear(const char * name, int * ierr)
{
  if(ierr) *ierr = 0;
  try {
    gmsh::parser::clear(name);
  }
  catch(...){
    if(ierr) *ierr = 1;
  }
}

GMSH_API void gmshParserParse(const char * fileName, int * ierr)
{
  if(ierr) *ierr = 0;
  try {
    gmsh::parser::parse(fileName);
  }
  catch(...){
    if(ierr) *ierr = 1;
  }
}

GMSH_API void gmshOnelabSet(const char * data, const char * format, int * ierr)
{
  if(ierr) *ierr = 0;
  try {
    gmsh::onelab::set(data, format);
  }
  catch(...){
    if(ierr) *ierr = 1;
  }
}

GMSH_API void gmshOnelabGet(char ** data, const char * name, const char * format, int * ierr)
{
  if(ierr) *ierr = 0;
  try {
    std::string api_data_;
    gmsh::onelab::get(api_data_, name, format);
    *data = strdup(api_data_.c_str());
  }
  catch(...){
    if(ierr) *ierr = 1;
  }
}

GMSH_API void gmshOnelabGetNames(char *** names, size_t * names_n, const char * search, int * ierr)
{
  if(ierr) *ierr = 0;
  try {
    std::vector<std::string> api_names_;
    gmsh::onelab::getNames(api_names_, search);
    vectorstring2charptrptr(api_names_, names, names_n);
  }
  catch(...){
    if(ierr) *ierr = 1;
  }
}

GMSH_API void gmshOnelabSetNumber(const char * name, const double * value, const size_t value_n, int * ierr)
{
  if(ierr) *ierr = 0;
  try {
    std::vector<double> api_value_(value, value + value_n);
    gmsh::onelab::setNumber(name, api_value_);
  }
  catch(...){
    if(ierr) *ierr = 1;
  }
}

GMSH_API void gmshOnelabSetString(const char * name, const char * const * value, const size_t value_n, int * ierr)
{
  if(ierr) *ierr = 0;
  try {
    std::vector<std::string> api_value_(value, value + value_n);
    gmsh::onelab::setString(name, api_value_);
  }
  catch(...){
    if(ierr) *ierr = 1;
  }
}

GMSH_API void gmshOnelabGetNumber(const char * name, double ** value, size_t * value_n, int * ierr)
{
  if(ierr) *ierr = 0;
  try {
    std::vector<double> api_value_;
    gmsh::onelab::getNumber(name, api_value_);
    vector2ptr(api_value_, value, value_n);
  }
  catch(...){
    if(ierr) *ierr = 1;
  }
}

GMSH_API void gmshOnelabGetString(const char * name, char *** value, size_t * value_n, int * ierr)
{
  if(ierr) *ierr = 0;
  try {
    std::vector<std::string> api_value_;
    gmsh::onelab::getString(name, api_value_);
    vectorstring2charptrptr(api_value_, value, value_n);
  }
  catch(...){
    if(ierr) *ierr = 1;
  }
}

GMSH_API int gmshOnelabGetChanged(const char * name, int * ierr)
{
  int result_api_ = 0;
  if(ierr) *ierr = 0;
  try {
    result_api_ = gmsh::onelab::getChanged(name);
  }
  catch(...){
    if(ierr) *ierr = 1;
  }
  return result_api_;
}

GMSH_API void gmshOnelabSetChanged(const char * name, const int value, int * ierr)
{
  if(ierr) *ierr = 0;
  try {
    gmsh::onelab::setChanged(name, value);
  }
  catch(...){
    if(ierr) *ierr = 1;
  }
}

GMSH_API void gmshOnelabClear(const char * name, int * ierr)
{
  if(ierr) *ierr = 0;
  try {
    gmsh::onelab::clear(name);
  }
  catch(...){
    if(ierr) *ierr = 1;
  }
}

GMSH_API void gmshOnelabRun(const char * name, const char * command, int * ierr)
{
  if(ierr) *ierr = 0;
  try {
    gmsh::onelab::run(name, command);
  }
  catch(...){
    if(ierr) *ierr = 1;
  }
}

GMSH_API void gmshLoggerWrite(const char * message, const char * level, int * ierr)
{
  if(ierr) *ierr = 0;
  try {
    gmsh::logger::write(message, level);
  }
  catch(...){
    if(ierr) *ierr = 1;
  }
}

GMSH_API void gmshLoggerStart(int * ierr)
{
  if(ierr) *ierr = 0;
  try {
    gmsh::logger::start();
  }
  catch(...){
    if(ierr) *ierr = 1;
  }
}

GMSH_API void gmshLoggerGet(char *** log, size_t * log_n, int * ierr)
{
  if(ierr) *ierr = 0;
  try {
    std::vector<std::string> api_log_;
    gmsh::logger::get(api_log_);
    vectorstring2charptrptr(api_log_, log, log_n);
  }
  catch(...){
    if(ierr) *ierr = 1;
  }
}

GMSH_API void gmshLoggerStop(int * ierr)
{
  if(ierr) *ierr = 0;
  try {
    gmsh::logger::stop();
  }
  catch(...){
    if(ierr) *ierr = 1;
  }
}

GMSH_API double gmshLoggerGetWallTime(int * ierr)
{
  double result_api_ = 0;
  if(ierr) *ierr = 0;
  try {
    result_api_ = gmsh::logger::getWallTime();
  }
  catch(...){
    if(ierr) *ierr = 1;
  }
  return result_api_;
}

GMSH_API double gmshLoggerGetCpuTime(int * ierr)
{
  double result_api_ = 0;
  if(ierr) *ierr = 0;
  try {
    result_api_ = gmsh::logger::getCpuTime();
  }
  catch(...){
    if(ierr) *ierr = 1;
  }
  return result_api_;
}

GMSH_API void gmshLoggerGetLastError(char ** error, int * ierr)
{
  if(ierr) *ierr = 0;
  try {
    std::string api_error_;
    gmsh::logger::getLastError(api_error_);
    *error = strdup(api_error_.c_str());
  }
  catch(...){
    if(ierr) *ierr = 1;
  }
}
<|MERGE_RESOLUTION|>--- conflicted
+++ resolved
@@ -2329,28 +2329,17 @@
   }
 }
 
-<<<<<<< HEAD
-GMSH_API void gmshModelMeshAlphaShapes(const double threshold, const int dim, const double * coord, const size_t coord_n, size_t ** tetra, size_t * tetra_n, size_t *** domains, size_t ** domains_n, size_t *domains_nn, size_t *** boundaries, size_t ** boundaries_n, size_t *boundaries_nn, size_t ** neighbors, size_t * neighbors_n, const double meanValue, int * ierr)
-=======
 GMSH_API void gmshModelMeshAlphaShapes(const double threshold, const int dim, const double * coord, const size_t coord_n, const double * nodalSize, const size_t nodalSize_n, size_t ** tetra, size_t * tetra_n, size_t *** domains, size_t ** domains_n, size_t *domains_nn, size_t *** boundaries, size_t ** boundaries_n, size_t *boundaries_nn, size_t ** neighbors, size_t * neighbors_n, int * ierr)
->>>>>>> 43e33180
 {
   if(ierr) *ierr = 0;
   try {
     std::vector<double> api_coord_(coord, coord + coord_n);
-<<<<<<< HEAD
-=======
     std::vector<double> api_nodalSize_(nodalSize, nodalSize + nodalSize_n);
->>>>>>> 43e33180
     std::vector<std::size_t> api_tetra_;
     std::vector<std::vector<std::size_t> > api_domains_;
     std::vector<std::vector<std::size_t> > api_boundaries_;
     std::vector<std::size_t> api_neighbors_;
-<<<<<<< HEAD
-    gmsh::model::mesh::alphaShapes(threshold, dim, api_coord_, api_tetra_, api_domains_, api_boundaries_, api_neighbors_, meanValue);
-=======
     gmsh::model::mesh::alphaShapes(threshold, dim, api_coord_, api_nodalSize_, api_tetra_, api_domains_, api_boundaries_, api_neighbors_);
->>>>>>> 43e33180
     vector2ptr(api_tetra_, tetra, tetra_n);
     vectorvector2ptrptr(api_domains_, domains, domains_n, domains_nn);
     vectorvector2ptrptr(api_boundaries_, boundaries, boundaries_n, boundaries_nn);
@@ -2391,11 +2380,7 @@
   }
 }
 
-<<<<<<< HEAD
-GMSH_API void gmshModelMeshAlphaShapesConstrained(const int dim, const double * coord, const size_t coord_n, const int * nodeTags, const size_t nodeTags_n, const double alpha, const double meanValue, size_t ** tetrahedra, size_t * tetrahedra_n, size_t *** domains, size_t ** domains_n, size_t *domains_nn, size_t *** boundaries, size_t ** boundaries_n, size_t *boundaries_nn, size_t ** neighbors, size_t * neighbors_n, const int * controlTags, const size_t controlTags_n, int * ierr)
-=======
 GMSH_API void gmshModelMeshAlphaShapesConstrained(const int dim, const int tag, const double * coord, const size_t coord_n, const int * nodeTags, const size_t nodeTags_n, const double alpha, const double meanValue, size_t ** tetrahedra, size_t * tetrahedra_n, size_t *** domains, size_t ** domains_n, size_t *domains_nn, size_t *** boundaries, size_t ** boundaries_n, size_t *boundaries_nn, size_t ** neighbors, size_t * neighbors_n, double * hMean, const int * controlTags, const size_t controlTags_n, int * ierr)
->>>>>>> 43e33180
 {
   if(ierr) *ierr = 0;
   try {
@@ -2406,11 +2391,7 @@
     std::vector<std::vector<std::size_t> > api_boundaries_;
     std::vector<std::size_t> api_neighbors_;
     std::vector<int> api_controlTags_(controlTags, controlTags + controlTags_n);
-<<<<<<< HEAD
-    gmsh::model::mesh::alphaShapesConstrained(dim, api_coord_, api_nodeTags_, alpha, meanValue, api_tetrahedra_, api_domains_, api_boundaries_, api_neighbors_, api_controlTags_);
-=======
     gmsh::model::mesh::alphaShapesConstrained(dim, tag, api_coord_, api_nodeTags_, alpha, meanValue, api_tetrahedra_, api_domains_, api_boundaries_, api_neighbors_, *hMean, api_controlTags_);
->>>>>>> 43e33180
     vector2ptr(api_tetrahedra_, tetrahedra, tetrahedra_n);
     vectorvector2ptrptr(api_domains_, domains, domains_n, domains_nn);
     vectorvector2ptrptr(api_boundaries_, boundaries, boundaries_n, boundaries_nn);
