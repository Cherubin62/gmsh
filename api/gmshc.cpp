--- conflicted
+++ resolved
@@ -257,8 +257,7 @@
   } catch(int api_ierr_) {if (ierr) *ierr = api_ierr_;}
 }
 
-<<<<<<< HEAD
-int gmshModelGetDim(int * ierr){
+GMSH_API int gmshModelGetDim(int * ierr){
   int result_api_;
   if(ierr) *ierr = 0;
   try {
@@ -267,10 +266,7 @@
   return result_api_;
 }
 
-int gmshModelAddDiscreteEntity(const int dim,const int tag,int * boundary, size_t boundary_n,int * ierr){
-=======
 GMSH_API int gmshModelAddDiscreteEntity(const int dim,const int tag,int * boundary, size_t boundary_n,int * ierr){
->>>>>>> 51ed4af6
   int result_api_;
   if(ierr) *ierr = 0;
   try {
@@ -339,18 +335,14 @@
   } catch(int api_ierr_) {if (ierr) *ierr = api_ierr_;}
 }
 
-<<<<<<< HEAD
-void gmshModelMeshInitializeNodeCache(int * ierr){
+GMSH_API void gmshModelMeshInitializeNodeCache(int * ierr){
   if(ierr) *ierr = 0;
   try {
   gmsh::model::mesh::initializeNodeCache();
   } catch(int api_ierr_) {if (ierr) *ierr = api_ierr_;}
 }
 
-void gmshModelMeshGetNodes(int ** nodeTags, size_t * nodeTags_n,double ** coord, size_t * coord_n,double ** parametricCoord, size_t * parametricCoord_n,const int dim,const int tag,int * ierr){
-=======
 GMSH_API void gmshModelMeshGetNodes(int ** nodeTags, size_t * nodeTags_n,double ** coord, size_t * coord_n,double ** parametricCoord, size_t * parametricCoord_n,const int dim,const int tag,int * ierr){
->>>>>>> 51ed4af6
   if(ierr) *ierr = 0;
   try {
   std::vector<int> api_nodeTags_;
@@ -400,8 +392,7 @@
   } catch(int api_ierr_) {if (ierr) *ierr = api_ierr_;}
 }
 
-<<<<<<< HEAD
-void gmshModelMeshGetJacobianData(const char * integrationType,int ** nbrIntegrationPoints, size_t * nbrIntegrationPoints_n,double *** jacobian, size_t ** jacobian_n, size_t *jacobian_nn,double *** determinant, size_t ** determinant_n, size_t *determinant_nn,const int dim,const int tag,int * ierr){
+GMSH_API void gmshModelMeshGetJacobianData(const char * integrationType,int ** nbrIntegrationPoints, size_t * nbrIntegrationPoints_n,double *** jacobian, size_t ** jacobian_n, size_t *jacobian_nn,double *** determinant, size_t ** determinant_n, size_t *determinant_nn,const int dim,const int tag,int * ierr){
   if(ierr) *ierr = 0;
   try {
   std::vector<int> api_nbrIntegrationPoints_;
@@ -414,7 +405,7 @@
   } catch(int api_ierr_) {if (ierr) *ierr = api_ierr_;}
 }
 
-void gmshModelMeshGetFunctionSpaceData(const char * integrationType,const char * functionSpaceType,double *** integrationPoints, size_t ** integrationPoints_n, size_t *integrationPoints_nn,int * functionSpaceNumComponents,double *** functionSpaceData, size_t ** functionSpaceData_n, size_t *functionSpaceData_nn,const int dim,const int tag,int * ierr){
+GMSH_API void gmshModelMeshGetFunctionSpaceData(const char * integrationType,const char * functionSpaceType,double *** integrationPoints, size_t ** integrationPoints_n, size_t *integrationPoints_nn,int * functionSpaceNumComponents,double *** functionSpaceData, size_t ** functionSpaceData_n, size_t *functionSpaceData_nn,const int dim,const int tag,int * ierr){
   if(ierr) *ierr = 0;
   try {
   std::vector<std::vector<double> > api_integrationPoints_;
@@ -425,10 +416,7 @@
   } catch(int api_ierr_) {if (ierr) *ierr = api_ierr_;}
 }
 
-void gmshModelMeshGetElementTypes(int ** elementTypes, size_t * elementTypes_n,const int dim,const int tag,int * ierr){
-=======
 GMSH_API void gmshModelMeshGetElementTypes(int ** elementTypes, size_t * elementTypes_n,const int dim,const int tag,int * ierr){
->>>>>>> 51ed4af6
   if(ierr) *ierr = 0;
   try {
   std::vector<int> api_elementTypes_;
@@ -461,8 +449,7 @@
   } catch(int api_ierr_) {if (ierr) *ierr = api_ierr_;}
 }
 
-<<<<<<< HEAD
-void gmshModelMeshGetJacobianDataByType(const int elementType,const char * integrationType,int * nbrIntegrationPoints,double ** jacobian, size_t * jacobian_n,double ** determinant, size_t * determinant_n,const int dim,const int tag,const int myThread,const int nbrThreads,int * ierr){
+GMSH_API void gmshModelMeshGetJacobianDataByType(const int elementType,const char * integrationType,int * nbrIntegrationPoints,double ** jacobian, size_t * jacobian_n,double ** determinant, size_t * determinant_n,const int dim,const int tag,const int myThread,const int nbrThreads,int * ierr){
   if(ierr) *ierr = 0;
   try {
   std::vector<double> api_jacobian_;
@@ -473,7 +460,7 @@
   } catch(int api_ierr_) {if (ierr) *ierr = api_ierr_;}
 }
 
-void gmshModelMeshGetFunctionSpaceDataByType(const int elementType,const char * integrationType,const char * functionSpaceType,double ** integrationPoints, size_t * integrationPoints_n,int * functionSpaceNumComponents,double ** functionSpaceData, size_t * functionSpaceData_n,const int dim,const int tag,int * ierr){
+GMSH_API void gmshModelMeshGetFunctionSpaceDataByType(const int elementType,const char * integrationType,const char * functionSpaceType,double ** integrationPoints, size_t * integrationPoints_n,int * functionSpaceNumComponents,double ** functionSpaceData, size_t * functionSpaceData_n,const int dim,const int tag,int * ierr){
   if(ierr) *ierr = 0;
   try {
   std::vector<double> api_integrationPoints_;
@@ -484,10 +471,7 @@
   } catch(int api_ierr_) {if (ierr) *ierr = api_ierr_;}
 }
 
-void gmshModelMeshSetNodes(const int dim,const int tag,int * nodeTags, size_t nodeTags_n,double * coord, size_t coord_n,double * parametricCoord, size_t parametricCoord_n,int * ierr){
-=======
 GMSH_API void gmshModelMeshSetNodes(const int dim,const int tag,int * nodeTags, size_t nodeTags_n,double * coord, size_t coord_n,double * parametricCoord, size_t parametricCoord_n,int * ierr){
->>>>>>> 51ed4af6
   if(ierr) *ierr = 0;
   try {
   gmsh::model::mesh::setNodes(dim,tag,ptr2vector(nodeTags,nodeTags_n),ptr2vector(coord,coord_n),ptr2vector(parametricCoord,parametricCoord_n));
@@ -584,8 +568,7 @@
   } catch(int api_ierr_) {if (ierr) *ierr = api_ierr_;}
 }
 
-<<<<<<< HEAD
-int gmshModelMeshGetNumberIntegrationPoints(const int elementType,const char * integrationType,int * ierr){
+GMSH_API int gmshModelMeshGetNumberIntegrationPoints(const int elementType,const char * integrationType,int * ierr){
   int result_api_;
   if(ierr) *ierr = 0;
   try {
@@ -594,17 +577,14 @@
   return result_api_;
 }
 
-void gmshModelMeshPrecomputeBasicFunction(const int elementType,int * ierr){
+GMSH_API void gmshModelMeshPrecomputeBasicFunction(const int elementType,int * ierr){
   if(ierr) *ierr = 0;
   try {
   gmsh::model::mesh::precomputeBasicFunction(elementType);
   } catch(int api_ierr_) {if (ierr) *ierr = api_ierr_;}
 }
 
-int gmshModelMeshFieldAdd(const char * type,const int tag,int * ierr){
-=======
 GMSH_API int gmshModelMeshFieldAdd(const char * type,const int tag,int * ierr){
->>>>>>> 51ed4af6
   int result_api_;
   if(ierr) *ierr = 0;
   try {
