// Gmsh - Copyright (C) 1997-2018 C. Geuzaine, J.-F. Remacle
//
// See the LICENSE.txt file for license information. Please report all
// bugs and problems to the public mailing list <gmsh@onelab.info>.

#include <string.h>
#include <stdlib.h>
#include "gmsh.h"

extern "C" {
  #include "gmshc.h"
}

GMSH_API void *gmshMalloc(size_t n)
{
  return malloc(n);
}

GMSH_API void gmshFree(void *p)
{
  if(p) free(p);
}

template<typename t>
void vector2ptr(const std::vector<t> &v, t **p, size_t *size)
{
  *p = (t*)gmshMalloc(sizeof(t) * v.size());
  for(size_t i = 0; i < v.size(); ++i){
    (*p)[i] = v[i];
  }
  *size = v.size();
}

void vectorpair2intptr(const gmsh::vectorpair &v, int **p, size_t *size)
{
  *p = (int*)gmshMalloc(sizeof(int) * v.size() * 2);
  for(size_t i = 0; i < v.size(); ++i){
    (*p)[i * 2 + 0] = v[i].first;
    (*p)[i * 2 + 1] = v[i].second;
  }
  *size = v.size() * 2;
}

template<typename t>
void vectorvector2ptrptr(const std::vector<std::vector<t> > &v, t ***p, size_t **size, size_t *sizeSize)
{
  *p = (t**)gmshMalloc(sizeof(t*) * v.size());
  *size = (size_t*)gmshMalloc(sizeof(size_t) * v.size());
  for(size_t i = 0; i < v.size(); ++i)
    vector2ptr(v[i], &((*p)[i]), &((*size)[i]));
  *sizeSize = v.size();
}

void vectorstring2charptrptr(const std::vector<std::string> &v, char ***p, size_t *size)
{
  *p = (char**)gmshMalloc(sizeof(char*) * v.size());
  for(size_t i = 0; i < v.size(); ++i){
    (*p)[i] = strdup(v[i].c_str());
  }
  *size = v.size();
}

void vectorvectorpair2intptrptr(const std::vector<gmsh::vectorpair > &v, int ***p, size_t **size, size_t *sizeSize)
{
  *p = (int**)gmshMalloc(sizeof(int*) * v.size());
  *size = (size_t*)gmshMalloc(sizeof(size_t) * v.size());
  for(size_t i = 0; i < v.size(); ++i)
    vectorpair2intptr(v[i], &(*p)[i], &((*size)[i]));
  *sizeSize = v.size();
}

GMSH_API void gmshInitialize(int argc, char ** argv, const int readConfigFiles, int * ierr)
{
  if(ierr) *ierr = 0;
  try {
    gmsh::initialize(argc, argv, readConfigFiles);
  }
  catch(int api_ierr_){
    if(ierr) *ierr = api_ierr_;
  }
}

GMSH_API void gmshFinalize(int * ierr)
{
  if(ierr) *ierr = 0;
  try {
    gmsh::finalize();
  }
  catch(int api_ierr_){
    if(ierr) *ierr = api_ierr_;
  }
}

GMSH_API void gmshOpen(const char * fileName, int * ierr)
{
  if(ierr) *ierr = 0;
  try {
    gmsh::open(fileName);
  }
  catch(int api_ierr_){
    if(ierr) *ierr = api_ierr_;
  }
}

GMSH_API void gmshMerge(const char * fileName, int * ierr)
{
  if(ierr) *ierr = 0;
  try {
    gmsh::merge(fileName);
  }
  catch(int api_ierr_){
    if(ierr) *ierr = api_ierr_;
  }
}

GMSH_API void gmshWrite(const char * fileName, int * ierr)
{
  if(ierr) *ierr = 0;
  try {
    gmsh::write(fileName);
  }
  catch(int api_ierr_){
    if(ierr) *ierr = api_ierr_;
  }
}

GMSH_API void gmshClear(int * ierr)
{
  if(ierr) *ierr = 0;
  try {
    gmsh::clear();
  }
  catch(int api_ierr_){
    if(ierr) *ierr = api_ierr_;
  }
}

GMSH_API void gmshOptionSetNumber(const char * name, const double value, int * ierr)
{
  if(ierr) *ierr = 0;
  try {
    gmsh::option::setNumber(name, value);
  }
  catch(int api_ierr_){
    if(ierr) *ierr = api_ierr_;
  }
}

GMSH_API void gmshOptionGetNumber(const char * name, double * value, int * ierr)
{
  if(ierr) *ierr = 0;
  try {
    gmsh::option::getNumber(name, *value);
  }
  catch(int api_ierr_){
    if(ierr) *ierr = api_ierr_;
  }
}

GMSH_API void gmshOptionSetString(const char * name, const char * value, int * ierr)
{
  if(ierr) *ierr = 0;
  try {
    gmsh::option::setString(name, value);
  }
  catch(int api_ierr_){
    if(ierr) *ierr = api_ierr_;
  }
}

GMSH_API void gmshOptionGetString(const char * name, char ** value, int * ierr)
{
  if(ierr) *ierr = 0;
  try {
    std::string api_value_;
    gmsh::option::getString(name, api_value_);
    *value = strdup(api_value_.c_str());
  }
  catch(int api_ierr_){
    if(ierr) *ierr = api_ierr_;
  }
}

GMSH_API void gmshModelAdd(const char * name, int * ierr)
{
  if(ierr) *ierr = 0;
  try {
    gmsh::model::add(name);
  }
  catch(int api_ierr_){
    if(ierr) *ierr = api_ierr_;
  }
}

GMSH_API void gmshModelRemove(int * ierr)
{
  if(ierr) *ierr = 0;
  try {
    gmsh::model::remove();
  }
  catch(int api_ierr_){
    if(ierr) *ierr = api_ierr_;
  }
}

GMSH_API void gmshModelList(char *** names, size_t * names_n, int * ierr)
{
  if(ierr) *ierr = 0;
  try {
    std::vector<std::string> api_names_;
    gmsh::model::list(api_names_);
    vectorstring2charptrptr(api_names_, names, names_n);
  }
  catch(int api_ierr_){
    if(ierr) *ierr = api_ierr_;
  }
}

GMSH_API void gmshModelSetCurrent(const char * name, int * ierr)
{
  if(ierr) *ierr = 0;
  try {
    gmsh::model::setCurrent(name);
  }
  catch(int api_ierr_){
    if(ierr) *ierr = api_ierr_;
  }
}

GMSH_API void gmshModelGetEntities(int ** dimTags, size_t * dimTags_n, const int dim, int * ierr)
{
  if(ierr) *ierr = 0;
  try {
    gmsh::vectorpair api_dimTags_;
    gmsh::model::getEntities(api_dimTags_, dim);
    vectorpair2intptr(api_dimTags_, dimTags, dimTags_n);
  }
  catch(int api_ierr_){
    if(ierr) *ierr = api_ierr_;
  }
}

GMSH_API void gmshModelGetPhysicalGroups(int ** dimTags, size_t * dimTags_n, const int dim, int * ierr)
{
  if(ierr) *ierr = 0;
  try {
    gmsh::vectorpair api_dimTags_;
    gmsh::model::getPhysicalGroups(api_dimTags_, dim);
    vectorpair2intptr(api_dimTags_, dimTags, dimTags_n);
  }
  catch(int api_ierr_){
    if(ierr) *ierr = api_ierr_;
  }
}

GMSH_API void gmshModelGetEntitiesForPhysicalGroup(const int dim, const int tag, int ** tags, size_t * tags_n, int * ierr)
{
  if(ierr) *ierr = 0;
  try {
    std::vector<int> api_tags_;
    gmsh::model::getEntitiesForPhysicalGroup(dim, tag, api_tags_);
    vector2ptr(api_tags_, tags, tags_n);
  }
  catch(int api_ierr_){
    if(ierr) *ierr = api_ierr_;
  }
}

GMSH_API int gmshModelAddPhysicalGroup(const int dim, int * tags, size_t tags_n, const int tag, int * ierr)
{
  int result_api_;
  if(ierr) *ierr = 0;
  try {
    std::vector<int> api_tags_(tags, tags + tags_n);
    result_api_ = gmsh::model::addPhysicalGroup(dim, api_tags_, tag);
  }
  catch(int api_ierr_){
    if(ierr) *ierr = api_ierr_;
  }
  return result_api_;
}

GMSH_API void gmshModelSetPhysicalName(const int dim, const int tag, const char * name, int * ierr)
{
  if(ierr) *ierr = 0;
  try {
    gmsh::model::setPhysicalName(dim, tag, name);
  }
  catch(int api_ierr_){
    if(ierr) *ierr = api_ierr_;
  }
}

GMSH_API void gmshModelGetPhysicalName(const int dim, const int tag, char ** name, int * ierr)
{
  if(ierr) *ierr = 0;
  try {
    std::string api_name_;
    gmsh::model::getPhysicalName(dim, tag, api_name_);
    *name = strdup(api_name_.c_str());
  }
  catch(int api_ierr_){
    if(ierr) *ierr = api_ierr_;
  }
}

GMSH_API void gmshModelGetBoundary(int * dimTags, size_t dimTags_n, int ** outDimTags, size_t * outDimTags_n, const int combined, const int oriented, const int recursive, int * ierr)
{
  if(ierr) *ierr = 0;
  try {
    gmsh::vectorpair api_dimTags_(dimTags_n/2);
    for(size_t i = 0; i < dimTags_n/2; ++i){
      api_dimTags_[i].first = dimTags[i * 2 + 0];
      api_dimTags_[i].second = dimTags[i * 2 + 1];
    }
    gmsh::vectorpair api_outDimTags_;
    gmsh::model::getBoundary(api_dimTags_, api_outDimTags_, combined, oriented, recursive);
    vectorpair2intptr(api_outDimTags_, outDimTags, outDimTags_n);
  }
  catch(int api_ierr_){
    if(ierr) *ierr = api_ierr_;
  }
}

GMSH_API void gmshModelGetEntitiesInBoundingBox(const double xmin, const double ymin, const double zmin, const double xmax, const double ymax, const double zmax, int ** tags, size_t * tags_n, const int dim, int * ierr)
{
  if(ierr) *ierr = 0;
  try {
    gmsh::vectorpair api_tags_;
    gmsh::model::getEntitiesInBoundingBox(xmin, ymin, zmin, xmax, ymax, zmax, api_tags_, dim);
    vectorpair2intptr(api_tags_, tags, tags_n);
  }
  catch(int api_ierr_){
    if(ierr) *ierr = api_ierr_;
  }
}

GMSH_API void gmshModelGetBoundingBox(const int dim, const int tag, double * xmin, double * ymin, double * zmin, double * xmax, double * ymax, double * zmax, int * ierr)
{
  if(ierr) *ierr = 0;
  try {
    gmsh::model::getBoundingBox(dim, tag, *xmin, *ymin, *zmin, *xmax, *ymax, *zmax);
  }
  catch(int api_ierr_){
    if(ierr) *ierr = api_ierr_;
  }
}

GMSH_API int gmshModelGetDim(int * ierr)
{
  int result_api_;
  if(ierr) *ierr = 0;
  try {
    result_api_ = gmsh::model::getDim();
  }
  catch(int api_ierr_){
    if(ierr) *ierr = api_ierr_;
  }
  return result_api_;
}

GMSH_API int gmshModelAddDiscreteEntity(const int dim, const int tag, int * boundary, size_t boundary_n, int * ierr)
{
  int result_api_;
  if(ierr) *ierr = 0;
  try {
    std::vector<int> api_boundary_(boundary, boundary + boundary_n);
    result_api_ = gmsh::model::addDiscreteEntity(dim, tag, api_boundary_);
  }
  catch(int api_ierr_){
    if(ierr) *ierr = api_ierr_;
  }
  return result_api_;
}

GMSH_API void gmshModelRemoveEntities(int * dimTags, size_t dimTags_n, const int recursive, int * ierr)
{
  if(ierr) *ierr = 0;
  try {
    gmsh::vectorpair api_dimTags_(dimTags_n/2);
    for(size_t i = 0; i < dimTags_n/2; ++i){
      api_dimTags_[i].first = dimTags[i * 2 + 0];
      api_dimTags_[i].second = dimTags[i * 2 + 1];
    }
    gmsh::model::removeEntities(api_dimTags_, recursive);
  }
  catch(int api_ierr_){
    if(ierr) *ierr = api_ierr_;
  }
}

GMSH_API void gmshModelGetType(const int dim, const int tag, char ** entityType, int * ierr)
{
  if(ierr) *ierr = 0;
  try {
    std::string api_entityType_;
    gmsh::model::getType(dim, tag, api_entityType_);
    *entityType = strdup(api_entityType_.c_str());
  }
  catch(int api_ierr_){
    if(ierr) *ierr = api_ierr_;
  }
}

GMSH_API void gmshModelMeshGenerate(const int dim, int * ierr)
{
  if(ierr) *ierr = 0;
  try {
    gmsh::model::mesh::generate(dim);
  }
  catch(int api_ierr_){
    if(ierr) *ierr = api_ierr_;
  }
}

GMSH_API void gmshModelMeshHomology(int * domainTags, size_t domainTags_n, int * subdomainTags, size_t subdomainTags_n, int * dims, size_t dims_n, int * ierr)
{
  if(ierr) *ierr = 0;
  try {
    std::vector<int> api_domainTags_(domainTags, domainTags + domainTags_n);
    std::vector<int> api_subdomainTags_(subdomainTags, subdomainTags + subdomainTags_n);
    std::vector<int> api_dims_(dims, dims + dims_n);
    gmsh::model::mesh::homology(api_domainTags_, api_subdomainTags_, api_dims_);
  }
  catch(int api_ierr_){
    if(ierr) *ierr = api_ierr_;
  }
}

GMSH_API void gmshModelMeshCohomology(int * domainTags, size_t domainTags_n, int * subdomainTags, size_t subdomainTags_n, int * dims, size_t dims_n, int * ierr)
{
  if(ierr) *ierr = 0;
  try {
    std::vector<int> api_domainTags_(domainTags, domainTags + domainTags_n);
    std::vector<int> api_subdomainTags_(subdomainTags, subdomainTags + subdomainTags_n);
    std::vector<int> api_dims_(dims, dims + dims_n);
    gmsh::model::mesh::cohomology(api_domainTags_, api_subdomainTags_, api_dims_);
  }
  catch(int api_ierr_){
    if(ierr) *ierr = api_ierr_;
  }
}

GMSH_API void gmshModelMeshPartition(const int numPart, int * ierr)
{
  if(ierr) *ierr = 0;
  try {
    gmsh::model::mesh::partition(numPart);
  }
  catch(int api_ierr_){
    if(ierr) *ierr = api_ierr_;
  }
}

GMSH_API void gmshModelMeshRefine(int * ierr)
{
  if(ierr) *ierr = 0;
  try {
    gmsh::model::mesh::refine();
  }
  catch(int api_ierr_){
    if(ierr) *ierr = api_ierr_;
  }
}

GMSH_API void gmshModelMeshSetOrder(const int order, int * ierr)
{
  if(ierr) *ierr = 0;
  try {
    gmsh::model::mesh::setOrder(order);
  }
  catch(int api_ierr_){
    if(ierr) *ierr = api_ierr_;
  }
}

GMSH_API void gmshModelMeshRemoveDuplicateNodes(int * ierr)
{
  if(ierr) *ierr = 0;
  try {
    gmsh::model::mesh::removeDuplicateNodes();
  }
  catch(int api_ierr_){
    if(ierr) *ierr = api_ierr_;
  }
}

GMSH_API void gmshModelMeshGetLastEntityError(int ** dimTags, size_t * dimTags_n, int * ierr)
{
  if(ierr) *ierr = 0;
  try {
    gmsh::vectorpair api_dimTags_;
    gmsh::model::mesh::getLastEntityError(api_dimTags_);
    vectorpair2intptr(api_dimTags_, dimTags, dimTags_n);
  }
  catch(int api_ierr_){
    if(ierr) *ierr = api_ierr_;
  }
}

GMSH_API void gmshModelMeshGetLastNodeError(int ** nodeTags, size_t * nodeTags_n, int * ierr)
{
  if(ierr) *ierr = 0;
  try {
    std::vector<int> api_nodeTags_;
    gmsh::model::mesh::getLastNodeError(api_nodeTags_);
    vector2ptr(api_nodeTags_, nodeTags, nodeTags_n);
  }
  catch(int api_ierr_){
    if(ierr) *ierr = api_ierr_;
  }
}

GMSH_API void gmshModelMeshInitializeNodeCache(int * ierr)
{
  if(ierr) *ierr = 0;
  try {
    gmsh::model::mesh::initializeNodeCache();
  }
  catch(int api_ierr_){
    if(ierr) *ierr = api_ierr_;
  }
}

GMSH_API void gmshModelMeshGetNodes(int ** nodeTags, size_t * nodeTags_n, double ** coord, size_t * coord_n, double ** parametricCoord, size_t * parametricCoord_n, const int dim, const int tag, int * ierr)
{
  if(ierr) *ierr = 0;
  try {
    std::vector<int> api_nodeTags_;
    std::vector<double> api_coord_;
    std::vector<double> api_parametricCoord_;
    gmsh::model::mesh::getNodes(api_nodeTags_, api_coord_, api_parametricCoord_, dim, tag);
    vector2ptr(api_nodeTags_, nodeTags, nodeTags_n);
    vector2ptr(api_coord_, coord, coord_n);
    vector2ptr(api_parametricCoord_, parametricCoord, parametricCoord_n);
  }
  catch(int api_ierr_){
    if(ierr) *ierr = api_ierr_;
  }
}

GMSH_API void gmshModelMeshGetElements(int ** elementTypes, size_t * elementTypes_n, int *** elementTags, size_t ** elementTags_n, size_t *elementTags_nn, int *** nodeTags, size_t ** nodeTags_n, size_t *nodeTags_nn, const int dim, const int tag, int * ierr)
{
  if(ierr) *ierr = 0;
  try {
    std::vector<int> api_elementTypes_;
    std::vector<std::vector<int> > api_elementTags_;
    std::vector<std::vector<int> > api_nodeTags_;
    gmsh::model::mesh::getElements(api_elementTypes_, api_elementTags_, api_nodeTags_, dim, tag);
    vector2ptr(api_elementTypes_, elementTypes, elementTypes_n);
    vectorvector2ptrptr(api_elementTags_, elementTags, elementTags_n, elementTags_nn);
    vectorvector2ptrptr(api_nodeTags_, nodeTags, nodeTags_n, nodeTags_nn);
  }
  catch(int api_ierr_){
    if(ierr) *ierr = api_ierr_;
  }
}

GMSH_API void gmshModelMeshGetElementProperties(const int elementType, char ** elementName, int * dim, int * order, int * numNodes, double ** parametricCoord, size_t * parametricCoord_n, int * ierr)
{
  if(ierr) *ierr = 0;
  try {
    std::string api_elementName_;
    std::vector<double> api_parametricCoord_;
    gmsh::model::mesh::getElementProperties(elementType, api_elementName_, *dim, *order, *numNodes, api_parametricCoord_);
    *elementName = strdup(api_elementName_.c_str());
    vector2ptr(api_parametricCoord_, parametricCoord, parametricCoord_n);
  }
  catch(int api_ierr_){
    if(ierr) *ierr = api_ierr_;
  }
}

GMSH_API void gmshModelMeshGetIntegrationData(const char * integrationType, const char * functionSpaceType, double *** integrationPoints, size_t ** integrationPoints_n, size_t *integrationPoints_nn, double *** integrationData, size_t ** integrationData_n, size_t *integrationData_nn, int * functionSpaceNumComponents, double *** functionSpaceData, size_t ** functionSpaceData_n, size_t *functionSpaceData_nn, const int dim, const int tag, int * ierr)
{
  if(ierr) *ierr = 0;
  try {
    std::vector<std::vector<double> > api_integrationPoints_;
    std::vector<std::vector<double> > api_integrationData_;
    std::vector<std::vector<double> > api_functionSpaceData_;
    gmsh::model::mesh::getIntegrationData(integrationType, functionSpaceType, api_integrationPoints_, api_integrationData_, *functionSpaceNumComponents, api_functionSpaceData_, dim, tag);
    vectorvector2ptrptr(api_integrationPoints_, integrationPoints, integrationPoints_n, integrationPoints_nn);
    vectorvector2ptrptr(api_integrationData_, integrationData, integrationData_n, integrationData_nn);
    vectorvector2ptrptr(api_functionSpaceData_, functionSpaceData, functionSpaceData_n, functionSpaceData_nn);
  }
  catch(int api_ierr_){
    if(ierr) *ierr = api_ierr_;
  }
}

GMSH_API void gmshModelMeshGetJacobianData(const char * integrationType, int ** nbrIntegrationPoints, size_t * nbrIntegrationPoints_n, double *** jacobian, size_t ** jacobian_n, size_t *jacobian_nn, double *** determinant, size_t ** determinant_n, size_t *determinant_nn, const int dim, const int tag, int * ierr)
{
  if(ierr) *ierr = 0;
  try {
    std::vector<int> api_nbrIntegrationPoints_;
    std::vector<std::vector<double> > api_jacobian_;
    std::vector<std::vector<double> > api_determinant_;
    gmsh::model::mesh::getJacobianData(integrationType, api_nbrIntegrationPoints_, api_jacobian_, api_determinant_, dim, tag);
    vector2ptr(api_nbrIntegrationPoints_, nbrIntegrationPoints, nbrIntegrationPoints_n);
    vectorvector2ptrptr(api_jacobian_, jacobian, jacobian_n, jacobian_nn);
    vectorvector2ptrptr(api_determinant_, determinant, determinant_n, determinant_nn);
  }
  catch(int api_ierr_){
    if(ierr) *ierr = api_ierr_;
  }
}

GMSH_API void gmshModelMeshGetFunctionSpaceData(const char * integrationType, const char * functionSpaceType, double *** integrationPoints, size_t ** integrationPoints_n, size_t *integrationPoints_nn, int * functionSpaceNumComponents, double *** functionSpaceData, size_t ** functionSpaceData_n, size_t *functionSpaceData_nn, const int dim, const int tag, int * ierr)
{
  if(ierr) *ierr = 0;
  try {
    std::vector<std::vector<double> > api_integrationPoints_;
    std::vector<std::vector<double> > api_functionSpaceData_;
    gmsh::model::mesh::getFunctionSpaceData(integrationType, functionSpaceType, api_integrationPoints_, *functionSpaceNumComponents, api_functionSpaceData_, dim, tag);
    vectorvector2ptrptr(api_integrationPoints_, integrationPoints, integrationPoints_n, integrationPoints_nn);
    vectorvector2ptrptr(api_functionSpaceData_, functionSpaceData, functionSpaceData_n, functionSpaceData_nn);
  }
  catch(int api_ierr_){
    if(ierr) *ierr = api_ierr_;
  }
}

GMSH_API void gmshModelMeshGetElementTypes(int ** elementTypes, size_t * elementTypes_n, const int dim, const int tag, int * ierr)
{
  if(ierr) *ierr = 0;
  try {
    std::vector<int> api_elementTypes_;
    gmsh::model::mesh::getElementTypes(api_elementTypes_, dim, tag);
    vector2ptr(api_elementTypes_, elementTypes, elementTypes_n);
  }
  catch(int api_ierr_){
    if(ierr) *ierr = api_ierr_;
  }
}

GMSH_API int gmshModelMeshGetNumberElementByType(const int elementType, const int dim, const int tag, int * ierr)
{
  int result_api_;
  if(ierr) *ierr = 0;
  try {
    result_api_ = gmsh::model::mesh::getNumberElementByType(elementType, dim, tag);
  }
  catch(int api_ierr_){
    if(ierr) *ierr = api_ierr_;
  }
  return result_api_;
}

GMSH_API int gmshModelMeshGetNumberNodeByElementType(const int elementType, int * ierr)
{
  int result_api_;
  if(ierr) *ierr = 0;
  try {
    result_api_ = gmsh::model::mesh::getNumberNodeByElementType(elementType);
  }
  catch(int api_ierr_){
    if(ierr) *ierr = api_ierr_;
  }
  return result_api_;
}

GMSH_API void gmshModelMeshGetElementsByType(const int elementType, int ** elementTags, size_t * elementTags_n, int ** nodeTags, size_t * nodeTags_n, const int dim, const int tag, int * ierr)
{
  if(ierr) *ierr = 0;
  try {
    std::vector<int> api_elementTags_;
    std::vector<int> api_nodeTags_;
    gmsh::model::mesh::getElementsByType(elementType, api_elementTags_, api_nodeTags_, dim, tag);
    vector2ptr(api_elementTags_, elementTags, elementTags_n);
    vector2ptr(api_nodeTags_, nodeTags, nodeTags_n);
  }
  catch(int api_ierr_){
    if(ierr) *ierr = api_ierr_;
  }
}

GMSH_API void gmshModelMeshGetNodesByType(const int elementType, int ** nodeTags, size_t * nodeTags_n, const int dim, const int tag, const int myThread, const int nbrThreads, int * ierr)
{
  if(ierr) *ierr = 0;
  try {
    std::vector<int> api_nodeTags_;
    gmsh::model::mesh::getNodesByType(elementType, api_nodeTags_, dim, tag, myThread, nbrThreads);
    vector2ptr(api_nodeTags_, nodeTags, nodeTags_n);
  }
  catch(int api_ierr_){
    if(ierr) *ierr = api_ierr_;
  }
}

GMSH_API void gmshModelMeshGetIntegrationDataByType(const int elementType, const char * integrationType, const char * functionSpaceType, double ** integrationPoints, size_t * integrationPoints_n, double ** integrationData, size_t * integrationData_n, int * functionSpaceNumComponents, double ** functionSpaceData, size_t * functionSpaceData_n, const int dim, const int tag, int * ierr)
{
  if(ierr) *ierr = 0;
  try {
    std::vector<double> api_integrationPoints_;
    std::vector<double> api_integrationData_;
    std::vector<double> api_functionSpaceData_;
    gmsh::model::mesh::getIntegrationDataByType(elementType, integrationType, functionSpaceType, api_integrationPoints_, api_integrationData_, *functionSpaceNumComponents, api_functionSpaceData_, dim, tag);
    vector2ptr(api_integrationPoints_, integrationPoints, integrationPoints_n);
    vector2ptr(api_integrationData_, integrationData, integrationData_n);
    vector2ptr(api_functionSpaceData_, functionSpaceData, functionSpaceData_n);
  }
  catch(int api_ierr_){
    if(ierr) *ierr = api_ierr_;
  }
}

GMSH_API void gmshModelMeshGetJacobianDataByType(const int elementType, const char * integrationType, int * nbrIntegrationPoints, double ** jacobian, size_t * jacobian_n, double ** determinant, size_t * determinant_n, const int dim, const int tag, const int myThread, const int nbrThreads, int * ierr)
{
  if(ierr) *ierr = 0;
  try {
    std::vector<double> api_jacobian_;
    std::vector<double> api_determinant_;
    gmsh::model::mesh::getJacobianDataByType(elementType, integrationType, *nbrIntegrationPoints, api_jacobian_, api_determinant_, dim, tag, myThread, nbrThreads);
    vector2ptr(api_jacobian_, jacobian, jacobian_n);
    vector2ptr(api_determinant_, determinant, determinant_n);
  }
  catch(int api_ierr_){
    if(ierr) *ierr = api_ierr_;
  }
}

GMSH_API void gmshModelMeshGetFunctionSpaceDataByType(const int elementType, const char * integrationType, const char * functionSpaceType, double ** integrationPoints, size_t * integrationPoints_n, int * functionSpaceNumComponents, double ** functionSpaceData, size_t * functionSpaceData_n, const int dim, const int tag, int * ierr)
{
  if(ierr) *ierr = 0;
  try {
    std::vector<double> api_integrationPoints_;
    std::vector<double> api_functionSpaceData_;
    gmsh::model::mesh::getFunctionSpaceDataByType(elementType, integrationType, functionSpaceType, api_integrationPoints_, *functionSpaceNumComponents, api_functionSpaceData_, dim, tag);
    vector2ptr(api_integrationPoints_, integrationPoints, integrationPoints_n);
    vector2ptr(api_functionSpaceData_, functionSpaceData, functionSpaceData_n);
  }
  catch(int api_ierr_){
    if(ierr) *ierr = api_ierr_;
  }
}

GMSH_API void gmshModelMeshSetNodes(const int dim, const int tag, int * nodeTags, size_t nodeTags_n, double * coord, size_t coord_n, double * parametricCoord, size_t parametricCoord_n, int * ierr)
{
  if(ierr) *ierr = 0;
  try {
    std::vector<int> api_nodeTags_(nodeTags, nodeTags + nodeTags_n);
    std::vector<double> api_coord_(coord, coord + coord_n);
    std::vector<double> api_parametricCoord_(parametricCoord, parametricCoord + parametricCoord_n);
    gmsh::model::mesh::setNodes(dim, tag, api_nodeTags_, api_coord_, api_parametricCoord_);
  }
  catch(int api_ierr_){
    if(ierr) *ierr = api_ierr_;
  }
}

GMSH_API void gmshModelMeshSetElements(const int dim, const int tag, int * elementTypes, size_t elementTypes_n, const int ** elementTags, const size_t * elementTags_n, size_t elementTags_nn, const int ** nodeTags, const size_t * nodeTags_n, size_t nodeTags_nn, int * ierr)
{
  if(ierr) *ierr = 0;
  try {
    std::vector<int> api_elementTypes_(elementTypes, elementTypes + elementTypes_n);
    std::vector<std::vector<int> > api_elementTags_(elementTags_nn);
    for(size_t i = 0; i < elementTags_nn; ++i)
      api_elementTags_[i] = std::vector<int>(elementTags[i], elementTags[i] + elementTags_n[i]);
    std::vector<std::vector<int> > api_nodeTags_(nodeTags_nn);
    for(size_t i = 0; i < nodeTags_nn; ++i)
      api_nodeTags_[i] = std::vector<int>(nodeTags[i], nodeTags[i] + nodeTags_n[i]);
    gmsh::model::mesh::setElements(dim, tag, api_elementTypes_, api_elementTags_, api_nodeTags_);
  }
  catch(int api_ierr_){
    if(ierr) *ierr = api_ierr_;
  }
}

GMSH_API void gmshModelMeshReclassifyNodes(int * ierr)
{
  if(ierr) *ierr = 0;
  try {
    gmsh::model::mesh::reclassifyNodes();
  }
  catch(int api_ierr_){
    if(ierr) *ierr = api_ierr_;
  }
}

GMSH_API void gmshModelMeshGetNode(const int nodeTag, double ** coord, size_t * coord_n, double ** parametricCoord, size_t * parametricCoord_n, int * ierr)
{
  if(ierr) *ierr = 0;
  try {
    std::vector<double> api_coord_;
    std::vector<double> api_parametricCoord_;
    gmsh::model::mesh::getNode(nodeTag, api_coord_, api_parametricCoord_);
    vector2ptr(api_coord_, coord, coord_n);
    vector2ptr(api_parametricCoord_, parametricCoord, parametricCoord_n);
  }
  catch(int api_ierr_){
    if(ierr) *ierr = api_ierr_;
  }
}

GMSH_API void gmshModelMeshGetElement(const int elementTag, int * elementType, int ** nodeTags, size_t * nodeTags_n, int * ierr)
{
  if(ierr) *ierr = 0;
  try {
    std::vector<int> api_nodeTags_;
    gmsh::model::mesh::getElement(elementTag, *elementType, api_nodeTags_);
    vector2ptr(api_nodeTags_, nodeTags, nodeTags_n);
  }
  catch(int api_ierr_){
    if(ierr) *ierr = api_ierr_;
  }
}

GMSH_API void gmshModelMeshGetBarycenter(const int elementTag, const int fast, const int primary, double ** barycenter, size_t * barycenter_n, int * ierr)
{
  if(ierr) *ierr = 0;
  try {
    std::vector<double> api_barycenter_;
    gmsh::model::mesh::getBarycenter(elementTag, fast, primary, api_barycenter_);
    vector2ptr(api_barycenter_, barycenter, barycenter_n);
  }
  catch(int api_ierr_){
    if(ierr) *ierr = api_ierr_;
  }
}

GMSH_API void gmshModelMeshGetBarycenters(const int elementType, const int dim, const int tag, const int fast, const int primary, double ** barycenters, size_t * barycenters_n, const int myThread, const int nbrThreads, int * ierr)
{
  if(ierr) *ierr = 0;
  try {
    std::vector<double> api_barycenters_;
    gmsh::model::mesh::getBarycenters(elementType, dim, tag, fast, primary, api_barycenters_, myThread, nbrThreads);
    vector2ptr(api_barycenters_, barycenters, barycenters_n);
  }
  catch(int api_ierr_){
    if(ierr) *ierr = api_ierr_;
  }
}

GMSH_API void gmshModelMeshSetSize(int * dimTags, size_t dimTags_n, const double size, int * ierr)
{
  if(ierr) *ierr = 0;
  try {
    gmsh::vectorpair api_dimTags_(dimTags_n/2);
    for(size_t i = 0; i < dimTags_n/2; ++i){
      api_dimTags_[i].first = dimTags[i * 2 + 0];
      api_dimTags_[i].second = dimTags[i * 2 + 1];
    }
    gmsh::model::mesh::setSize(api_dimTags_, size);
  }
  catch(int api_ierr_){
    if(ierr) *ierr = api_ierr_;
  }
}

GMSH_API void gmshModelMeshSetTransfiniteCurve(const int tag, const int numNodes, const char * meshType, const double coef, int * ierr)
{
  if(ierr) *ierr = 0;
  try {
    gmsh::model::mesh::setTransfiniteCurve(tag, numNodes, meshType, coef);
  }
  catch(int api_ierr_){
    if(ierr) *ierr = api_ierr_;
  }
}

GMSH_API void gmshModelMeshSetTransfiniteSurface(const int tag, const char * arrangement, int * cornerTags, size_t cornerTags_n, int * ierr)
{
  if(ierr) *ierr = 0;
  try {
    std::vector<int> api_cornerTags_(cornerTags, cornerTags + cornerTags_n);
    gmsh::model::mesh::setTransfiniteSurface(tag, arrangement, api_cornerTags_);
  }
  catch(int api_ierr_){
    if(ierr) *ierr = api_ierr_;
  }
}

GMSH_API void gmshModelMeshSetTransfiniteVolume(const int tag, int * cornerTags, size_t cornerTags_n, int * ierr)
{
  if(ierr) *ierr = 0;
  try {
    std::vector<int> api_cornerTags_(cornerTags, cornerTags + cornerTags_n);
    gmsh::model::mesh::setTransfiniteVolume(tag, api_cornerTags_);
  }
  catch(int api_ierr_){
    if(ierr) *ierr = api_ierr_;
  }
}

GMSH_API void gmshModelMeshSetRecombine(const int dim, const int tag, int * ierr)
{
  if(ierr) *ierr = 0;
  try {
    gmsh::model::mesh::setRecombine(dim, tag);
  }
  catch(int api_ierr_){
    if(ierr) *ierr = api_ierr_;
  }
}

GMSH_API void gmshModelMeshSetSmoothing(const int dim, const int tag, const int val, int * ierr)
{
  if(ierr) *ierr = 0;
  try {
    gmsh::model::mesh::setSmoothing(dim, tag, val);
  }
  catch(int api_ierr_){
    if(ierr) *ierr = api_ierr_;
  }
}

GMSH_API void gmshModelMeshSetReverse(const int dim, const int tag, const int val, int * ierr)
{
  if(ierr) *ierr = 0;
  try {
    gmsh::model::mesh::setReverse(dim, tag, val);
  }
  catch(int api_ierr_){
    if(ierr) *ierr = api_ierr_;
  }
}

GMSH_API void gmshModelMeshSetOutwardOrientation(const int tag, int * ierr)
{
  if(ierr) *ierr = 0;
  try {
    gmsh::model::mesh::setOutwardOrientation(tag);
  }
  catch(int api_ierr_){
    if(ierr) *ierr = api_ierr_;
  }
}

GMSH_API void gmshModelMeshEmbed(const int dim, int * tags, size_t tags_n, const int inDim, const int inTag, int * ierr)
{
  if(ierr) *ierr = 0;
  try {
    std::vector<int> api_tags_(tags, tags + tags_n);
    gmsh::model::mesh::embed(dim, api_tags_, inDim, inTag);
  }
  catch(int api_ierr_){
    if(ierr) *ierr = api_ierr_;
  }
}

<<<<<<< HEAD
GMSH_API int gmshModelMeshGetNumberIntegrationPoints(const int elementType, const char * integrationType, int * ierr)
{
  int result_api_;
  if(ierr) *ierr = 0;
  try {
    result_api_ = gmsh::model::mesh::getNumberIntegrationPoints(elementType, integrationType);
  }
  catch(int api_ierr_){
    if(ierr) *ierr = api_ierr_;
  }
  return result_api_;
}

GMSH_API void gmshModelMeshPrecomputeBasicFunction(const int elementType, int * ierr)
{
  if(ierr) *ierr = 0;
  try {
    gmsh::model::mesh::precomputeBasicFunction(elementType);
  }
  catch(int api_ierr_){
    if(ierr) *ierr = api_ierr_;
  }
}

GMSH_API void gmshModelMeshReorderedMeshElements(const int elementType, const int dim, const int tag, int * order, size_t order_n, int * ierr)
{
  if(ierr) *ierr = 0;
  try {
    std::vector<int> api_order_(order, order + order_n);
    gmsh::model::mesh::reorderedMeshElements(elementType, dim, tag, api_order_);
  }
  catch(int api_ierr_){
    if(ierr) *ierr = api_ierr_;
  }
}

GMSH_API void gmshModelMeshSetPeriodic(const int dim, int * tags, size_t tags_n, int * tagsSource, size_t tagsSource_n, double * affineTransformation, size_t affineTransformation_n, int * ierr)
=======
GMSH_API void gmshModelMeshSetPeriodic(const int dim, int * tags, size_t tags_n, int * tagsMaster, size_t tagsMaster_n, double * affineTransformation, size_t affineTransformation_n, int * ierr)
>>>>>>> 2f99eb5c
{
  if(ierr) *ierr = 0;
  try {
    std::vector<int> api_tags_(tags, tags + tags_n);
    std::vector<int> api_tagsMaster_(tagsMaster, tagsMaster + tagsMaster_n);
    std::vector<double> api_affineTransformation_(affineTransformation, affineTransformation + affineTransformation_n);
    gmsh::model::mesh::setPeriodic(dim, api_tags_, api_tagsMaster_, api_affineTransformation_);
  }
  catch(int api_ierr_){
    if(ierr) *ierr = api_ierr_;
  }
}

GMSH_API void gmshModelMeshGetPeriodicNodes(const int dim, const int tag, int * tagMaster, int ** nodes, size_t * nodes_n, double ** affineTransform, size_t * affineTransform_n, int * ierr)
{
  if(ierr) *ierr = 0;
  try {
    gmsh::vectorpair api_nodes_;
    std::vector<double> api_affineTransform_;
    gmsh::model::mesh::getPeriodicNodes(dim, tag, *tagMaster, api_nodes_, api_affineTransform_);
    vectorpair2intptr(api_nodes_, nodes, nodes_n);
    vector2ptr(api_affineTransform_, affineTransform, affineTransform_n);
  }
  catch(int api_ierr_){
    if(ierr) *ierr = api_ierr_;
  }
}

GMSH_API int gmshModelMeshFieldAdd(const char * fieldType, const int tag, int * ierr)
{
  int result_api_;
  if(ierr) *ierr = 0;
  try {
    result_api_ = gmsh::model::mesh::field::add(fieldType, tag);
  }
  catch(int api_ierr_){
    if(ierr) *ierr = api_ierr_;
  }
  return result_api_;
}

GMSH_API void gmshModelMeshFieldRemove(const int tag, int * ierr)
{
  if(ierr) *ierr = 0;
  try {
    gmsh::model::mesh::field::remove(tag);
  }
  catch(int api_ierr_){
    if(ierr) *ierr = api_ierr_;
  }
}

GMSH_API void gmshModelMeshFieldSetNumber(const int tag, const char * option, const double value, int * ierr)
{
  if(ierr) *ierr = 0;
  try {
    gmsh::model::mesh::field::setNumber(tag, option, value);
  }
  catch(int api_ierr_){
    if(ierr) *ierr = api_ierr_;
  }
}

GMSH_API void gmshModelMeshFieldSetString(const int tag, const char * option, const char * value, int * ierr)
{
  if(ierr) *ierr = 0;
  try {
    gmsh::model::mesh::field::setString(tag, option, value);
  }
  catch(int api_ierr_){
    if(ierr) *ierr = api_ierr_;
  }
}

GMSH_API void gmshModelMeshFieldSetNumbers(const int tag, const char * option, double * value, size_t value_n, int * ierr)
{
  if(ierr) *ierr = 0;
  try {
    std::vector<double> api_value_(value, value + value_n);
    gmsh::model::mesh::field::setNumbers(tag, option, api_value_);
  }
  catch(int api_ierr_){
    if(ierr) *ierr = api_ierr_;
  }
}

GMSH_API void gmshModelMeshFieldSetAsBackgroundMesh(const int tag, int * ierr)
{
  if(ierr) *ierr = 0;
  try {
    gmsh::model::mesh::field::setAsBackgroundMesh(tag);
  }
  catch(int api_ierr_){
    if(ierr) *ierr = api_ierr_;
  }
}

GMSH_API void gmshModelMeshFieldSetAsBoundaryLayer(const int tag, int * ierr)
{
  if(ierr) *ierr = 0;
  try {
    gmsh::model::mesh::field::setAsBoundaryLayer(tag);
  }
  catch(int api_ierr_){
    if(ierr) *ierr = api_ierr_;
  }
}

GMSH_API int gmshModelGeoAddPoint(const double x, const double y, const double z, const double meshSize, const int tag, int * ierr)
{
  int result_api_;
  if(ierr) *ierr = 0;
  try {
    result_api_ = gmsh::model::geo::addPoint(x, y, z, meshSize, tag);
  }
  catch(int api_ierr_){
    if(ierr) *ierr = api_ierr_;
  }
  return result_api_;
}

GMSH_API int gmshModelGeoAddLine(const int startTag, const int endTag, const int tag, int * ierr)
{
  int result_api_;
  if(ierr) *ierr = 0;
  try {
    result_api_ = gmsh::model::geo::addLine(startTag, endTag, tag);
  }
  catch(int api_ierr_){
    if(ierr) *ierr = api_ierr_;
  }
  return result_api_;
}

GMSH_API int gmshModelGeoAddCircleArc(const int startTag, const int centerTag, const int endTag, const int tag, const double nx, const double ny, const double nz, int * ierr)
{
  int result_api_;
  if(ierr) *ierr = 0;
  try {
    result_api_ = gmsh::model::geo::addCircleArc(startTag, centerTag, endTag, tag, nx, ny, nz);
  }
  catch(int api_ierr_){
    if(ierr) *ierr = api_ierr_;
  }
  return result_api_;
}

GMSH_API int gmshModelGeoAddEllipseArc(const int startTag, const int centerTag, const int majorTag, const int endTag, const int tag, const double nx, const double ny, const double nz, int * ierr)
{
  int result_api_;
  if(ierr) *ierr = 0;
  try {
    result_api_ = gmsh::model::geo::addEllipseArc(startTag, centerTag, majorTag, endTag, tag, nx, ny, nz);
  }
  catch(int api_ierr_){
    if(ierr) *ierr = api_ierr_;
  }
  return result_api_;
}

GMSH_API int gmshModelGeoAddSpline(int * pointTags, size_t pointTags_n, const int tag, int * ierr)
{
  int result_api_;
  if(ierr) *ierr = 0;
  try {
    std::vector<int> api_pointTags_(pointTags, pointTags + pointTags_n);
    result_api_ = gmsh::model::geo::addSpline(api_pointTags_, tag);
  }
  catch(int api_ierr_){
    if(ierr) *ierr = api_ierr_;
  }
  return result_api_;
}

GMSH_API int gmshModelGeoAddBSpline(int * pointTags, size_t pointTags_n, const int tag, int * ierr)
{
  int result_api_;
  if(ierr) *ierr = 0;
  try {
    std::vector<int> api_pointTags_(pointTags, pointTags + pointTags_n);
    result_api_ = gmsh::model::geo::addBSpline(api_pointTags_, tag);
  }
  catch(int api_ierr_){
    if(ierr) *ierr = api_ierr_;
  }
  return result_api_;
}

GMSH_API int gmshModelGeoAddBezier(int * pointTags, size_t pointTags_n, const int tag, int * ierr)
{
  int result_api_;
  if(ierr) *ierr = 0;
  try {
    std::vector<int> api_pointTags_(pointTags, pointTags + pointTags_n);
    result_api_ = gmsh::model::geo::addBezier(api_pointTags_, tag);
  }
  catch(int api_ierr_){
    if(ierr) *ierr = api_ierr_;
  }
  return result_api_;
}

GMSH_API int gmshModelGeoAddCurveLoop(int * curveTags, size_t curveTags_n, const int tag, int * ierr)
{
  int result_api_;
  if(ierr) *ierr = 0;
  try {
    std::vector<int> api_curveTags_(curveTags, curveTags + curveTags_n);
    result_api_ = gmsh::model::geo::addCurveLoop(api_curveTags_, tag);
  }
  catch(int api_ierr_){
    if(ierr) *ierr = api_ierr_;
  }
  return result_api_;
}

GMSH_API int gmshModelGeoAddPlaneSurface(int * wireTags, size_t wireTags_n, const int tag, int * ierr)
{
  int result_api_;
  if(ierr) *ierr = 0;
  try {
    std::vector<int> api_wireTags_(wireTags, wireTags + wireTags_n);
    result_api_ = gmsh::model::geo::addPlaneSurface(api_wireTags_, tag);
  }
  catch(int api_ierr_){
    if(ierr) *ierr = api_ierr_;
  }
  return result_api_;
}

GMSH_API int gmshModelGeoAddSurfaceFilling(int * wireTags, size_t wireTags_n, const int tag, const int sphereCenterTag, int * ierr)
{
  int result_api_;
  if(ierr) *ierr = 0;
  try {
    std::vector<int> api_wireTags_(wireTags, wireTags + wireTags_n);
    result_api_ = gmsh::model::geo::addSurfaceFilling(api_wireTags_, tag, sphereCenterTag);
  }
  catch(int api_ierr_){
    if(ierr) *ierr = api_ierr_;
  }
  return result_api_;
}

GMSH_API int gmshModelGeoAddSurfaceLoop(int * surfaceTags, size_t surfaceTags_n, const int tag, int * ierr)
{
  int result_api_;
  if(ierr) *ierr = 0;
  try {
    std::vector<int> api_surfaceTags_(surfaceTags, surfaceTags + surfaceTags_n);
    result_api_ = gmsh::model::geo::addSurfaceLoop(api_surfaceTags_, tag);
  }
  catch(int api_ierr_){
    if(ierr) *ierr = api_ierr_;
  }
  return result_api_;
}

GMSH_API int gmshModelGeoAddVolume(int * shellTags, size_t shellTags_n, const int tag, int * ierr)
{
  int result_api_;
  if(ierr) *ierr = 0;
  try {
    std::vector<int> api_shellTags_(shellTags, shellTags + shellTags_n);
    result_api_ = gmsh::model::geo::addVolume(api_shellTags_, tag);
  }
  catch(int api_ierr_){
    if(ierr) *ierr = api_ierr_;
  }
  return result_api_;
}

GMSH_API void gmshModelGeoExtrude(int * dimTags, size_t dimTags_n, const double dx, const double dy, const double dz, int ** outDimTags, size_t * outDimTags_n, int * numElements, size_t numElements_n, double * heights, size_t heights_n, const int recombine, int * ierr)
{
  if(ierr) *ierr = 0;
  try {
    gmsh::vectorpair api_dimTags_(dimTags_n/2);
    for(size_t i = 0; i < dimTags_n/2; ++i){
      api_dimTags_[i].first = dimTags[i * 2 + 0];
      api_dimTags_[i].second = dimTags[i * 2 + 1];
    }
    gmsh::vectorpair api_outDimTags_;
    std::vector<int> api_numElements_(numElements, numElements + numElements_n);
    std::vector<double> api_heights_(heights, heights + heights_n);
    gmsh::model::geo::extrude(api_dimTags_, dx, dy, dz, api_outDimTags_, api_numElements_, api_heights_, recombine);
    vectorpair2intptr(api_outDimTags_, outDimTags, outDimTags_n);
  }
  catch(int api_ierr_){
    if(ierr) *ierr = api_ierr_;
  }
}

GMSH_API void gmshModelGeoRevolve(int * dimTags, size_t dimTags_n, const double x, const double y, const double z, const double ax, const double ay, const double az, const double angle, int ** outDimTags, size_t * outDimTags_n, int * numElements, size_t numElements_n, double * heights, size_t heights_n, const int recombine, int * ierr)
{
  if(ierr) *ierr = 0;
  try {
    gmsh::vectorpair api_dimTags_(dimTags_n/2);
    for(size_t i = 0; i < dimTags_n/2; ++i){
      api_dimTags_[i].first = dimTags[i * 2 + 0];
      api_dimTags_[i].second = dimTags[i * 2 + 1];
    }
    gmsh::vectorpair api_outDimTags_;
    std::vector<int> api_numElements_(numElements, numElements + numElements_n);
    std::vector<double> api_heights_(heights, heights + heights_n);
    gmsh::model::geo::revolve(api_dimTags_, x, y, z, ax, ay, az, angle, api_outDimTags_, api_numElements_, api_heights_, recombine);
    vectorpair2intptr(api_outDimTags_, outDimTags, outDimTags_n);
  }
  catch(int api_ierr_){
    if(ierr) *ierr = api_ierr_;
  }
}

GMSH_API void gmshModelGeoTwist(int * dimTags, size_t dimTags_n, const double x, const double y, const double z, const double dx, const double dy, const double dz, const double ax, const double ay, const double az, const double angle, int ** outDimTags, size_t * outDimTags_n, int * numElements, size_t numElements_n, double * heights, size_t heights_n, const int recombine, int * ierr)
{
  if(ierr) *ierr = 0;
  try {
    gmsh::vectorpair api_dimTags_(dimTags_n/2);
    for(size_t i = 0; i < dimTags_n/2; ++i){
      api_dimTags_[i].first = dimTags[i * 2 + 0];
      api_dimTags_[i].second = dimTags[i * 2 + 1];
    }
    gmsh::vectorpair api_outDimTags_;
    std::vector<int> api_numElements_(numElements, numElements + numElements_n);
    std::vector<double> api_heights_(heights, heights + heights_n);
    gmsh::model::geo::twist(api_dimTags_, x, y, z, dx, dy, dz, ax, ay, az, angle, api_outDimTags_, api_numElements_, api_heights_, recombine);
    vectorpair2intptr(api_outDimTags_, outDimTags, outDimTags_n);
  }
  catch(int api_ierr_){
    if(ierr) *ierr = api_ierr_;
  }
}

GMSH_API void gmshModelGeoTranslate(int * dimTags, size_t dimTags_n, const double dx, const double dy, const double dz, int * ierr)
{
  if(ierr) *ierr = 0;
  try {
    gmsh::vectorpair api_dimTags_(dimTags_n/2);
    for(size_t i = 0; i < dimTags_n/2; ++i){
      api_dimTags_[i].first = dimTags[i * 2 + 0];
      api_dimTags_[i].second = dimTags[i * 2 + 1];
    }
    gmsh::model::geo::translate(api_dimTags_, dx, dy, dz);
  }
  catch(int api_ierr_){
    if(ierr) *ierr = api_ierr_;
  }
}

GMSH_API void gmshModelGeoRotate(int * dimTags, size_t dimTags_n, const double x, const double y, const double z, const double ax, const double ay, const double az, const double angle, int * ierr)
{
  if(ierr) *ierr = 0;
  try {
    gmsh::vectorpair api_dimTags_(dimTags_n/2);
    for(size_t i = 0; i < dimTags_n/2; ++i){
      api_dimTags_[i].first = dimTags[i * 2 + 0];
      api_dimTags_[i].second = dimTags[i * 2 + 1];
    }
    gmsh::model::geo::rotate(api_dimTags_, x, y, z, ax, ay, az, angle);
  }
  catch(int api_ierr_){
    if(ierr) *ierr = api_ierr_;
  }
}

GMSH_API void gmshModelGeoDilate(int * dimTags, size_t dimTags_n, const double x, const double y, const double z, const double a, const double b, const double c, int * ierr)
{
  if(ierr) *ierr = 0;
  try {
    gmsh::vectorpair api_dimTags_(dimTags_n/2);
    for(size_t i = 0; i < dimTags_n/2; ++i){
      api_dimTags_[i].first = dimTags[i * 2 + 0];
      api_dimTags_[i].second = dimTags[i * 2 + 1];
    }
    gmsh::model::geo::dilate(api_dimTags_, x, y, z, a, b, c);
  }
  catch(int api_ierr_){
    if(ierr) *ierr = api_ierr_;
  }
}

GMSH_API void gmshModelGeoSymmetry(int * dimTags, size_t dimTags_n, const double a, const double b, const double c, const double d, int * ierr)
{
  if(ierr) *ierr = 0;
  try {
    gmsh::vectorpair api_dimTags_(dimTags_n/2);
    for(size_t i = 0; i < dimTags_n/2; ++i){
      api_dimTags_[i].first = dimTags[i * 2 + 0];
      api_dimTags_[i].second = dimTags[i * 2 + 1];
    }
    gmsh::model::geo::symmetry(api_dimTags_, a, b, c, d);
  }
  catch(int api_ierr_){
    if(ierr) *ierr = api_ierr_;
  }
}

GMSH_API void gmshModelGeoCopy(int * dimTags, size_t dimTags_n, int ** outDimTags, size_t * outDimTags_n, int * ierr)
{
  if(ierr) *ierr = 0;
  try {
    gmsh::vectorpair api_dimTags_(dimTags_n/2);
    for(size_t i = 0; i < dimTags_n/2; ++i){
      api_dimTags_[i].first = dimTags[i * 2 + 0];
      api_dimTags_[i].second = dimTags[i * 2 + 1];
    }
    gmsh::vectorpair api_outDimTags_;
    gmsh::model::geo::copy(api_dimTags_, api_outDimTags_);
    vectorpair2intptr(api_outDimTags_, outDimTags, outDimTags_n);
  }
  catch(int api_ierr_){
    if(ierr) *ierr = api_ierr_;
  }
}

GMSH_API void gmshModelGeoRemove(int * dimTags, size_t dimTags_n, const int recursive, int * ierr)
{
  if(ierr) *ierr = 0;
  try {
    gmsh::vectorpair api_dimTags_(dimTags_n/2);
    for(size_t i = 0; i < dimTags_n/2; ++i){
      api_dimTags_[i].first = dimTags[i * 2 + 0];
      api_dimTags_[i].second = dimTags[i * 2 + 1];
    }
    gmsh::model::geo::remove(api_dimTags_, recursive);
  }
  catch(int api_ierr_){
    if(ierr) *ierr = api_ierr_;
  }
}

GMSH_API void gmshModelGeoRemoveAllDuplicates(int * ierr)
{
  if(ierr) *ierr = 0;
  try {
    gmsh::model::geo::removeAllDuplicates();
  }
  catch(int api_ierr_){
    if(ierr) *ierr = api_ierr_;
  }
}

GMSH_API void gmshModelGeoSynchronize(int * ierr)
{
  if(ierr) *ierr = 0;
  try {
    gmsh::model::geo::synchronize();
  }
  catch(int api_ierr_){
    if(ierr) *ierr = api_ierr_;
  }
}

GMSH_API void gmshModelGeoMeshSetSize(int * dimTags, size_t dimTags_n, const double size, int * ierr)
{
  if(ierr) *ierr = 0;
  try {
    gmsh::vectorpair api_dimTags_(dimTags_n/2);
    for(size_t i = 0; i < dimTags_n/2; ++i){
      api_dimTags_[i].first = dimTags[i * 2 + 0];
      api_dimTags_[i].second = dimTags[i * 2 + 1];
    }
    gmsh::model::geo::mesh::setSize(api_dimTags_, size);
  }
  catch(int api_ierr_){
    if(ierr) *ierr = api_ierr_;
  }
}

GMSH_API void gmshModelGeoMeshSetTransfiniteCurve(const int tag, const int nPoints, const char * meshType, const double coef, int * ierr)
{
  if(ierr) *ierr = 0;
  try {
    gmsh::model::geo::mesh::setTransfiniteCurve(tag, nPoints, meshType, coef);
  }
  catch(int api_ierr_){
    if(ierr) *ierr = api_ierr_;
  }
}

GMSH_API void gmshModelGeoMeshSetTransfiniteSurface(const int tag, const char * arrangement, int * cornerTags, size_t cornerTags_n, int * ierr)
{
  if(ierr) *ierr = 0;
  try {
    std::vector<int> api_cornerTags_(cornerTags, cornerTags + cornerTags_n);
    gmsh::model::geo::mesh::setTransfiniteSurface(tag, arrangement, api_cornerTags_);
  }
  catch(int api_ierr_){
    if(ierr) *ierr = api_ierr_;
  }
}

GMSH_API void gmshModelGeoMeshSetTransfiniteVolume(const int tag, int * cornerTags, size_t cornerTags_n, int * ierr)
{
  if(ierr) *ierr = 0;
  try {
    std::vector<int> api_cornerTags_(cornerTags, cornerTags + cornerTags_n);
    gmsh::model::geo::mesh::setTransfiniteVolume(tag, api_cornerTags_);
  }
  catch(int api_ierr_){
    if(ierr) *ierr = api_ierr_;
  }
}

GMSH_API void gmshModelGeoMeshSetRecombine(const int dim, const int tag, const double angle, int * ierr)
{
  if(ierr) *ierr = 0;
  try {
    gmsh::model::geo::mesh::setRecombine(dim, tag, angle);
  }
  catch(int api_ierr_){
    if(ierr) *ierr = api_ierr_;
  }
}

GMSH_API void gmshModelGeoMeshSetSmoothing(const int dim, const int tag, const int val, int * ierr)
{
  if(ierr) *ierr = 0;
  try {
    gmsh::model::geo::mesh::setSmoothing(dim, tag, val);
  }
  catch(int api_ierr_){
    if(ierr) *ierr = api_ierr_;
  }
}

GMSH_API void gmshModelGeoMeshSetReverse(const int dim, const int tag, const int val, int * ierr)
{
  if(ierr) *ierr = 0;
  try {
    gmsh::model::geo::mesh::setReverse(dim, tag, val);
  }
  catch(int api_ierr_){
    if(ierr) *ierr = api_ierr_;
  }
}

GMSH_API int gmshModelOccAddPoint(const double x, const double y, const double z, const double meshSize, const int tag, int * ierr)
{
  int result_api_;
  if(ierr) *ierr = 0;
  try {
    result_api_ = gmsh::model::occ::addPoint(x, y, z, meshSize, tag);
  }
  catch(int api_ierr_){
    if(ierr) *ierr = api_ierr_;
  }
  return result_api_;
}

GMSH_API int gmshModelOccAddLine(const int startTag, const int endTag, const int tag, int * ierr)
{
  int result_api_;
  if(ierr) *ierr = 0;
  try {
    result_api_ = gmsh::model::occ::addLine(startTag, endTag, tag);
  }
  catch(int api_ierr_){
    if(ierr) *ierr = api_ierr_;
  }
  return result_api_;
}

GMSH_API int gmshModelOccAddCircleArc(const int startTag, const int centerTag, const int endTag, const int tag, int * ierr)
{
  int result_api_;
  if(ierr) *ierr = 0;
  try {
    result_api_ = gmsh::model::occ::addCircleArc(startTag, centerTag, endTag, tag);
  }
  catch(int api_ierr_){
    if(ierr) *ierr = api_ierr_;
  }
  return result_api_;
}

GMSH_API int gmshModelOccAddCircle(const double x, const double y, const double z, const double r, const int tag, const double angle1, const double angle2, int * ierr)
{
  int result_api_;
  if(ierr) *ierr = 0;
  try {
    result_api_ = gmsh::model::occ::addCircle(x, y, z, r, tag, angle1, angle2);
  }
  catch(int api_ierr_){
    if(ierr) *ierr = api_ierr_;
  }
  return result_api_;
}

GMSH_API int gmshModelOccAddEllipseArc(const int startTag, const int centerTag, const int endTag, const int tag, int * ierr)
{
  int result_api_;
  if(ierr) *ierr = 0;
  try {
    result_api_ = gmsh::model::occ::addEllipseArc(startTag, centerTag, endTag, tag);
  }
  catch(int api_ierr_){
    if(ierr) *ierr = api_ierr_;
  }
  return result_api_;
}

GMSH_API int gmshModelOccAddEllipse(const double x, const double y, const double z, const double r1, const double r2, const int tag, const double angle1, const double angle2, int * ierr)
{
  int result_api_;
  if(ierr) *ierr = 0;
  try {
    result_api_ = gmsh::model::occ::addEllipse(x, y, z, r1, r2, tag, angle1, angle2);
  }
  catch(int api_ierr_){
    if(ierr) *ierr = api_ierr_;
  }
  return result_api_;
}

GMSH_API int gmshModelOccAddSpline(int * pointTags, size_t pointTags_n, const int tag, int * ierr)
{
  int result_api_;
  if(ierr) *ierr = 0;
  try {
    std::vector<int> api_pointTags_(pointTags, pointTags + pointTags_n);
    result_api_ = gmsh::model::occ::addSpline(api_pointTags_, tag);
  }
  catch(int api_ierr_){
    if(ierr) *ierr = api_ierr_;
  }
  return result_api_;
}

GMSH_API int gmshModelOccAddBSpline(int * pointTags, size_t pointTags_n, const int tag, const int degree, double * weights, size_t weights_n, double * knots, size_t knots_n, int * multiplicities, size_t multiplicities_n, int * ierr)
{
  int result_api_;
  if(ierr) *ierr = 0;
  try {
    std::vector<int> api_pointTags_(pointTags, pointTags + pointTags_n);
    std::vector<double> api_weights_(weights, weights + weights_n);
    std::vector<double> api_knots_(knots, knots + knots_n);
    std::vector<int> api_multiplicities_(multiplicities, multiplicities + multiplicities_n);
    result_api_ = gmsh::model::occ::addBSpline(api_pointTags_, tag, degree, api_weights_, api_knots_, api_multiplicities_);
  }
  catch(int api_ierr_){
    if(ierr) *ierr = api_ierr_;
  }
  return result_api_;
}

GMSH_API int gmshModelOccAddBezier(int * pointTags, size_t pointTags_n, const int tag, int * ierr)
{
  int result_api_;
  if(ierr) *ierr = 0;
  try {
    std::vector<int> api_pointTags_(pointTags, pointTags + pointTags_n);
    result_api_ = gmsh::model::occ::addBezier(api_pointTags_, tag);
  }
  catch(int api_ierr_){
    if(ierr) *ierr = api_ierr_;
  }
  return result_api_;
}

GMSH_API int gmshModelOccAddWire(int * curveTags, size_t curveTags_n, const int tag, const int checkClosed, int * ierr)
{
  int result_api_;
  if(ierr) *ierr = 0;
  try {
    std::vector<int> api_curveTags_(curveTags, curveTags + curveTags_n);
    result_api_ = gmsh::model::occ::addWire(api_curveTags_, tag, checkClosed);
  }
  catch(int api_ierr_){
    if(ierr) *ierr = api_ierr_;
  }
  return result_api_;
}

GMSH_API int gmshModelOccAddCurveLoop(int * curveTags, size_t curveTags_n, const int tag, int * ierr)
{
  int result_api_;
  if(ierr) *ierr = 0;
  try {
    std::vector<int> api_curveTags_(curveTags, curveTags + curveTags_n);
    result_api_ = gmsh::model::occ::addCurveLoop(api_curveTags_, tag);
  }
  catch(int api_ierr_){
    if(ierr) *ierr = api_ierr_;
  }
  return result_api_;
}

GMSH_API int gmshModelOccAddRectangle(const double x, const double y, const double z, const double dx, const double dy, const int tag, const double roundedRadius, int * ierr)
{
  int result_api_;
  if(ierr) *ierr = 0;
  try {
    result_api_ = gmsh::model::occ::addRectangle(x, y, z, dx, dy, tag, roundedRadius);
  }
  catch(int api_ierr_){
    if(ierr) *ierr = api_ierr_;
  }
  return result_api_;
}

GMSH_API int gmshModelOccAddDisk(const double xc, const double yc, const double zc, const double rx, const double ry, const int tag, int * ierr)
{
  int result_api_;
  if(ierr) *ierr = 0;
  try {
    result_api_ = gmsh::model::occ::addDisk(xc, yc, zc, rx, ry, tag);
  }
  catch(int api_ierr_){
    if(ierr) *ierr = api_ierr_;
  }
  return result_api_;
}

GMSH_API int gmshModelOccAddPlaneSurface(int * wireTags, size_t wireTags_n, const int tag, int * ierr)
{
  int result_api_;
  if(ierr) *ierr = 0;
  try {
    std::vector<int> api_wireTags_(wireTags, wireTags + wireTags_n);
    result_api_ = gmsh::model::occ::addPlaneSurface(api_wireTags_, tag);
  }
  catch(int api_ierr_){
    if(ierr) *ierr = api_ierr_;
  }
  return result_api_;
}

GMSH_API int gmshModelOccAddSurfaceFilling(const int wireTag, const int tag, int * ierr)
{
  int result_api_;
  if(ierr) *ierr = 0;
  try {
    result_api_ = gmsh::model::occ::addSurfaceFilling(wireTag, tag);
  }
  catch(int api_ierr_){
    if(ierr) *ierr = api_ierr_;
  }
  return result_api_;
}

GMSH_API int gmshModelOccAddSurfaceLoop(int * surfaceTags, size_t surfaceTags_n, const int tag, int * ierr)
{
  int result_api_;
  if(ierr) *ierr = 0;
  try {
    std::vector<int> api_surfaceTags_(surfaceTags, surfaceTags + surfaceTags_n);
    result_api_ = gmsh::model::occ::addSurfaceLoop(api_surfaceTags_, tag);
  }
  catch(int api_ierr_){
    if(ierr) *ierr = api_ierr_;
  }
  return result_api_;
}

GMSH_API int gmshModelOccAddVolume(int * shellTags, size_t shellTags_n, const int tag, int * ierr)
{
  int result_api_;
  if(ierr) *ierr = 0;
  try {
    std::vector<int> api_shellTags_(shellTags, shellTags + shellTags_n);
    result_api_ = gmsh::model::occ::addVolume(api_shellTags_, tag);
  }
  catch(int api_ierr_){
    if(ierr) *ierr = api_ierr_;
  }
  return result_api_;
}

GMSH_API int gmshModelOccAddSphere(const double xc, const double yc, const double zc, const double radius, const int tag, const double angle1, const double angle2, const double angle3, int * ierr)
{
  int result_api_;
  if(ierr) *ierr = 0;
  try {
    result_api_ = gmsh::model::occ::addSphere(xc, yc, zc, radius, tag, angle1, angle2, angle3);
  }
  catch(int api_ierr_){
    if(ierr) *ierr = api_ierr_;
  }
  return result_api_;
}

GMSH_API int gmshModelOccAddBox(const double x, const double y, const double z, const double dx, const double dy, const double dz, const int tag, int * ierr)
{
  int result_api_;
  if(ierr) *ierr = 0;
  try {
    result_api_ = gmsh::model::occ::addBox(x, y, z, dx, dy, dz, tag);
  }
  catch(int api_ierr_){
    if(ierr) *ierr = api_ierr_;
  }
  return result_api_;
}

GMSH_API int gmshModelOccAddCylinder(const double x, const double y, const double z, const double dx, const double dy, const double dz, const double r, const int tag, const double angle, int * ierr)
{
  int result_api_;
  if(ierr) *ierr = 0;
  try {
    result_api_ = gmsh::model::occ::addCylinder(x, y, z, dx, dy, dz, r, tag, angle);
  }
  catch(int api_ierr_){
    if(ierr) *ierr = api_ierr_;
  }
  return result_api_;
}

GMSH_API int gmshModelOccAddCone(const double x, const double y, const double z, const double dx, const double dy, const double dz, const double r1, const double r2, const int tag, const double angle, int * ierr)
{
  int result_api_;
  if(ierr) *ierr = 0;
  try {
    result_api_ = gmsh::model::occ::addCone(x, y, z, dx, dy, dz, r1, r2, tag, angle);
  }
  catch(int api_ierr_){
    if(ierr) *ierr = api_ierr_;
  }
  return result_api_;
}

GMSH_API int gmshModelOccAddWedge(const double x, const double y, const double z, const double dx, const double dy, const double dz, const int tag, const double ltx, int * ierr)
{
  int result_api_;
  if(ierr) *ierr = 0;
  try {
    result_api_ = gmsh::model::occ::addWedge(x, y, z, dx, dy, dz, tag, ltx);
  }
  catch(int api_ierr_){
    if(ierr) *ierr = api_ierr_;
  }
  return result_api_;
}

GMSH_API int gmshModelOccAddTorus(const double x, const double y, const double z, const double r1, const double r2, const int tag, const double angle, int * ierr)
{
  int result_api_;
  if(ierr) *ierr = 0;
  try {
    result_api_ = gmsh::model::occ::addTorus(x, y, z, r1, r2, tag, angle);
  }
  catch(int api_ierr_){
    if(ierr) *ierr = api_ierr_;
  }
  return result_api_;
}

GMSH_API void gmshModelOccAddThruSections(int * wireTags, size_t wireTags_n, int ** outDimTags, size_t * outDimTags_n, const int tag, const int makeSolid, const int makeRuled, int * ierr)
{
  if(ierr) *ierr = 0;
  try {
    std::vector<int> api_wireTags_(wireTags, wireTags + wireTags_n);
    gmsh::vectorpair api_outDimTags_;
    gmsh::model::occ::addThruSections(api_wireTags_, api_outDimTags_, tag, makeSolid, makeRuled);
    vectorpair2intptr(api_outDimTags_, outDimTags, outDimTags_n);
  }
  catch(int api_ierr_){
    if(ierr) *ierr = api_ierr_;
  }
}

GMSH_API void gmshModelOccAddThickSolid(const int volumeTag, int * excludeSurfaceTags, size_t excludeSurfaceTags_n, const double offset, int ** outDimTags, size_t * outDimTags_n, const int tag, int * ierr)
{
  if(ierr) *ierr = 0;
  try {
    std::vector<int> api_excludeSurfaceTags_(excludeSurfaceTags, excludeSurfaceTags + excludeSurfaceTags_n);
    gmsh::vectorpair api_outDimTags_;
    gmsh::model::occ::addThickSolid(volumeTag, api_excludeSurfaceTags_, offset, api_outDimTags_, tag);
    vectorpair2intptr(api_outDimTags_, outDimTags, outDimTags_n);
  }
  catch(int api_ierr_){
    if(ierr) *ierr = api_ierr_;
  }
}

GMSH_API void gmshModelOccExtrude(int * dimTags, size_t dimTags_n, const double dx, const double dy, const double dz, int ** outDimTags, size_t * outDimTags_n, int * numElements, size_t numElements_n, double * heights, size_t heights_n, const int recombine, int * ierr)
{
  if(ierr) *ierr = 0;
  try {
    gmsh::vectorpair api_dimTags_(dimTags_n/2);
    for(size_t i = 0; i < dimTags_n/2; ++i){
      api_dimTags_[i].first = dimTags[i * 2 + 0];
      api_dimTags_[i].second = dimTags[i * 2 + 1];
    }
    gmsh::vectorpair api_outDimTags_;
    std::vector<int> api_numElements_(numElements, numElements + numElements_n);
    std::vector<double> api_heights_(heights, heights + heights_n);
    gmsh::model::occ::extrude(api_dimTags_, dx, dy, dz, api_outDimTags_, api_numElements_, api_heights_, recombine);
    vectorpair2intptr(api_outDimTags_, outDimTags, outDimTags_n);
  }
  catch(int api_ierr_){
    if(ierr) *ierr = api_ierr_;
  }
}

GMSH_API void gmshModelOccRevolve(int * dimTags, size_t dimTags_n, const double x, const double y, const double z, const double ax, const double ay, const double az, const double angle, int ** outDimTags, size_t * outDimTags_n, int * numElements, size_t numElements_n, double * heights, size_t heights_n, const int recombine, int * ierr)
{
  if(ierr) *ierr = 0;
  try {
    gmsh::vectorpair api_dimTags_(dimTags_n/2);
    for(size_t i = 0; i < dimTags_n/2; ++i){
      api_dimTags_[i].first = dimTags[i * 2 + 0];
      api_dimTags_[i].second = dimTags[i * 2 + 1];
    }
    gmsh::vectorpair api_outDimTags_;
    std::vector<int> api_numElements_(numElements, numElements + numElements_n);
    std::vector<double> api_heights_(heights, heights + heights_n);
    gmsh::model::occ::revolve(api_dimTags_, x, y, z, ax, ay, az, angle, api_outDimTags_, api_numElements_, api_heights_, recombine);
    vectorpair2intptr(api_outDimTags_, outDimTags, outDimTags_n);
  }
  catch(int api_ierr_){
    if(ierr) *ierr = api_ierr_;
  }
}

GMSH_API void gmshModelOccAddPipe(int * dimTags, size_t dimTags_n, const int wireTag, int ** outDimTags, size_t * outDimTags_n, int * ierr)
{
  if(ierr) *ierr = 0;
  try {
    gmsh::vectorpair api_dimTags_(dimTags_n/2);
    for(size_t i = 0; i < dimTags_n/2; ++i){
      api_dimTags_[i].first = dimTags[i * 2 + 0];
      api_dimTags_[i].second = dimTags[i * 2 + 1];
    }
    gmsh::vectorpair api_outDimTags_;
    gmsh::model::occ::addPipe(api_dimTags_, wireTag, api_outDimTags_);
    vectorpair2intptr(api_outDimTags_, outDimTags, outDimTags_n);
  }
  catch(int api_ierr_){
    if(ierr) *ierr = api_ierr_;
  }
}

GMSH_API void gmshModelOccFillet(int * volumeTags, size_t volumeTags_n, int * curveTags, size_t curveTags_n, const double radius, int ** outDimTags, size_t * outDimTags_n, const int removeVolume, int * ierr)
{
  if(ierr) *ierr = 0;
  try {
    std::vector<int> api_volumeTags_(volumeTags, volumeTags + volumeTags_n);
    std::vector<int> api_curveTags_(curveTags, curveTags + curveTags_n);
    gmsh::vectorpair api_outDimTags_;
    gmsh::model::occ::fillet(api_volumeTags_, api_curveTags_, radius, api_outDimTags_, removeVolume);
    vectorpair2intptr(api_outDimTags_, outDimTags, outDimTags_n);
  }
  catch(int api_ierr_){
    if(ierr) *ierr = api_ierr_;
  }
}

GMSH_API void gmshModelOccFuse(int * objectDimTags, size_t objectDimTags_n, int * toolDimTags, size_t toolDimTags_n, int ** outDimTags, size_t * outDimTags_n, int *** outDimTagsMap, size_t ** outDimTagsMap_n, size_t *outDimTagsMap_nn, const int tag, const int removeObject, const int removeTool, int * ierr)
{
  if(ierr) *ierr = 0;
  try {
    gmsh::vectorpair api_objectDimTags_(objectDimTags_n/2);
    for(size_t i = 0; i < objectDimTags_n/2; ++i){
      api_objectDimTags_[i].first = objectDimTags[i * 2 + 0];
      api_objectDimTags_[i].second = objectDimTags[i * 2 + 1];
    }
    gmsh::vectorpair api_toolDimTags_(toolDimTags_n/2);
    for(size_t i = 0; i < toolDimTags_n/2; ++i){
      api_toolDimTags_[i].first = toolDimTags[i * 2 + 0];
      api_toolDimTags_[i].second = toolDimTags[i * 2 + 1];
    }
    gmsh::vectorpair api_outDimTags_;
    std::vector<gmsh::vectorpair >api_outDimTagsMap_;
    gmsh::model::occ::fuse(api_objectDimTags_, api_toolDimTags_, api_outDimTags_, api_outDimTagsMap_, tag, removeObject, removeTool);
    vectorpair2intptr(api_outDimTags_, outDimTags, outDimTags_n);
    vectorvectorpair2intptrptr(api_outDimTagsMap_, outDimTagsMap, outDimTagsMap_n, outDimTagsMap_nn);
  }
  catch(int api_ierr_){
    if(ierr) *ierr = api_ierr_;
  }
}

GMSH_API void gmshModelOccIntersect(int * objectDimTags, size_t objectDimTags_n, int * toolDimTags, size_t toolDimTags_n, int ** outDimTags, size_t * outDimTags_n, int *** outDimTagsMap, size_t ** outDimTagsMap_n, size_t *outDimTagsMap_nn, const int tag, const int removeObject, const int removeTool, int * ierr)
{
  if(ierr) *ierr = 0;
  try {
    gmsh::vectorpair api_objectDimTags_(objectDimTags_n/2);
    for(size_t i = 0; i < objectDimTags_n/2; ++i){
      api_objectDimTags_[i].first = objectDimTags[i * 2 + 0];
      api_objectDimTags_[i].second = objectDimTags[i * 2 + 1];
    }
    gmsh::vectorpair api_toolDimTags_(toolDimTags_n/2);
    for(size_t i = 0; i < toolDimTags_n/2; ++i){
      api_toolDimTags_[i].first = toolDimTags[i * 2 + 0];
      api_toolDimTags_[i].second = toolDimTags[i * 2 + 1];
    }
    gmsh::vectorpair api_outDimTags_;
    std::vector<gmsh::vectorpair >api_outDimTagsMap_;
    gmsh::model::occ::intersect(api_objectDimTags_, api_toolDimTags_, api_outDimTags_, api_outDimTagsMap_, tag, removeObject, removeTool);
    vectorpair2intptr(api_outDimTags_, outDimTags, outDimTags_n);
    vectorvectorpair2intptrptr(api_outDimTagsMap_, outDimTagsMap, outDimTagsMap_n, outDimTagsMap_nn);
  }
  catch(int api_ierr_){
    if(ierr) *ierr = api_ierr_;
  }
}

GMSH_API void gmshModelOccCut(int * objectDimTags, size_t objectDimTags_n, int * toolDimTags, size_t toolDimTags_n, int ** outDimTags, size_t * outDimTags_n, int *** outDimTagsMap, size_t ** outDimTagsMap_n, size_t *outDimTagsMap_nn, const int tag, const int removeObject, const int removeTool, int * ierr)
{
  if(ierr) *ierr = 0;
  try {
    gmsh::vectorpair api_objectDimTags_(objectDimTags_n/2);
    for(size_t i = 0; i < objectDimTags_n/2; ++i){
      api_objectDimTags_[i].first = objectDimTags[i * 2 + 0];
      api_objectDimTags_[i].second = objectDimTags[i * 2 + 1];
    }
    gmsh::vectorpair api_toolDimTags_(toolDimTags_n/2);
    for(size_t i = 0; i < toolDimTags_n/2; ++i){
      api_toolDimTags_[i].first = toolDimTags[i * 2 + 0];
      api_toolDimTags_[i].second = toolDimTags[i * 2 + 1];
    }
    gmsh::vectorpair api_outDimTags_;
    std::vector<gmsh::vectorpair >api_outDimTagsMap_;
    gmsh::model::occ::cut(api_objectDimTags_, api_toolDimTags_, api_outDimTags_, api_outDimTagsMap_, tag, removeObject, removeTool);
    vectorpair2intptr(api_outDimTags_, outDimTags, outDimTags_n);
    vectorvectorpair2intptrptr(api_outDimTagsMap_, outDimTagsMap, outDimTagsMap_n, outDimTagsMap_nn);
  }
  catch(int api_ierr_){
    if(ierr) *ierr = api_ierr_;
  }
}

GMSH_API void gmshModelOccFragment(int * objectDimTags, size_t objectDimTags_n, int * toolDimTags, size_t toolDimTags_n, int ** outDimTags, size_t * outDimTags_n, int *** outDimTagsMap, size_t ** outDimTagsMap_n, size_t *outDimTagsMap_nn, const int tag, const int removeObject, const int removeTool, int * ierr)
{
  if(ierr) *ierr = 0;
  try {
    gmsh::vectorpair api_objectDimTags_(objectDimTags_n/2);
    for(size_t i = 0; i < objectDimTags_n/2; ++i){
      api_objectDimTags_[i].first = objectDimTags[i * 2 + 0];
      api_objectDimTags_[i].second = objectDimTags[i * 2 + 1];
    }
    gmsh::vectorpair api_toolDimTags_(toolDimTags_n/2);
    for(size_t i = 0; i < toolDimTags_n/2; ++i){
      api_toolDimTags_[i].first = toolDimTags[i * 2 + 0];
      api_toolDimTags_[i].second = toolDimTags[i * 2 + 1];
    }
    gmsh::vectorpair api_outDimTags_;
    std::vector<gmsh::vectorpair >api_outDimTagsMap_;
    gmsh::model::occ::fragment(api_objectDimTags_, api_toolDimTags_, api_outDimTags_, api_outDimTagsMap_, tag, removeObject, removeTool);
    vectorpair2intptr(api_outDimTags_, outDimTags, outDimTags_n);
    vectorvectorpair2intptrptr(api_outDimTagsMap_, outDimTagsMap, outDimTagsMap_n, outDimTagsMap_nn);
  }
  catch(int api_ierr_){
    if(ierr) *ierr = api_ierr_;
  }
}

GMSH_API void gmshModelOccTranslate(int * dimTags, size_t dimTags_n, const double dx, const double dy, const double dz, int * ierr)
{
  if(ierr) *ierr = 0;
  try {
    gmsh::vectorpair api_dimTags_(dimTags_n/2);
    for(size_t i = 0; i < dimTags_n/2; ++i){
      api_dimTags_[i].first = dimTags[i * 2 + 0];
      api_dimTags_[i].second = dimTags[i * 2 + 1];
    }
    gmsh::model::occ::translate(api_dimTags_, dx, dy, dz);
  }
  catch(int api_ierr_){
    if(ierr) *ierr = api_ierr_;
  }
}

GMSH_API void gmshModelOccRotate(int * dimTags, size_t dimTags_n, const double x, const double y, const double z, const double ax, const double ay, const double az, const double angle, int * ierr)
{
  if(ierr) *ierr = 0;
  try {
    gmsh::vectorpair api_dimTags_(dimTags_n/2);
    for(size_t i = 0; i < dimTags_n/2; ++i){
      api_dimTags_[i].first = dimTags[i * 2 + 0];
      api_dimTags_[i].second = dimTags[i * 2 + 1];
    }
    gmsh::model::occ::rotate(api_dimTags_, x, y, z, ax, ay, az, angle);
  }
  catch(int api_ierr_){
    if(ierr) *ierr = api_ierr_;
  }
}

GMSH_API void gmshModelOccDilate(int * dimTags, size_t dimTags_n, const double x, const double y, const double z, const double a, const double b, const double c, int * ierr)
{
  if(ierr) *ierr = 0;
  try {
    gmsh::vectorpair api_dimTags_(dimTags_n/2);
    for(size_t i = 0; i < dimTags_n/2; ++i){
      api_dimTags_[i].first = dimTags[i * 2 + 0];
      api_dimTags_[i].second = dimTags[i * 2 + 1];
    }
    gmsh::model::occ::dilate(api_dimTags_, x, y, z, a, b, c);
  }
  catch(int api_ierr_){
    if(ierr) *ierr = api_ierr_;
  }
}

GMSH_API void gmshModelOccSymmetry(int * dimTags, size_t dimTags_n, const double a, const double b, const double c, const double d, int * ierr)
{
  if(ierr) *ierr = 0;
  try {
    gmsh::vectorpair api_dimTags_(dimTags_n/2);
    for(size_t i = 0; i < dimTags_n/2; ++i){
      api_dimTags_[i].first = dimTags[i * 2 + 0];
      api_dimTags_[i].second = dimTags[i * 2 + 1];
    }
    gmsh::model::occ::symmetry(api_dimTags_, a, b, c, d);
  }
  catch(int api_ierr_){
    if(ierr) *ierr = api_ierr_;
  }
}

GMSH_API void gmshModelOccCopy(int * dimTags, size_t dimTags_n, int ** outDimTags, size_t * outDimTags_n, int * ierr)
{
  if(ierr) *ierr = 0;
  try {
    gmsh::vectorpair api_dimTags_(dimTags_n/2);
    for(size_t i = 0; i < dimTags_n/2; ++i){
      api_dimTags_[i].first = dimTags[i * 2 + 0];
      api_dimTags_[i].second = dimTags[i * 2 + 1];
    }
    gmsh::vectorpair api_outDimTags_;
    gmsh::model::occ::copy(api_dimTags_, api_outDimTags_);
    vectorpair2intptr(api_outDimTags_, outDimTags, outDimTags_n);
  }
  catch(int api_ierr_){
    if(ierr) *ierr = api_ierr_;
  }
}

GMSH_API void gmshModelOccRemove(int * dimTags, size_t dimTags_n, const int recursive, int * ierr)
{
  if(ierr) *ierr = 0;
  try {
    gmsh::vectorpair api_dimTags_(dimTags_n/2);
    for(size_t i = 0; i < dimTags_n/2; ++i){
      api_dimTags_[i].first = dimTags[i * 2 + 0];
      api_dimTags_[i].second = dimTags[i * 2 + 1];
    }
    gmsh::model::occ::remove(api_dimTags_, recursive);
  }
  catch(int api_ierr_){
    if(ierr) *ierr = api_ierr_;
  }
}

GMSH_API void gmshModelOccRemoveAllDuplicates(int * ierr)
{
  if(ierr) *ierr = 0;
  try {
    gmsh::model::occ::removeAllDuplicates();
  }
  catch(int api_ierr_){
    if(ierr) *ierr = api_ierr_;
  }
}

GMSH_API void gmshModelOccImportShapes(const char * fileName, int ** outDimTags, size_t * outDimTags_n, const int highestDimOnly, const char * format, int * ierr)
{
  if(ierr) *ierr = 0;
  try {
    gmsh::vectorpair api_outDimTags_;
    gmsh::model::occ::importShapes(fileName, api_outDimTags_, highestDimOnly, format);
    vectorpair2intptr(api_outDimTags_, outDimTags, outDimTags_n);
  }
  catch(int api_ierr_){
    if(ierr) *ierr = api_ierr_;
  }
}

GMSH_API void gmshModelOccSetMeshSize(int * dimTags, size_t dimTags_n, const double size, int * ierr)
{
  if(ierr) *ierr = 0;
  try {
    gmsh::vectorpair api_dimTags_(dimTags_n/2);
    for(size_t i = 0; i < dimTags_n/2; ++i){
      api_dimTags_[i].first = dimTags[i * 2 + 0];
      api_dimTags_[i].second = dimTags[i * 2 + 1];
    }
    gmsh::model::occ::setMeshSize(api_dimTags_, size);
  }
  catch(int api_ierr_){
    if(ierr) *ierr = api_ierr_;
  }
}

GMSH_API void gmshModelOccSynchronize(int * ierr)
{
  if(ierr) *ierr = 0;
  try {
    gmsh::model::occ::synchronize();
  }
  catch(int api_ierr_){
    if(ierr) *ierr = api_ierr_;
  }
}

GMSH_API int gmshViewAdd(const char * name, const int tag, int * ierr)
{
  int result_api_;
  if(ierr) *ierr = 0;
  try {
    result_api_ = gmsh::view::add(name, tag);
  }
  catch(int api_ierr_){
    if(ierr) *ierr = api_ierr_;
  }
  return result_api_;
}

GMSH_API void gmshViewRemove(const int tag, int * ierr)
{
  if(ierr) *ierr = 0;
  try {
    gmsh::view::remove(tag);
  }
  catch(int api_ierr_){
    if(ierr) *ierr = api_ierr_;
  }
}

GMSH_API int gmshViewGetIndex(const int tag, int * ierr)
{
  int result_api_;
  if(ierr) *ierr = 0;
  try {
    result_api_ = gmsh::view::getIndex(tag);
  }
  catch(int api_ierr_){
    if(ierr) *ierr = api_ierr_;
  }
  return result_api_;
}

GMSH_API void gmshViewGetTags(int ** tags, size_t * tags_n, int * ierr)
{
  if(ierr) *ierr = 0;
  try {
    std::vector<int> api_tags_;
    gmsh::view::getTags(api_tags_);
    vector2ptr(api_tags_, tags, tags_n);
  }
  catch(int api_ierr_){
    if(ierr) *ierr = api_ierr_;
  }
}

GMSH_API void gmshViewAddModelData(const int tag, const int step, const char * modelName, const char * dataType, int * tags, size_t tags_n, const double ** data, const size_t * data_n, size_t data_nn, const double time, const int numComponents, const int partition, int * ierr)
{
  if(ierr) *ierr = 0;
  try {
    std::vector<int> api_tags_(tags, tags + tags_n);
    std::vector<std::vector<double> > api_data_(data_nn);
    for(size_t i = 0; i < data_nn; ++i)
      api_data_[i] = std::vector<double>(data[i], data[i] + data_n[i]);
    gmsh::view::addModelData(tag, step, modelName, dataType, api_tags_, api_data_, time, numComponents, partition);
  }
  catch(int api_ierr_){
    if(ierr) *ierr = api_ierr_;
  }
}

GMSH_API void gmshViewAddListData(const int tag, const char * dataType, const int numEle, double * data, size_t data_n, int * ierr)
{
  if(ierr) *ierr = 0;
  try {
    std::vector<double> api_data_(data, data + data_n);
    gmsh::view::addListData(tag, dataType, numEle, api_data_);
  }
  catch(int api_ierr_){
    if(ierr) *ierr = api_ierr_;
  }
}

GMSH_API void gmshViewGetListData(const int tag, char *** dataType, size_t * dataType_n, int ** numElements, size_t * numElements_n, double *** data, size_t ** data_n, size_t *data_nn, int * ierr)
{
  if(ierr) *ierr = 0;
  try {
    std::vector<std::string> api_dataType_;
    std::vector<int> api_numElements_;
    std::vector<std::vector<double> > api_data_;
    gmsh::view::getListData(tag, api_dataType_, api_numElements_, api_data_);
    vectorstring2charptrptr(api_dataType_, dataType, dataType_n);
    vector2ptr(api_numElements_, numElements, numElements_n);
    vectorvector2ptrptr(api_data_, data, data_n, data_nn);
  }
  catch(int api_ierr_){
    if(ierr) *ierr = api_ierr_;
  }
}

GMSH_API void gmshViewProbe(const int tag, const double x, const double y, const double z, double ** value, size_t * value_n, const int step, const int numComp, const int gradient, const double tolerance, double * xElemCoord, size_t xElemCoord_n, double * yElemCoord, size_t yElemCoord_n, double * zElemCoord, size_t zElemCoord_n, int * ierr)
{
  if(ierr) *ierr = 0;
  try {
    std::vector<double> api_value_;
    std::vector<double> api_xElemCoord_(xElemCoord, xElemCoord + xElemCoord_n);
    std::vector<double> api_yElemCoord_(yElemCoord, yElemCoord + yElemCoord_n);
    std::vector<double> api_zElemCoord_(zElemCoord, zElemCoord + zElemCoord_n);
    gmsh::view::probe(tag, x, y, z, api_value_, step, numComp, gradient, tolerance, api_xElemCoord_, api_yElemCoord_, api_zElemCoord_);
    vector2ptr(api_value_, value, value_n);
  }
  catch(int api_ierr_){
    if(ierr) *ierr = api_ierr_;
  }
}

GMSH_API void gmshViewWrite(const int tag, const char * fileName, const int append, int * ierr)
{
  if(ierr) *ierr = 0;
  try {
    gmsh::view::write(tag, fileName, append);
  }
  catch(int api_ierr_){
    if(ierr) *ierr = api_ierr_;
  }
}

GMSH_API void gmshPluginSetNumber(const char * name, const char * option, const double value, int * ierr)
{
  if(ierr) *ierr = 0;
  try {
    gmsh::plugin::setNumber(name, option, value);
  }
  catch(int api_ierr_){
    if(ierr) *ierr = api_ierr_;
  }
}

GMSH_API void gmshPluginSetString(const char * name, const char * option, const char * value, int * ierr)
{
  if(ierr) *ierr = 0;
  try {
    gmsh::plugin::setString(name, option, value);
  }
  catch(int api_ierr_){
    if(ierr) *ierr = api_ierr_;
  }
}

GMSH_API void gmshPluginRun(const char * name, int * ierr)
{
  if(ierr) *ierr = 0;
  try {
    gmsh::plugin::run(name);
  }
  catch(int api_ierr_){
    if(ierr) *ierr = api_ierr_;
  }
}

GMSH_API void gmshGraphicsDraw(int * ierr)
{
  if(ierr) *ierr = 0;
  try {
    gmsh::graphics::draw();
  }
  catch(int api_ierr_){
    if(ierr) *ierr = api_ierr_;
  }
}

GMSH_API void gmshFltkInitialize(int * ierr)
{
  if(ierr) *ierr = 0;
  try {
    gmsh::fltk::initialize();
  }
  catch(int api_ierr_){
    if(ierr) *ierr = api_ierr_;
  }
}

GMSH_API void gmshFltkWait(const double time, int * ierr)
{
  if(ierr) *ierr = 0;
  try {
    gmsh::fltk::wait(time);
  }
  catch(int api_ierr_){
    if(ierr) *ierr = api_ierr_;
  }
}

GMSH_API void gmshFltkRun(int * ierr)
{
  if(ierr) *ierr = 0;
  try {
    gmsh::fltk::run();
  }
  catch(int api_ierr_){
    if(ierr) *ierr = api_ierr_;
  }
}

GMSH_API void gmshOnelabGet(char ** data, const char * format, int * ierr)
{
  if(ierr) *ierr = 0;
  try {
    std::string api_data_;
    gmsh::onelab::get(api_data_, format);
    *data = strdup(api_data_.c_str());
  }
  catch(int api_ierr_){
    if(ierr) *ierr = api_ierr_;
  }
}

GMSH_API void gmshOnelabSet(const char * data, const char * format, int * ierr)
{
  if(ierr) *ierr = 0;
  try {
    gmsh::onelab::set(data, format);
  }
  catch(int api_ierr_){
    if(ierr) *ierr = api_ierr_;
  }
}

GMSH_API void gmshOnelabRun(const char * name, const char * command, int * ierr)
{
  if(ierr) *ierr = 0;
  try {
    gmsh::onelab::run(name, command);
  }
  catch(int api_ierr_){
    if(ierr) *ierr = api_ierr_;
  }
}
<|MERGE_RESOLUTION|>--- conflicted
+++ resolved
@@ -938,7 +938,6 @@
   }
 }
 
-<<<<<<< HEAD
 GMSH_API int gmshModelMeshGetNumberIntegrationPoints(const int elementType, const char * integrationType, int * ierr)
 {
   int result_api_;
@@ -976,16 +975,13 @@
 }
 
 GMSH_API void gmshModelMeshSetPeriodic(const int dim, int * tags, size_t tags_n, int * tagsSource, size_t tagsSource_n, double * affineTransformation, size_t affineTransformation_n, int * ierr)
-=======
-GMSH_API void gmshModelMeshSetPeriodic(const int dim, int * tags, size_t tags_n, int * tagsMaster, size_t tagsMaster_n, double * affineTransformation, size_t affineTransformation_n, int * ierr)
->>>>>>> 2f99eb5c
 {
   if(ierr) *ierr = 0;
   try {
     std::vector<int> api_tags_(tags, tags + tags_n);
-    std::vector<int> api_tagsMaster_(tagsMaster, tagsMaster + tagsMaster_n);
+    std::vector<int> api_tagsSource_(tagsSource, tagsSource + tagsSource_n);
     std::vector<double> api_affineTransformation_(affineTransformation, affineTransformation + affineTransformation_n);
-    gmsh::model::mesh::setPeriodic(dim, api_tags_, api_tagsMaster_, api_affineTransformation_);
+    gmsh::model::mesh::setPeriodic(dim, api_tags_, api_tagsSource_, api_affineTransformation_);
   }
   catch(int api_ierr_){
     if(ierr) *ierr = api_ierr_;
