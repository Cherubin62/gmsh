--- conflicted
+++ resolved
@@ -346,21 +346,21 @@
   }
 }
 
-<<<<<<< HEAD
-GMSH_API int gmshModelGetDim(int * ierr){
-  int result_api_;
-  if(ierr) *ierr = 0;
-  try {
-  result_api_ = gmsh::model::getDim();
-  } catch(int api_ierr_) {if (ierr) *ierr = api_ierr_;}
-  return result_api_;
-}
-
-GMSH_API int gmshModelAddDiscreteEntity(const int dim,const int tag,int * boundary, size_t boundary_n,int * ierr){
-=======
+GMSH_API int gmshModelGetDim(int * ierr)
+{
+  int result_api_;
+  if(ierr) *ierr = 0;
+  try {
+    result_api_ = gmsh::model::getDim();
+  }
+  catch(int api_ierr_){
+    if(ierr) *ierr = api_ierr_;
+  }
+  return result_api_;
+}
+
 GMSH_API int gmshModelAddDiscreteEntity(const int dim, const int tag, int * boundary, size_t boundary_n, int * ierr)
 {
->>>>>>> 35176e26
   int result_api_;
   if(ierr) *ierr = 0;
   try {
@@ -483,19 +483,19 @@
   }
 }
 
-<<<<<<< HEAD
-GMSH_API void gmshModelMeshInitializeNodeCache(int * ierr){
-  if(ierr) *ierr = 0;
-  try {
-  gmsh::model::mesh::initializeNodeCache();
-  } catch(int api_ierr_) {if (ierr) *ierr = api_ierr_;}
-}
-
-GMSH_API void gmshModelMeshGetNodes(int ** nodeTags, size_t * nodeTags_n,double ** coord, size_t * coord_n,double ** parametricCoord, size_t * parametricCoord_n,const int dim,const int tag,int * ierr){
-=======
+GMSH_API void gmshModelMeshInitializeNodeCache(int * ierr)
+{
+  if(ierr) *ierr = 0;
+  try {
+    gmsh::model::mesh::initializeNodeCache();
+  }
+  catch(int api_ierr_){
+    if(ierr) *ierr = api_ierr_;
+  }
+}
+
 GMSH_API void gmshModelMeshGetNodes(int ** nodeTags, size_t * nodeTags_n, double ** coord, size_t * coord_n, double ** parametricCoord, size_t * parametricCoord_n, const int dim, const int tag, int * ierr)
 {
->>>>>>> 35176e26
   if(ierr) *ierr = 0;
   try {
     std::vector<int> api_nodeTags_;
@@ -560,36 +560,40 @@
   }
 }
 
-<<<<<<< HEAD
-GMSH_API void gmshModelMeshGetJacobianData(const char * integrationType,int ** nbrIntegrationPoints, size_t * nbrIntegrationPoints_n,double *** jacobian, size_t ** jacobian_n, size_t *jacobian_nn,double *** determinant, size_t ** determinant_n, size_t *determinant_nn,const int dim,const int tag,int * ierr){
-  if(ierr) *ierr = 0;
-  try {
-  std::vector<int> api_nbrIntegrationPoints_;
-  std::vector<std::vector<double> > api_jacobian_;
-  std::vector<std::vector<double> > api_determinant_;
-  gmsh::model::mesh::getJacobianData(integrationType,api_nbrIntegrationPoints_,api_jacobian_,api_determinant_,dim,tag);
-  vector2ptr(api_nbrIntegrationPoints_,nbrIntegrationPoints,nbrIntegrationPoints_n);
-  vectorvector2ptrptr(api_jacobian_,jacobian,jacobian_n,jacobian_nn);
-  vectorvector2ptrptr(api_determinant_,determinant,determinant_n,determinant_nn);
-  } catch(int api_ierr_) {if (ierr) *ierr = api_ierr_;}
-}
-
-GMSH_API void gmshModelMeshGetFunctionSpaceData(const char * integrationType,const char * functionSpaceType,double *** integrationPoints, size_t ** integrationPoints_n, size_t *integrationPoints_nn,int * functionSpaceNumComponents,double *** functionSpaceData, size_t ** functionSpaceData_n, size_t *functionSpaceData_nn,const int dim,const int tag,int * ierr){
-  if(ierr) *ierr = 0;
-  try {
-  std::vector<std::vector<double> > api_integrationPoints_;
-  std::vector<std::vector<double> > api_functionSpaceData_;
-  gmsh::model::mesh::getFunctionSpaceData(integrationType,functionSpaceType,api_integrationPoints_,*functionSpaceNumComponents,api_functionSpaceData_,dim,tag);
-  vectorvector2ptrptr(api_integrationPoints_,integrationPoints,integrationPoints_n,integrationPoints_nn);
-  vectorvector2ptrptr(api_functionSpaceData_,functionSpaceData,functionSpaceData_n,functionSpaceData_nn);
-  } catch(int api_ierr_) {if (ierr) *ierr = api_ierr_;}
-}
-
-GMSH_API void gmshModelMeshGetElementTypes(int ** elementTypes, size_t * elementTypes_n,const int dim,const int tag,int * ierr){
-=======
+GMSH_API void gmshModelMeshGetJacobianData(const char * integrationType, int ** nbrIntegrationPoints, size_t * nbrIntegrationPoints_n, double *** jacobian, size_t ** jacobian_n, size_t *jacobian_nn, double *** determinant, size_t ** determinant_n, size_t *determinant_nn, const int dim, const int tag, int * ierr)
+{
+  if(ierr) *ierr = 0;
+  try {
+    std::vector<int> api_nbrIntegrationPoints_;
+    std::vector<std::vector<double> > api_jacobian_;
+    std::vector<std::vector<double> > api_determinant_;
+    gmsh::model::mesh::getJacobianData(integrationType, api_nbrIntegrationPoints_, api_jacobian_, api_determinant_, dim, tag);
+    vector2ptr(api_nbrIntegrationPoints_, nbrIntegrationPoints, nbrIntegrationPoints_n);
+    vectorvector2ptrptr(api_jacobian_, jacobian, jacobian_n, jacobian_nn);
+    vectorvector2ptrptr(api_determinant_, determinant, determinant_n, determinant_nn);
+  }
+  catch(int api_ierr_){
+    if(ierr) *ierr = api_ierr_;
+  }
+}
+
+GMSH_API void gmshModelMeshGetFunctionSpaceData(const char * integrationType, const char * functionSpaceType, double *** integrationPoints, size_t ** integrationPoints_n, size_t *integrationPoints_nn, int * functionSpaceNumComponents, double *** functionSpaceData, size_t ** functionSpaceData_n, size_t *functionSpaceData_nn, const int dim, const int tag, int * ierr)
+{
+  if(ierr) *ierr = 0;
+  try {
+    std::vector<std::vector<double> > api_integrationPoints_;
+    std::vector<std::vector<double> > api_functionSpaceData_;
+    gmsh::model::mesh::getFunctionSpaceData(integrationType, functionSpaceType, api_integrationPoints_, *functionSpaceNumComponents, api_functionSpaceData_, dim, tag);
+    vectorvector2ptrptr(api_integrationPoints_, integrationPoints, integrationPoints_n, integrationPoints_nn);
+    vectorvector2ptrptr(api_functionSpaceData_, functionSpaceData, functionSpaceData_n, functionSpaceData_nn);
+  }
+  catch(int api_ierr_){
+    if(ierr) *ierr = api_ierr_;
+  }
+}
+
 GMSH_API void gmshModelMeshGetElementTypes(int ** elementTypes, size_t * elementTypes_n, const int dim, const int tag, int * ierr)
 {
->>>>>>> 35176e26
   if(ierr) *ierr = 0;
   try {
     std::vector<int> api_elementTypes_;
@@ -633,34 +637,38 @@
   }
 }
 
-<<<<<<< HEAD
-GMSH_API void gmshModelMeshGetJacobianDataByType(const int elementType,const char * integrationType,int * nbrIntegrationPoints,double ** jacobian, size_t * jacobian_n,double ** determinant, size_t * determinant_n,const int dim,const int tag,const int myThread,const int nbrThreads,int * ierr){
-  if(ierr) *ierr = 0;
-  try {
-  std::vector<double> api_jacobian_;
-  std::vector<double> api_determinant_;
-  gmsh::model::mesh::getJacobianDataByType(elementType,integrationType,*nbrIntegrationPoints,api_jacobian_,api_determinant_,dim,tag,myThread,nbrThreads);
-  vector2ptr(api_jacobian_,jacobian,jacobian_n);
-  vector2ptr(api_determinant_,determinant,determinant_n);
-  } catch(int api_ierr_) {if (ierr) *ierr = api_ierr_;}
-}
-
-GMSH_API void gmshModelMeshGetFunctionSpaceDataByType(const int elementType,const char * integrationType,const char * functionSpaceType,double ** integrationPoints, size_t * integrationPoints_n,int * functionSpaceNumComponents,double ** functionSpaceData, size_t * functionSpaceData_n,const int dim,const int tag,int * ierr){
-  if(ierr) *ierr = 0;
-  try {
-  std::vector<double> api_integrationPoints_;
-  std::vector<double> api_functionSpaceData_;
-  gmsh::model::mesh::getFunctionSpaceDataByType(elementType,integrationType,functionSpaceType,api_integrationPoints_,*functionSpaceNumComponents,api_functionSpaceData_,dim,tag);
-  vector2ptr(api_integrationPoints_,integrationPoints,integrationPoints_n);
-  vector2ptr(api_functionSpaceData_,functionSpaceData,functionSpaceData_n);
-  } catch(int api_ierr_) {if (ierr) *ierr = api_ierr_;}
-}
-
-GMSH_API void gmshModelMeshSetNodes(const int dim,const int tag,int * nodeTags, size_t nodeTags_n,double * coord, size_t coord_n,double * parametricCoord, size_t parametricCoord_n,int * ierr){
-=======
+GMSH_API void gmshModelMeshGetJacobianDataByType(const int elementType, const char * integrationType, int * nbrIntegrationPoints, double ** jacobian, size_t * jacobian_n, double ** determinant, size_t * determinant_n, const int dim, const int tag, const int myThread, const int nbrThreads, int * ierr)
+{
+  if(ierr) *ierr = 0;
+  try {
+    std::vector<double> api_jacobian_;
+    std::vector<double> api_determinant_;
+    gmsh::model::mesh::getJacobianDataByType(elementType, integrationType, *nbrIntegrationPoints, api_jacobian_, api_determinant_, dim, tag, myThread, nbrThreads);
+    vector2ptr(api_jacobian_, jacobian, jacobian_n);
+    vector2ptr(api_determinant_, determinant, determinant_n);
+  }
+  catch(int api_ierr_){
+    if(ierr) *ierr = api_ierr_;
+  }
+}
+
+GMSH_API void gmshModelMeshGetFunctionSpaceDataByType(const int elementType, const char * integrationType, const char * functionSpaceType, double ** integrationPoints, size_t * integrationPoints_n, int * functionSpaceNumComponents, double ** functionSpaceData, size_t * functionSpaceData_n, const int dim, const int tag, int * ierr)
+{
+  if(ierr) *ierr = 0;
+  try {
+    std::vector<double> api_integrationPoints_;
+    std::vector<double> api_functionSpaceData_;
+    gmsh::model::mesh::getFunctionSpaceDataByType(elementType, integrationType, functionSpaceType, api_integrationPoints_, *functionSpaceNumComponents, api_functionSpaceData_, dim, tag);
+    vector2ptr(api_integrationPoints_, integrationPoints, integrationPoints_n);
+    vector2ptr(api_functionSpaceData_, functionSpaceData, functionSpaceData_n);
+  }
+  catch(int api_ierr_){
+    if(ierr) *ierr = api_ierr_;
+  }
+}
+
 GMSH_API void gmshModelMeshSetNodes(const int dim, const int tag, int * nodeTags, size_t nodeTags_n, double * coord, size_t coord_n, double * parametricCoord, size_t parametricCoord_n, int * ierr)
 {
->>>>>>> 35176e26
   if(ierr) *ierr = 0;
   try {
     std::vector<int> api_nodeTags_(nodeTags, nodeTags + nodeTags_n);
@@ -826,35 +834,44 @@
   }
 }
 
-<<<<<<< HEAD
-GMSH_API int gmshModelMeshGetNumberIntegrationPoints(const int elementType,const char * integrationType,int * ierr){
-  int result_api_;
-  if(ierr) *ierr = 0;
-  try {
-  result_api_ = gmsh::model::mesh::getNumberIntegrationPoints(elementType,integrationType);
-  } catch(int api_ierr_) {if (ierr) *ierr = api_ierr_;}
-  return result_api_;
-}
-
-GMSH_API void gmshModelMeshPrecomputeBasicFunction(const int elementType,int * ierr){
-  if(ierr) *ierr = 0;
-  try {
-  gmsh::model::mesh::precomputeBasicFunction(elementType);
-  } catch(int api_ierr_) {if (ierr) *ierr = api_ierr_;}
-}
-
-GMSH_API void gmshModelMeshReorderedMeshElements(const int elementType,const int dim,const int tag,int * order, size_t order_n,int * ierr){
-  if(ierr) *ierr = 0;
-  try {
-  gmsh::model::mesh::reorderedMeshElements(elementType,dim,tag,ptr2vector(order,order_n));
-  } catch(int api_ierr_) {if (ierr) *ierr = api_ierr_;}
-}
-
-GMSH_API void gmshModelMeshSetPeriodic(const int dim,int * tag, size_t tag_n,int * tagSource, size_t tagSource_n,double * affineTransformation, size_t affineTransformation_n,int * ierr){
-=======
+GMSH_API int gmshModelMeshGetNumberIntegrationPoints(const int elementType, const char * integrationType, int * ierr)
+{
+  int result_api_;
+  if(ierr) *ierr = 0;
+  try {
+    result_api_ = gmsh::model::mesh::getNumberIntegrationPoints(elementType, integrationType);
+  }
+  catch(int api_ierr_){
+    if(ierr) *ierr = api_ierr_;
+  }
+  return result_api_;
+}
+
+GMSH_API void gmshModelMeshPrecomputeBasicFunction(const int elementType, int * ierr)
+{
+  if(ierr) *ierr = 0;
+  try {
+    gmsh::model::mesh::precomputeBasicFunction(elementType);
+  }
+  catch(int api_ierr_){
+    if(ierr) *ierr = api_ierr_;
+  }
+}
+
+GMSH_API void gmshModelMeshReorderedMeshElements(const int elementType, const int dim, const int tag, int * order, size_t order_n, int * ierr)
+{
+  if(ierr) *ierr = 0;
+  try {
+    std::vector<int> api_order_(order, order + order_n);
+    gmsh::model::mesh::reorderedMeshElements(elementType, dim, tag, api_order_);
+  }
+  catch(int api_ierr_){
+    if(ierr) *ierr = api_ierr_;
+  }
+}
+
 GMSH_API void gmshModelMeshSetPeriodic(const int dim, int * tags, size_t tags_n, int * tagsSource, size_t tagsSource_n, double * affineTransformation, size_t affineTransformation_n, int * ierr)
 {
->>>>>>> 35176e26
   if(ierr) *ierr = 0;
   try {
     std::vector<int> api_tags_(tags, tags + tags_n);
