// Gmsh - Copyright (C) 1997-2020 C. Geuzaine, J.-F. Remacle
//
// See the LICENSE.txt file for license information. Please report all
// issues on https://gitlab.onelab.info/gmsh/gmsh/issues.

#include "GmshConfig.h"
#include <sstream>
#include <string.h>
#include <FL/Fl.H>
#include <FL/Fl_Tooltip.H>
#include <FL/Fl_Shared_Image.H>
#include <FL/Fl_File_Icon.H>
#include <FL/fl_draw.H>
#include <FL/fl_ask.H>
#include "FlGui.h"
#include "drawContextFltk.h"
#include "drawContextFltkCairo.h"
#include "graphicWindow.h"
#include "optionWindow.h"
#include "fieldWindow.h"
#include "pluginWindow.h"
#include "statisticsWindow.h"
#include "visibilityWindow.h"
#include "highOrderToolsWindow.h"
#include "clippingWindow.h"
#include "manipWindow.h"
#include "contextWindow.h"
<<<<<<< HEAD
#include "physicalGroupWindow.h"
=======
#include "onelabContextWindow.h"
>>>>>>> dd507a94
#include "onelabGroup.h"
#include "helpWindow.h"
#include "colorbarWindow.h"
#include "fileDialogs.h"
#include "GmshDefines.h"
#include "GmshMessage.h"
#include "GModel.h"
#include "OS.h"
#include "MElement.h"
#include "PView.h"
#include "Field.h"
#include "Plugin.h"
#include "PluginManager.h"
#include "OpenFile.h"
#include "XpmIcon.h"
#include "Options.h"
#include "CommandLine.h"
#include "Context.h"
#include "StringUtils.h"
#include "gl2ps.h"
#include "gmshPopplerWrapper.h"
#include "PixelBuffer.h"
#if defined(HAVE_TOUCHBAR)
#include "touchBar.h"
#endif
#if defined(HAVE_3M)
#include "3M.h"
#endif

FlGui *FlGui::_instance = 0;
std::string FlGui::_openedThroughMacFinder = "";
bool FlGui::_finishedProcessingCommandLine = false;
std::atomic<int> FlGui::_locked(0);

// check (now!) if there are any pending events, and process them
void FlGui::check(bool force)
{
  if((Msg::GetThreadNum() > 0 || _locked > 0) && !force) return;

  static double lastRefresh = 0.;
  if(CTX::instance()->guiRefreshRate > 0) {
    double start = TimeOfDay();
    if(start - lastRefresh > 1. / CTX::instance()->guiRefreshRate) {
      lastRefresh = start;
      Fl::check();
    }
  }
  else {
    Fl::check();
  }
}

// wait (possibly indefinitely) for any events, then process them
void FlGui::wait(bool force)
{
  if((Msg::GetThreadNum() > 0 || _locked > 0) && !force) return;
  Fl::wait();
}

// wait (at most time seconds) for any events, then process them
void FlGui::wait(double time, bool force)
{
  if((Msg::GetThreadNum() > 0 || _locked > 0) && !force) return;
  Fl::wait(time);
}

void FlGui::lock()
{
  _locked++;
  Fl::lock();
}

void FlGui::unlock()
{
  _locked--;
  Fl::unlock();
}

int FlGui::locked()
{
  return _locked;
}

static void awake_cb(void *data)
{
  if(data)
    FlGui::instance()->updateViews(true, false);
}

void FlGui::awake(const std::string &action)
{
  if(action.empty())
    Fl::awake(awake_cb, 0);
  else
    Fl::awake(awake_cb, (void*)"update");
}

void FlGui::setOpenedThroughMacFinder(const std::string &name)
{
  _openedThroughMacFinder = name;
}

std::string FlGui::getOpenedThroughMacFinder()
{
  return _openedThroughMacFinder;
}

void FlGui::setFinishedProcessingCommandLine()
{
  _finishedProcessingCommandLine = true;
}

bool FlGui::getFinishedProcessingCommandLine()
{
  return _finishedProcessingCommandLine;
}

static int globalShortcut(int event)
{
  if(!FlGui::available()) return 0;
  return FlGui::instance()->testGlobalShortcuts(event);
}

static void simple_right_box_draw(int x, int y, int w, int h, Fl_Color c)
{
  fl_color(c);
  fl_rectf(x, y, w, h);
  fl_color(FL_DARK2);
  fl_line(x + w - 1, y, x + w - 1, y + h);
}

static void simple_top_box_draw(int x, int y, int w, int h, Fl_Color c)
{
  fl_color(c);
  fl_rectf(x, y, w, h);
  fl_color(FL_DARK2);
  fl_line(x, y, x + w, y);
}

// Icons for the satus bar
#define vv(x, y) fl_vertex(x, y)
#define bl fl_begin_loop()
#define el fl_end_loop()

static void gmsh_play(Fl_Color c)
{
  fl_color(c);
  bl;
  vv(-0.3, 0.8);
  vv(0.5, 0.0);
  vv(-0.3, -0.8);
  el;
}

static void gmsh_pause(Fl_Color c)
{
  fl_color(c);
  bl;
  vv(-0.8, -0.8);
  vv(-0.3, -0.8);
  vv(-0.3, 0.8);
  vv(-0.8, 0.8);
  el;
  bl;
  vv(0.0, -0.8);
  vv(0.5, -0.8);
  vv(0.5, 0.8);
  vv(0.0, 0.8);
  el;
}

static void gmsh_rewind(Fl_Color c)
{
  fl_color(c);
  bl;
  vv(-0.8, -0.8);
  vv(-0.3, -0.8);
  vv(-0.3, 0.8);
  vv(-0.8, 0.8);
  el;
  bl;
  vv(-0.3, 0.0);
  vv(0.5, -0.8);
  vv(0.5, 0.8);
  el;
}

static void gmsh_forward(Fl_Color c)
{
  fl_color(c);
  bl;
  vv(0.0, 0.8);
  vv(0.8, 0.0);
  vv(0.0, -0.8);
  el;
  bl;
  vv(-0.8, 0.8);
  vv(-0.3, 0.8);
  vv(-0.3, -0.8);
  vv(-0.8, -0.8);
  el;
}

static void gmsh_back(Fl_Color c)
{
  fl_rotate(180);
  gmsh_forward(c);
}

static void gmsh_rotate(Fl_Color c)
{
  fl_color(c);
  fl_begin_line();
  fl_arc(0.0, -0.1, 0.7, 0.0, 270.0);
  fl_end_line();
  fl_begin_polygon();
  vv(0.5, 0.6);
  vv(-0.1, 0.9);
  vv(-0.1, 0.3);
  fl_end_polygon();
}

static void gmsh_models(Fl_Color c)
{
  fl_color(c);
  bl;
  vv(-0.8, -0.7);
  vv(0.8, -0.7);
  el;
  bl;
  vv(-0.8, -0.2);
  vv(0.8, -0.2);
  el;
  bl;
  vv(-0.8, 0.3);
  vv(0.8, 0.3);
  el;
  bl;
  vv(-0.8, 0.8);
  vv(0.8, 0.8);
  el;
}

static void gmsh_gear(Fl_Color c)
{
  fl_color(c);
  double w = 0.12;
  double h1 = 0.5;
#if defined(WIN32)
  double h2 = 1.0;
#else
  double h2 = 1.05;
#endif
  fl_line_style(FL_SOLID, 3);
  fl_begin_line();
  fl_circle(0, 0, 0.5);
  fl_end_line();
  fl_line_style(FL_SOLID);
  for(int i = 0; i < 8; i++) {
    fl_rotate(45);
    fl_begin_polygon();
    fl_vertex(h1, -w);
    fl_vertex(h2, -w);
    fl_vertex(h2, w);
    fl_vertex(h1, w);
    fl_end_polygon();
  }
}

static void gmsh_graph(Fl_Color c)
{
  fl_color(c);
  fl_begin_line();
  vv(-0.8, -0.8);
  vv(-0.8, 0.8);
  vv(0.8, 0.8);
  fl_end_line();
  fl_begin_line();
  vv(-0.8, 0.3);
  vv(-0.2, -0.2);
  vv(0.3, 0.1);
  vv(0.8, -0.4);
  fl_end_line();
}

static void gmsh_search(Fl_Color col)
{
  double e = 0.5;
  fl_color(col);
  fl_begin_polygon();
  vv(.6 - e, .33);
  vv(1.2 - e, .93);
  vv(.93 - e, 1.2);
  vv(.33 - e, .6);
  fl_end_polygon();
  fl_line_style(FL_SOLID, 2);
  fl_begin_loop();
  fl_circle(0 - e, 0, .6);
  fl_end_loop();
  fl_line_style(FL_SOLID);
}

static void gmsh_colormap(Fl_Color col)
{
  fl_color(FL_RED);
  fl_begin_polygon();
  vv(-0.8, -0.8);
  vv(-0.3, -0.8);
  vv(-0.3, 0.8);
  vv(-0.8, 0.8);
  fl_end_polygon();
  fl_color(FL_GREEN);
  fl_begin_polygon();
  vv(-0.3, -0.8);
  vv(0.2, -0.8);
  vv(0.2, 0.8);
  vv(-0.3, 0.8);
  fl_end_polygon();
  fl_color(FL_BLUE);
  fl_begin_polygon();
  vv(0.2, -0.8);
  vv(0.7, -0.8);
  vv(0.7, 0.8);
  vv(0.2, 0.8);
  fl_end_polygon();
}

#undef vv
#undef bl
#undef el

// question presence of gamepad every 3. seconds
static void gamepad_handler(void *data)
{
  if(CTX::instance()->gamepad && CTX::instance()->gamepad->active) {
    CTX::instance()->gamepad->read_event();
    Fl::add_timeout(CTX::instance()->gamepad->frequency, gamepad_handler, data);
  }
  else {
    Fl::add_timeout(.5, gamepad_handler, data);
  }
}

void FlGui::applyColorScheme(bool redraw)
{
  static int first = true;
  int N = 4 + FL_NUM_GRAY;
  static std::vector<unsigned char> r(N, 0), g(N, 0), b(N, 0);

  if(first) {
    // store default (OS-dependent) interface colors:
    Fl::get_system_colors();
    Fl::get_color(FL_BACKGROUND_COLOR, r[0], g[0], b[0]);
    Fl::get_color(FL_BACKGROUND2_COLOR, r[1], g[1], b[1]);
    Fl::get_color(FL_FOREGROUND_COLOR, r[2], g[2], b[2]);
    Fl::get_color(FL_SELECTION_COLOR, r[3], g[3], b[3]);
    for(int i = 0; i < FL_NUM_GRAY; i++) {
      Fl::get_color(fl_gray_ramp(i), r[4 + i], g[4 + i], b[4 + i]);
    }
  }

  if(CTX::instance()->guiColorScheme == 1) { // dark mode
    Fl::set_color(FL_BACKGROUND_COLOR, 20, 20, 20);
    Fl::set_color(FL_BACKGROUND2_COLOR, 70, 70, 70);
    Fl::set_color(FL_FOREGROUND_COLOR, 220, 220, 220);
    for(int i = 0; i < FL_NUM_GRAY; i++) {
      double min = 0., max = 70.;
      int d = (int)(min + i * (max - min) / (FL_NUM_GRAY - 1.));
      Fl::set_color(fl_gray_ramp(i), d, d, d);
    }
    Fl::set_color(FL_SELECTION_COLOR, 200, 200, 200);
  }
  else if(!first && available() && CTX::instance()->guiColorScheme == 0) {
    // retore default colors (only if not calling the routine from the
    // constructor)
    Fl::set_color(FL_BACKGROUND_COLOR, r[0], g[0], b[0]);
    Fl::set_color(FL_BACKGROUND2_COLOR, r[1], g[1], b[1]);
    Fl::set_color(FL_FOREGROUND_COLOR, r[2], g[2], b[2]);
    for(int i = 0; i < FL_NUM_GRAY; i++) {
      Fl::set_color(fl_gray_ramp(i), r[4 + i], g[4 + i], b[4 + i]);
    }
    Fl::set_color(FL_SELECTION_COLOR, r[3], g[3], b[3]);
  }

  first = false;

  // also change default box type here (to thin versions)
  Fl::set_boxtype(FL_UP_BOX, FL_THIN_UP_BOX);
  Fl::set_boxtype(FL_DOWN_BOX, FL_THIN_DOWN_BOX);
  Fl::set_boxtype(FL_UP_FRAME, FL_THIN_UP_FRAME);
  Fl::set_boxtype(FL_DOWN_FRAME, FL_THIN_DOWN_FRAME);

  // thinner scrollbars
  Fl::scrollbar_size(std::max(10, FL_NORMAL_SIZE));

  if(redraw && available()){
    updateViews(true, true);
    for (Fl_Window *win = Fl::first_window(); win; win = Fl::next_window(win)) {
      win->redraw();
    }
  }
}

static void default_error_handler(const char *fmt, ...)
{
  char str[5000];
  va_list args;
  va_start(args, fmt);
  vsnprintf(str, sizeof(str), fmt, args);
  va_end(args);
  if(!strcmp(str, "Insufficient GL support")) { // this should be fatal
    CTX::instance()->terminal = 1;
    Msg::Error("%s (FLTK internal error)", str);
    Msg::Error("Your system does not seem to support OpenGL - aborting");
    Msg::Exit(1);
  }
  else {
    Msg::Error("%s (FLTK internal error)", str);
  }
}

static void default_fatal_error_handler(const char *fmt, ...)
{
  char str[5000];
  va_list args;
  va_start(args, fmt);
  vsnprintf(str, sizeof(str), fmt, args);
  va_end(args);
  Msg::Error("%s (FLTK internal error)", str);
  Msg::Exit(1);
}

FlGui::FlGui(int argc, char **argv, bool quitShouldExit,
             void (*error_handler)(const char *fmt, ...))
  : _quitShouldExit(quitShouldExit), lastContextWindow(0)
{
  if(error_handler) {
    Fl::error = error_handler;
    Fl::fatal = error_handler;
  }
  else {
    Fl::error = default_error_handler;
    Fl::fatal = default_fatal_error_handler;
  }

#if defined(__APPLE__)
  // the defaults use %@, which leads to (lowercase) gmsh
  Fl_Mac_App_Menu::about = "About Gmsh";
  Fl_Mac_App_Menu::hide = "Hide Gmsh";
  Fl_Mac_App_Menu::quit = "Quit Gmsh";
  Fl_Mac_App_Menu::print = ""; // this sometimes crashes
#endif

  // tell fltk we're (potentially) in multi-threaded mode
  Fl::lock();

  // set X display
  if(CTX::instance()->display.size())
    Fl::display(CTX::instance()->display.c_str());

  // add new box types (dx dy dw dh)
  Fl::set_boxtype(GMSH_SIMPLE_RIGHT_BOX, simple_right_box_draw, 0, 0, 1, 0);
  Fl::set_boxtype(GMSH_SIMPLE_TOP_BOX, simple_top_box_draw, 0, 1, 0, 1);

  // apply color scheme before widget creation (noop if default color scheme is
  // selected), so that there's no color "flashing"
  applyColorScheme();

  // add gamepad handler
  if(CTX::instance()->gamepad) Fl::add_timeout(5., gamepad_handler, (void *)0);

  // add global shortcuts
  Fl::add_handler(globalShortcut);

  // make sure a global drawing context is setup
  if(!drawContext::global()) drawContext::setGlobal(new drawContextFltk);

  // set default font size
  FL_NORMAL_SIZE = drawContext::global()->getFontSize();

  // handle themes and tooltip options
  if(CTX::instance()->guiTheme.size())
    Fl::scheme(CTX::instance()->guiTheme.c_str());
  Fl_Tooltip::size(FL_NORMAL_SIZE);

  // use retina resolution if available
#if(FL_MAJOR_VERSION == 1) && (FL_MINOR_VERSION == 3) && (FL_PATCH_VERSION >= 4)
  Fl::use_high_res_GL(CTX::instance()->highResolutionGraphics);
#elif(FL_MAJOR_VERSION == 1) && (FL_MINOR_VERSION >= 4)
  Fl::use_high_res_GL(CTX::instance()->highResolutionGraphics);
#endif

  // register image formats not in core fltk library (jpeg/png)
  fl_register_images();

  // add our own icons
  fl_add_symbol("gmsh_rewind", gmsh_rewind, 1);
  fl_add_symbol("gmsh_back", gmsh_back, 1);
  fl_add_symbol("gmsh_play", gmsh_play, 1);
  fl_add_symbol("gmsh_pause", gmsh_pause, 1);
  fl_add_symbol("gmsh_forward", gmsh_forward, 1);
  fl_add_symbol("gmsh_rotate", gmsh_rotate, 1);
  fl_add_symbol("gmsh_models", gmsh_models, 1);
  fl_add_symbol("gmsh_gear", gmsh_gear, 1);
  fl_add_symbol("gmsh_graph", gmsh_graph, 1);
  fl_add_symbol("gmsh_search", gmsh_search, 1);
  fl_add_symbol("gmsh_colormap", gmsh_colormap, 1);

  // load default system icons (for file browser)
  Fl_File_Icon::load_system_icons();

  // FLTK >= 1.3.3 allows to set a default global window icon
  Fl_RGB_Image icon(&gmsh_icon_pixmap);
  Fl_Window::default_icon(&icon);

  // add callback to respond to Mac Finder
#if defined(__APPLE__)
  fl_open_callback(OpenProjectMacFinder);
  fl_mac_set_about(help_about_cb, 0);
#endif

  // don't move input dialogs to follow mouse
  fl_message_hotspot(0);

  // create main graphic window (note that we create all the windows even if
  // some are not displayed, since the shortcuts should be valid even for hidden
  // windows, and we don't want to test for widget existence every time)
  graph.push_back(
    new graphicWindow(true, CTX::instance()->numTiles,
                      CTX::instance()->detachedMenu ? true : false));

  graph[0]->getWindow()->show(argc > 0 ? 1 : 0, argv);
  if(graph[0]->getMenuWindow()) graph[0]->getMenuWindow()->show();

  // re-apply color scheme (necessary after open_display to get the selection
  // color and boxtypes right)
  applyColorScheme();

  // graphic window should have the initial focus (so we can e.g. directly loop
  // through time steps with the keyboard)
  Fl::focus(graph[0]->gl[0]);

  // get onelab tree group (FIXME: should clean this up)
  onelab = graph.back()->getMenu();

  // create additional graphic windows
  for(int i = 1; i < CTX::instance()->numWindows; i++) {
    graphicWindow *g = new graphicWindow(false, CTX::instance()->numTiles);
    g->getWindow()->resize(
      graph.back()->getWindow()->x() + 10, graph.back()->getWindow()->y() + 10,
      graph.back()->getWindow()->w(), graph.back()->getWindow()->h());
    g->getWindow()->show();
    graph.push_back(g);
  }
  setGraphicTitle(GModel::current()->getFileName());

  // create window that will be used for fullscreen display
  fullscreen = new openglWindow(100, 100, 100, 100);
  int mode = FL_RGB | FL_DEPTH | (CTX::instance()->db ? FL_DOUBLE : FL_SINGLE);
  if(CTX::instance()->antialiasing) mode |= FL_MULTISAMPLE;
  if(CTX::instance()->stereo) {
    mode |= FL_DOUBLE;
    mode |= FL_STEREO;
  }
  fullscreen->mode(mode);
  fullscreen->end();

  // create all other windows
  options = new optionWindow(CTX::instance()->deltaFontSize);
  fields = new fieldWindow(CTX::instance()->deltaFontSize);
  plugins = new pluginWindow(CTX::instance()->deltaFontSize);
  stats = new statisticsWindow(CTX::instance()->deltaFontSize);
  visibility = new visibilityWindow(CTX::instance()->deltaFontSize);
  highordertools = new highOrderToolsWindow(CTX::instance()->deltaFontSize);
  clipping = new clippingWindow(CTX::instance()->deltaFontSize);
  manip = new manipWindow(CTX::instance()->deltaFontSize);
  elementaryContext =
    new elementaryContextWindow(CTX::instance()->deltaFontSize);
  transformContext = new transformContextWindow(CTX::instance()->deltaFontSize);
  meshContext = new meshContextWindow(CTX::instance()->deltaFontSize);
<<<<<<< HEAD
  physicalGroup = new physicalGroupWindow(CTX::instance()->deltaFontSize);
=======
  physicalContext = new physicalContextWindow(CTX::instance()->deltaFontSize);
  onelabContext = new onelabContextWindow(CTX::instance()->deltaFontSize);
>>>>>>> dd507a94
  help = new helpWindow();

  // draw
  for(std::size_t i = 0; i < graph.size(); i++)
    for(std::size_t j = 0; j < graph[i]->gl.size(); j++)
      graph[i]->gl[j]->redraw();

  if(CTX::instance()->showOptionsOnStartup) options->win->show();
  if(CTX::instance()->showMessagesOnStartup) graph[0]->showMessages();

#if defined(HAVE_TOUCHBAR)
  showTouchBar();
#endif
}

FlGui::~FlGui()
{
  for(std::size_t i = 0; i < graph.size(); i++) delete graph[i];
  delete options;
  delete fields;
  delete plugins;
  delete stats;
  delete visibility;
  delete highordertools;
  delete clipping;
  delete manip;
  delete elementaryContext;
  delete transformContext;
<<<<<<< HEAD
  delete physicalGroup;
=======
  delete physicalContext;
  delete onelabContext;
>>>>>>> dd507a94
  delete meshContext;
  delete help;
  delete fullscreen;
}

bool FlGui::available() { return _instance != 0; }

FlGui *FlGui::instance(int argc, char **argv, bool quitShouldExit,
                       void (*error_handler)(const char *fmt, ...))
{
  if(!_instance) {
    _instance = new FlGui(argc, argv, quitShouldExit, error_handler);
    // set all options in the new GUI
    InitOptionsGUI(0);
    // say welcome!
    Msg::StatusBar(false, "Gmsh %s", GetGmshVersion());
    // log the following for bug reports
    Msg::Direct("-------------------------------------------------------");
    PrintBuildInfo();
    Msg::Direct("-------------------------------------------------------");
    // update views (in case the GUI is created after some data has been loaded)
    _instance->updateViews(true, true);
    // set global bounding box in CTX (necessary if we run the gui without any
    // model/post-processing data)
    SetBoundingBox();
  }
  return _instance;
}

void FlGui::destroy()
{
  if(!_instance) return;
  delete _instance;
  _instance = 0;
}

int FlGui::run()
{
  // draw the scene
  drawContext::global()->draw();

#if defined(HAVE_TOUCHBAR)
  updateTouchBar();
#endif

  return Fl::run();
}

int FlGui::testGlobalShortcuts(int event)
{
  // we only handle shortcuts here
  if(event != FL_SHORTCUT) return 0;

  int status = 0;

  if(Fl::test_shortcut('0')) {
    geometry_reload_cb(0, 0);
    status = 1;
  }
  if(Fl::test_shortcut(FL_CTRL + '0') || Fl::test_shortcut(FL_META + '0') ||
     Fl::test_shortcut('9')) { // for Bruno
    onelab_reload_cb(0, 0);
    status = 1;
  }
  else if(Fl::test_shortcut('1') || Fl::test_shortcut(FL_F + 1)) {
    mesh_1d_cb(0, 0);
    status = 1;
  }
  else if(Fl::test_shortcut('2') || Fl::test_shortcut(FL_F + 2)) {
    mesh_2d_cb(0, 0);
    status = 1;
  }
  else if(Fl::test_shortcut('3') || Fl::test_shortcut(FL_F + 3)) {
    mesh_3d_cb(0, 0);
    status = 1;
  }
  else if(Fl::test_shortcut(FL_CTRL + 'q') ||
          Fl::test_shortcut(FL_META + 'q')) {
    // only necessary when using the system menu bar, but hey, it cannot hurt...
    file_quit_cb(0, 0);
    status = 1;
  }
  else if(Fl::test_shortcut(FL_CTRL + 't') ||
          Fl::test_shortcut(FL_META + 't')) {
    show_hide_menu_cb(0, 0);
    status = 1;
  }
  else if(Fl::test_shortcut('g')) {
    FlGui::instance()->openModule("Geometry");
    status = 1;
  }
  else if(Fl::test_shortcut('m')) {
    FlGui::instance()->openModule("Mesh");
    status = 1;
  }
  else if(Fl::test_shortcut('s')) {
    FlGui::instance()->openModule("Solver");
    status = 1;
  }
  else if(Fl::test_shortcut('p')) {
    FlGui::instance()->openModule("Post-processing");
    status = 1;
  }
  else if(Fl::test_shortcut('w')) {
    file_watch_cb(0, 0);
    status = 1;
  }
  else if(Fl::test_shortcut('e')) {
    for(std::size_t i = 0; i < graph.size(); i++)
      for(std::size_t j = 0; j < graph[i]->gl.size(); j++)
        graph[i]->gl[j]->endSelection = 1;
    status = 0; // trick: do as if we didn't use it
  }
  else if(Fl::test_shortcut('u')) {
    for(std::size_t i = 0; i < graph.size(); i++)
      for(std::size_t j = 0; j < graph[i]->gl.size(); j++)
        graph[i]->gl[j]->undoSelection = 1;
    status = 0; // trick: do as if we didn't use it
  }
  else if(Fl::test_shortcut('i')) {
    for(std::size_t i = 0; i < graph.size(); i++)
      for(std::size_t j = 0; j < graph[i]->gl.size(); j++)
        graph[i]->gl[j]->invertSelection = 1;
    status = 0; // trick: do as if we didn't use it
  }
  else if(Fl::test_shortcut('q')) {
    for(std::size_t i = 0; i < graph.size(); i++)
      for(std::size_t j = 0; j < graph[i]->gl.size(); j++)
        graph[i]->gl[j]->quitSelection = 1;
    status = 0; // trick: do as if we didn't use it
  }
  else if(Fl::test_shortcut('-')) {
    for(std::size_t i = 0; i < graph.size(); i++)
      for(std::size_t j = 0; j < graph[i]->gl.size(); j++)
        graph[i]->gl[j]->invertSelection = 1;
    status = 0; // trick: do as if we didn't use it
  }
  else if(Fl::test_shortcut('x')) {
    elementaryContext->butt[0]->value(!elementaryContext->butt[0]->value());
    status = 1;
  }
  else if(Fl::test_shortcut('y')) {
    elementaryContext->butt[1]->value(!elementaryContext->butt[1]->value());
    status = 1;
  }
  else if(Fl::test_shortcut('z')) {
    elementaryContext->butt[2]->value(!elementaryContext->butt[2]->value());
    status = 1;
  }
  else if(Fl::test_shortcut(FL_SHIFT + 'x')) {
    elementaryContext->butt[0]->value(0);
    elementaryContext->butt[1]->value(1);
    elementaryContext->butt[2]->value(1);
    status = 1;
  }
  else if(Fl::test_shortcut(FL_SHIFT + 'y')) {
    elementaryContext->butt[0]->value(1);
    elementaryContext->butt[1]->value(0);
    elementaryContext->butt[2]->value(1);
    status = 1;
  }
  else if(Fl::test_shortcut(FL_SHIFT + 'z')) {
    elementaryContext->butt[0]->value(1);
    elementaryContext->butt[1]->value(1);
    elementaryContext->butt[2]->value(0);
    status = 1;
  }
  else if(Fl::test_shortcut(FL_Escape) ||
          Fl::test_shortcut(FL_META + FL_Escape) ||
          Fl::test_shortcut(FL_SHIFT + FL_Escape) ||
          Fl::test_shortcut(FL_CTRL + FL_Escape) ||
          Fl::test_shortcut(FL_ALT + FL_Escape)) {
    if(fullscreen->shown()) {
      window_cb(0, (void *)"fullscreen");
      status = 1;
    }
    else {
      bool lasso = false;
      for(std::size_t i = 0; i < graph.size(); i++)
        for(std::size_t j = 0; j < graph[i]->gl.size(); j++)
          if(graph[i]->gl[j]->lassoMode) lasso = true;
      if(lasso) {
        for(std::size_t i = 0; i < graph.size(); i++)
          for(std::size_t j = 0; j < graph[i]->gl.size(); j++)
            graph[i]->gl[j]->lassoMode = false;
        status = 2;
      }
      else {
        status_options_cb(0, (void *)"S");
        status = 1;
      }
    }
  }
  else if(Fl::test_shortcut(FL_SHIFT + 'a')) {
    window_cb(0, (void *)"front");
    status = 1;
  }
  else if(Fl::test_shortcut(FL_SHIFT + 'o')) {
    general_options_cb(0, 0);
    status = 1;
  }
  else if(Fl::test_shortcut(FL_SHIFT + 'g')) {
    geometry_options_cb(0, 0);
    status = 1;
  }
  else if(Fl::test_shortcut(FL_SHIFT + 'm')) {
    mesh_options_cb(0, 0);
    status = 1;
  }
  else if(Fl::test_shortcut(FL_SHIFT + 's')) {
    solver_options_cb(0, 0);
    status = 1;
  }
  else if(Fl::test_shortcut(FL_SHIFT + 'p')) {
    post_options_cb(0, 0);
    status = 1;
  }
  else if(Fl::test_shortcut(FL_SHIFT + 'w')) {
    view_options_cb(0, (void *)-1);
    status = 1;
  }
  else if(Fl::test_shortcut(FL_SHIFT + 'u')) {
    if(PView::list.size()) {
      if(options->view.index >= 0 &&
         options->view.index < (int)PView::list.size())
        plugins->show(options->view.index);
      else
        plugins->show(0);
    }
    status = 1;
  }
  else if(Fl::test_shortcut(FL_ALT + 'f')) {
    opt_general_fast_redraw(0, GMSH_SET | GMSH_GUI,
                            !opt_general_fast_redraw(0, GMSH_GET, 0));
    status = 2;
  }
  else if(Fl::test_shortcut(FL_ALT + 'b')) {
    opt_general_draw_bounding_box(
      0, GMSH_SET | GMSH_GUI, !opt_general_draw_bounding_box(0, GMSH_GET, 0));
    status = 2;
  }
  else if(Fl::test_shortcut(FL_ALT + 'i')) {
    for(std::size_t i = 0; i < PView::list.size(); i++)
      if(opt_view_visible(i, GMSH_GET, 0))
        opt_view_show_scale(i, GMSH_SET | GMSH_GUI,
                            !opt_view_show_scale(i, GMSH_GET, 0));
    status = 2;
  }
  else if(Fl::test_shortcut(FL_ALT + 'c')) {
    opt_general_color_scheme(0, GMSH_SET | GMSH_GUI,
                             opt_general_color_scheme(0, GMSH_GET, 0) + 1);
    status = 2;
  }
  else if(Fl::test_shortcut(FL_ALT + FL_SHIFT + 'c')) {
    for(std::size_t i = 0; i < PView::list.size(); i++)
      if(opt_view_visible(i, GMSH_GET, 0))
        opt_view_colormap_number(i, GMSH_SET | GMSH_GUI,
                                 opt_view_colormap_number(i, GMSH_GET, 0) + 1);
    status = 2;
  }
  else if(Fl::test_shortcut(FL_ALT + 'w')) {
    opt_geometry_light(0, GMSH_SET | GMSH_GUI,
                       !opt_geometry_light(0, GMSH_GET, 0));
    opt_mesh_light(0, GMSH_SET | GMSH_GUI, !opt_mesh_light(0, GMSH_GET, 0));
    for(std::size_t i = 0; i < PView::list.size(); i++)
      if(opt_view_visible(i, GMSH_GET, 0))
        opt_view_light(i, GMSH_SET | GMSH_GUI, !opt_view_light(i, GMSH_GET, 0));
    status = 2;
  }
  else if(Fl::test_shortcut(FL_ALT + 'x') ||
          Fl::test_shortcut(FL_ALT + FL_SHIFT + 'x')) {
    status_xyz1p_cb(0, (void *)"x");
    status = 1;
  }
  else if(Fl::test_shortcut(FL_ALT + 'y') ||
          Fl::test_shortcut(FL_ALT + FL_SHIFT + 'y')) {
    status_xyz1p_cb(0, (void *)"y");
    status = 1;
  }
  else if(Fl::test_shortcut(FL_ALT + 'z') ||
          Fl::test_shortcut(FL_ALT + FL_SHIFT + 'z')) {
    status_xyz1p_cb(0, (void *)"z");
    status = 1;
  }
  else if(Fl::test_shortcut(FL_ALT + '1') ||
          Fl::test_shortcut(FL_ALT + FL_SHIFT + '1') ||
          Fl::test_shortcut(FL_ALT + FL_CTRL + '1') ||
          Fl::test_shortcut(FL_ALT + FL_META + '1')) {
    status_xyz1p_cb(0, (void *)"1:1");
    status = 1;
  }
  else if(Fl::test_shortcut(FL_ALT + 'o')) {
    status_options_cb(0, (void *)"p");
    status = 1;
  }
  else if(Fl::test_shortcut(FL_ALT + 'a')) {
    opt_general_axes(0, GMSH_SET | GMSH_GUI,
                     opt_general_axes(0, GMSH_GET, 0) + 1);
    for(std::size_t i = 0; i < PView::list.size(); i++)
      if(opt_view_visible(i, GMSH_GET, 0))
        opt_view_axes(i, GMSH_SET | GMSH_GUI,
                      opt_view_axes(i, GMSH_GET, 0) + 1);
    status = 2;
  }
  else if(Fl::test_shortcut(FL_ALT + FL_SHIFT + 'a')) {
    opt_general_small_axes(0, GMSH_SET | GMSH_GUI,
                           !opt_general_small_axes(0, GMSH_GET, 0));
    status = 2;
  }
  else if(Fl::test_shortcut(FL_ALT + 'p')) {
    opt_geometry_points(0, GMSH_SET | GMSH_GUI,
                        !opt_geometry_points(0, GMSH_GET, 0));
    status = 2;
  }
  else if(Fl::test_shortcut(FL_ALT + 'l')) {
    opt_geometry_curves(0, GMSH_SET | GMSH_GUI,
                        !opt_geometry_curves(0, GMSH_GET, 0));
    status = 2;
  }
  else if(Fl::test_shortcut(FL_ALT + 's')) {
    opt_geometry_surfaces(0, GMSH_SET | GMSH_GUI,
                          !opt_geometry_surfaces(0, GMSH_GET, 0));
    status = 2;
  }
  else if(Fl::test_shortcut(FL_ALT + 'v')) {
    opt_geometry_volumes(0, GMSH_SET | GMSH_GUI,
                         !opt_geometry_volumes(0, GMSH_GET, 0));
    status = 2;
  }
  else if(Fl::test_shortcut(FL_ALT + FL_SHIFT + 'p')) {
    opt_mesh_points(0, GMSH_SET | GMSH_GUI, !opt_mesh_points(0, GMSH_GET, 0));
    status = 2;
  }
  else if(Fl::test_shortcut(FL_ALT + FL_SHIFT + 'l')) {
    opt_mesh_lines(0, GMSH_SET | GMSH_GUI, !opt_mesh_lines(0, GMSH_GET, 0));
    status = 2;
  }
  else if(Fl::test_shortcut(FL_ALT + FL_SHIFT + 's')) {
    opt_mesh_surfaces_edges(0, GMSH_SET | GMSH_GUI,
                            !opt_mesh_surfaces_edges(0, GMSH_GET, 0));
    status = 2;
  }
  else if(Fl::test_shortcut(FL_ALT + FL_SHIFT + 'v')) {
    opt_mesh_volumes_edges(0, GMSH_SET | GMSH_GUI,
                           !opt_mesh_volumes_edges(0, GMSH_GET, 0));
    status = 2;
  }
  else if(Fl::test_shortcut(FL_ALT + 'd')) {
    opt_geometry_surface_type(0, GMSH_SET | GMSH_GUI,
                              opt_geometry_surface_type(0, GMSH_GET, 0) + 1);
    status = 2;
  }
  else if(Fl::test_shortcut(FL_ALT + FL_SHIFT + 'd')) {
    opt_mesh_surfaces_faces(0, GMSH_SET | GMSH_GUI,
                            !opt_mesh_surfaces_faces(0, GMSH_GET, 0));
    status = 2;
  }
  else if(Fl::test_shortcut(FL_ALT + FL_SHIFT + 'b')) {
    opt_mesh_volumes_faces(0, GMSH_SET | GMSH_GUI,
                           !opt_mesh_volumes_faces(0, GMSH_GET, 0));
    status = 2;
  }
  else if(Fl::test_shortcut(FL_ALT + 'm')) {
    quick_access_cb(0, (void *)"mesh_toggle");
    status = 2;
  }
  else if(Fl::test_shortcut(FL_ALT + 't')) {
    for(std::size_t i = 0; i < PView::list.size(); i++)
      if(opt_view_visible(i, GMSH_GET, 0)) {
        int t = opt_view_intervals_type(i, GMSH_GET, 0) + 1;
        if(t == 4) t = 1; // skip numeric display
        opt_view_intervals_type(i, GMSH_SET | GMSH_GUI, t);
      }
    status = 2;
  }
  else if(Fl::test_shortcut(FL_ALT + FL_SHIFT + 't')) {
    for(std::size_t i = 0; i < PView::list.size(); i++)
      if(opt_view_visible(i, GMSH_GET, 0))
        opt_view_intervals_type(i, GMSH_SET | GMSH_GUI,
                                opt_view_intervals_type(i, GMSH_GET, 0) + 1);
    status = 2;
  }
  else if(Fl::test_shortcut(FL_ALT + 'r')) {
    for(std::size_t i = 0; i < PView::list.size(); i++)
      if(opt_view_visible(i, GMSH_GET, 0))
        opt_view_range_type(i, GMSH_SET | GMSH_GUI,
                            opt_view_range_type(i, GMSH_GET, 0) + 1);
    status = 2;
  }
  else if(Fl::test_shortcut(FL_ALT + 'n')) {
    for(std::size_t i = 0; i < PView::list.size(); i++)
      if(opt_view_visible(i, GMSH_GET, 0))
        opt_view_draw_strings(i, GMSH_SET | GMSH_GUI,
                              !opt_view_draw_strings(i, GMSH_GET, 0));
    status = 2;
  }
  else if(Fl::test_shortcut(FL_ALT + 'e') ||
          Fl::test_shortcut(FL_ALT + FL_SHIFT + 'e')) {
    for(std::size_t i = 0; i < PView::list.size(); i++)
      if(opt_view_visible(i, GMSH_GET, 0))
        opt_view_show_element(i, GMSH_SET | GMSH_GUI,
                              !opt_view_show_element(i, GMSH_GET, 0));
    status = 2;
  }
  else if(Fl::test_shortcut(FL_ALT + 'h')) {
    static int show = 0;
    for(std::size_t i = 0; i < PView::list.size(); i++)
      opt_view_visible(i, GMSH_SET | GMSH_GUI, show);
    show = !show;
    status = 2;
  }
  else if(testArrowShortcuts()) {
    status = 1;
  }

#if defined(HAVE_TOUCHBAR)
  updateTouchBar();
#endif

  if(status == 2) {
    drawContext::global()->draw();
    return 1;
  }
  else if(status == 1)
    return 1;
  else
    return 0;
}

int FlGui::testArrowShortcuts()
{
  if(Fl::test_shortcut(FL_Left)) {
    status_play_manual(1, -CTX::instance()->post.animStep);
    return 1;
  }
  else if(Fl::test_shortcut(FL_Right)) {
    status_play_manual(1, CTX::instance()->post.animStep);
    return 1;
  }
  else if(Fl::test_shortcut(FL_Up)) {
    status_play_manual(0, -CTX::instance()->post.animStep);
    return 1;
  }
  else if(Fl::test_shortcut(FL_Down)) {
    status_play_manual(0, CTX::instance()->post.animStep);
    return 1;
  }
#if defined(HAVE_POPPLER)
  else if(Fl::test_shortcut('u') || Fl::test_shortcut(FL_Page_Up)) {
    gmshPopplerWrapper::setCurrentPageDown();
    drawContext::global()->draw();
    drawContext::global()->draw();
    return 1;
  }
  else if(Fl::test_shortcut('d') || Fl::test_shortcut(FL_Page_Down)) {
    gmshPopplerWrapper::setCurrentPageUp();
    drawContext::global()->draw();
    drawContext::global()->draw();
    return 1;
  }
#endif
  return 0;
}

void FlGui::setGraphicTitle(const std::string &title)
{
  for(std::size_t i = 0; i < graph.size(); i++) {
    std::ostringstream sstream;
    if(title.empty())
      sstream << "Gmsh";
    else if(!i)
      sstream << "Gmsh - " << title;
    else
      sstream << "Gmsh - " << title << " [" << i << "]";
    graph[i]->setTitle(sstream.str());
  }
}

void FlGui::updateViews(bool numberOfViewsHasChanged, bool deleteWidgets)
{
  for(std::size_t i = 0; i < graph.size(); i++) graph[i]->checkAnimButtons();
  if(numberOfViewsHasChanged) {
    if(onelab) onelab->rebuildTree(deleteWidgets);
    if(onelabContext) onelabContext->rebuild(deleteWidgets);
    options->resetBrowser();
    options->resetExternalViewList();
    fields->loadFieldViewList();
    plugins->resetViewBrowser();
    clipping->resetBrowser();
  }
}

void FlGui::updateFields()
{
  fields->editField(GModel::current()->getFields()->get(fields->selected_id));
}

void FlGui::resetVisibility()
{
  if(visibility->win->shown()) visibility_cb(NULL, NULL);
  if(help->options->shown()) help_options_cb(NULL, NULL);
}

openglWindow *FlGui::getCurrentOpenglWindow()
{
  if(openglWindow::getLastHandled())
    return openglWindow::getLastHandled();
  else
    return graph[0]->gl[0];
}

void FlGui::setCurrentOpenglWindow(int which)
{
  int ii = 0;
  for(std::size_t i = 0; i < graph.size(); i++) {
    for(std::size_t j = 0; j < graph[i]->gl.size(); j++) {
      if(which == ii++) {
        openglWindow::setLastHandled(graph[i]->gl[j]);
        return;
      }
    }
  }
  openglWindow::setLastHandled(graph[0]->gl[0]);
}

void FlGui::splitCurrentOpenglWindow(char how, double ratio)
{
  openglWindow *g = getCurrentOpenglWindow();
  for(std::size_t i = 0; i < graph.size(); i++) {
    if(graph[i]->split(g, how, ratio)) break;
  }
}

void FlGui::copyCurrentOpenglWindowToClipboard()
{
#if defined(WIN32)
  GLint width = getCurrentOpenglWindow()->w();
  GLint height = getCurrentOpenglWindow()->h();

  // lines have to be 32 bytes aligned, suppose 24 bits per pixel; just crop it
  width -= width % 4;

  // get pixels
  PixelBuffer *buffer =
    new PixelBuffer(width, height, GL_RGB, GL_UNSIGNED_BYTE);
  buffer->fill(0);
  unsigned char *pixels = (unsigned char *)buffer->getPixels();

  // swap R and B since Windows bitmap format is BGR
  int nBytes = 3 * width * height;
  for(int i = 0; i < nBytes; i += 3) {
    unsigned char tmp = pixels[i];
    pixels[i] = pixels[i + 2];
    pixels[i + 2] = tmp;
  }

  // fill header
  BITMAPINFOHEADER header;
  header.biWidth = width;
  header.biHeight = height;
  header.biSizeImage = nBytes;
  header.biSize = 40;
  header.biPlanes = 1;
  header.biBitCount = 3 * 8;
  header.biCompression = BI_RGB;
  header.biXPelsPerMeter = 0;
  header.biYPelsPerMeter = 0;
  header.biClrUsed = 0;
  header.biClrImportant = 0;

  // generate handle
  HANDLE handle =
    (HANDLE)::GlobalAlloc(GHND, sizeof(BITMAPINFOHEADER) + nBytes);
  if(handle != NULL) {
    // lock handle
    char *pData = (char *)::GlobalLock((HGLOBAL)handle);
    // copy header and data
    memcpy(pData, &header, sizeof(BITMAPINFOHEADER));
    memcpy(pData + sizeof(BITMAPINFOHEADER), pixels, nBytes);
    // unlock
    ::GlobalUnlock((HGLOBAL)handle);
    // push DIB in clipboard
    OpenClipboard(NULL);
    EmptyClipboard();
    SetClipboardData(CF_DIB, handle);
    CloseClipboard();
  }

  delete buffer;
#endif
}

char FlGui::selectEntity(int type)
{
  return getCurrentOpenglWindow()->selectEntity(
    type, selectedVertices, selectedEdges, selectedFaces, selectedRegions,
    selectedElements, selectedPoints, selectedViews);
}

void FlGui::setStatus(const std::string &msg, bool opengl)
{
  if(Msg::GetThreadNum() > 0) return;
  if(!opengl) {
    _lastStatus = msg;
    static char buff[1024];
    std::string tmp = std::string(" ") + msg;
    int ne = Msg::GetErrorCount(), nw = Msg::GetWarningCount();
    if((ne || nw) && graph[0]->getMessageHeight() < FL_NORMAL_SIZE) {
      tmp += "  -  ";
      char n[128];
      sprintf(n, "%d", ne ? ne : nw);
      tmp += n;
      tmp += (ne > 1) ? " Errors" :
                        ne ? " Error" : (nw > 1) ? " Warnings" : " Warning";
      tmp += " : Click to show messages [ ... ";
      tmp += (ne ? Msg::GetFirstError() : Msg::GetFirstWarning());
      tmp += " ... ]";
    }
    strncpy(buff, tmp.c_str(), sizeof(buff) - 1);
    buff[sizeof(buff) - 1] = '\0';
    for(std::size_t i = 0; i < graph.size(); i++) {
      graph[i]->getProgress()->label(buff);
      graph[i]->getProgress()->redraw();
    }
  }
  else {
    openglWindow *gl = getCurrentOpenglWindow();
    std::vector<std::string> m = SplitString(msg, '\n');
    if(m.size() > 0)
      gl->screenMessage[0] = m[0];
    else
      gl->screenMessage[0].clear();
    if(m.size() > 1)
      gl->screenMessage[1] = m[1];
    else
      gl->screenMessage[1].clear();
    drawContext::global()->draw();
  }
}

void FlGui::setLastStatus(int col)
{
  if(Msg::GetThreadNum() > 0) return;
  for(std::size_t i = 0; i < graph.size(); i++) {
    if(col >= 0 && graph[0]->getMessageHeight() < FL_NORMAL_SIZE) {
      if(CTX::instance()->guiColorScheme) // dark
        graph[i]->getProgress()->color(col);
      else
        graph[i]->getProgress()->labelcolor(col);
    }
    else {
      graph[i]->getProgress()->color(FL_BACKGROUND_COLOR);
      graph[i]->getProgress()->labelcolor(FL_FOREGROUND_COLOR);
    }
  }
  setStatus(_lastStatus);
}

void FlGui::setProgress(const std::string &msg, double val, double min,
                        double max)
{
  if(Msg::GetThreadNum() > 0) return;
  for(std::size_t i = 0; i < FlGui::instance()->graph.size(); i++) {
    if(FlGui::instance()->graph[i]->getProgress()->value() != val)
      FlGui::instance()->graph[i]->getProgress()->value(val);
    if(FlGui::instance()->graph[i]->getProgress()->minimum() != min)
      FlGui::instance()->graph[i]->getProgress()->minimum(min);
    if(FlGui::instance()->graph[i]->getProgress()->maximum() != max)
      FlGui::instance()->graph[i]->getProgress()->maximum(max);
  }
  setStatus(msg);
}

void FlGui::storeCurrentWindowsInfo()
{
  CTX::instance()->glPosition[0] = graph[0]->getWindow()->x();
  CTX::instance()->glPosition[1] = graph[0]->getWindow()->y();
  CTX::instance()->glSize[0] = graph[0]->getGlWidth();
  CTX::instance()->glSize[1] = graph[0]->getGlHeight();
  CTX::instance()->msgSize = graph[0]->getMessageHeight() ?
                               graph[0]->getMessageHeight() :
                               CTX::instance()->msgSize;
  CTX::instance()->menuSize[0] = graph[0]->getMenuWidth();
  if(graph[0]->isMenuDetached()) {
    CTX::instance()->detachedMenu = 1;
    CTX::instance()->menuSize[1] = graph[0]->getMenuHeight();
    CTX::instance()->menuPosition[0] = graph[0]->getMenuPositionX();
    CTX::instance()->menuPosition[1] = graph[0]->getMenuPositionY();
  }
  else
    CTX::instance()->detachedMenu = 0;
  CTX::instance()->optPosition[0] = options->win->x();
  CTX::instance()->optPosition[1] = options->win->y();
  CTX::instance()->pluginPosition[0] = plugins->win->x();
  CTX::instance()->pluginPosition[1] = plugins->win->y();
  CTX::instance()->pluginSize[0] = plugins->win->w();
  CTX::instance()->pluginSize[1] = plugins->win->h();
  CTX::instance()->fieldPosition[0] = fields->win->x();
  CTX::instance()->fieldPosition[1] = fields->win->y();
  CTX::instance()->fieldSize[0] = fields->win->w();
  CTX::instance()->fieldSize[1] = fields->win->h();
  CTX::instance()->statPosition[0] = stats->win->x();
  CTX::instance()->statPosition[1] = stats->win->y();
  CTX::instance()->visPosition[0] = visibility->win->x();
  CTX::instance()->visPosition[1] = visibility->win->y();
  CTX::instance()->hotPosition[0] = highordertools->win->x();
  CTX::instance()->hotPosition[1] = highordertools->win->y();
  CTX::instance()->clipPosition[0] = clipping->win->x();
  CTX::instance()->clipPosition[1] = clipping->win->y();
  CTX::instance()->manipPosition[0] = manip->win->x();
  CTX::instance()->manipPosition[1] = manip->win->y();
  if(lastContextWindow == 4) {
    CTX::instance()->ctxPosition[0] = onelabContext->win->x();
    CTX::instance()->ctxPosition[1] = onelabContext->win->y();
  }
  else if(lastContextWindow == 3) {
    CTX::instance()->ctxPosition[0] = physicalContext->win->x();
    CTX::instance()->ctxPosition[1] = physicalContext->win->y();
  }
  else if(lastContextWindow == 2) {
    CTX::instance()->ctxPosition[0] = meshContext->win->x();
    CTX::instance()->ctxPosition[1] = meshContext->win->y();
  }
  else if(lastContextWindow == 1) {
    CTX::instance()->ctxPosition[0] = transformContext->win->x();
    CTX::instance()->ctxPosition[1] = transformContext->win->y();
  }
  else {
    CTX::instance()->ctxPosition[0] = elementaryContext->win->x();
    CTX::instance()->ctxPosition[1] = elementaryContext->win->y();
  }
#if defined(HAVE_3M)
  storeWindowPosition3M();
#endif

  fileChooserGetPosition(&CTX::instance()->fileChooserPosition[0],
                         &CTX::instance()->fileChooserPosition[1]);
}

// Callbacks

void redraw_cb(Fl_Widget *w, void *data) { drawContext::global()->draw(); }

void window_cb(Fl_Widget *w, void *data)
{
  static int oldx = 0, oldy = 0, oldw = 0, oldh = 0, zoom = 0, fullscreen = 0;

  std::string str((const char *)data);

  if(str == "minimize") {
    for(std::size_t i = 0; i < FlGui::instance()->graph.size(); i++)
      if(FlGui::instance()->graph[i]->getWindow()->shown())
        FlGui::instance()->graph[i]->getWindow()->iconize();
    if(FlGui::instance()->options->win->shown())
      FlGui::instance()->options->win->iconize();
    if(FlGui::instance()->plugins->win->shown())
      FlGui::instance()->plugins->win->iconize();
    if(FlGui::instance()->fields->win->shown())
      FlGui::instance()->fields->win->iconize();
    if(FlGui::instance()->visibility->win->shown())
      FlGui::instance()->visibility->win->iconize();
    if(FlGui::instance()->highordertools->win->shown())
      FlGui::instance()->highordertools->win->iconize();
    if(FlGui::instance()->clipping->win->shown())
      FlGui::instance()->clipping->win->iconize();
    if(FlGui::instance()->manip->win->shown())
      FlGui::instance()->manip->win->iconize();
    if(FlGui::instance()->stats->win->shown())
      FlGui::instance()->stats->win->iconize();
  }
  else if(str == "zoom") {
    if(!zoom) {
      oldx = FlGui::instance()->graph[0]->getWindow()->x();
      oldy = FlGui::instance()->graph[0]->getWindow()->y();
      oldw = FlGui::instance()->graph[0]->getWindow()->w();
      oldh = FlGui::instance()->graph[0]->getWindow()->h();
      FlGui::instance()->graph[0]->getWindow()->resize(Fl::x(), Fl::y(),
                                                       Fl::w(), Fl::h());
      zoom = 1;
    }
    else {
      FlGui::instance()->graph[0]->getWindow()->resize(oldx, oldy, oldw, oldh);
      zoom = 0;
    }
  }
  else if(str == "fullscreen") {
    if(!fullscreen) {
      int x, y, w, h;
      Fl::screen_xywh(x, y, w, h);
      FlGui::instance()->fullscreen->resize(x, y, w, h);
      FlGui::instance()->fullscreen->valid(0);
      FlGui::instance()->fullscreen->show();
      FlGui::instance()->fullscreen->fullscreen();
      while(!FlGui::instance()->fullscreen->valid()) FlGui::wait();
      FlGui::instance()->fullscreen->getDrawContext()->copyViewAttributes(
        FlGui::instance()->getCurrentOpenglWindow()->getDrawContext());
      openglWindow::setLastHandled(FlGui::instance()->fullscreen);
      for(std::size_t i = 0; i < FlGui::instance()->graph.size(); i++)
        FlGui::instance()->graph[i]->getWindow()->hide();
      drawContext::global()->draw();
      fullscreen = 1;
    }
    else {
      for(std::size_t i = 0; i < FlGui::instance()->graph.size(); i++)
        FlGui::instance()->graph[i]->gl[0]->valid(0);
      for(std::size_t i = 0; i < FlGui::instance()->graph.size(); i++)
        FlGui::instance()->graph[i]->getWindow()->show();
      for(std::size_t i = 0; i < FlGui::instance()->graph.size(); i++)
        while(!FlGui::instance()->graph[i]->gl[0]->valid()) FlGui::wait();
      FlGui::instance()->graph[0]->gl[0]->getDrawContext()->copyViewAttributes(
        FlGui::instance()->getCurrentOpenglWindow()->getDrawContext());
      openglWindow::setLastHandled(FlGui::instance()->graph[0]->gl[0]);
      FlGui::instance()->fullscreen->fullscreen_off();
      FlGui::instance()->fullscreen->hide();
      drawContext::global()->draw();
      fullscreen = 0;
    }
  }
  else if(str == "front") {
    // the order is important!
    for(std::size_t i = 0; i < FlGui::instance()->graph.size(); i++)
      FlGui::instance()->graph[i]->getWindow()->show();
    if(FlGui::instance()->options->win->shown())
      FlGui::instance()->options->win->show();
    if(FlGui::instance()->plugins->win->shown())
      FlGui::instance()->plugins->win->show();
    if(FlGui::instance()->fields->win->shown())
      FlGui::instance()->fields->win->show();
    if(FlGui::instance()->elementaryContext->win->shown())
      FlGui::instance()->elementaryContext->win->show();
    if(FlGui::instance()->transformContext->win->shown())
      FlGui::instance()->transformContext->win->show();
<<<<<<< HEAD
    if(FlGui::instance()->physicalGroup->win->shown())
      FlGui::instance()->physicalGroup->win->show();
=======
    if(FlGui::instance()->physicalContext->win->shown())
      FlGui::instance()->physicalContext->win->show();
    if(FlGui::instance()->onelabContext->win->shown())
      FlGui::instance()->onelabContext->win->show();
>>>>>>> dd507a94
    if(FlGui::instance()->meshContext->win->shown())
      FlGui::instance()->meshContext->win->show();
    if(FlGui::instance()->visibility->win->shown())
      FlGui::instance()->visibility->win->show();
    if(FlGui::instance()->highordertools->win->shown())
      FlGui::instance()->highordertools->win->show();
    if(FlGui::instance()->clipping->win->shown())
      FlGui::instance()->clipping->win->show();
    if(FlGui::instance()->manip->win->shown())
      FlGui::instance()->manip->win->show();
    if(FlGui::instance()->stats->win->shown())
      FlGui::instance()->stats->win->show();
  }
}

void FlGui::addMessage(const char *msg)
{
  for(std::size_t i = 0; i < FlGui::instance()->graph.size(); i++) {
    FlGui::instance()->graph[i]->addMessage(msg);
  }
}

void FlGui::saveMessages(const char *fileName)
{
  FlGui::instance()->graph[0]->saveMessages(fileName);
}

void FlGui::rebuildTree(bool deleteWidgets)
{
  if(onelab)
    onelab->rebuildTree(deleteWidgets);
  if(onelabContext)
    onelabContext->rebuild(deleteWidgets);
}

void FlGui::openModule(const std::string &name)
{
  if(!onelab) return;
  if(!onelab->isManuallyClosed("0Modules/" + name))
    onelab->openTreeItem("0Modules/" + name);
}<|MERGE_RESOLUTION|>--- conflicted
+++ resolved
@@ -25,11 +25,7 @@
 #include "clippingWindow.h"
 #include "manipWindow.h"
 #include "contextWindow.h"
-<<<<<<< HEAD
-#include "physicalGroupWindow.h"
-=======
 #include "onelabContextWindow.h"
->>>>>>> dd507a94
 #include "onelabGroup.h"
 #include "helpWindow.h"
 #include "colorbarWindow.h"
@@ -610,12 +606,8 @@
     new elementaryContextWindow(CTX::instance()->deltaFontSize);
   transformContext = new transformContextWindow(CTX::instance()->deltaFontSize);
   meshContext = new meshContextWindow(CTX::instance()->deltaFontSize);
-<<<<<<< HEAD
-  physicalGroup = new physicalGroupWindow(CTX::instance()->deltaFontSize);
-=======
   physicalContext = new physicalContextWindow(CTX::instance()->deltaFontSize);
   onelabContext = new onelabContextWindow(CTX::instance()->deltaFontSize);
->>>>>>> dd507a94
   help = new helpWindow();
 
   // draw
@@ -644,12 +636,8 @@
   delete manip;
   delete elementaryContext;
   delete transformContext;
-<<<<<<< HEAD
-  delete physicalGroup;
-=======
   delete physicalContext;
   delete onelabContext;
->>>>>>> dd507a94
   delete meshContext;
   delete help;
   delete fullscreen;
@@ -1482,15 +1470,10 @@
       FlGui::instance()->elementaryContext->win->show();
     if(FlGui::instance()->transformContext->win->shown())
       FlGui::instance()->transformContext->win->show();
-<<<<<<< HEAD
-    if(FlGui::instance()->physicalGroup->win->shown())
-      FlGui::instance()->physicalGroup->win->show();
-=======
     if(FlGui::instance()->physicalContext->win->shown())
       FlGui::instance()->physicalContext->win->show();
     if(FlGui::instance()->onelabContext->win->shown())
       FlGui::instance()->onelabContext->win->show();
->>>>>>> dd507a94
     if(FlGui::instance()->meshContext->win->shown())
       FlGui::instance()->meshContext->win->show();
     if(FlGui::instance()->visibility->win->shown())
