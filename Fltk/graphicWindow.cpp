// Gmsh - Copyright (C) 1997-2019 C. Geuzaine, J.-F. Remacle
//
// See the LICENSE.txt file for license information. Please report all
// issues on https://gitlab.onelab.info/gmsh/gmsh/issues.

#include "GmshConfig.h"
#include "GmshDefines.h"
#if !defined(HAVE_NO_STDINT_H)
#include <stdint.h>
#elif defined(HAVE_NO_INTPTR_T)
typedef unsigned long intptr_t;
#endif
#include <string.h>
#include <stdlib.h>
#include <stdio.h>
#include <time.h>
#include <sstream>
#include <fstream>
#include <string>
#include <algorithm>
#include <FL/Fl_Box.H>
#include <FL/fl_ask.H>
#include <FL/filename.H>
#include <FL/Fl_Tree.H>
#include "FlGui.h"
#include "mainWindow.h"
#include "paletteWindow.h"
#include "graphicWindow.h"
#include "optionWindow.h"
#include "gamepadWindow.h"
#include "statisticsWindow.h"
#include "contextWindow.h"
#include "visibilityWindow.h"
#include "highOrderToolsWindow.h"
#include "clippingWindow.h"
#include "manipWindow.h"
#include "fieldWindow.h"
#include "pluginWindow.h"
#include "helpWindow.h"
#include "openglWindow.h"
#include "onelabGroup.h"
#include "messageBrowser.h"
#include "gmshLocalNetworkClient.h"
#include "fileDialogs.h"
#include "extraDialogs.h"
#include "partitionDialog.h"
#include "classificationEditor.h"
#include "GModel.h"
#include "PView.h"
#include "PViewData.h"
#include "PViewOptions.h"
#include "OpenFile.h"
#include "CreateFile.h"
#include "findLinks.h"
#include "GeoStringInterface.h"
#include "CommandLine.h"
#include "Options.h"
#include "Context.h"
#include "StringUtils.h"
#include "Generator.h"
#include "HighOrder.h"
#include "OS.h"
#include "onelabUtils.h"
#if defined(HAVE_3M)
#include "3M.h"
#endif

static void file_new_cb(Fl_Widget *w, void *data)
{
 test:
  if(fileChooser(FILE_CHOOSER_CREATE, "New", "")) {
    std::string name = fileChooserGetName(1);
    std::vector<std::string> split = SplitFileName(name);
    if(split[2] != ".geo"){
      if(fl_choice("File '%s' does not have the '.geo' extension.\n\n"
                   "Do you want to continue as-is?",
                   "Continue as-is", "Use '.geo' extension", 0, name.c_str()))
        name = split[0] + split[1] + ".geo";
    }
    if(!StatFile(name)){
      if(fl_choice("File '%s' already exists.\n\nDo you want to delete it?",
                   "Cancel", "Delete", 0, name.c_str()))
        UnlinkFile(name);
      else
        goto test;
    }
    FILE *fp = Fopen(name.c_str(), "w");
    if(!fp){
      Msg::Error("Unable to open file '%s'", name.c_str());
      return;
    }
    int factory = fl_choice("Which geometry kernel do you want to use?",
                            "Built-in", "OpenCASCADE", 0);
    time_t now;
    time(&now);
    fprintf(fp, "// Gmsh project created on %s", ctime(&now));
    if(factory) fprintf(fp, "SetFactory(\"OpenCASCADE\");\n");
    fclose(fp);
    OpenProject(name);
    drawContext::global()->draw();
  }
}

#if defined(HAVE_NATIVE_FILE_CHOOSER)
#  define TT "\t"
#  define NN "\n"
#else
#  define TT " ("
#  define NN ")\t"
#endif

static const char *input_formats =
  "All Files" TT "*.*" NN
  "Geometry - Gmsh GEO" TT "*.geo" NN
#if defined(HAVE_ACIS)
  "Geometry - ACIS" TT "*.sat" NN
#endif
#if defined(HAVE_OCC)
  "Geometry - OpenCASCADE BRep" TT "*.brep" NN
  "Geometry - OpenCASCADE IGES" TT "*.{igs,iges}" NN
  "Geometry - OpenCASCADE STEP" TT "*.{stp,step}" NN
#endif
  "Mesh - Gmsh MSH" TT "*.msh" NN
  "Mesh - Diffpack 3D" TT "*.diff" NN
  "Mesh - I-deas Universal" TT "*.unv" NN
#if defined(HAVE_MED)
  "Mesh - MED" TT "*.{med,mmed}" NN
#endif
  "Mesh - INRIA Medit" TT "*.mesh" NN
  "Mesh - Nastran Bulk Data File" TT "*.{bdf,nas}" NN
  "Mesh - Plot3D Structured Mesh" TT "*.p3d" NN
  "Mesh - STL Surface" TT "*.stl" NN
  "Mesh - VTK" TT "*.vtk" NN
  "Mesh - VRML Surface" TT "*.{wrl,vrml}" NN
  "Mesh - PLY2 Surface" TT "*.ply2" NN
  "Post-processing - Gmsh POS" TT "*.pos" NN
#if defined(HAVE_MED)
  "Post-processing - MED" TT "*.rmed" NN
#endif
  "Image - BMP" TT "*.bmp" NN
#if defined(HAVE_LIBJPEG)
  "Image - JPEG" TT "*.{jpg,jpeg}" NN
#endif
  "Image - PBM" TT "*.pbm" NN
  "Image - PGM" TT "*.pgm" NN
#if defined(HAVE_LIBPNG)
  "Image - PNG" TT "*.png" NN
#endif
  "Image - PNM" TT "*.pnm" NN
  "Image - PPM" TT "*.ppm" NN;

static void file_open_merge_cb(Fl_Widget *w, void *data)
{
  if(!data) return;
  std::string mode((char*)data);
  int n = PView::list.size();
  int f = fileChooser(FILE_CHOOSER_MULTI, (mode == "open") ? "Open" : "Merge",
                      input_formats);
  if(f){
    for(int i = 1; i <= f; i++){
      if(mode == "open")
        OpenProject(fileChooserGetName(i));
      else
        MergeFile(fileChooserGetName(i));
    }
    if(n != (int)PView::list.size())
      FlGui::instance()->openModule("Post-processing");
    if(CTX::instance()->launchSolverAtStartup >= 0)
      solver_cb(0, (void*)(intptr_t)CTX::instance()->launchSolverAtStartup);
    else if(onelabUtils::haveSolverToRun())
      onelab_cb(0, (void*)"check");
    drawContext::global()->draw();
  }
}

static void file_open_recent_cb(Fl_Widget *w, void *data)
{
  if(!data) return;
  std::string str((const char*)data);
  int n = PView::list.size();
  OpenProject(str);
  drawContext::global()->draw();
  if(n != (int)PView::list.size())
    FlGui::instance()->openModule("Post-processing");
  if(CTX::instance()->launchSolverAtStartup >= 0)
    solver_cb(0, (void*)(intptr_t)CTX::instance()->launchSolverAtStartup);
  else if(onelabUtils::haveSolverToRun())
    onelab_cb(0, (void*)"check");
}

static void file_clear_cb(Fl_Widget *w, void *data)
{
  if(CTX::instance()->lock || FlGui::instance()->onelab->isBusy()) {
    Msg::Info("I'm busy! Ask me that later...");
    return;
  }
  ClearProject();
  if(onelabUtils::haveSolverToRun())
    onelab_cb(0, (void*)"reset"); // this will call OpenProject
  else
    OpenProject(GModel::current()->getFileName());
  drawContext::global()->draw();
}

static void file_remote_cb(Fl_Widget *w, void *data)
{
  onelab::localNetworkClient *c;
  onelab::server::citer it = onelab::server::instance()->findClient("GmshRemote");
  if(it == onelab::server::instance()->lastClient()){
    c = new gmshLocalNetworkClient("GmshRemote", "");
    c->setSocketSwitch("-socket");
  }
  else
    c = (onelab::localNetworkClient*)(*it);
  GmshServer *server = c->getGmshServer();

  std::string str((const char*)data);

  if(str == "start"){
    if(server){
      Msg::Error("Cannot start: remote Gmsh is already running");
      return;
    }
    c->setExecutable(connectionChooser());
    if(c->getExecutable().size()) c->run();
  }
  else{
    if(!server){
      Msg::Error("Cannot %s: remote Gmsh not running", str.c_str());
      return;
    }
    if(str == "stop"){
      server->SendString(GmshSocket::GMSH_STOP, "Disconnect!");
    }
    else if(str == "merge"){
      const char *file = fl_input("Merge", "/tmp/data.pos");
      if(file) server->SendString(GmshSocket::GMSH_MERGE_FILE, file);
    }
    else if(str == "clear"){
      server->SendString(GmshSocket::GMSH_PARSE_STRING, "Delete All;");
      for(int i = PView::list.size() - 1; i >= 0; i--)
        if(PView::list[i]->getData()->isRemote()) delete PView::list[i];
      FlGui::instance()->updateViews(true, true);
      drawContext::global()->draw();
    }
    else if(str == "test"){
      server->SendString(GmshSocket::GMSH_SPEED_TEST, "Speed test");
    }
  }
}

static void file_window_cb(Fl_Widget *w, void *data)
{
  std::string str((const char*)data);
  if(str == "new"){
    graphicWindow *g1 = FlGui::instance()->graph.back();
    graphicWindow *g2 = new graphicWindow(false, CTX::instance()->numTiles);
    FlGui::instance()->graph.push_back(g2);
    g2->getWindow()->resize(g1->getWindow()->x() + 10,
                            g1->getWindow()->y() + 10,
                            g1->getWindow()->w(),
                            g1->getWindow()->h());
    g2->getWindow()->show();
  }
  else if(str == "split_h"){
    FlGui::instance()->splitCurrentOpenglWindow('h');
  }
  else if(str == "split_v"){
    FlGui::instance()->splitCurrentOpenglWindow('v');
  }
  else if(str == "split_u"){
    FlGui::instance()->splitCurrentOpenglWindow('u');
  }
  else if(str == "copy"){
    FlGui::instance()->copyCurrentOpenglWindowToClipboard();
  }
  drawContext::global()->draw();
  FlGui::instance()->setGraphicTitle(GModel::current()->getFileName());
}

static int _save_msh(const char *name){ return mshFileDialog(name); }
static int _save_mesh_stat(const char *name){ return meshStatFileDialog(name); }
static int _save_options(const char *name){ return optionsFileDialog(name); }
static int _save_geo(const char *name){ return geoFileDialog(name); }
static int _save_brep(const char *name){ CreateOutputFile(name, FORMAT_BREP); return 1; }
static int _save_step(const char *name){ CreateOutputFile(name, FORMAT_STEP); return 1; }
static int _save_cgns(const char *name){ return cgnsFileDialog(name); }
static int _save_unv(const char *name){ return unvinpFileDialog
    (name, "UNV Options", FORMAT_UNV); }
static int _save_vtk(const char *name){ return genericMeshFileDialog
    (name, "VTK Options", FORMAT_VTK, true, false); }
static int _save_tochnog(const char *name){ return genericMeshFileDialog
    (name, "Tochnog Options", FORMAT_TOCHNOG, true, false); }
static int _save_diff(const char *name){ return genericMeshFileDialog
    (name, "Diffpack Options", FORMAT_DIFF, true, false); }
static int _save_inp(const char *name){ return unvinpFileDialog
    (name, "Abaqus INP Options", FORMAT_INP); }
static int _save_key(const char *name){ return keyFileDialog
    (name, "LSDYNA KEY Options", FORMAT_KEY); }
static int _save_celum(const char *name){ return genericMeshFileDialog
    (name, "CELUM Options", FORMAT_CELUM, false, false); }
static int _save_su2(const char *name){ return genericMeshFileDialog
    (name, "SU2 Options", FORMAT_SU2, false, false); }
static int _save_med(const char *name){ return genericMeshFileDialog
    (name, "MED Options", FORMAT_MED, false, false); }
static int _save_mesh(const char *name){ return genericMeshFileDialog
    (name, "MESH Options", FORMAT_MESH, false, true); }
static int _save_mail(const char *name){ return genericMeshFileDialog
    (name, "MAIL Options", FORMAT_MAIL, false, false); }
static int _save_matlab(const char *name){ return genericMeshFileDialog
    (name, "MATLAB Options", FORMAT_MATLAB, false, false); }
static int _save_bdf(const char *name){ return bdfFileDialog(name); }
static int _save_p3d(const char *name){ return genericMeshFileDialog
    (name, "P3D Options", FORMAT_P3D, false, false); }
static int _save_ir3(const char *name){ return genericMeshFileDialog
    (name, "Iridium Options", FORMAT_IR3, false, true); }
static int _save_stl(const char *name){ return stlFileDialog(name); }
static int _save_vrml(const char *name){ return genericMeshFileDialog
    (name, "VRML Options", FORMAT_VRML, false, false); }
static int _save_ply2(const char *name){ return genericMeshFileDialog
    (name, "PLY2 Options", FORMAT_PLY2, false, false); }
static int _save_neu(const char *name){ return genericMeshFileDialog
    (name, "NEU Options", FORMAT_NEU, false, false); }
static int _save_eps(const char *name){ return gl2psFileDialog
    (name, "EPS Options", FORMAT_EPS); }
static int _save_gif(const char *name){ return gifFileDialog(name); }
static int _save_jpeg(const char *name){ return genericBitmapFileDialog
    (name, "JPEG Options", FORMAT_JPEG); }
static int _save_mpeg(const char *name){ return mpegFileDialog(name); }
static int _save_tex(const char *name){ return latexFileDialog(name); }
static int _save_pdf(const char *name){ return gl2psFileDialog
    (name, "PDF Options", FORMAT_PDF); }
static int _save_png(const char *name){ return genericBitmapFileDialog
    (name, "PNG Options", FORMAT_PNG); }
static int _save_pgf(const char *name){ return pgfBitmapFileDialog
    (name, "PGF Options", FORMAT_PGF); }
static int _save_ps(const char *name){ return gl2psFileDialog
    (name, "PS Options", FORMAT_PS); }
static int _save_ppm(const char *name){ return genericBitmapFileDialog
    (name, "PPM Options", FORMAT_PPM); }
static int _save_svg(const char *name){ return gl2psFileDialog
    (name, "SVG Options", FORMAT_SVG); }
static int _save_tikz(const char *name){ return gl2psFileDialog
    (name, "TIKZ Options", FORMAT_TIKZ); }
static int _save_yuv(const char *name){ return genericBitmapFileDialog
    (name, "YUV Options", FORMAT_YUV); }
static int _save_view_pos(const char *name){ return posFileDialog(name); }
static int _save_view_adapt_pvtu(const char *name){ return pvtuAdaptFileDialog(name); }
static int _save_view_med(const char *name){ return genericViewFileDialog
    (name, "MED Options", 6); }
static int _save_view_txt(const char *name){ return genericViewFileDialog
    (name, "TXT Options", 4); }
static int _save_view_x3d(const char *name){ return x3dViewFileDialog
    (name, "X3D Options", 7); }

static int _save_auto(const char *name)
{
  switch(GuessFileFormatFromFileName(name)){
  case FORMAT_MSH  : return _save_msh(name);
  case FORMAT_POS  : return _save_view_pos(name);
  case FORMAT_X3D  : return _save_view_x3d(name);
  case FORMAT_PVTU : return _save_view_adapt_pvtu(name);
  case FORMAT_TXT  : return _save_view_txt(name);
  case FORMAT_OPT  : return _save_options(name);
  case FORMAT_GEO  : return _save_geo(name);
  case FORMAT_BREP : return _save_brep(name);
  case FORMAT_STEP : return _save_step(name);
  case FORMAT_CGNS : return _save_cgns(name);
  case FORMAT_UNV  : return _save_unv(name);
  case FORMAT_VTK  : return _save_vtk(name);
  case FORMAT_TOCHNOG: return _save_tochnog(name);
  case FORMAT_MED  : return _save_med(name);
  case FORMAT_RMED : return _save_view_med(name);
  case FORMAT_MESH : return _save_mesh(name);
  case FORMAT_MAIL : return _save_mail(name);
  case FORMAT_MATLAB : return _save_matlab(name);
  case FORMAT_BDF  : return _save_bdf(name);
  case FORMAT_DIFF : return _save_diff(name);
  case FORMAT_INP  : return _save_inp(name);
  case FORMAT_KEY  : return _save_key(name);
  case FORMAT_CELUM: return _save_celum(name);
  case FORMAT_SU2  : return _save_su2(name);
  case FORMAT_P3D  : return _save_p3d(name);
  case FORMAT_IR3  : return _save_ir3(name);
  case FORMAT_STL  : return _save_stl(name);
  case FORMAT_VRML : return _save_vrml(name);
  case FORMAT_PLY2 : return _save_ply2(name);
  case FORMAT_NEU  : return _save_neu(name);
  case FORMAT_EPS  : return _save_eps(name);
  case FORMAT_GIF  : return _save_gif(name);
  case FORMAT_JPEG : return _save_jpeg(name);
  case FORMAT_MPEG : return _save_mpeg(name);
  case FORMAT_TEX  : return _save_tex(name);
  case FORMAT_PDF  : return _save_pdf(name);
  case FORMAT_PNG  : return _save_png(name);
  case FORMAT_PGF  : return _save_pgf(name);
  case FORMAT_PS   : return _save_ps(name);
  case FORMAT_PPM  : return _save_ppm(name);
  case FORMAT_SVG  : return _save_svg(name);
  case FORMAT_TIKZ : return _save_tikz(name);
  case FORMAT_YUV  : return _save_yuv(name);
  default :
    CreateOutputFile(name, FORMAT_AUTO);
    return 1;
  }
}

typedef struct{
  const char *pat;
  int (*func) (const char *name);
} patXfunc;

static void file_export_cb(Fl_Widget *w, void *data)
{
  static patXfunc formats[] = {
    {"Guess From Extension" TT "*.*", _save_auto},
    {"Geometry - Gmsh Options" TT "*.opt", _save_options},
    {"Geometry - Gmsh Unrolled GEO" TT "*.geo_unrolled", _save_geo},
#if defined(HAVE_OCC)
    {"Geometry - OpenCASCADE STEP" TT "*.step", _save_step},
    {"Geometry - OpenCASCADE BRep" TT "*.brep", _save_brep},
#endif
    {"Mesh - Gmsh MSH" TT "*.msh", _save_msh},
    {"Mesh - Abaqus INP" TT "*.inp", _save_inp},
    {"Mesh - LSDYNA KEY" TT "*.key", _save_key},
    {"Mesh - CELUM" TT "*.celum", _save_celum},
#if defined(HAVE_LIBCGNS)
    {"Mesh - CGNS (Experimental)" TT "*.cgns", _save_cgns},
#endif
    {"Mesh - Diffpack 3D" TT "*.diff", _save_diff},
    {"Mesh - I-deas Universal" TT "*.unv", _save_unv},
    {"Mesh - Iridum" TT "*.ir3", _save_ir3},
#if defined(HAVE_MED)
    {"Mesh - MED" TT "*.med", _save_med},
#endif
    {"Mesh - INRIA Medit" TT "*.mesh", _save_mesh},
    {"Mesh - CEA Triangulation" TT "*.mail", _save_mail},
    {"Mesh - Matlab" TT "*.m", _save_matlab},
    {"Mesh - Nastran Bulk Data File" TT "*.bdf", _save_bdf},
    {"Mesh - Plot3D Structured Mesh" TT "*.p3d", _save_p3d},
    {"Mesh - STL Surface" TT "*.stl", _save_stl},
    {"Mesh - VRML Surface" TT "*.wrl", _save_vrml},
    {"Mesh - VTK" TT "*.vtk", _save_vtk},
    {"Mesh - Tochnog" TT "*.dat", _save_tochnog},
    {"Mesh - PLY2 Surface" TT "*.ply2", _save_ply2},
    {"Mesh - SU2" TT "*.su2", _save_su2},
    {"Mesh - GAMBIT Neutral File" TT "*.neu", _save_neu},
    {"Post-processing - Gmsh POS" TT "*.pos", _save_view_pos},
    {"Post-processing - X3D (X3D)" TT "*.x3d", _save_view_x3d},
#if defined(HAVE_MED)
    {"Post-processing - MED" TT "*.rmed", _save_view_med},
#endif
    {"Post-processing - Generic TXT" TT "*.txt", _save_view_txt},
    {"Post-processing - Mesh Statistics" TT "*.pos", _save_mesh_stat},
    {"Post-processing - Adapted data" TT "*.pvtu", _save_view_adapt_pvtu},
    {"Image - Encapsulated PostScript" TT "*.eps", _save_eps},
    {"Image - GIF" TT "*.gif", _save_gif},
#if defined(HAVE_LIBJPEG)
    {"Image - JPEG" TT "*.jpg", _save_jpeg},
#endif
    {"Image - LaTeX" TT "*.tex", _save_tex},
    {"Image - PDF" TT "*.pdf", _save_pdf},
#if defined(HAVE_LIBPNG)
    {"Image - PNG" TT "*.png", _save_png},
    {"Image - PGF" TT "*.pgf", _save_pgf},
#endif
    {"Image - PostScript" TT "*.ps", _save_ps},
    {"Image - PPM" TT "*.ppm", _save_ppm},
    {"Image - SVG" TT "*.svg", _save_svg},
    {"Image - TIKZ" TT "*.tikz", _save_tikz},
    {"Image - YUV" TT "*.yuv", _save_yuv},
#if defined(HAVE_MPEG_ENCODE)
    {"Movie - MPEG" TT "*.mpg", _save_mpeg},
#endif
  };
  int nbformats = sizeof(formats) / sizeof(formats[0]);
  static char *pat = 0;
  if(!pat) {
    pat = new char[nbformats * 256];
    strcpy(pat, formats[0].pat);
    for(int i = 1; i < nbformats; i++) {
      strcat(pat, NN);
      strcat(pat, formats[i].pat);
    }
  }

 test:
  if(fileChooser(FILE_CHOOSER_CREATE, "Export", pat)) {
    std::string name = fileChooserGetName(1);
    if(CTX::instance()->confirmOverwrite) {
      if(!StatFile(name))
        if(!fl_choice("File '%s' already exists.\n\nDo you want to replace it?",
                      "Cancel", "Replace", 0, name.c_str()))
          goto test;
    }
    int i = fileChooserGetFilter();
    if(i >= 0 && i < nbformats){
      if(!formats[i].func(name.c_str())) goto test;
    }
    else{ // handle any additional automatic fltk filter
      if(!_save_auto(name.c_str())) goto test;
    }
  }
}

#undef TT
#undef NN

static void file_options_save_cb(Fl_Widget *w, void *data)
{
  std::string str((const char*)data), fileName;
  if(str == "file")
    fileName = GModel::current()->getFileName() + ".opt";
  else
    fileName = CTX::instance()->homeDir + CTX::instance()->optionsFileName;
  Msg::StatusBar(true, "Writing '%s'...", fileName.c_str());
  if(str == "file")
    PrintOptions(0, GMSH_FULLRC, 0, 0, fileName.c_str());
  else
    PrintOptions(0, GMSH_OPTIONSRC, 1, 1, fileName.c_str());
  Msg::StatusBar(true, "Done writing '%s'", fileName.c_str());
}

static void file_rename_cb(Fl_Widget *w, void *data)
{
 test:
  if(fileChooser(FILE_CHOOSER_CREATE, "Rename", "")) {
    std::string name = fileChooserGetName(1);
    if(CTX::instance()->confirmOverwrite) {
      if(!StatFile(name))
        if(!fl_choice("File '%s' already exists.\n\nDo you want to replace it?",
                      "Cancel", "Replace", 0, name.c_str()))
          goto test;
    }
    rename(GModel::current()->getFileName().c_str(), name.c_str());
    GModel::current()->setFileName(name);
    GModel::current()->setName(SplitFileName(name)[1]);
    Msg::SetOnelabChanged(3);
    if(onelabUtils::haveSolverToRun())
      onelab_cb(0, (void*)"check");
    drawContext::global()->draw();
  }
}

static void file_delete_cb(Fl_Widget *w, void *data)
{
  if(fl_choice("Do you really want to delete file '%s'?",
               "Cancel", "Delete", 0, GModel::current()->getFileName().c_str())){
    UnlinkFile(GModel::current()->getFileName());
    Msg::Info("Deleted `%s'", GModel::current()->getFileName().c_str());
    file_clear_cb(0, 0);
  }
}

void file_quit_cb(Fl_Widget *w, void *data)
{
  Msg::Exit(0);
}

void file_watch_cb(Fl_Widget *w, void *data)
{
  if(w) CTX::instance()->watchFilePattern = patternChooser();

  if(CTX::instance()->watchFilePattern.empty()) return;

  std::string pattern = FixRelativePath
    (GModel::current()->getFileName(), CTX::instance()->watchFilePattern);
  std::string directory = SplitFileName(pattern)[0];
  if(directory.empty()) directory = "./";

  dirent **files = 0;
  int num = fl_filename_list(directory.c_str(), &files, fl_numericsort);
  if(num <= 0) return;
  std::vector<std::string> matches;
  for (int i = 0; i < num; i++) {
    std::string name = directory + files[i]->d_name;
    if(fl_filename_match(name.c_str(), pattern.c_str()))
      matches.push_back(name);
    free((void*)files[i]);
  }
  if(files) free((void*)files);

  Msg::Info("%d match%s for pattern '%s'", (int)matches.size(),
            (matches.size() > 1) ? "es" : "", pattern.c_str());

  std::set<std::string> allFiles;
  for(std::size_t i = 0; i < GModel::list.size(); i++)
    allFiles.insert(GetFileNameWithoutPath(GModel::list[i]->getFileName()));
  for(std::size_t i = 0; i < PView::list.size(); i++)
    for(int j = 0; j < PView::list[i]->getData()->getNumTimeSteps(); j++)
      allFiles.insert(GetFileNameWithoutPath(PView::list[i]->getData()->getFileName(j)));

  for(std::size_t i = 0; i < matches.size(); i++)
    if(allFiles.find(GetFileNameWithoutPath(matches[i])) == allFiles.end())
      MergeFile(matches[i]);
  drawContext::global()->draw();
}

static void help_online_cb(Fl_Widget *w, void *data)
{
  fl_open_uri("http://gmsh.info/doc/texinfo/");
}

static void help_basic_cb(Fl_Widget *w, void *data)
{
  FlGui::instance()->help->basic->show();
}

void help_about_cb(Fl_Widget *w, void *data)
{
  FlGui::instance()->help->about->show();
}

static void geometry_edit_cb(Fl_Widget *w, void *data)
{
  std::string prog = FixWindowsPath(CTX::instance()->editor);
  std::string file = FixWindowsPath(GModel::current()->getFileName());
  SystemCall(ReplaceSubString("%s", file, prog));
}

void onelab_reload_cb(Fl_Widget *w, void *data)
{
  if(CTX::instance()->lock || FlGui::instance()->onelab->isBusy()) {
    Msg::Info("I'm busy! Ask me that later...");
    return;
  }

  std::string fileName = GModel::current()->getFileName();
  ClearProject();
  GModel::current()->setFileName(fileName);
  onelab_cb(0, (void*)"reset"); // will call OpenProject
  drawContext::global()->draw();
}

void geometry_reload_cb(Fl_Widget *w, void *data)
{
  if(onelabUtils::haveSolverToRun()){
    onelab_cb(0, (void*)"check_always");
  }
  else
    OpenProject(GModel::current()->getFileName());
  drawContext::global()->draw();
}

void geometry_remove_last_command_cb(Fl_Widget *w, void *data)
{
  std::string fileName = GModel::current()->getFileName();
  if(StatFile(fileName)) return;
  // FIXME: make this work with compressed files
  std::ifstream t;
  t.open(fileName.c_str(), std::ifstream::in);
  std::stringstream buffer;
  buffer << t.rdbuf();
  std::string s(buffer.str());
  int found = (int)s.rfind("//+");
  if(found != (int)std::string::npos){
    s.erase(found);
  }
  else{
    Msg::Warning("Could not find last command in script `%s'", fileName.c_str());
    return;
  }
  FILE *fp = Fopen(fileName.c_str(), "w");
  if(fp){
    fprintf(fp, "%s", s.c_str());
    fclose(fp);
  }
  else{
    Msg::Error("Could not open file `%s'", fileName.c_str());
  }
  OpenProject(fileName);
  drawContext::global()->draw();
}

static void add_new_point_based_entity(const std::string &what, int pane)
{
  opt_general_axes(0, GMSH_SET | GMSH_GUI, 3);
  opt_geometry_points(0, GMSH_SET | GMSH_GUI, 1);
  drawContext::global()->draw();

  FlGui::instance()->elementaryContext->show(pane);

  while(1) {
    for(std::size_t i = 0; i < FlGui::instance()->graph.size(); i++)
      for(std::size_t j = 0; j < FlGui::instance()->graph[i]->gl.size(); j++)
        FlGui::instance()->graph[i]->gl[j]->addPointMode = 1;
    std::string name = what;
    std::transform(name.begin(), name.end(), name.begin(), ::tolower);
    Msg::StatusGl("Move mouse and/or enter coordinates\n"
                  "[Press 'Shift' to hold position, 'e' to add %s or 'q' to abort]",
                  name.c_str());
    char ib = FlGui::instance()->selectEntity(ENT_NONE);
    if(ib == 'e'){
      switch(pane){
      case 1:
        add_point(GModel::current()->getFileName(),
                  FlGui::instance()->elementaryContext->input[4]->value(),
                  FlGui::instance()->elementaryContext->input[5]->value(),
                  FlGui::instance()->elementaryContext->input[6]->value(),
                  FlGui::instance()->elementaryContext->input[7]->value());
        break;
      case 2:
        add_circle(GModel::current()->getFileName(),
                   FlGui::instance()->elementaryContext->input[8]->value(),
                   FlGui::instance()->elementaryContext->input[9]->value(),
                   FlGui::instance()->elementaryContext->input[10]->value(),
                   FlGui::instance()->elementaryContext->input[11]->value(),
                   FlGui::instance()->elementaryContext->input[12]->value(),
                   FlGui::instance()->elementaryContext->input[13]->value());
        break;
      case 3:
        add_ellipse(GModel::current()->getFileName(),
                    FlGui::instance()->elementaryContext->input[14]->value(),
                    FlGui::instance()->elementaryContext->input[15]->value(),
                    FlGui::instance()->elementaryContext->input[16]->value(),
                    FlGui::instance()->elementaryContext->input[17]->value(),
                    FlGui::instance()->elementaryContext->input[18]->value(),
                    FlGui::instance()->elementaryContext->input[19]->value(),
                    FlGui::instance()->elementaryContext->input[20]->value());
        break;
      case 4:
        add_disk(GModel::current()->getFileName(),
                 FlGui::instance()->elementaryContext->input[21]->value(),
                 FlGui::instance()->elementaryContext->input[22]->value(),
                 FlGui::instance()->elementaryContext->input[23]->value(),
                 FlGui::instance()->elementaryContext->input[24]->value(),
                 FlGui::instance()->elementaryContext->input[25]->value());
        break;
      case 5:
        add_rectangle(GModel::current()->getFileName(),
                      FlGui::instance()->elementaryContext->input[26]->value(),
                      FlGui::instance()->elementaryContext->input[27]->value(),
                      FlGui::instance()->elementaryContext->input[28]->value(),
                      FlGui::instance()->elementaryContext->input[29]->value(),
                      FlGui::instance()->elementaryContext->input[30]->value(),
                      FlGui::instance()->elementaryContext->input[31]->value());
        break;
      case 6:
        add_sphere(GModel::current()->getFileName(),
                   FlGui::instance()->elementaryContext->input[32]->value(),
                   FlGui::instance()->elementaryContext->input[33]->value(),
                   FlGui::instance()->elementaryContext->input[34]->value(),
                   FlGui::instance()->elementaryContext->input[35]->value(),
                   FlGui::instance()->elementaryContext->input[36]->value(),
                   FlGui::instance()->elementaryContext->input[37]->value(),
                   FlGui::instance()->elementaryContext->input[38]->value());
        break;
      case 7:
        add_cylinder(GModel::current()->getFileName(),
                     FlGui::instance()->elementaryContext->input[39]->value(),
                     FlGui::instance()->elementaryContext->input[40]->value(),
                     FlGui::instance()->elementaryContext->input[41]->value(),
                     FlGui::instance()->elementaryContext->input[42]->value(),
                     FlGui::instance()->elementaryContext->input[43]->value(),
                     FlGui::instance()->elementaryContext->input[44]->value(),
                     FlGui::instance()->elementaryContext->input[45]->value(),
                     FlGui::instance()->elementaryContext->input[46]->value());
        break;
      case 8:
        add_box(GModel::current()->getFileName(),
                FlGui::instance()->elementaryContext->input[47]->value(),
                FlGui::instance()->elementaryContext->input[48]->value(),
                FlGui::instance()->elementaryContext->input[49]->value(),
                FlGui::instance()->elementaryContext->input[50]->value(),
                FlGui::instance()->elementaryContext->input[51]->value(),
                FlGui::instance()->elementaryContext->input[52]->value());
        break;
      case 9:
        add_torus(GModel::current()->getFileName(),
                  FlGui::instance()->elementaryContext->input[53]->value(),
                  FlGui::instance()->elementaryContext->input[54]->value(),
                  FlGui::instance()->elementaryContext->input[55]->value(),
                  FlGui::instance()->elementaryContext->input[56]->value(),
                  FlGui::instance()->elementaryContext->input[57]->value(),
                  FlGui::instance()->elementaryContext->input[58]->value());
        break;
      case 10:
        add_cone(GModel::current()->getFileName(),
                 FlGui::instance()->elementaryContext->input[59]->value(),
                 FlGui::instance()->elementaryContext->input[60]->value(),
                 FlGui::instance()->elementaryContext->input[61]->value(),
                 FlGui::instance()->elementaryContext->input[62]->value(),
                 FlGui::instance()->elementaryContext->input[63]->value(),
                 FlGui::instance()->elementaryContext->input[64]->value(),
                 FlGui::instance()->elementaryContext->input[65]->value(),
                 FlGui::instance()->elementaryContext->input[66]->value(),
                 FlGui::instance()->elementaryContext->input[67]->value());
        break;
      case 11:
        add_wedge(GModel::current()->getFileName(),
                  FlGui::instance()->elementaryContext->input[68]->value(),
                  FlGui::instance()->elementaryContext->input[69]->value(),
                  FlGui::instance()->elementaryContext->input[70]->value(),
                  FlGui::instance()->elementaryContext->input[71]->value(),
                  FlGui::instance()->elementaryContext->input[72]->value(),
                  FlGui::instance()->elementaryContext->input[73]->value(),
                  FlGui::instance()->elementaryContext->input[74]->value());
        break;
      }
      FlGui::instance()->resetVisibility();
      drawContext::global()->draw();
    }
    if(ib == 'q'){
      for(std::size_t i = 0; i < FlGui::instance()->graph.size(); i++)
        for(std::size_t j = 0; j < FlGui::instance()->graph[i]->gl.size(); j++)
          FlGui::instance()->graph[i]->gl[j]->addPointMode = 0;
      break;
    }
  }

  FlGui::instance()->elementaryContext->hide();
  drawContext::setDrawGeomTransientFunction(0);

  // at the end, not during creation to avoid having things jumping around
  SetBoundingBox();
  Msg::StatusGl("");
}

static void add_new_multiline(const std::string &type)
{
  opt_geometry_points(0, GMSH_SET | GMSH_GUI, 1);
  opt_geometry_curves(0, GMSH_SET | GMSH_GUI, 1);
  drawContext::global()->draw();

  std::vector<int> p;
  while(1) {
    if(p.empty())
      Msg::StatusGl("Select control points\n"
                    "[Press 'e' to end selection or 'q' to abort]");
    else
      Msg::StatusGl("Select control points\n"
                    "[Press 'e' to end selection, 'u' to undo last selection "
                    "or 'q' to abort]");
    char ib = FlGui::instance()->selectEntity(ENT_POINT);
    if(ib == 'l') {
      for(std::size_t i = 0; i < FlGui::instance()->selectedVertices.size(); i++){
        FlGui::instance()->selectedVertices[i]->setSelection(1);
        p.push_back(FlGui::instance()->selectedVertices[i]->tag());
      }
      drawContext::global()->draw();
    }
    if(ib == 'r') {
      Msg::Warning("Entity de-selection not supported yet during multi-line creation");
    }
    if(ib == 'e') {
      if(p.size() >= 2)
        add_multline(type, p, GModel::current()->getFileName());
      FlGui::instance()->resetVisibility();
      GModel::current()->setSelection(0);
      drawContext::global()->draw();
      p.clear();
    }
    if(ib == 'u') {
      if(p.size()){
        GVertex *gv = GModel::current()->getVertexByTag(p.back());
        if(gv) gv->setSelection(0);
        drawContext::global()->draw();
        p.pop_back();
      }
    }
    if(ib == 'q') {
      GModel::current()->setSelection(0);
      drawContext::global()->draw();
      break;
    }
  }

  Msg::StatusGl("");
}

static void add_new_line()
{
  opt_geometry_points(0, GMSH_SET | GMSH_GUI, 1);
  opt_geometry_curves(0, GMSH_SET | GMSH_GUI, 1);
  drawContext::global()->draw();

  std::vector<int> p;
  while(1) {
    if(p.empty())
      Msg::StatusGl("Select start point\n"
                    "[Press 'q' to abort]");
    if(p.size() == 1)
      Msg::StatusGl("Select end point\n"
                    "[Press 'u' to undo last selection or 'q' to abort]");
    char ib = FlGui::instance()->selectEntity(ENT_POINT);
    if(ib == 'l') {
      FlGui::instance()->selectedVertices[0]->setSelection(1);
      drawContext::global()->draw();
      p.push_back(FlGui::instance()->selectedVertices[0]->tag());
    }
    if(ib == 'r') {
      Msg::Warning("Entity de-selection not supported yet during curve creation");
    }
    if(ib == 'u') {
      if(p.size()){
        GVertex *gv = GModel::current()->getVertexByTag(p.back());
        if(gv) gv->setSelection(0);
        drawContext::global()->draw();
        p.pop_back();
      }
    }
    if(ib == 'q') {
      GModel::current()->setSelection(0);
      drawContext::global()->draw();
      break;
    }
    if(p.size() == 2) {
      add_multline("Line", p, GModel::current()->getFileName());
      FlGui::instance()->resetVisibility();
      GModel::current()->setSelection(0);
      drawContext::global()->draw();
      p.clear();
    }
  }

  Msg::StatusGl("");
}

static void add_new_circle_arc()
{
  opt_geometry_points(0, GMSH_SET | GMSH_GUI, 1);
  opt_geometry_curves(0, GMSH_SET | GMSH_GUI, 1);
  drawContext::global()->draw();

  std::vector<int> p;
  while(1) {
    if(p.empty())
      Msg::StatusGl("Select start point\n"
                    "[Press 'q' to abort]");
    if(p.size() == 1)
      Msg::StatusGl("Select center point\n"
                    "[Press 'u' to undo last selection or 'q' to abort]");
    if(p.size() == 2)
      Msg::StatusGl("Select end point\n"
                    "[Press 'u' to undo last selection or 'q' to abort]");
    char ib = FlGui::instance()->selectEntity(ENT_POINT);
    if(ib == 'l') {
      FlGui::instance()->selectedVertices[0]->setSelection(1);
      drawContext::global()->draw();
      p.push_back(FlGui::instance()->selectedVertices[0]->tag());
    }
    if(ib == 'r') {
      Msg::Warning("Entity de-selection not supported yet during circle creation");
    }
    if(ib == 'u') {
      if(p.size()){
        GVertex *gv = GModel::current()->getVertexByTag(p.back());
        if(gv) gv->setSelection(0);
        drawContext::global()->draw();
        p.pop_back();
      }
    }
    if(ib == 'q') {
      GModel::current()->setSelection(0);
      drawContext::global()->draw();
      break;
    }
    if(p.size() == 3) {
      add_circle_arc(p[0], p[1], p[2], GModel::current()->getFileName()); // begin, center, end
      FlGui::instance()->resetVisibility();
      GModel::current()->setSelection(0);
      drawContext::global()->draw();
      p.clear();
    }
  }

  Msg::StatusGl("");
}

static void add_new_ellipse_arc()
{
  opt_geometry_points(0, GMSH_SET | GMSH_GUI, 1);
  opt_geometry_curves(0, GMSH_SET | GMSH_GUI, 1);
  drawContext::global()->draw();

  std::vector<int> p;
  while(1) {
    if(p.empty())
      Msg::StatusGl("Select start point\n"
                    "[Press 'q' to abort]");
    if(p.size() == 1)
      Msg::StatusGl("Select center point\n"
                    "[Press 'u' to undo last selection or 'q' to abort]");
    if(p.size() == 2)
      Msg::StatusGl("Select major axis point\n"
                    "[Press 'u' to undo last selection or 'q' to abort]");
    if(p.size() == 3)
      Msg::StatusGl("Select end point\n"
                    "[Press 'u' to undo last selection or 'q' to abort]");
    char ib = FlGui::instance()->selectEntity(ENT_POINT);
    if(ib == 'l') {
      FlGui::instance()->selectedVertices[0]->setSelection(1);
      drawContext::global()->draw();
      p.push_back(FlGui::instance()->selectedVertices[0]->tag());
    }
    if(ib == 'r') {
      Msg::Warning("Entity de-selection not supported yet during ellipse creation");
    }
    if(ib == 'u') {
      if(p.size()){
        GVertex *gv = GModel::current()->getVertexByTag(p.back());
        if(gv) gv->setSelection(0);
        drawContext::global()->draw();
        p.pop_back();
      }
    }
    if(ib == 'q') {
      GModel::current()->setSelection(0);
      drawContext::global()->draw();
      break;
    }
    if(p.size() == 4) {
      add_ellipse_arc(p[0], p[1], p[2], p[3], GModel::current()->getFileName());
      FlGui::instance()->resetVisibility();
      GModel::current()->setSelection(0);
      drawContext::global()->draw();
      p.clear();
    }
  }

  Msg::StatusGl("");
}

static int selectContour(int type, int num, List_T * List)
{
  int k = 0;

  switch (type) {
  case ENT_CURVE:
    k = allEdgesLinked(num, List);
    for(int i = 0; i < List_Nbr(List); i++) {
      int ip;
      List_Read(List, i, &ip);
      GEdge *ge = GModel::current()->getEdgeByTag(abs(ip));
      if(ge) ge->setSelection(1);
    }
    break;
  case ENT_SURFACE:
    k = allFacesLinked(num, List);
    for(int i = 0; i < List_Nbr(List); i++) {
      int ip;
      List_Read(List, i, &ip);
      GFace *gf = GModel::current()->getFaceByTag(abs(ip));
      if(gf) gf->setSelection(1);
    }
    break;
  }

  drawContext::global()->draw();
  return k;
}

static void add_new_surface_volume(int mode)
{
  List_T *List1 = List_Create(10, 10, sizeof(int));
  List_T *List2 = List_Create(10, 10, sizeof(int));
  int type;
  if(mode == 2) {
    type = ENT_SURFACE;
    opt_geometry_surfaces(0, GMSH_SET | GMSH_GUI, 1);
    opt_geometry_volumes(0, GMSH_SET | GMSH_GUI, 1);
  }
  else {
    type = ENT_CURVE;
    opt_geometry_curves(0, GMSH_SET | GMSH_GUI, 1);
    opt_geometry_surfaces(0, GMSH_SET | GMSH_GUI, 1);
  }
  drawContext::global()->draw();

  while(1) {
    List_Reset(List1);
    List_Reset(List2);

    while(1) {
      if(type == ENT_CURVE){
        if(!List_Nbr(List1))
          Msg::StatusGl("Select surface boundary\n"
                        "[Press 'q' to abort]");
        else
          Msg::StatusGl("Select surface boundary\n"
                        "[Press 'u' to undo last selection or 'q' to abort]");
      }
      else{
        if(!List_Nbr(List1))
          Msg::StatusGl("Select volume boundary\n"
                        "[Press 'q' to abort]");
        else
          Msg::StatusGl("Select volume boundary\n"
                        "[Press 'u' to undo last selection or 'q' to abort]");
      }

      char ib = FlGui::instance()->selectEntity(type);
      if(ib == 'q') {
        GModel::current()->setSelection(0);
        drawContext::global()->draw();
        goto stopall;
      }
      if(ib == 'u') {
        if(List_Nbr(List1) > 0){
          int num;
          List_Read(List1, List_Nbr(List1)-1, &num);
          if(type == ENT_CURVE){
            GEdge *ge = GModel::current()->getEdgeByTag(abs(num));
            if(ge) ge->setSelection(0);
          }
          else{
            GFace *gf = GModel::current()->getFaceByTag(abs(num));
            if(gf) gf->setSelection(0);
          }
          List_Pop(List1);
          drawContext::global()->draw();
        }
      }
      if(ib == 'r') {
        Msg::Warning("Entity de-selection not supported yet during "
                     "surface/volume creation");
      }
      if(ib == 'l') {
        int num = (type == ENT_CURVE) ?
          FlGui::instance()->selectedEdges[0]->tag() :
          FlGui::instance()->selectedFaces[0]->tag();
        if(selectContour(type, num, List1)) {
          if(type == ENT_CURVE)
            add_lineloop(List1, GModel::current()->getFileName(), &num);
          else
            add_surfloop(List1, GModel::current()->getFileName(), &num);
          List_Reset(List1);
          List_Add(List2, &num);
          while(1) {
            if(!List_Nbr(List1))
              Msg::StatusGl("Select hole boundaries (if none, press 'e')\n"
                            "[Press 'e' to end selection or 'q' to abort]");
            else
              Msg::StatusGl("Select hole boundaries\n"
                            "[Press 'e' to end selection, 'u' to undo last selection "
                            "or 'q' to abort]");
            ib = FlGui::instance()->selectEntity(type);
            if(ib == 'q') {
              GModel::current()->setSelection(0);
              drawContext::global()->draw();
              goto stopall;
            }
            if(ib == 'e') {
              GModel::current()->setSelection(0);
              drawContext::global()->draw();
              List_Reset(List1);
              break;
            }
            if(ib == 'u') {
              if(List_Nbr(List1) > 0){
                int num;
                List_Read(List1, List_Nbr(List1)-1, &num);
                if(type == ENT_CURVE){
                  GEdge *ge = GModel::current()->getEdgeByTag(abs(num));
                  if(ge) ge->setSelection(0);
                }
                else{
                  GFace *gf = GModel::current()->getFaceByTag(abs(num));
                  if(gf) gf->setSelection(0);
                }
                List_Pop(List1);
                drawContext::global()->draw();
              }
            }
            if(ib == 'l') {
              int size = (type == ENT_CURVE) ?
                FlGui::instance()->selectedEdges.size() :
                FlGui::instance()->selectedFaces.size();
              for(int i=0;i<size;i++){
                int num = (type == ENT_CURVE) ?
                  FlGui::instance()->selectedEdges[i]->tag() :
                  FlGui::instance()->selectedFaces[i]->tag();
                if(selectContour(type, num, List1)) {
                  if(type == ENT_CURVE)
                    add_lineloop(List1, GModel::current()->getFileName(), &num);
                  else
                    add_surfloop(List1, GModel::current()->getFileName(), &num);
                  List_Reset(List1);
                  List_Add(List2, &num);
                }
              }
            }
            if(ib == 'r') {
              Msg::Warning("Entity de-selection not supported yet during "
                           "surface/volume creation");
            }
          }
          List_Unique(List2,fcmp_absint);
          if(List_Nbr(List2)) {
            switch (mode) {
            case 0: add_surf("Plane Surface", List2,
                             GModel::current()->getFileName()); break;
            case 1: add_surf("Surface", List2,
                             GModel::current()->getFileName()); break;
            case 2: add_vol(List2, GModel::current()->getFileName()); break;
            }
            FlGui::instance()->resetVisibility();
            GModel::current()->setSelection(0);
            drawContext::global()->draw();
            break;
          }
        } // if selectContour
      }
    }
  }

 stopall:
  List_Delete(List1);
  List_Delete(List2);

  Msg::StatusGl("");
}

static void geometry_elementary_set_factory_cb(Fl_Widget *w, void *data)
{
  if(!data) return;
  std::string str((const char*)data);
  add_infile("SetFactory(\"" + str + "\");", GModel::current()->getFileName());
  if(FlGui::available())
    Msg::StatusBar(false, "Setting %s factory", str.c_str());
}

static void geometry_elementary_add_new_cb(Fl_Widget *w, void *data)
{
  if(!data) return;

  std::string str((const char*)data);
  if(str == "Parameter")
    FlGui::instance()->elementaryContext->show(0);
  else if(str == "Point")
    add_new_point_based_entity(str, 1);
  else if(str == "Line")
    add_new_line();
  else if(str == "Spline")
    add_new_multiline(str);
  else if(str == "BSpline")
    add_new_multiline(str);
  else if(str == "Bezier")
    add_new_multiline(str);
  else if(str == "Circle arc")
    add_new_circle_arc();
  else if(str == "Circle")
    add_new_point_based_entity(str, 2);
  else if(str == "Ellipse arc")
    add_new_ellipse_arc();
  else if(str == "Ellipse")
    add_new_point_based_entity(str, 3);
  else if(str == "Disk")
    add_new_point_based_entity(str, 4);
  else if(str == "Rectangle")
    add_new_point_based_entity(str, 5);
  else if(str == "Sphere")
    add_new_point_based_entity(str, 6);
  else if(str == "Cylinder")
    add_new_point_based_entity(str, 7);
  else if(str == "Box")
    add_new_point_based_entity(str, 8);
  else if(str == "Torus")
    add_new_point_based_entity(str, 9);
  else if(str == "Cone")
    add_new_point_based_entity(str, 10);
  else if(str == "Wedge")
    add_new_point_based_entity(str, 11);
  else if(str == "Plane Surface")
    add_new_surface_volume(0);
  else if(str == "Surface")
    add_new_surface_volume(1);
  else if(str == "Volume")
    add_new_surface_volume(2);
  else
    Msg::Error("Unknown entity to create: %s", str.c_str());
}

static void action_point_line_surface_volume(int action, const std::string &onwhat="")
{
  drawContext::global()->draw();

  std::string what(onwhat);
  if(what == "Point")
    opt_geometry_points(0, GMSH_SET | GMSH_GUI, 1);
  else if(what == "Curve")
    opt_geometry_curves(0, GMSH_SET | GMSH_GUI, 1);
  else if(what == "Surface")
    opt_geometry_surfaces(0, GMSH_SET | GMSH_GUI, 1);
  else if(what == "Volume")
    opt_geometry_volumes(0, GMSH_SET | GMSH_GUI, 1);

  std::vector<std::pair<int, int> > dimTags, dimTagsSaved;
  while(1) {
    std::string str;
    int type;
    if(what == "Point"){
      str = "points";
      type = ENT_POINT;
    }
    else if(what == "Curve"){
      str = "curves";
      type = ENT_CURVE;
    }
    else if(what == "Surface"){
      str = "surfaces";
      type = ENT_SURFACE;
    }
    else if(what == "Volume"){
      str = "volumes";
      type = ENT_VOLUME;
    }
    else{
      switch(FlGui::instance()->transformContext->choice->value()){
      case 1: str = "points"; type = ENT_POINT; break;
      case 2: str = "curves"; type = ENT_CURVE; break;
      case 3: str = "surfaces"; type = ENT_SURFACE; break;
      case 4: str = "volumes"; type = ENT_VOLUME; break;
      default: str = "entities"; type = ENT_ALL; break;
      }
    }

    if(dimTags.empty())
      Msg::StatusGl("Select %s\n"
                    "[Press 'e' to end selection or 'q' to abort]", str.c_str());
    else
      Msg::StatusGl("Select %s\n"
                    "[Press 'e' to end selection, 'u' to undo last selection "
                    "or 'q' to abort]", str.c_str());

    char ib = FlGui::instance()->selectEntity(type);
    if(ib == 'l') {
      for(std::size_t i = 0; i < FlGui::instance()->selectedVertices.size(); i++){
        FlGui::instance()->selectedVertices[i]->setSelection(1);
        std::pair<int, int> t(0, FlGui::instance()->selectedVertices[i]->tag());
        if(std::find(dimTags.begin(), dimTags.end(), t) == dimTags.end())
          dimTags.push_back(t);
      }
      for(std::size_t i = 0; i < FlGui::instance()->selectedEdges.size(); i++){
        FlGui::instance()->selectedEdges[i]->setSelection(1);
        std::pair<int, int> t(1, FlGui::instance()->selectedEdges[i]->tag());
        if(std::find(dimTags.begin(), dimTags.end(), t) == dimTags.end())
          dimTags.push_back(t);
      }
      for(std::size_t i = 0; i < FlGui::instance()->selectedFaces.size(); i++){
        FlGui::instance()->selectedFaces[i]->setSelection(1);
        std::pair<int, int> t(2, FlGui::instance()->selectedFaces[i]->tag());
        if(std::find(dimTags.begin(), dimTags.end(), t) == dimTags.end())
          dimTags.push_back(t);
      }
      for(std::size_t i = 0; i < FlGui::instance()->selectedRegions.size(); i++){
        FlGui::instance()->selectedRegions[i]->setSelection(1);
        std::pair<int, int> t(3, FlGui::instance()->selectedRegions[i]->tag());
        if(std::find(dimTags.begin(), dimTags.end(), t) == dimTags.end())
          dimTags.push_back(t);
      }
      drawContext::global()->draw();
    }
    if(ib == 'r') {
      std::vector<std::pair<int, int> >::iterator it;
      for(std::size_t i = 0; i < FlGui::instance()->selectedVertices.size(); i++){
        std::pair<int, int> t(0, FlGui::instance()->selectedVertices[i]->tag());
        it = std::find(dimTags.begin(), dimTags.end(), t);
        if(it != dimTags.end()){
          dimTags.erase(it);
          GEntity *ge = GModel::current()->getEntityByTag(t.first, t.second);
          if(ge) ge->setSelection(0);
        }
      }
      for(std::size_t i = 0; i < FlGui::instance()->selectedEdges.size(); i++){
        std::pair<int, int> t(1, FlGui::instance()->selectedEdges[i]->tag());
        it = std::find(dimTags.begin(), dimTags.end(), t);
        if(it != dimTags.end()){
          dimTags.erase(it);
          GEntity *ge = GModel::current()->getEntityByTag(t.first, t.second);
          if(ge) ge->setSelection(0);
        }
      }
      for(std::size_t i = 0; i < FlGui::instance()->selectedFaces.size(); i++){
        std::pair<int, int> t(2, FlGui::instance()->selectedFaces[i]->tag());
        it = std::find(dimTags.begin(), dimTags.end(), t);
        if(it != dimTags.end()){
          dimTags.erase(it);
          GEntity *ge = GModel::current()->getEntityByTag(t.first, t.second);
          if(ge) ge->setSelection(0);
        }
      }
      for(std::size_t i = 0; i < FlGui::instance()->selectedRegions.size(); i++){
        std::pair<int, int> t(3, FlGui::instance()->selectedRegions[i]->tag());
        it = std::find(dimTags.begin(), dimTags.end(), t);
        if(it != dimTags.end()){
          dimTags.erase(it);
          GEntity *ge = GModel::current()->getEntityByTag(t.first, t.second);
          if(ge) ge->setSelection(0);
        }
      }
      drawContext::global()->draw();
    }
    if(ib == 'u') {
      if(dimTags.size()) {
        std::pair<int, int> t = dimTags.back();
        GEntity *ge = GModel::current()->getEntityByTag(t.first, t.second);
        if(ge) ge->setSelection(0);
        dimTags.pop_back();
        drawContext::global()->draw();
      }
    }
    if(ib == 'i') {
      Msg::Error("Inverting selection!");
    }
    if(ib == 'e') {
      if(dimTags.size()){
        switch (action) {
        case 0:
          translate(GModel::current()->getFileName(), dimTags,
                    FlGui::instance()->transformContext->input[0]->value(),
                    FlGui::instance()->transformContext->input[1]->value(),
                    FlGui::instance()->transformContext->input[2]->value(),
                    FlGui::instance()->transformContext->butt[0]->value());
          break;
        case 1:
          rotate(GModel::current()->getFileName(), dimTags,
                 FlGui::instance()->transformContext->input[6]->value(),
                 FlGui::instance()->transformContext->input[7]->value(),
                 FlGui::instance()->transformContext->input[8]->value(),
                 FlGui::instance()->transformContext->input[3]->value(),
                 FlGui::instance()->transformContext->input[4]->value(),
                 FlGui::instance()->transformContext->input[5]->value(),
                 FlGui::instance()->transformContext->input[9]->value(),
                 FlGui::instance()->transformContext->butt[1]->value());
          break;
        case 2:
          dilate(GModel::current()->getFileName(), dimTags,
                 FlGui::instance()->transformContext->input[10]->value(),
                 FlGui::instance()->transformContext->input[11]->value(),
                 FlGui::instance()->transformContext->input[12]->value(),
                 FlGui::instance()->transformContext->input[13]->value(),
                 FlGui::instance()->transformContext->input[14]->value(),
                 FlGui::instance()->transformContext->input[15]->value(),
                 FlGui::instance()->transformContext->butt[2]->value());
          break;
        case 3:
          symmetry(GModel::current()->getFileName(), dimTags,
                   FlGui::instance()->transformContext->input[16]->value(),
                   FlGui::instance()->transformContext->input[17]->value(),
                   FlGui::instance()->transformContext->input[18]->value(),
                   FlGui::instance()->transformContext->input[19]->value(),
                   FlGui::instance()->transformContext->butt[3]->value());
          break;
        case 4:
          extrude(GModel::current()->getFileName(), dimTags,
                  FlGui::instance()->transformContext->input[0]->value(),
                  FlGui::instance()->transformContext->input[1]->value(),
                  FlGui::instance()->transformContext->input[2]->value(),
                  FlGui::instance()->transformContext->butt[7]->value(),
                  FlGui::instance()->transformContext->input[21]->value(),
                  FlGui::instance()->transformContext->butt[8]->value());
          break;
        case 5:
          protude(GModel::current()->getFileName(), dimTags,
                  FlGui::instance()->transformContext->input[6]->value(),
                  FlGui::instance()->transformContext->input[7]->value(),
                  FlGui::instance()->transformContext->input[8]->value(),
                  FlGui::instance()->transformContext->input[3]->value(),
                  FlGui::instance()->transformContext->input[4]->value(),
                  FlGui::instance()->transformContext->input[5]->value(),
                  FlGui::instance()->transformContext->input[9]->value(),
                  FlGui::instance()->transformContext->butt[9]->value(),
                  FlGui::instance()->transformContext->input[22]->value(),
                  FlGui::instance()->transformContext->butt[10]->value());
          break;
        case 6:
          delete_entities(GModel::current()->getFileName(), dimTags,
                          FlGui::instance()->transformContext->butt[6]->value());
          break;
        case 7:
        case 11:
          {
            std::vector<int> tags;
            for(std::size_t i = 0; i < dimTags.size(); i++){
              if((dimTags[i].first == 0 && what == "Point") ||
                 (dimTags[i].first == 1 && what == "Curve") ||
                 (dimTags[i].first == 2 && what == "Surface") ||
                 (dimTags[i].first == 3 && what == "Volume"))
                tags.push_back(dimTags[i].second);
            }
            add_remove_physical(GModel::current()->getFileName(), what, tags,
                                FlGui::instance()->physicalContext->input[0]->value(),
                                FlGui::instance()->physicalContext->butt[0]->value() ? 0 :
                                FlGui::instance()->physicalContext->value[0]->value(),
                                FlGui::instance()->physicalContext->append,
                                FlGui::instance()->physicalContext->mode);
          }
          FlGui::instance()->physicalContext->show(action == 7 ? false : true);
          // ask clients to update the tree using the new physical definition
          onelab_cb(0, (void*)"check");
          break;
        case 8:
          {
            std::vector<int> tags;
            for(std::size_t i = 0; i < dimTags.size(); i++){
              if(dimTags[i].first == 0 && what == "Point")
                tags.push_back(dimTags[i].second);
            }
            if(tags.size())
              add_charlength(GModel::current()->getFileName(), tags,
                             FlGui::instance()->meshContext->input[0]->value());
          }
          break;
        case 9:
          {
            std::vector<int> tags;
            for(std::size_t i = 0; i < dimTags.size(); i++){
              if(dimTags[i].first == 2 && what == "Surface")
                tags.push_back(dimTags[i].second);
            }
            add_recosurf(GModel::current()->getFileName(), tags);
          }
          break;
        case 10:
          {
            std::vector<int> tags;
            for(std::size_t i = 0; i < dimTags.size(); i++){
              if((dimTags[i].first == 1 && what == "Curve") ||
                 (dimTags[i].first == 2 && what == "Surface") ||
                 (dimTags[i].first == 3 && what == "Volume"))
                tags.push_back(dimTags[i].second);
            }
            add_compound(GModel::current()->getFileName(), what, tags);
          }
          break;
        case 12:
          if(dimTagsSaved.empty()){
            dimTagsSaved = dimTags;
            dimTags.clear();
            what = "Curve";
            continue;
          }
          else{
            std::vector<int> l;
            for(std::size_t i = 0; i < dimTags.size(); i++){
              if(dimTags[i].first == 1) l.push_back(dimTags[i].second);
            }
            add_pipe(GModel::current()->getFileName(), dimTagsSaved, l);
            dimTagsSaved.clear();
          }
          break;
        default:
          Msg::Error("Unknown action on selected entities");
          break;
        }
        dimTags.clear();
        FlGui::instance()->resetVisibility();
        GModel::current()->setSelection(0);
        if(action <= 6 || action >= 12) SetBoundingBox();
        drawContext::global()->draw();
      }
    }
    if(ib == 'q') {
      GModel::current()->setSelection(0);
      drawContext::global()->draw();
      break;
    }
  }

  Msg::StatusGl("");
}

static void geometry_elementary_translate_cb(Fl_Widget *w, void *data)
{
  FlGui::instance()->transformContext->show(0);
  action_point_line_surface_volume(0);
  FlGui::instance()->transformContext->hide();
}

static void geometry_elementary_rotate_cb(Fl_Widget *w, void *data)
{
  FlGui::instance()->transformContext->show(1);
  action_point_line_surface_volume(1);
  FlGui::instance()->transformContext->hide();
}

static void geometry_elementary_scale_cb(Fl_Widget *w, void *data)
{
  FlGui::instance()->transformContext->show(2);
  action_point_line_surface_volume(2);
  FlGui::instance()->transformContext->hide();
}

static void geometry_elementary_symmetry_cb(Fl_Widget *w, void *data)
{
  FlGui::instance()->transformContext->show(3);
  action_point_line_surface_volume(3);
  FlGui::instance()->transformContext->hide();
}

static void geometry_elementary_extrude_translate_cb(Fl_Widget *w, void *data)
{
  FlGui::instance()->transformContext->show(0, true);
  action_point_line_surface_volume(4);
  FlGui::instance()->transformContext->hide();
}

static void geometry_elementary_extrude_rotate_cb(Fl_Widget *w, void *data)
{
  FlGui::instance()->transformContext->show(1, true);
  action_point_line_surface_volume(5);
  FlGui::instance()->transformContext->hide();
}

static void geometry_elementary_pipe_cb(Fl_Widget *w, void *data)
{
  FlGui::instance()->transformContext->show(-1, true);
  action_point_line_surface_volume(12);
  FlGui::instance()->transformContext->hide();
}

static void geometry_elementary_delete_cb(Fl_Widget *w, void *data)
{
  FlGui::instance()->transformContext->show(6);
  action_point_line_surface_volume(6);
  FlGui::instance()->transformContext->hide();
}

static void geometry_elementary_boolean_cb(Fl_Widget *w, void *data)
{
  if(!data) return;
  FlGui::instance()->transformContext->show(4);

  std::string mode((const char*)data);
  bool selectObject = true;
  std::vector<std::pair<int, int> > object, tool;

  while(1) {
    if(object.empty())
      Msg::StatusGl("Select object\n"
                    "[Press 'e' to end selection or 'q' to abort]");
    else if(selectObject)
      Msg::StatusGl("Select object\n"
                    "[Press 'e' to end selection, 'u' to undo last selection or "
                    "'q' to abort]");
    else if(tool.empty())
      Msg::StatusGl("Select tool\n"
                    "[Press 'e' to end selection or 'q' to abort]");
    else
      Msg::StatusGl("Select tool\n"
                    "[Press 'e' to end selection, 'u' to undo last selection or "
                    "'q' to abort]");

    int type = ENT_ALL;
    switch(FlGui::instance()->transformContext->choice->value()){
    case 1: type = ENT_POINT; break;
    case 2: type = ENT_CURVE; break;
    case 3: type = ENT_SURFACE; break;
    case 4: type = ENT_VOLUME; break;
    }

    char ib = FlGui::instance()->selectEntity(type);
    if(ib == 'l') {
      for(std::size_t i = 0; i < FlGui::instance()->selectedEdges.size(); i++){
        if(FlGui::instance()->selectedEdges[i]->getSelection() != 1){
          FlGui::instance()->selectedEdges[i]->setSelection(1);
          std::pair<int, int> t(1, FlGui::instance()->selectedEdges[i]->tag());
          if(selectObject)
            object.push_back(t);
          else
            tool.push_back(t);
        }
      }
      for(std::size_t i = 0; i < FlGui::instance()->selectedFaces.size(); i++){
        if(FlGui::instance()->selectedFaces[i]->getSelection() != 1){
          FlGui::instance()->selectedFaces[i]->setSelection(1);
          std::pair<int, int> t(2, FlGui::instance()->selectedFaces[i]->tag());
          if(selectObject)
            object.push_back(t);
          else
            tool.push_back(t);
        }
      }
      for(std::size_t i = 0; i < FlGui::instance()->selectedRegions.size(); i++){
        if(FlGui::instance()->selectedRegions[i]->getSelection() != 1){
          FlGui::instance()->selectedRegions[i]->setSelection(1);
          std::pair<int, int> t(3, FlGui::instance()->selectedRegions[i]->tag());
          if(selectObject)
            object.push_back(t);
          else
            tool.push_back(t);
        }
      }
    }
    if(ib == 'r') {
      Msg::Warning("Entity de-selection not supported yet during boolean operation");
    }
    if(ib == 'u') {
      if(selectObject && object.size()){
        std::pair<int, int> t = object.back();
        GEntity *ge = GModel::current()->getEntityByTag(t.first, t.second);
        if(ge) ge->setSelection(0);
        object.pop_back();
      }
      else if(tool.size()){
        std::pair<int, int> t = tool.back();
        GEntity *ge = GModel::current()->getEntityByTag(t.first, t.second);
        if(ge) ge->setSelection(0);
        tool.pop_back();
      }
    }
    if(ib == 'e') {
      if(selectObject){
        if(object.empty())
          Msg::Error("At least one object must be selected");
        else
          selectObject = false;
      }
      else if(tool.empty() && mode != "BooleanFragments"){
        Msg::Error("At least one tool must be selected");
      }
      else{
        apply_boolean(GModel::current()->getFileName(), mode, object, tool,
                      FlGui::instance()->transformContext->butt[4]->value(),
                      tool.size() ?
                      FlGui::instance()->transformContext->butt[5]->value() : 0);
        GModel::current()->setSelection(0);
        selectObject = true;
        object.clear();
        tool.clear();
      }
    }
    if(ib == 'q') {
      GModel::current()->setSelection(0);
      break;
    }
  }

  FlGui::instance()->transformContext->hide();
  drawContext::global()->draw();
  Msg::StatusGl("");
}

static void geometry_elementary_fillet_cb(Fl_Widget *w, void *data)
{
  opt_geometry_volumes(0, GMSH_SET | GMSH_GUI, 1);
  opt_geometry_curves(0, GMSH_SET | GMSH_GUI, 1);

  FlGui::instance()->transformContext->show(5, false, false);

  bool selectRegions = true;
  std::vector<int> regions, edges;

  while(1) {
    if(regions.empty())
      Msg::StatusGl("Select volume\n"
                    "[Press 'e' to end selection or 'q' to abort]");
    else if(selectRegions)
      Msg::StatusGl("Select volume\n"
                    "[Press 'e' to end selection, 'u' to undo last selection or "
                    "'q' to abort]");
    else if(edges.empty())
      Msg::StatusGl("Select curve\n"
                    "[Press 'e' to end selection or 'q' to abort]");
    else
      Msg::StatusGl("Select curve\n"
                    "[Press 'e' to end selection, 'u' to undo last selection or "
                    "'q' to abort]");

    char ib = FlGui::instance()->selectEntity(selectRegions ? ENT_VOLUME : ENT_CURVE);
    if(ib == 'l') {
      for(std::size_t i = 0; i < FlGui::instance()->selectedEdges.size(); i++){
        if(FlGui::instance()->selectedEdges[i]->getSelection() != 1){
          FlGui::instance()->selectedEdges[i]->setSelection(1);
          edges.push_back(FlGui::instance()->selectedEdges[i]->tag());
        }
      }
      for(std::size_t i = 0; i < FlGui::instance()->selectedRegions.size(); i++){
        if(FlGui::instance()->selectedRegions[i]->getSelection() != 1){
          FlGui::instance()->selectedRegions[i]->setSelection(1);
          regions.push_back(FlGui::instance()->selectedRegions[i]->tag());
        }
      }
    }
    if(ib == 'r') {
      Msg::Warning("Entity de-selection not supported yet during boolean operation");
    }
    if(ib == 'u') {
      if(selectRegions && regions.size()){
        GRegion *ge = GModel::current()->getRegionByTag(regions.back());
        if(ge) ge->setSelection(0);
        regions.pop_back();
      }
      else if(edges.size()){
        GEdge *ge = GModel::current()->getEdgeByTag(edges.back());
        if(ge) ge->setSelection(0);
        edges.pop_back();
      }
    }
    if(ib == 'e') {
      if(selectRegions){
        if(regions.empty())
          Msg::Error("At least one volume must be selected");
        else
          selectRegions = false;
      }
      else if(edges.empty()){
        Msg::Error("At least one curve must be selected");
      }
      else{
        apply_fillet(GModel::current()->getFileName(), regions, edges,
                     FlGui::instance()->transformContext->input[20]->value());
        GModel::current()->setSelection(0);
        selectRegions = true;
        regions.clear();
        edges.clear();
      }
    }
    if(ib == 'q') {
      GModel::current()->setSelection(0);
      break;
    }
  }

  FlGui::instance()->transformContext->hide();
  drawContext::global()->draw();
  Msg::StatusGl("");
}

static void geometry_elementary_split_cb(Fl_Widget *w, void *data)
{
  if(!data) return;
  opt_geometry_curves(0, GMSH_SET | GMSH_GUI, 1);
  drawContext::global()->draw();
  Msg::StatusGl("Select curve to split\n"
                "[Press 'q' to abort]");
  GEdge* edge_to_split = 0;
  while(1){
    char ib = FlGui::instance()->selectEntity(ENT_CURVE);
    if(ib == 'q')
      break;
    if(!FlGui::instance()->selectedEdges.empty()){
      edge_to_split = FlGui::instance()->selectedEdges[0];
      edge_to_split->setSelection(1);
      break;
    }
  }
  Msg::StatusGl("");
  if(FlGui::instance()->selectedEdges.empty()) return;
  List_T *List1 = List_Create(5, 5, sizeof(int));
  Msg::StatusGl("Select break points\n"
                "[Press 'e' to end selection or 'q' to abort]");
  opt_geometry_points(0, GMSH_SET | GMSH_GUI, 1);
  drawContext::global()->draw();
  while(1){
    char ib = FlGui::instance()->selectEntity(ENT_POINT);
    if(ib == 'q')
      break;
    if(ib == 'e' && edge_to_split){
      split_edge(edge_to_split->tag(), List1, GModel::current()->getFileName());
      break;
    }
    for(std::size_t i = 0; i < FlGui::instance()->selectedVertices.size(); i++){
      int tag = FlGui::instance()->selectedVertices[i]->tag();
      int index = List_ISearchSeq(List1, &tag, fcmp_int);
      if(index < 0) List_Add(List1, &tag);
      FlGui::instance()->selectedVertices[i]->setSelection(1);
    }
  }
  Msg::StatusGl("");
  FlGui::instance()->resetVisibility();
  GModel::current()->setSelection(0);
  drawContext::global()->draw();
}

static void geometry_elementary_coherence_cb(Fl_Widget *w, void *data)
{
  coherence(GModel::current()->getFileName());
}

static void geometry_physical_add_cb(Fl_Widget *w, void *data)
{
  if(!data) return;
  std::string str((const char*)data);
  if(str == "Point")
    FlGui::instance()->callForSolverPlugin(0);
  else if(str == "Curve")
    FlGui::instance()->callForSolverPlugin(1);
  FlGui::instance()->physicalContext->show(false);
  action_point_line_surface_volume(7, str);
  FlGui::instance()->physicalContext->hide();
}

static void geometry_physical_remove_cb(Fl_Widget *w, void *data)
{
  if(!data) return;
  std::string str((const char*)data);
  FlGui::instance()->physicalContext->show(true);
  action_point_line_surface_volume(11, str);
  FlGui::instance()->physicalContext->hide();
}

void mesh_save_cb(Fl_Widget *w, void *data)
{
  std::string name = CTX::instance()->outputFileName;
  if(name.empty()){
    if(CTX::instance()->mesh.fileFormat == FORMAT_AUTO)
      name = GetDefaultFileName(FORMAT_MSH);
    else
      name = GetDefaultFileName(CTX::instance()->mesh.fileFormat);
  }
  if(CTX::instance()->confirmOverwrite) {
    if(!StatFile(name))
      if(!fl_choice("File '%s' already exists.\n\nDo you want to replace it?",
                    "Cancel", "Replace", 0, name.c_str()))
        return;
  }
  CreateOutputFile(name, CTX::instance()->mesh.fileFormat);
}

void mesh_1d_cb(Fl_Widget *w, void *data)
{
  GModel::current()->mesh(1);
  drawContext::global()->draw();
}

void mesh_2d_cb(Fl_Widget *w, void *data)
{
  GModel::current()->mesh(2);
  drawContext::global()->draw();
}

void mesh_3d_cb(Fl_Widget *w, void *data)
{
  GModel::current()->mesh(3);
  drawContext::global()->draw();
}

static void mesh_delete_parts_cb(Fl_Widget *w, void *data)
{
  const char *str = (const char*)data;
  int what;

  if(!strcmp(str, "elements")){
    CTX::instance()->pickElements = 1;
    what = ENT_ALL;
  }
  else if(!strcmp(str, "curves")){
    CTX::instance()->pickElements = 0;
    what = ENT_CURVE;
  }
  else if(!strcmp(str, "surfaces")){
    CTX::instance()->pickElements = 0;
    what = ENT_SURFACE;
  }
  else if(!strcmp(str, "volumes")){
    CTX::instance()->pickElements = 0;
    what = ENT_VOLUME;
  }
  else
    return;

  std::vector<MElement*> ele;
  std::vector<GEntity*> ent;

  while(1) {
    CTX::instance()->mesh.changed = ENT_ALL;
    drawContext::global()->draw();

    if(ele.size() || ent.size())
      Msg::StatusGl("Select %s\n"
                    "[Press 'e' to end selection, 'u' to undo last selection or "
                    "'q' to abort]", str);
    else
      Msg::StatusGl("Select %s\n"
                    "[Press 'e' to end selection or 'q' to abort]", str);

    char ib = FlGui::instance()->selectEntity(what);
    if(ib == 'l') {
      if(CTX::instance()->pickElements){
        for(std::size_t i = 0; i < FlGui::instance()->selectedElements.size(); i++){
          if(FlGui::instance()->selectedElements[i]->getVisibility() != 2){
            FlGui::instance()->selectedElements[i]->setVisibility(2);
            ele.push_back(FlGui::instance()->selectedElements[i]);
          }
        }
      }
      else{
        for(std::size_t i = 0; i < FlGui::instance()->selectedEdges.size(); i++){
          if(FlGui::instance()->selectedEdges[i]->getSelection() != 1){
            FlGui::instance()->selectedEdges[i]->setSelection(1);
            ent.push_back(FlGui::instance()->selectedEdges[i]);
          }
        }
        for(std::size_t i = 0; i < FlGui::instance()->selectedFaces.size(); i++){
          if(FlGui::instance()->selectedFaces[i]->getSelection() != 1){
            FlGui::instance()->selectedFaces[i]->setSelection(1);
            ent.push_back(FlGui::instance()->selectedFaces[i]);
          }
        }
        for(std::size_t i = 0; i < FlGui::instance()->selectedRegions.size(); i++){
          if(FlGui::instance()->selectedRegions[i]->getSelection() != 1){
            FlGui::instance()->selectedRegions[i]->setSelection(1);
            ent.push_back(FlGui::instance()->selectedRegions[i]);
          }
        }
      }
    }
    if(ib == 'r') {
      if(CTX::instance()->pickElements){
        for(std::size_t i = 0; i < FlGui::instance()->selectedElements.size(); i++)
          FlGui::instance()->selectedElements[i]->setVisibility(1);
      }
      else{
        for(std::size_t i = 0; i < FlGui::instance()->selectedEdges.size(); i++)
          FlGui::instance()->selectedEdges[i]->setSelection(0);
        for(std::size_t i = 0; i < FlGui::instance()->selectedFaces.size(); i++)
          FlGui::instance()->selectedFaces[i]->setSelection(0);
        for(std::size_t i = 0; i < FlGui::instance()->selectedRegions.size(); i++)
          FlGui::instance()->selectedRegions[i]->setSelection(0);
      }
    }
    if(ib == 'u') {
      if(CTX::instance()->pickElements){
        if(ele.size()){
          ele[ele.size() - 1]->setVisibility(1);
          ele.pop_back();
        }
      }
      else{
        if(ent.size()){
          ent[ent.size() - 1]->setSelection(0);
          ent.pop_back();
        }
      }
    }
    if(ib == 'e') {
      if(CTX::instance()->pickElements){
        for(std::size_t i = 0; i < ele.size(); i++)
          if(ele[i]->getVisibility() == 2) ele[i]->setVisibility(0);
      }
      else{
        for(std::size_t i = 0; i < ent.size(); i++)
          if(ent[i]->getSelection() == 1) ent[i]->setVisibility(0);
      }
      GModel::current()->removeInvisibleElements();
      ele.clear();
      ent.clear();
    }
    if(ib == 'q') {
      GModel::current()->setSelection(0);
      break;
    }
  }

  CTX::instance()->mesh.changed = ENT_ALL;
  CTX::instance()->pickElements = 0;
  drawContext::global()->draw();
  Msg::StatusGl("");
}

static void mesh_inspect_cb(Fl_Widget *w, void *data)
{
  CTX::instance()->pickElements = 1;
  CTX::instance()->mesh.changed = ENT_ALL;
  drawContext::global()->draw();

  while(1) {
    Msg::StatusGl("Select element\n[Press 'q' to abort]");
    char ib = FlGui::instance()->selectEntity(ENT_ALL);
    if(ib == 'l') {
      if(FlGui::instance()->selectedElements.size()){
        MElement *ele = FlGui::instance()->selectedElements[0];
        GModel::current()->setSelection(0);
        ele->setVisibility(2);
        CTX::instance()->mesh.changed = ENT_ALL;
        drawContext::global()->draw();
        std::vector<std::string> info = SplitString(ele->getInfoString(true), '\n');
        for(std::size_t i = 0; i < info.size(); i++)
          Msg::Direct("%s", info[i].c_str());
        if(CTX::instance()->tooltips){
          std::string str;
          for(std::size_t i = 0; i < info.size(); i++)
            str += info[i] + "\n";
          FlGui::instance()->getCurrentOpenglWindow()->drawTooltip(str);
        }
      }
    }
    if(ib == 'q') {
      GModel::current()->setSelection(0);
      break;
    }
  }

  CTX::instance()->pickElements = 0;
  CTX::instance()->mesh.changed = ENT_ALL;
  drawContext::global()->draw();
  Msg::StatusGl("");
}

static void mesh_degree_cb(Fl_Widget *w, void *data)
{
  int degree = (intptr_t)data;
  if(degree == 2)
    SetOrderN(GModel::current(), 2, CTX::instance()->mesh.secondOrderLinear,
              CTX::instance()->mesh.secondOrderIncomplete);
  else if (degree == 1)
    SetOrder1(GModel::current());
  else // For now, use the same options as for second order meshes
    SetOrderN(GModel::current(), degree,
	      CTX::instance()->mesh.secondOrderLinear,
              CTX::instance()->mesh.secondOrderIncomplete);
  CTX::instance()->mesh.changed |= (ENT_CURVE | ENT_SURFACE | ENT_VOLUME);
  drawContext::global()->draw();
}

static void mesh_optimize_cb(Fl_Widget *w, void *data)
{
  if(CTX::instance()->lock) {
    Msg::Info("I'm busy! Ask me that later...");
    return;
  }
  CTX::instance()->lock = 1;
  OptimizeMesh(GModel::current());
  CTX::instance()->lock = 0;
  drawContext::global()->draw();
}

static void mesh_refine_cb(Fl_Widget *w, void *data)
{
  RefineMesh(GModel::current(), CTX::instance()->mesh.secondOrderLinear);
  drawContext::global()->draw();
}

static void mesh_smooth_cb(Fl_Widget *w, void *data)
{
  SmoothMesh(GModel::current());
  drawContext::global()->draw();
}


static void mesh_recombine_cb(Fl_Widget *w, void *data)
{
  RecombineMesh(GModel::current());
  drawContext::global()->draw();
}

#if defined(HAVE_NETGEN)
static void mesh_optimize_netgen_cb(Fl_Widget *w, void *data)
{
  if(CTX::instance()->lock) {
    Msg::Info("I'm busy! Ask me that later...");
    return;
  }
  CTX::instance()->lock = 1;
  OptimizeMeshNetgen(GModel::current());
  CTX::instance()->lock = 0;
  drawContext::global()->draw();
}
#endif

static void mesh_partition_cb(Fl_Widget *w, void *data)
{
  partition_dialog();
}

static void mesh_unpartition_cb(Fl_Widget *w, void *data)
{
  int ier = GModel::current()->unpartitionMesh();

  // Update the screen
  if(!ier) {
    opt_mesh_zone_definition(0, GMSH_SET, 0.);
    opt_mesh_color_carousel(0, GMSH_SET | GMSH_GUI, 1.);
    CTX::instance()->mesh.changed = ENT_ALL;
    drawContext::global()->draw();
  }
}

static void mesh_convert_old_partitioning_cb(Fl_Widget *w, void *data)
{
  int ier = GModel::current()->convertOldPartitioningToNewOne();

  // Update the screen
  if(!ier) {
    opt_mesh_zone_definition(0, GMSH_SET, 0.);
    opt_mesh_color_carousel(0, GMSH_SET | GMSH_GUI, 1.);
    CTX::instance()->mesh.changed = ENT_ALL;
    drawContext::global()->draw();
  }
}

static void mesh_define_length_cb(Fl_Widget *w, void *data)
{
  FlGui::instance()->meshContext->show(0);
  action_point_line_surface_volume(8, "Point");
  FlGui::instance()->meshContext->hide();
}

static void mesh_define_recombine_cb(Fl_Widget *w, void *data)
{
  action_point_line_surface_volume(9, "Surface");
}

static void mesh_define_transfinite(int dim)
{
  opt_geometry_points(0, GMSH_SET | GMSH_GUI, 1);
  switch (dim) {
  case 1: opt_geometry_curves(0, GMSH_SET | GMSH_GUI, 1); break;
  case 2: opt_geometry_surfaces(0, GMSH_SET | GMSH_GUI, 1); break;
  case 3: opt_geometry_volumes(0, GMSH_SET | GMSH_GUI, 1); break;
  }
  drawContext::global()->draw();

  std::vector<int> p;
  char ib;
  while(1) {
    switch (dim) {
    case 1:
      if(p.empty())
        Msg::StatusGl("Select curves\n"
                      "[Press 'e' to end selection or 'q' to abort]");
      else
        Msg::StatusGl("Select curves\n"
                      "[Press 'e' to end selection, 'u' to undo last selection "
                      "or 'q' to abort]");
      ib = FlGui::instance()->selectEntity(ENT_CURVE);
      break;
    case 2:
      Msg::StatusGl("Select surface\n[Press 'q' to abort]");
      ib = FlGui::instance()->selectEntity(ENT_SURFACE);
      break;
    case 3:
      Msg::StatusGl("Select volume\n[Press 'q' to abort]");
      ib = FlGui::instance()->selectEntity(ENT_VOLUME);
      break;
    default:
      ib = 'l';
      break;
    }

    if(ib == 'e') {
      if(dim == 1) {
        if(p.size())
          add_trsfline(p, GModel::current()->getFileName(),
                       FlGui::instance()->meshContext->choice[0]->text(),
                       FlGui::instance()->meshContext->input[2]->value(),
                       FlGui::instance()->meshContext->input[1]->value());
      }
      GModel::current()->setSelection(0);
      drawContext::global()->draw();
      p.clear();
    }
    if(ib == 'u') {
      if(dim == 1) {
        if(p.size()){
          GEdge *ge = GModel::current()->getEdgeByTag(p.back());
          if(ge) ge->setSelection(0);
          drawContext::global()->draw();
          p.pop_back();
        }
      }
    }
    if(ib == 'q') {
      GModel::current()->setSelection(0);
      drawContext::global()->draw();
      break;
    }
    if(ib == 'r') {
      Msg::Warning("Entity de-selection not supported yet during "
                   "transfinite definition");
    }
    if(ib == 'l') {
      switch (dim) {
      case 1:
        for(std::size_t i = 0; i < FlGui::instance()->selectedEdges.size(); i++){
          FlGui::instance()->selectedEdges[i]->setSelection(1);
          p.push_back(FlGui::instance()->selectedEdges[i]->tag());
        }
        drawContext::global()->draw();
        break;
      case 2:
      case 3:
        if(dim == 2){
          FlGui::instance()->selectedFaces[0]->setSelection(1);
          drawContext::global()->draw();
          p.push_back(FlGui::instance()->selectedFaces[0]->tag());
        }
        else{
          FlGui::instance()->selectedRegions[0]->setSelection(1);
          drawContext::global()->draw();
          p.push_back(FlGui::instance()->selectedRegions[0]->tag());
        }
        while(1) {
          if(p.size() == 1)
            Msg::StatusGl("Select (ordered) boundary points\n"
                          "[Press 'e' to end selection or 'q' to abort]");
          else
            Msg::StatusGl("Select (ordered) boundary points\n"
                          "[Press 'e' to end selection, 'u' to undo last selection "
                          "or 'q' to abort]");
          ib = FlGui::instance()->selectEntity(ENT_POINT);
          if(ib == 'l') {
            for(std::size_t i = 0; i < FlGui::instance()->selectedVertices.size(); i++){
              FlGui::instance()->selectedVertices[i]->setSelection(1);
              p.push_back(FlGui::instance()->selectedVertices[i]->tag());
              break;
            }
            drawContext::global()->draw();
          }
          if(ib == 'u') {
            if(p.size() > 1){
              GVertex *gv = GModel::current()->getVertexByTag(p.back());
              if(gv) gv->setSelection(0);
              drawContext::global()->draw();
              p.pop_back();
            }
          }
          if(ib == 'r') {
            Msg::Warning("Entity de-selection not supported yet during "
                         "transfinite definition");
          }
          if(ib == 'e') {
            switch (dim) {
            case 2:
              if((p.size() == 0 + 1 || p.size() == 3 + 1 || p.size() == 4 + 1))
                add_trsfsurf(p, GModel::current()->getFileName(),
                             FlGui::instance()->meshContext->choice[1]->text());
              else
                Msg::Error("Wrong number of points for mesh constraint");
              break;
            case 3:
              if(p.size() == 6 + 1 || p.size() == 8 + 1)
                add_trsfvol(p, GModel::current()->getFileName());
              else
                Msg::Error("Wrong number of points for transfinite volume");
              break;
            }
            GModel::current()->setSelection(0);
            drawContext::global()->draw();
            p.clear();
            break;
          }
          if(ib == 'q') {
            GModel::current()->setSelection(0);
            drawContext::global()->draw();
            goto stopall;
          }
        }
        break;
      }
    }
  }

 stopall:
  Msg::StatusGl("");
}

static void mesh_define_transfinite_line_cb(Fl_Widget *w, void *data)
{
  FlGui::instance()->meshContext->show(1);
  mesh_define_transfinite(1);
  FlGui::instance()->meshContext->hide();
}

static void mesh_define_transfinite_surface_cb(Fl_Widget *w, void *data)
{
  FlGui::instance()->meshContext->show(2);
  mesh_define_transfinite(2);
  FlGui::instance()->meshContext->hide();
}

static void mesh_define_transfinite_volume_cb(Fl_Widget *w, void *data)
{
  mesh_define_transfinite(3);
}

static void mesh_define_embedded_cb(Fl_Widget *w, void *data)
{
  if(!data) return;
  std::string what((const char*)data);
  std::vector<int> entities;
  bool selectEntities = true;

  int type; const char *str = "";
  if(what == "Surface"){
    type = ENT_SURFACE; str = "surfaces";
    opt_geometry_surfaces(0, GMSH_SET | GMSH_GUI, 1);
  }
  else if(what == "Curve"){
    type = ENT_CURVE; str = "curves";
    opt_geometry_curves(0, GMSH_SET | GMSH_GUI, 1);
  }
  else if(what == "Point"){
    type = ENT_POINT; str = "points";
    opt_geometry_points(0, GMSH_SET | GMSH_GUI, 1);
  }
  else{
    Msg::Error("Unknown type of entity to embed: %s", what.c_str());
    return;
  }
  while(1) {
    if(entities.empty())
      Msg::StatusGl("Select %s\n"
                    "[Press 'e' to end selection or 'q' to abort]", str);
    else if(selectEntities)
      Msg::StatusGl("Select %s\n"
                    "[Press 'e' to end selection, 'u' to undo last selection or "
                    "'q' to abort]", str);
    else
      Msg::StatusGl("Select entity in which to embed the %s\n"
                    "[Press 'q' to abort]", str);
    int t = type;
    if(!selectEntities){
      switch(FlGui::instance()->transformContext->choice->value()){
      case 2: t = ENT_CURVE; break;
      case 3: t = ENT_SURFACE; break;
      case 4: t = ENT_VOLUME; break;
      default: t = ENT_ALL; break;
      }
    }
    char ib = FlGui::instance()->selectEntity(t);
    if(ib == 'l') {
      if(selectEntities && what == "Point"){
        for(std::size_t i = 0; i < FlGui::instance()->selectedVertices.size(); i++){
          if(FlGui::instance()->selectedVertices[i]->getSelection() != 1){
            FlGui::instance()->selectedVertices[i]->setSelection(1);
            entities.push_back(FlGui::instance()->selectedVertices[i]->tag());
          }
        }
      }
      else if(selectEntities && what == "Curve"){
        for(std::size_t i = 0; i < FlGui::instance()->selectedEdges.size(); i++){
          if(FlGui::instance()->selectedEdges[i]->getSelection() != 1){
            FlGui::instance()->selectedEdges[i]->setSelection(1);
            entities.push_back(FlGui::instance()->selectedEdges[i]->tag());
          }
        }
      }
      else if(selectEntities && what == "Surface"){
        for(std::size_t i = 0; i < FlGui::instance()->selectedFaces.size(); i++){
          if(FlGui::instance()->selectedFaces[i]->getSelection() != 1){
            FlGui::instance()->selectedFaces[i]->setSelection(1);
            entities.push_back(FlGui::instance()->selectedFaces[i]->tag());
          }
        }
      }
      else if(!selectEntities && (FlGui::instance()->selectedFaces.size() ||
                                  FlGui::instance()->selectedRegions.size())){
        int dim = FlGui::instance()->selectedFaces.size() ? 2 : 3;
        if(dim == 2)
          FlGui::instance()->selectedFaces[0]->setSelection(1);
        else
          FlGui::instance()->selectedRegions[0]->setSelection(1);
        drawContext::global()->draw();
        int tag = (dim == 2) ? FlGui::instance()->selectedFaces[0]->tag() :
          FlGui::instance()->selectedRegions[0]->tag();
        add_embedded(GModel::current()->getFileName(), what, entities, dim, tag);
        GModel::current()->setSelection(0);
        selectEntities = true;
        entities.clear();
      }
    }
    if(ib == 'r') {
      Msg::Warning("Entity de-selection not supported yet during boolean operation");
    }
    if(ib == 'u') {
      if(selectEntities && entities.size()){
        int dim = (what == "Surface") ? 2 : (what == "Curve") ? 1 : 0;
        GEntity *ge = GModel::current()->getEntityByTag(dim, entities.back());
        if(ge) ge->setSelection(0);
        entities.pop_back();
      }
    }
    if(ib == 'e') {
      if(selectEntities){
        if(entities.empty())
          Msg::Error("At least one entity must be selected");
        else
          selectEntities = false;
      }
    }
    if(ib == 'q') {
      GModel::current()->setSelection(0);
      break;
    }
  }

  FlGui::instance()->transformContext->hide();
  drawContext::global()->draw();
  Msg::StatusGl("");
}

static void mesh_define_compound_entity_cb(Fl_Widget *w, void *data)
{
  action_point_line_surface_volume(10, (const char *)data);
}

// The static menus (we cannot use the 'g', 'm' 's' and 'p' mnemonics since they
// are already defined as global shortcuts)
static Fl_Menu_Item bar_table[] = {
  {"&File", 0, 0, 0, FL_SUBMENU},
    {"&New...",     FL_CTRL+'n', (Fl_Callback *)file_new_cb, 0},
    {"&Open...",    FL_CTRL+'o', (Fl_Callback *)file_open_merge_cb, (void*)"open"},
    {"Open Recent", 0, 0, 0, FL_SUBMENU},
      {"", 0, (Fl_Callback *)file_open_recent_cb, 0},
      {"", 0, (Fl_Callback *)file_open_recent_cb, 0},
      {"", 0, (Fl_Callback *)file_open_recent_cb, 0},
      {"", 0, (Fl_Callback *)file_open_recent_cb, 0},
      {"", 0, (Fl_Callback *)file_open_recent_cb, 0},
      {"", 0, (Fl_Callback *)file_open_recent_cb, 0},
      {"", 0, (Fl_Callback *)file_open_recent_cb, 0},
      {"", 0, (Fl_Callback *)file_open_recent_cb, 0},
      {"", 0, (Fl_Callback *)file_open_recent_cb, 0},
      {"", 0, (Fl_Callback *)file_open_recent_cb, 0},
      {0},
    {"M&erge...",   FL_CTRL+FL_SHIFT+'o', (Fl_Callback *)file_open_merge_cb, (void*)"merge"},
    {"Watch Pattern...",    0, (Fl_Callback *)file_watch_cb, 0, FL_MENU_DIVIDER},
    {"&Clear",      0, (Fl_Callback *)file_clear_cb, 0},
    {"&Rename...",  FL_CTRL+'r', (Fl_Callback *)file_rename_cb, 0},
    {"Delete",      0, (Fl_Callback *)file_delete_cb, 0, FL_MENU_DIVIDER},
    {"Remote", 0, 0, 0, FL_MENU_DIVIDER | FL_SUBMENU},
      {"Start...",  0, (Fl_Callback *)file_remote_cb, (void*)"start"},
      {"Merge...",  0, (Fl_Callback *)file_remote_cb, (void*)"merge"},
      {"Clear",     0, (Fl_Callback *)file_remote_cb, (void*)"clear"},
      {"Stop",      0, (Fl_Callback *)file_remote_cb, (void*)"stop"},
      {0},
    {"Sa&ve Mesh",  FL_CTRL+FL_SHIFT+'s', (Fl_Callback *)mesh_save_cb, 0},
    {"Save Model Options", FL_CTRL+'j', (Fl_Callback *)file_options_save_cb, (void*)"file"},
    {"Save Options As Default", FL_CTRL+FL_SHIFT+'j', (Fl_Callback *)file_options_save_cb, (void*)"default", FL_MENU_DIVIDER},
    {"&Export...",  FL_CTRL+'e', (Fl_Callback *)file_export_cb, 0, FL_MENU_DIVIDER},
    {"&Quit",       FL_CTRL+'q', (Fl_Callback *)file_quit_cb, 0},
    {0},
  {"&Tools", 0, 0, 0, FL_SUBMENU},
    {"&Options",         FL_CTRL+FL_SHIFT+'n', (Fl_Callback *)options_cb, 0},
    {"Pl&ugins",         FL_CTRL+FL_SHIFT+'u', (Fl_Callback *)plugin_cb, (void*)(-1)},
    {"&Visibility",      FL_CTRL+FL_SHIFT+'v', (Fl_Callback *)visibility_cb, 0},
    {"&Clipping",        FL_CTRL+FL_SHIFT+'c', (Fl_Callback *)clip_cb, 0},
    {"&Manipulator",     FL_CTRL+FL_SHIFT+'m', (Fl_Callback *)manip_cb, 0, FL_MENU_DIVIDER},
#if defined(HAVE_3M)
    {"&3M",              0, (Fl_Callback *)window3M_cb, 0, FL_MENU_DIVIDER},
#endif
    {"S&tatistics",      FL_CTRL+'i', (Fl_Callback *)statistics_cb, 0},
    {"M&essage Console", FL_CTRL+'l', (Fl_Callback *)show_hide_message_cb, 0},
    {0},
  {"&Window", 0, 0, 0, FL_SUBMENU},
    {"New Window", 0, (Fl_Callback *)file_window_cb, (void*)"new", FL_MENU_DIVIDER},
#if defined(WIN32)
    {"Copy to Clipboard",  FL_CTRL+'c', (Fl_Callback *)file_window_cb, (void*)"copy", FL_MENU_DIVIDER},
#endif
    {"Split Horizontally", 0, (Fl_Callback *)file_window_cb, (void*)"split_h"},
    {"Split Vertically",   0, (Fl_Callback *)file_window_cb, (void*)"split_v"},
    {"Unsplit",            0, (Fl_Callback *)file_window_cb, (void*)"split_u", FL_MENU_DIVIDER},
    {"Minimize",           FL_CTRL+'m', (Fl_Callback *)window_cb, (void*)"minimize"},
    {"Zoom",               0, (Fl_Callback *)window_cb, (void*)"zoom"},
    {"Enter Full Screen",  FL_CTRL+'f', (Fl_Callback *)window_cb, (void*)"fullscreen", FL_MENU_DIVIDER},
    {"Attach/Detach Menu", FL_CTRL+'d', (Fl_Callback *)attach_detach_menu_cb, 0, FL_MENU_DIVIDER},
    {"Bring All to Front", 0, (Fl_Callback *)window_cb, (void*)"front"},
    {0},
  {"&Help", 0, 0, 0, FL_SUBMENU},
    {"On&line Documentation", 0, (Fl_Callback *)help_online_cb, 0, FL_MENU_DIVIDER},
    {"&Keyboard and Mouse Usage",  FL_CTRL+'h', (Fl_Callback *)help_basic_cb, 0, FL_MENU_DIVIDER},
    {"&Current Options and Workspace", FL_CTRL+FL_SHIFT+'h', (Fl_Callback *)status_options_cb, (void*)"?", 0},
    {"&Restore all Options to Default Settings", 0, (Fl_Callback *)options_restore_defaults_cb, 0, FL_MENU_DIVIDER},
    {"&About Gmsh",           0, (Fl_Callback *)help_about_cb, 0},
    {0},
  {0}
};

#if defined(__APPLE__)

// Alternative items for the MacOS system menu bar (removed '&' shortcuts: they
// would cause spurious menu items to appear on the menu window; removed
// File->Quit)
static Fl_Menu_Item sysbar_table[] = {
  {"File", 0, 0, 0, FL_SUBMENU},
    {"New...",     FL_META+'n', (Fl_Callback *)file_new_cb, 0},
    {"Open...",    FL_META+'o', (Fl_Callback *)file_open_merge_cb, (void*)"open"},
    {"Open Recent", 0, 0, 0, FL_SUBMENU},
      {"", 0, (Fl_Callback *)file_open_recent_cb, 0},
      {"", 0, (Fl_Callback *)file_open_recent_cb, 0},
      {"", 0, (Fl_Callback *)file_open_recent_cb, 0},
      {"", 0, (Fl_Callback *)file_open_recent_cb, 0},
      {"", 0, (Fl_Callback *)file_open_recent_cb, 0},
      {"", 0, (Fl_Callback *)file_open_recent_cb, 0},
      {"", 0, (Fl_Callback *)file_open_recent_cb, 0},
      {"", 0, (Fl_Callback *)file_open_recent_cb, 0},
      {"", 0, (Fl_Callback *)file_open_recent_cb, 0},
      {"", 0, (Fl_Callback *)file_open_recent_cb, 0},
      {0},
    {"Merge...",   FL_META+FL_SHIFT+'o', (Fl_Callback *)file_open_merge_cb, (void*)"merge"},
    {"Watch Pattern...",   0, (Fl_Callback *)file_watch_cb, 0, FL_MENU_DIVIDER},
    {"Clear",      0, (Fl_Callback *)file_clear_cb, 0},
    {"Rename...",  FL_META+'r', (Fl_Callback *)file_rename_cb, 0},
    {"Delete",     0, (Fl_Callback *)file_delete_cb, 0, FL_MENU_DIVIDER},
    {"Remote", 0, 0, 0, FL_MENU_DIVIDER | FL_SUBMENU},
      {"Start...",  0, (Fl_Callback *)file_remote_cb, (void*)"start"},
      {"Merge...",  0, (Fl_Callback *)file_remote_cb, (void*)"merge"},
      {"Clear",     0, (Fl_Callback *)file_remote_cb, (void*)"clear"},
      {"Stop",      0, (Fl_Callback *)file_remote_cb, (void*)"stop"},
      {0},
    {"Save Mesh",  FL_META+'s', (Fl_Callback *)mesh_save_cb, 0},
    {"Save Model Options", FL_META+'j', (Fl_Callback *)file_options_save_cb, (void*)"file"},
    {"Save Options As Default", FL_META+FL_SHIFT+'j', (Fl_Callback *)file_options_save_cb, (void*)"default", FL_MENU_DIVIDER},
    {"Export...",  FL_META+'e', (Fl_Callback *)file_export_cb, 0},
    {0},
  {"Tools", 0, 0, 0, FL_SUBMENU},
    {"Options",         FL_META+FL_SHIFT+'n', (Fl_Callback *)options_cb, 0},
    {"Plugins",         FL_META+FL_SHIFT+'u', (Fl_Callback *)plugin_cb, (void*)(-1)},
    {"Visibility",      FL_META+FL_SHIFT+'v', (Fl_Callback *)visibility_cb, 0},
    {"Clipping",        FL_META+FL_SHIFT+'c', (Fl_Callback *)clip_cb, 0},
    {"Manipulator",     FL_META+FL_SHIFT+'m', (Fl_Callback *)manip_cb, 0, FL_MENU_DIVIDER},
#if defined(HAVE_3M)
    {"3M",              0, (Fl_Callback *)window3M_cb, 0, FL_MENU_DIVIDER},
#endif
    {"Statistics",      FL_META+'i', (Fl_Callback *)statistics_cb, 0},
    {"Message Console", FL_META+'l', (Fl_Callback *)show_hide_message_cb, 0},
    {0},
  {"Window", 0, 0, 0, FL_SUBMENU},
    {"New Window", 0, (Fl_Callback *)file_window_cb, (void*)"new", FL_MENU_DIVIDER},
    {"Split Horizontally", 0, (Fl_Callback *)file_window_cb, (void*)"split_h"},
    {"Split Vertically",   0, (Fl_Callback *)file_window_cb, (void*)"split_v"},
    {"Unsplit",            0, (Fl_Callback *)file_window_cb, (void*)"split_u", FL_MENU_DIVIDER},
    {"Minimize",           FL_META+'m', (Fl_Callback *)window_cb, (void*)"minimize"},
    {"Zoom",               0, (Fl_Callback *)window_cb, (void*)"zoom"},
    {"Enter Full Screen",  FL_META+'f', (Fl_Callback *)window_cb, (void*)"fullscreen", FL_MENU_DIVIDER},
    {"Attach/Detach Menu", FL_META+'d', (Fl_Callback *)attach_detach_menu_cb, 0, FL_MENU_DIVIDER},
    {"Bring All to Front", 0, (Fl_Callback *)window_cb, (void*)"front"},
    {0},
  {"Help", 0, 0, 0, FL_SUBMENU},
    {"Online Documentation", 0, (Fl_Callback *)help_online_cb, 0, FL_MENU_DIVIDER},
    {"Keyboard and Mouse Usage", 0, (Fl_Callback *)help_basic_cb, 0, FL_MENU_DIVIDER},
    {"Current Options and Workspace", FL_META+FL_SHIFT+'h', (Fl_Callback *)status_options_cb, (void*)"?"},
    {"Restore all Options to Default Settings", 0, (Fl_Callback *)options_restore_defaults_cb, 0},
    {0},
  {0}
};

#endif

static graphicWindow *getGraphicWindow(Fl_Widget *w)
{
  if(!w || !w->parent()) return FlGui::instance()->graph[0];
  for(std::size_t i = 0; i < FlGui::instance()->graph.size(); i++)
    if(FlGui::instance()->graph[i]->getWindow() == w->parent())
      return FlGui::instance()->graph[i];
  return FlGui::instance()->graph[0];
}

void status_xyz1p_cb(Fl_Widget *w, void *data)
{
  const char *str = (const char*)data;

  std::vector<openglWindow*> gls;
  if(w)
    gls = getGraphicWindow(w)->gl;
  else
    gls.push_back(FlGui::instance()->getCurrentOpenglWindow());

  for(std::size_t i = 0; i < gls.size(); i++){
    drawContext *ctx = gls[i]->getDrawContext();
    if(!strcmp(str, "r")){
      // rotate +90 or -90 (shift) degress around axis perp to the
      // screen, or sync rotation with first window (alt)
      double axis[3] = {0., 0., 1.};
      if(Fl::event_state(FL_ALT)){
        if(i != 0){
          drawContext *ctx0 = gls[0]->getDrawContext();
          ctx->setQuaternion(ctx0->quaternion[0], ctx0->quaternion[1],
                             ctx0->quaternion[2], ctx0->quaternion[3]);
        }
      }
      else if(!Fl::event_state(FL_SHIFT)){
        ctx->addQuaternionFromAxisAndAngle(axis, -90.);
	if (CTX::instance()->camera) ctx->camera.tiltHeadRight();
      }
      else{
        ctx->addQuaternionFromAxisAndAngle(axis, 90.);
	if (CTX::instance()->camera) ctx->camera.tiltHeadLeft();
      }
    }
    else if(!strcmp(str, "x")){
      // set X-axis pointing out or into (shift) the screen
      if (CTX::instance()->camera) {
	ctx->camera.alongX();}
      else{
	if(!Fl::event_state(FL_SHIFT)){
	  ctx->r[0] = -90.; ctx->r[1] = 0.; ctx->r[2] = -90.;
	}
	else{
	  ctx->r[0] = -90.; ctx->r[1] = 0.; ctx->r[2] = 90.;
	}
	ctx->setQuaternionFromEulerAngles();
      }
    }
    else if(!strcmp(str, "y")){
      // set Y-axis pointing out or into (shift) the screen
      if (CTX::instance()->camera) {
	ctx->camera.alongY();}
      else{
	if(!Fl::event_state(FL_SHIFT)){
	  ctx->r[0] = -90.; ctx->r[1] = 0.; ctx->r[2] = 180.;
	}
	else{
	  ctx->r[0] = -90.; ctx->r[1] = 0.; ctx->r[2] = 0.;
	}
	ctx->setQuaternionFromEulerAngles();
      }
    }
    else if(!strcmp(str, "z")){
      // set Z-axis pointing out or into (shift) the screen
      if (CTX::instance()->camera) {
	ctx->camera.alongZ();}
      else{
	if(!Fl::event_state(FL_SHIFT)){
	  ctx->r[0] = 0.; ctx->r[1] = 0.; ctx->r[2] = 0.;
	}
	else{
	  ctx->r[0] = 0.; ctx->r[1] = 180.; ctx->r[2] = 0.;
	}
	ctx->setQuaternionFromEulerAngles();
      }
    }
    else if(!strcmp(str, "1:1")){
      // if Shift is pressed, reset bounding box around visible
      // entities
      if(Fl::event_state(FL_SHIFT))
        SetBoundingBox(true);
      // reset translation and scaling, or sync translation and
      // scaling with the first window (alt)
      if (CTX::instance()->camera) {
	ctx->camera.lookAtCg();
      }
      else{
	if(Fl::event_state(FL_ALT)){
	  if(i != 0){
	    drawContext *ctx0 = gls[0]->getDrawContext();
	    for(int j = 0; j < 3; j++){
	      ctx->t[j] = ctx0->t[j];
	      ctx->s[j] = ctx0->s[j];
	    }
	  }
	}
	else{
	  ctx->t[0] = ctx->t[1] = ctx->t[2] = 0.;
	  ctx->s[0] = ctx->s[1] = ctx->s[2] = 1.;
	}
      }
    }
    else if(!strcmp(str, "reset")){
      if (CTX::instance()->camera) {
	ctx->camera.init();
      }
      else{
	// reset everything
	ctx->t[0] = ctx->t[1] = ctx->t[2] = 0.;
	ctx->s[0] = ctx->s[1] = ctx->s[2] = 1.;
	ctx->r[0] = ctx->r[1] = ctx->r[2] = 0.;
	ctx->setQuaternionFromEulerAngles();
      }
    }
  }
  drawContext::global()->draw();
  FlGui::instance()->manip->update();
}

void quick_access_cb(Fl_Widget *w, void *data)
{
  if(!data) return;
  std::string what((const char*)data);
  if(what == "general")
    general_options_cb(0, 0);
  else if(what == "geometry")
    geometry_options_cb(0, 0);
  else if(what == "mesh")
    mesh_options_cb(0, 0);
  else if(what == "view")
    view_options_cb(0, (void *)-1);
  else if(what == "reset_viewport"){
    status_xyz1p_cb(0, (void *)"1:1");
    status_xyz1p_cb(0, (void *)"z");
  }
  else if(what == "select_center"){
    opt_general_rotation_center_cg(0, GMSH_SET | GMSH_GUI, 0);
    general_options_ok_cb(0, (void *)"rotation_center");
    general_options_rotation_center_select_cb(0, 0);
  }
  else if(what == "split_hor"){
    file_window_cb(0, (void*)"split_h");
  }
  else if(what == "split_ver"){
    file_window_cb(0, (void*)"split_v");
  }
  else if(what == "unsplit"){
    file_window_cb(0, (void*)"split_u");
  }
  else if(what == "axes"){
    int old = opt_general_axes(0, GMSH_GET, 0);
    opt_general_axes(0, GMSH_SET|GMSH_GUI, old ? 0 : 3);
    if(!old){
      opt_general_axes_auto_position(0, GMSH_SET|GMSH_GUI, 0);
      general_options_axes_fit_cb(0, 0);
    }
  }
  else if(what == "orthographic")
    opt_general_orthographic(0, GMSH_SET | GMSH_GUI, 1);
  else if(what == "perspective"){
    opt_general_orthographic(0, GMSH_SET | GMSH_GUI, 0);
    drawContext::global()->draw();
    numberOrStringOptionChooser("General", 0, "ClipFactor",
                                true, "Factor", true, 0.1, 20., 0.1);
  }
  else if(what == "geometry_points")
    opt_geometry_points(0, GMSH_SET|GMSH_GUI,
                        !opt_geometry_points(0, GMSH_GET, 0));
  else if(what == "geometry_curves")
    opt_geometry_curves(0, GMSH_SET|GMSH_GUI,
                       !opt_geometry_curves(0, GMSH_GET, 0));
  else if(what == "geometry_surfaces")
    opt_geometry_surfaces(0, GMSH_SET|GMSH_GUI,
                          !opt_geometry_surfaces(0, GMSH_GET, 0));
  else if(what == "geometry_volumes")
    opt_geometry_volumes(0, GMSH_SET|GMSH_GUI,
                         !opt_geometry_volumes(0, GMSH_GET, 0));
  else if(what == "mesh_points")
    opt_mesh_points(0, GMSH_SET|GMSH_GUI,
                    !opt_mesh_points(0, GMSH_GET, 0));
  else if(what == "mesh_lines")
    opt_mesh_lines(0, GMSH_SET|GMSH_GUI,
                   !opt_mesh_lines(0, GMSH_GET, 0));
  else if(what == "mesh_surfaces_edges")
    opt_mesh_surfaces_edges(0, GMSH_SET|GMSH_GUI,
                            !opt_mesh_surfaces_edges(0, GMSH_GET, 0));
  else if(what == "mesh_surfaces_faces")
    opt_mesh_surfaces_faces(0, GMSH_SET|GMSH_GUI,
                            !opt_mesh_surfaces_faces(0, GMSH_GET, 0));
  else if(what == "mesh_volumes_edges")
    opt_mesh_volumes_edges(0, GMSH_SET|GMSH_GUI,
                           !opt_mesh_volumes_edges(0, GMSH_GET, 0));
  else if(what == "mesh_volumes_faces")
    opt_mesh_volumes_faces(0, GMSH_SET|GMSH_GUI,
                           !opt_mesh_volumes_faces(0, GMSH_GET, 0));
  else if(what == "mesh_size")
    numberOrStringOptionChooser("Mesh", 0, "CharacteristicLengthFactor",
                                true, "Factor", true, 0.01, 100, 0.01);
  else if(what == "view_element_outlines"){
    int set = 0;
    for(std::size_t i = 0; i < PView::list.size(); i++)
      if(opt_view_visible(i, GMSH_GET, 0) &&
         (set = opt_view_show_element(i, GMSH_GET, 0)))
        break;
    for(std::size_t i = 0; i < PView::list.size(); i++)
      if(opt_view_visible(i, GMSH_GET, 0))
        opt_view_show_element(i, GMSH_SET|GMSH_GUI, !set);
  }
  else if(what == "view_normal_raise"){
    double val = 0.;
    for(std::size_t i = 0; i < PView::list.size(); i++){
      if(opt_view_visible(i, GMSH_GET, 0)){
        double maxval = std::max(fabs(opt_view_min(i, GMSH_GET, 0)),
                                 fabs(opt_view_max(i, GMSH_GET, 0)));
        if(!maxval) maxval = 1.;
        double val2 = 2. * CTX::instance()->lc / maxval;
        val = numberOrStringOptionChooser("View", i, "NormalRaise",
                                          true, "Raise", true, -val2, val2, val2 / 200.);
        break;
      }
    }
    for(std::size_t i = 0; i < PView::list.size(); i++)
      if(opt_view_visible(i, GMSH_GET, 0))
        opt_view_normal_raise(i, GMSH_SET|GMSH_GUI, val);
  }
  else if(what == "view_iso"){
    for(std::size_t i = 0; i < PView::list.size(); i++)
      if(opt_view_visible(i, GMSH_GET, 0))
        opt_view_intervals_type(i, GMSH_SET|GMSH_GUI, 1);
    drawContext::global()->draw();
    double val = 0.;
    for(std::size_t i = 0; i < PView::list.size(); i++){
      if(opt_view_visible(i, GMSH_GET, 0)){
        val = numberOrStringOptionChooser("View", i, "NbIso",
                                          true, "Intervals", true, 1, 100, 1);
        break;
      }
    }
    for(std::size_t i = 0; i < PView::list.size(); i++)
      if(opt_view_visible(i, GMSH_GET, 0))
        opt_view_nb_iso(i, GMSH_SET|GMSH_GUI, val);
  }
  else if(what == "view_continous"){
    for(std::size_t i = 0; i < PView::list.size(); i++)
      if(opt_view_visible(i, GMSH_GET, 0))
        opt_view_intervals_type(i, GMSH_SET|GMSH_GUI, 2);
  }
  else if(what == "view_filled"){
    for(std::size_t i = 0; i < PView::list.size(); i++)
      if(opt_view_visible(i, GMSH_GET, 0))
        opt_view_intervals_type(i, GMSH_SET|GMSH_GUI, 3);
    drawContext::global()->draw();
    double val = 0.;
    for(std::size_t i = 0; i < PView::list.size(); i++){
      if(opt_view_visible(i, GMSH_GET, 0)){
        val = numberOrStringOptionChooser("View", i, "NbIso",
                                          true, "Intervals", true, 1, 100, 1);
        break;
      }
    }
    for(std::size_t i = 0; i < PView::list.size(); i++)
      if(opt_view_visible(i, GMSH_GET, 0))
        opt_view_nb_iso(i, GMSH_SET|GMSH_GUI, val);
  }
  else if(what == "view_numeric"){
    for(std::size_t i = 0; i < PView::list.size(); i++)
      if(opt_view_visible(i, GMSH_GET, 0))
        opt_view_intervals_type(i, GMSH_SET|GMSH_GUI, 4);
  }
  else if(what == "view_line"){
    for(std::size_t i = 0; i < PView::list.size(); i++)
      if(opt_view_visible(i, GMSH_GET, 0))
        opt_view_vector_type(i, GMSH_SET|GMSH_GUI, 1);
  }
  else if(what == "view_3d_arrow"){
    for(std::size_t i = 0; i < PView::list.size(); i++)
      if(opt_view_visible(i, GMSH_GET, 0))
        opt_view_vector_type(i, GMSH_SET|GMSH_GUI, 4);
  }
  else if(what == "view_displacement"){
    for(std::size_t i = 0; i < PView::list.size(); i++)
      if(opt_view_visible(i, GMSH_GET, 0))
        opt_view_vector_type(i, GMSH_SET|GMSH_GUI, 5);
    drawContext::global()->draw();
    double val = 0.;
    for(std::size_t i = 0; i < PView::list.size(); i++){
      if(opt_view_visible(i, GMSH_GET, 0)){
        double maxval = std::max(fabs(opt_view_min(i, GMSH_GET, 0)),
                                 fabs(opt_view_max(i, GMSH_GET, 0)));
        if(!maxval) maxval = 1.;
        double val3 = 2. * CTX::instance()->lc / maxval;
        val = numberOrStringOptionChooser("View", i, "DisplacementFactor",
                                          true, "Factor", true, 0, val3, val3 / 100.);
        break;
      }
    }
    for(std::size_t i = 0; i < PView::list.size(); i++)
      if(opt_view_visible(i, GMSH_GET, 0))
        opt_view_displacement_factor(i, GMSH_SET|GMSH_GUI, val);
  }
  else if(what == "view_glyph_barycenter"){
    for(std::size_t i = 0; i < PView::list.size(); i++)
      if(opt_view_visible(i, GMSH_GET, 0))
        opt_view_glyph_location(i, GMSH_SET|GMSH_GUI, 1);
  }
  else if(what == "view_glyph_node"){
    for(std::size_t i = 0; i < PView::list.size(); i++)
      if(opt_view_visible(i, GMSH_GET, 0))
        opt_view_glyph_location(i, GMSH_SET|GMSH_GUI, 2);
  }
  else if(what == "view_range_default"){
    for(std::size_t i = 0; i < PView::list.size(); i++)
      if(opt_view_visible(i, GMSH_GET, 0))
        opt_view_range_type(i, GMSH_SET|GMSH_GUI, 1);
  }
  else if(what == "view_range_per_step"){
    for(std::size_t i = 0; i < PView::list.size(); i++)
      if(opt_view_visible(i, GMSH_GET, 0))
        opt_view_range_type(i, GMSH_SET|GMSH_GUI, 3);
  }
  else if(what == "mesh_toggle"){
    static int value = 1;
    static int old_p = (int)opt_mesh_points(0, GMSH_GET, 0.);
    static int old_l = (int)opt_mesh_lines(0, GMSH_GET, 0.);
    static int old_se = (int)opt_mesh_surfaces_edges(0, GMSH_GET, 0.);
    static int old_sf = (int)opt_mesh_surfaces_faces(0, GMSH_GET, 0.);
    static int old_ve = (int)opt_mesh_volumes_edges(0, GMSH_GET, 0.);
    static int old_vf = (int)opt_mesh_volumes_faces(0, GMSH_GET, 0.);
    if(!value){ // retore visibility
      Msg::StatusBar(false, "Mesh display restored");
      value = 1;
      opt_mesh_points(0, GMSH_SET | GMSH_GUI, old_p);
      opt_mesh_lines(0, GMSH_SET | GMSH_GUI, old_l);
      opt_mesh_surfaces_edges(0, GMSH_SET | GMSH_GUI, old_se);
      opt_mesh_surfaces_faces(0, GMSH_SET | GMSH_GUI, old_sf);
      opt_mesh_volumes_edges(0, GMSH_SET | GMSH_GUI, old_ve);
      opt_mesh_volumes_faces(0, GMSH_SET | GMSH_GUI, old_vf);
    }
    else{
      Msg::StatusBar(false, "Mesh display OFF");
      value = 0;
      old_p = (int)opt_mesh_points(0, GMSH_GET, 0.);
      old_l = (int)opt_mesh_lines(0, GMSH_GET, 0.);
      old_se = (int)opt_mesh_surfaces_edges(0, GMSH_GET, 0.);
      old_sf = (int)opt_mesh_surfaces_faces(0, GMSH_GET, 0.);
      old_ve = (int)opt_mesh_volumes_edges(0, GMSH_GET, 0.);
      old_vf = (int)opt_mesh_volumes_faces(0, GMSH_GET, 0.);
      opt_mesh_points(0, GMSH_SET | GMSH_GUI, 0);
      opt_mesh_lines(0, GMSH_SET | GMSH_GUI, 0);
      opt_mesh_surfaces_edges(0, GMSH_SET | GMSH_GUI, 0);
      opt_mesh_surfaces_faces(0, GMSH_SET | GMSH_GUI, 0);
      opt_mesh_volumes_edges(0, GMSH_SET | GMSH_GUI, 0);
      opt_mesh_volumes_faces(0, GMSH_SET | GMSH_GUI, 0);
    }
  }
}

static void model_switch_cb(Fl_Widget* w, void *data)
{
  int index = (intptr_t)data;
  GModel::current(index);
  SetBoundingBox();
  for(std::size_t i = 0; i < GModel::list.size(); i++)
    GModel::list[i]->setVisibility(0);
  GModel::current()->setVisibility(1);
  CTX::instance()->mesh.changed = ENT_ALL;
  Msg::SetWindowTitle(GModel::current()->getFileName());
  FlGui::instance()->resetVisibility();
  drawContext::global()->draw();
}

void status_options_cb(Fl_Widget *w, void *data)
{
  if(!data) return;
  std::string what((const char*)data);

  if(what == "model"){ // model selection
    std::vector<char*> tofree;
    std::vector<Fl_Menu_Item> menu;
    int selected = 0;
    for(std::size_t i = 0; i < GModel::list.size(); i++){
<<<<<<< HEAD
      char tmp[256];
      sprintf(tmp, "Model [%lu] <<%s>> ", i, GModel::list[i]->getName().c_str());
      char *str = strdup(tmp);
=======
      std::ostringstream sstream;
      sstream << "Model " << i;
      if(GModel::list[i]->getName().size())
        sstream << " - " << GModel::list[i]->getName();
      sstream << " ";
      char *str = strdup(sstream.str().c_str());
>>>>>>> b7c568f1
      Fl_Menu_Item menuItem = {str, 0, model_switch_cb, (void*)(intptr_t)i, FL_MENU_RADIO};
      if(GModel::list[i] == GModel::current()){
        selected = i;
        menuItem.flags |= FL_MENU_VALUE;
      }
      menu.push_back(menuItem);
      tofree.push_back(str);
    }
    Fl_Menu_Item it = {0};
    menu.push_back(it);
    Fl_Menu_Item *m = (Fl_Menu_Item*)(&menu[0])->popup(Fl::event_x(), Fl::event_y(),
                                                       0, &menu[selected], 0);
    if(m) m->do_callback(0);
    for(std::size_t i = 0; i < tofree.size(); i++) free(tofree[i]);
    drawContext::global()->draw();
  }
  else if(what == "?"){ // display options
    help_options_cb(0, 0);
    FlGui::instance()->help->options->show();
  }
  else if(what == "p"){ // toggle projection mode
    opt_general_orthographic(0, GMSH_SET | GMSH_GUI,
                             !opt_general_orthographic(0, GMSH_GET, 0));
    drawContext::global()->draw();
  }
  else if(what == "quick_access"){ // quick access menu
    static Fl_Menu_Item menu[] = {
      { "Reset viewport", 0, quick_access_cb, (void*)"reset_viewport" },
      { "Select rotation center", 0, quick_access_cb, (void*)"select_center" },
      { "Split window", 0, 0, 0, FL_SUBMENU | FL_MENU_DIVIDER },
         { "Horizontally", 0, quick_access_cb, (void*)"split_hor"},
         { "Vertically", 0, quick_access_cb, (void*)"split_ver"},
         { "Unsplit", 0, quick_access_cb, (void*)"unsplit"},
         { 0 },
      { "Axes", FL_ALT + 'a', quick_access_cb, (void*)"axes",
        FL_MENU_TOGGLE },
      { "Projection mode", 0, 0, 0, FL_SUBMENU },
         { "Orthographic", FL_ALT + 'o', quick_access_cb, (void*)"orthographic"},
         { "Perspective", 0, quick_access_cb, (void*)"perspective"},
         { 0 },
      { "All general options...", 0, quick_access_cb, (void*)"general",
        FL_MENU_DIVIDER, 0, FL_ITALIC },
      { "Geometry visibility", 0, 0, 0, FL_SUBMENU },
         { "Points", FL_ALT + 'p', quick_access_cb, (void*)"geometry_points",
           FL_MENU_TOGGLE },
         { "Curves", FL_ALT + 'l', quick_access_cb, (void*)"geometry_curves",
           FL_MENU_TOGGLE },
         { "Surfaces ", FL_ALT + 's', quick_access_cb, (void*)"geometry_surfaces",
           FL_MENU_TOGGLE },
         { "Volumes", FL_ALT + 'v', quick_access_cb, (void*)"geometry_volumes",
           FL_MENU_TOGGLE },
         { 0 },
      { "All geometry options...", 0, quick_access_cb, (void*)"geometry",
        FL_MENU_DIVIDER, 0, FL_ITALIC },
      { "Mesh visibility", 0, 0, 0, FL_SUBMENU },
         { "Nodes", FL_ALT + FL_SHIFT + 'p', quick_access_cb, (void*)"mesh_points",
           FL_MENU_TOGGLE },
         { "1D elements", FL_ALT + FL_SHIFT + 'l', quick_access_cb, (void*)"mesh_lines",
           FL_MENU_TOGGLE },
         { "2D element edges ", FL_ALT + FL_SHIFT + 's', quick_access_cb,
           (void*)"mesh_surfaces_edges", FL_MENU_TOGGLE },
         { "2D element faces", FL_ALT + FL_SHIFT + 'd', quick_access_cb,
           (void*)"mesh_surfaces_faces", FL_MENU_TOGGLE },
         { "3D element edges", FL_ALT + FL_SHIFT + 'v', quick_access_cb,
           (void*)"mesh_volumes_edges", FL_MENU_TOGGLE },
         { "3D element faces", FL_ALT + FL_SHIFT + 'b', quick_access_cb,
           (void*)"mesh_volumes_faces", FL_MENU_TOGGLE },
         { 0 },
      { "Toggle mesh display", FL_ALT + 'm', quick_access_cb, (void*)"mesh_toggle" },
      { "Global mesh size factor", 0, quick_access_cb, (void*)"mesh_size" },
      { "All mesh options...", 0, quick_access_cb, (void*)"mesh",
        FL_MENU_DIVIDER, 0, FL_ITALIC },
      { "View element outlines ", FL_ALT + 'e', quick_access_cb,
        (void*)"view_element_outlines", FL_MENU_TOGGLE },
      { "View normal raise", 0, quick_access_cb, (void*)"view_normal_raise" },
      { "View intervals", 0, 0, 0, FL_SUBMENU },
         { "Iso-values", FL_ALT + 't', quick_access_cb, (void*)"view_iso"},
         { "Continuous map", 0, quick_access_cb, (void*)"view_continous"},
         { "Filled iso-values", 0, quick_access_cb, (void*)"view_filled"},
         { "Numeric values", 0, quick_access_cb, (void*)"view_numeric"},
         { 0 },
      { "View range", 0, 0, 0, FL_SUBMENU },
         { "Default", 0, quick_access_cb, (void*)"view_range_default"},
         { "Per time step", 0, quick_access_cb, (void*)"view_range_per_step"},
         { 0 },
      { "View vector display", 0, 0, 0, FL_SUBMENU },
         { "Line", 0, quick_access_cb, (void*)"view_line"},
         { "3D arrow", 0, quick_access_cb, (void*)"view_3d_arrow"},
         { "Displacement", 0, quick_access_cb, (void*)"view_displacement"},
         { 0 },
      { "View glyph location", 0, 0, 0, FL_SUBMENU },
         { "Barycenter", 0, quick_access_cb, (void*)"view_glyph_barycenter"},
         { "Node", 0, quick_access_cb, (void*)"view_glyph_node"},
         { 0 },
      { "All view options...", 0, quick_access_cb, (void*)"view", 0, 0, FL_ITALIC },
      { 0 }
    };
    const int gen = 7, geo = 13, msh = 20, pos = 31, end = 53;
    if(opt_general_axes(0, GMSH_GET, 0)) menu[gen + 0].set(); else menu[gen + 0].clear();
    for(std::size_t i = 0; i < PView::list.size(); i++)
      if(opt_view_visible(i, GMSH_GET, 0) && opt_view_axes(i, GMSH_GET, 0))
        menu[gen + 0].set();
    if(opt_geometry_points(0, GMSH_GET, 0)) menu[geo + 1].set(); else menu[geo + 1].clear();
    if(opt_geometry_curves(0, GMSH_GET, 0)) menu[geo + 2].set(); else menu[geo + 2].clear();
    if(opt_geometry_surfaces(0, GMSH_GET, 0)) menu[geo + 3].set(); else menu[geo + 3].clear();
    if(opt_geometry_volumes(0, GMSH_GET, 0)) menu[geo + 4].set(); else menu[geo + 4].clear();
    if(opt_mesh_points(0, GMSH_GET, 0)) menu[msh + 1].set(); else menu[msh + 1].clear();
    if(opt_mesh_lines(0, GMSH_GET, 0)) menu[msh + 2].set(); else menu[msh + 2].clear();
    if(opt_mesh_surfaces_edges(0, GMSH_GET, 0)) menu[msh + 3].set(); else menu[msh + 3].clear();
    if(opt_mesh_surfaces_faces(0, GMSH_GET, 0)) menu[msh + 4].set(); else menu[msh + 4].clear();
    if(opt_mesh_volumes_edges(0, GMSH_GET, 0)) menu[msh + 5].set(); else menu[msh + 5].clear();
    if(opt_mesh_volumes_faces(0, GMSH_GET, 0)) menu[msh + 6].set(); else menu[msh + 6].clear();
    if(PView::list.empty()){
      // if there are no post-processing view, hide all entries below the mesh options...
      menu[pos - 1].flags = 0;
      for(int i = pos; i <= end; i++) menu[i].hide();
    }
    else{
      // otherwise add a divider and show the post-pro view entries
      menu[pos - 1].flags = FL_MENU_DIVIDER;
      for(int i = pos; i <= end; i++) menu[i].show();
      menu[pos].clear();
      for(std::size_t i = 0; i < PView::list.size(); i++){
        if(opt_view_visible(i, GMSH_GET, 0) && opt_view_show_element(i, GMSH_GET, 0)){
          menu[pos].set();
          break;
        }
      }
    }
    // popup the menu
    static Fl_Menu_Item *picked = &menu[msh + 8]; // toggle mesh display - the default
    picked = (Fl_Menu_Item*)menu->popup(Fl::event_x(), Fl::event_y(), 0,
                                        (picked && picked->visible()) ? picked :
                                        &menu[msh + 8], 0);
    if(picked && picked->callback()) picked->do_callback(0, picked->user_data());
    drawContext::global()->draw();
  }
  else if(what == "S"){ // mouse selection
    if(CTX::instance()->mouseSelection){
      opt_general_mouse_selection(0, GMSH_SET | GMSH_GUI, 0);
      for(std::size_t i = 0; i < FlGui::instance()->graph.size(); i++)
        for(std::size_t j = 0; j < FlGui::instance()->graph[i]->gl.size(); j++)
          FlGui::instance()->graph[i]->gl[j]->cursor
            (FL_CURSOR_DEFAULT, FL_BLACK, FL_WHITE);
    }
    else
      opt_general_mouse_selection(0, GMSH_SET | GMSH_GUI, 1);
  }
}

static int stop_anim = 0, view_in_cycle = -1;

void status_play_manual(int time, int incr, bool redraw)
{
  // avoid firing this routine recursively (can happen e.g when
  // keeping the finger down on the arrow key: if the system generates
  // too many events, we can overflow the stack--that happened on my
  // powerbook with the new, optimzed FLTK event handler)
  static bool busy = false;
  if(busy) return;
  busy = true;

  // if we watch some files this is a good time to check for new data
  file_watch_cb(0, 0);

  if(time) {
    for(std::size_t i = 0; i < PView::list.size(); i++){
      if(opt_view_visible(i, GMSH_GET, 0)){
        // skip empty steps
        int step = (int)opt_view_timestep(i, GMSH_GET, 0) + incr;
        int numSteps = (int)opt_view_nb_timestep(i, GMSH_GET, 0);
        for(int j = 0; j < numSteps; j++){
          if(PView::list[i]->getData()->hasTimeStep(step))
            break;
          else
            step += incr;
          if(step < 0) step = numSteps - 1;
          if(step > numSteps - 1) step = 0;
        }
        opt_view_timestep(i, GMSH_SET | GMSH_GUI, step);
      }
    }
  }
  else { // hide all views except view_in_cycle
    if(incr == 0) {
      view_in_cycle = 0;
      for(int i = 0; i < (int)PView::list.size(); i++)
        opt_view_visible(i, GMSH_SET | GMSH_GUI, (i == view_in_cycle));
    }
    else if(incr > 0) {
      if((view_in_cycle += incr) >= (int)PView::list.size())
        view_in_cycle = 0;
      for(int i = 0; i < (int)PView::list.size(); i++)
        opt_view_visible(i, GMSH_SET | GMSH_GUI, (i == view_in_cycle));
    }
    else {
      if((view_in_cycle += incr) < 0)
        view_in_cycle = PView::list.size() - 1;
      for(int i = PView::list.size() - 1; i >= 0; i--)
        opt_view_visible(i, GMSH_SET | GMSH_GUI, (i == view_in_cycle));
    }
  }
  if(redraw) drawContext::global()->draw();
  busy = false;
}

static void status_play_cb(Fl_Widget *w, void *data)
{
  static double anim_time;
  getGraphicWindow(w)->setAnimButtons(0);
  stop_anim = 0;
  anim_time = TimeOfDay();
  while(1) {
    if(stop_anim)
      break;
    if(TimeOfDay() - anim_time > CTX::instance()->post.animDelay) {
      anim_time = TimeOfDay();
      status_play_manual(!CTX::instance()->post.animCycle, CTX::instance()->post.animStep);
    }
    FlGui::check();
  }
}

static void status_pause_cb(Fl_Widget *w, void *data)
{
  stop_anim = 1;
  getGraphicWindow(w)->setAnimButtons(1);
}

static void status_rewind_cb(Fl_Widget *w, void *data)
{
  if(!CTX::instance()->post.animCycle) {
    for(std::size_t i = 0; i < PView::list.size(); i++) {
      int step = PView::list[i]->getData()->getFirstNonEmptyTimeStep();
      opt_view_timestep(i, GMSH_SET | GMSH_GUI, step);
    }
  }
  else {
    view_in_cycle = 0;
    for(std::size_t i = 0; i < PView::list.size(); i++)
      opt_view_visible(i, GMSH_SET | GMSH_GUI, !i);
  }
  drawContext::global()->draw();
}

static void status_stepbackward_cb(Fl_Widget *w, void *data)
{
  status_play_manual(!CTX::instance()->post.animCycle, -CTX::instance()->post.animStep);
}

static void status_stepforward_cb(Fl_Widget *w, void *data)
{
  status_play_manual(!CTX::instance()->post.animCycle, CTX::instance()->post.animStep);
}

static void remove_graphic_window_cb(Fl_Widget *w, void *data)
{
  std::vector<graphicWindow*> graph2;
  graphicWindow *deleteMe = 0;
  for(std::size_t i = 0; i < FlGui::instance()->graph.size(); i++){
    if(FlGui::instance()->graph[i]->getWindow() == w)
      deleteMe = FlGui::instance()->graph[i];
    else
      graph2.push_back(FlGui::instance()->graph[i]);
  }
  if(deleteMe){
    openglWindow::setLastHandled(0);
    FlGui::instance()->graph = graph2;
    delete deleteMe;
  }
}

void show_hide_message_cb(Fl_Widget *w, void *data)
{
  graphicWindow *g = getGraphicWindow
    (FlGui::instance()->getCurrentOpenglWindow()->parent());
  g->showHideMessages();
  FlGui::check();
}

void show_hide_menu_cb(Fl_Widget *w, void *data)
{
  graphicWindow *g = getGraphicWindow
    (FlGui::instance()->getCurrentOpenglWindow()->parent());
  g->showHideMenu();
  FlGui::check();
}

void attach_detach_menu_cb(Fl_Widget *w, void *data)
{
  graphicWindow *g = getGraphicWindow
    (FlGui::instance()->getCurrentOpenglWindow()->parent());
  g->attachDetachMenu();
  FlGui::check();
}

static void message_menu_autoscroll_cb(Fl_Widget *w, void *data)
{
  graphicWindow *g = (graphicWindow*)data;
  g->setAutoScroll(!g->getAutoScroll());
}

static void message_menu_clear_cb(Fl_Widget *w, void *data)
{
  graphicWindow *g = (graphicWindow*)data;
  g->clearMessages();
}

static void message_menu_save_cb(Fl_Widget *w, void *data)
{
  graphicWindow *g = (graphicWindow*)data;
  if(fileChooser(FILE_CHOOSER_CREATE, "Save Messages", ""))
    g->saveMessages(fileChooserGetName(1).c_str());
}

static void message_browser_cb(Fl_Widget *w, void *data)
{
  graphicWindow *g = (graphicWindow*)data;
  g->copySelectedMessagesToClipboard();
}

static void message_menu_search_cb(Fl_Widget *w, void *data)
{
  graphicWindow *g = (graphicWindow*)data;
  g->getMessageBrowser()->clear();
  for(int i = 0; i < (int)g->getMessages().size(); i++)
    g->getMessageBrowser()->add(g->getMessages()[i].c_str());
}

static void tile_cb(Fl_Widget *w, void *data)
{
  if(Fl::event() == FL_RELEASE){
    // rebuild the tree when we relase the mouse after resizing
    FlGui::instance()->rebuildTree(true);
  }
}

// This dummy box class permits to define a box widget that will not eat the
// FL_ENTER/FL_LEAVE events (the box widget in fltk > 1.1 does that, so that
// gl->handle() was not called when the mouse moved)
class dummyBox : public Fl_Box {
 private:
  int handle(int){ return 0; } // always!
 public:
  dummyBox(int x, int y, int w, int h, const char *l=0) : Fl_Box(x, y, w, h, l) {}
};

// The main graphic window has a special resize behaviour forcing the message
// tile to always keep its height
class mainWindowSpecialResize : public mainWindow {
 public:
  mainWindowSpecialResize(int w, int h, bool nonModal, const char *l=0)
    : mainWindow(w, h, nonModal, l) {}
  virtual void resize(int X,int Y,int W,int H)
  {
    bool special = (FlGui::available() && shown() &&
		    this == FlGui::instance()->graph[0]->getWindow());
    int mh = 0;
    if(special)
      mh = FlGui::instance()->graph[0]->getMessageHeight();
    Fl_Window::resize(X, Y, W, H);
    const int minimum_non_message_height = 100;
    if(special && mh < h() - minimum_non_message_height)
      FlGui::instance()->graph[0]->setMessageHeight(mh);
  }
};

class mainWindowProgress : public Fl_Progress{
public:
  mainWindowProgress(int x, int y, int w, int h, const char *l=0) :
    Fl_Progress(x, y, w, h, l){}
  int handle(int event)
  {
    if(event == FL_PUSH){
      if(FlGui::available()){
        for(std::size_t i = 0; i < FlGui::instance()->graph.size(); i++)
          FlGui::instance()->graph[i]->showHideMessages();
      }
      return 1;
    }
    return Fl_Progress::handle(event);
  }
};

graphicWindow::graphicWindow(bool main, int numTiles, bool detachedMenu)
  : _autoScrollMessages(true)
{
  int mh = main ? BH : 0; // menu bar height
#if defined(__APPLE__)
  if(CTX::instance()->systemMenuBar) mh = 0;
#endif
  int sh = 2 * FL_NORMAL_SIZE - 3; // status bar height
  int sw = FL_NORMAL_SIZE + 2; // status button width

  int mheight = main ? 2 * BH /* nonzero! */ : 0;
  int glheight = CTX::instance()->glSize[1] - mheight;
  int height = mh + glheight + mheight + sh;
  // make sure height < screen height
  if(height > Fl::h()){
    height = Fl::h();
    glheight = height - mh - mheight - sh;
    CTX::instance()->glSize[1] = glheight + mheight;
  }

  int twidth = (main && !detachedMenu) ? 14 * sw : 0;
  int glwidth = CTX::instance()->glSize[0] - twidth;
  int width = glwidth + twidth;
  // make sure width < screen width
  if(width > Fl::w()){
    width = Fl::w();
    glwidth = width - twidth;
    CTX::instance()->glSize[0] = glwidth + twidth;
  }

  // the graphic window should be a "normal" window (neither modal nor
  // non-modal)
  if(main){
    _win = new mainWindowSpecialResize(width, height, false);
    _win->callback(file_quit_cb);
  }
  else{
    _win = new paletteWindow(width, height, false);
    _win->callback(remove_graphic_window_cb);
  }

#if defined(__APPLE__)
  _sysbar = 0;
#endif
  _bar = 0;
  if(main){
#if defined(__APPLE__)
    if(CTX::instance()->systemMenuBar){
      _sysbar = new Fl_Sys_Menu_Bar(1, 1, 1, 1);
      _sysbar->menu(sysbar_table);
      _sysbar->global();
      fillRecentHistoryMenu();
    }
    else{
#endif
      _bar = new Fl_Menu_Bar(0, 0, width, BH);
      _bar->menu(bar_table);
      _bar->box(FL_UP_BOX);
      _bar->global();
      fillRecentHistoryMenu();
#if defined(__APPLE__)
    }
#endif
  }

  // minimum width should be exactly the width of the status bar buttons (see
  // below)
  _minWidth = 10 + 11 * sw + 1.75 * FL_NORMAL_SIZE;
  _minHeight = 100;
  _win->size_range(_minWidth, _minHeight);

  // a dummy resizable box that won't eat events
  dummyBox *resbox = new dummyBox(_minWidth, mh, width - _minWidth, glheight);
  _win->resizable(resbox);

  // tiled windows (tree menu, opengl, messages)
  _tile = new Fl_Tile(0, mh, glwidth + twidth, glheight + mheight);

  int w2 = glwidth / 2, h2 = glheight / 2;
  if(numTiles == 2){
    gl.push_back(new openglWindow(twidth, mh, w2, glheight));
    gl.back()->end();
    gl.push_back(new openglWindow(twidth + w2, mh, glwidth - w2, glheight));
    gl.back()->end();
  }
  else if(numTiles == 3){
    gl.push_back(new openglWindow(twidth, mh, w2, glheight));
    gl.back()->end();
    gl.push_back(new openglWindow(twidth + w2, mh, glwidth - w2, h2));
    gl.back()->end();
    gl.push_back(new openglWindow(twidth + w2, mh + h2, glwidth - w2, glheight - h2));
    gl.back()->end();
  }
  else if(numTiles == 4){
    gl.push_back(new openglWindow(twidth, mh, w2, h2));
    gl.back()->end();
    gl.push_back(new openglWindow(twidth + w2, mh, glwidth - w2, h2));
    gl.back()->end();
    gl.push_back(new openglWindow(twidth, mh + h2, w2, glheight - h2));
    gl.back()->end();
    gl.push_back(new openglWindow(twidth + w2, mh + h2, glwidth - w2, glheight - h2));
    gl.back()->end();
  }
  else{
    gl.push_back(new openglWindow(twidth, mh, glwidth, glheight));
    gl.back()->end();
  }

  int mode = FL_RGB | FL_DEPTH | (CTX::instance()->db ? FL_DOUBLE : FL_SINGLE);
  if(CTX::instance()->antialiasing) mode |= FL_MULTISAMPLE;
  if(CTX::instance()->stereo) {
    mode |= FL_DOUBLE;
    mode |= FL_STEREO;
  }
  for(std::size_t i = 0; i < gl.size(); i++) gl[i]->mode(mode);

  if(main){
    _browser = new messageBrowser(twidth, mh + glheight, glwidth, mheight);
    int s = CTX::instance()->msgFontSize;
#if defined(WIN32) // screen font on Windows is really small
    _browser->textsize(s <= 0 ? FL_NORMAL_SIZE : s);
#else
    _browser->textsize(s <= 0 ? FL_NORMAL_SIZE - 2 : s);
#endif
    _browser->callback(message_browser_cb, this);
    _browser->search_callback(message_menu_search_cb, this);
    _browser->autoscroll_callback(message_menu_autoscroll_cb, this);
    _browser->save_callback(message_menu_save_cb, this);
    _browser->clear_callback(message_menu_clear_cb, this);
  }
  else{
    _browser = 0;
  }

  if(main && !detachedMenu){
    _onelab = new onelabGroup(0, mh, twidth, height - mh - sh);
    _onelab->enableTreeWidgetResize(false);
  }
  else{
    _onelab = 0;
  }

  _tile->callback(tile_cb);
  _tile->end();

  // resize the tiles to match the prescribed sizes
  _tile->position(0, mh + glheight, 0, mh + CTX::instance()->glSize[1]);

  // if the tree widget is too small it will not be rebuilt correctly (probably
  // a bug)... so impose minimum width
  int minw = 3 * BB/2 + 4 * WB;
  if(CTX::instance()->menuSize[0] < minw) CTX::instance()->menuSize[0] = minw;
  _tile->position(twidth, 0, CTX::instance()->menuSize[0], 0);

  // bottom button bar
  _bottom = new Fl_Box(0, mh + glheight + mheight, width, sh);
  _bottom->box(GMSH_SIMPLE_TOP_BOX);

  int x = 2;
  int sht = sh - 4; // leave a 2 pixel border at the bottom

  _butt[5] = new Fl_Button(x, mh + glheight + mheight + 2, sw, sht, "@-1gmsh_models");
  _butt[5]->callback(status_options_cb, (void *)"model");
  _butt[5]->tooltip("Set current (active) model");
  x += sw;
  _butt[8] = new Fl_Button(x, mh + glheight + mheight + 2, sw, sht, "O");
  _butt[8]->callback(status_options_cb, (void *)"quick_access");
  _butt[8]->tooltip("Open quick access menu (also available by double-clicking "
                     "in the graphic window)");
  x += sw;
  _butt[0] = new Fl_Button(x, mh + glheight + mheight + 2, sw, sht, "X");
  _butt[0]->callback(status_xyz1p_cb, (void *)"x");
  _butt[0]->tooltip("Set +X or -X (Shift) view (Alt+x or Alt+Shift+x)");
  x += sw;
  _butt[1] = new Fl_Button(x, mh + glheight + mheight + 2, sw, sht, "Y");
  _butt[1]->callback(status_xyz1p_cb, (void *)"y");
  _butt[1]->tooltip("Set +Y or -Y (Shift) view (Alt+y or Alt+Shift+y)");
  x += sw;
  _butt[2] = new Fl_Button(x, mh + glheight + mheight + 2, sw, sht, "Z");
  _butt[2]->callback(status_xyz1p_cb, (void *)"z");
  _butt[2]->tooltip("Set +Z or -Z (Shift) view (Alt+z or Alt+Shift+z)");
  x += sw;
  _butt[4] = new Fl_Button(x, mh + glheight + mheight + 2, sw, sht, "@-1gmsh_rotate");
  _butt[4]->callback(status_xyz1p_cb, (void *)"r");
  _butt[4]->tooltip("Rotate +90 or -90 (Shift) degrees, or sync rotations (Alt)");
  x += sw;
  _butt[3] = new Fl_Button(x, mh + glheight + mheight + 2, 2 * FL_NORMAL_SIZE, sht, "1:1");
  _butt[3]->callback(status_xyz1p_cb, (void *)"1:1");
  _butt[3]->tooltip("Set unit scale, sync scale between viewports (Alt), "
                   "or reset bounding box around visible entities (Shift)");
  x += 1.75 * FL_NORMAL_SIZE;
  _butt[9] = new Fl_Button(x, mh + glheight + mheight + 2, sw, sht, "S");
  _butt[9]->callback(status_options_cb, (void *)"S");
  _butt[9]->tooltip("Toggle mouse selection ON/OFF (Escape)");
  x += sw;
  x += 4;
  _butt[6] = new Fl_Button(x, mh + glheight + mheight + 2, sw, sht, "@-1gmsh_rewind");
  _butt[6]->callback(status_rewind_cb);
  _butt[6]->tooltip("Rewind animation");
  _butt[6]->deactivate();
  x += sw;
  _butt[10] = new Fl_Button(x, mh + glheight + mheight + 2, sw, sht, "@-1gmsh_back");
  _butt[10]->callback(status_stepbackward_cb);
  _butt[10]->tooltip("Step backward (Left arrow)");
  _butt[10]->deactivate();
  x += sw;
  _butt[7] = new Fl_Button(x, mh + glheight + mheight + 2, sw, sht, "@-1gmsh_play");
  _butt[7]->callback(status_play_cb);
  _butt[7]->tooltip("Play/pause animation");
  _butt[7]->deactivate();
  x += sw;
  _butt[11] = new Fl_Button(x, mh + glheight + mheight + 2, sw, sht, "@-1gmsh_forward");
  _butt[11]->callback(status_stepforward_cb);
  _butt[11]->tooltip("Step forward (Right arrow)");
  _butt[11]->deactivate();
  x += sw;

  for(int i = 0; i < 12; i++) {
    _butt[i]->box(FL_FLAT_BOX);
    _butt[i]->selection_color(FL_WHITE);
    _butt[i]->align(FL_ALIGN_CENTER | FL_ALIGN_INSIDE | FL_ALIGN_CLIP);
  }

  x += 4;
  _label = new mainWindowProgress(x, mh + glheight + mheight + 2, width - x - 2, sht);
  _label->box(FL_FLAT_BOX);
  _label->align(FL_ALIGN_LEFT | FL_ALIGN_INSIDE | FL_ALIGN_CLIP);
  if(CTX::instance()->guiColorScheme)
    _label->color(FL_BACKGROUND_COLOR, FL_LIGHT3);
  else
    _label->color(FL_BACKGROUND_COLOR, FL_DARK2);

  _win->position(CTX::instance()->glPosition[0], CTX::instance()->glPosition[1]);
  _win->end();

  if(main && detachedMenu){
    _menuwin = new mainWindow
      (CTX::instance()->menuSize[0], CTX::instance()->menuSize[1],
       CTX::instance()->nonModalWindows ? true : false, "Gmsh");
    _menuwin->callback(file_quit_cb);
    _menuwin->box(GMSH_WINDOW_BOX);
    _onelab = new onelabGroup(0, 0, _menuwin->w(), _menuwin->h());
    _onelab->enableTreeWidgetResize(true);
    _menuwin->position(CTX::instance()->menuPosition[0],
                       CTX::instance()->menuPosition[1]);
    _menuwin->resizable(_onelab);
    _menuwin->size_range(_onelab->getMinWindowWidth(), _onelab->getMinWindowHeight());
    _menuwin->end();
  }
  else{
    _menuwin = 0;
  }
}

graphicWindow::~graphicWindow()
{
  openglWindow::setLastHandled(0);
  _tile->clear();
  _win->clear();
  Fl::delete_widget(_win);
  if(_menuwin){
    _menuwin->clear();
    Fl::delete_widget(_menuwin);
  }
}

void graphicWindow::setTitle(const std::string &str)
{
  _win->copy_label(str.c_str());
}

void graphicWindow::detachMenu()
{
  if(_menuwin || !_onelab || !_browser) return;
  if(_browser->h() == 0) setMessageHeight(1);
  int w = _onelab->w();
  _tile->remove(_onelab);
  _browser->resize(0, _browser->y(), _browser->w() + w, _browser->h());
  for(std::size_t i = 0; i < gl.size(); i++){
    if(gl[i]->x() == w){
      gl[i]->resize(0, gl[i]->y(), gl[i]->w() + w, gl[i]->h());
    }
  }
  _tile->redraw();

  _menuwin = new mainWindow(_onelab->w(), CTX::instance()->menuSize[1],
                            CTX::instance()->nonModalWindows ? true : false,
                            "Gmsh");
  _menuwin->callback(file_quit_cb);
  _menuwin->box(GMSH_WINDOW_BOX);
  _onelab->box(FL_FLAT_BOX);
  _menuwin->add(_onelab);
  _onelab->resize(0, 0, _menuwin->w(), _menuwin->h());
  _menuwin->position(CTX::instance()->menuPosition[0],
                     CTX::instance()->menuPosition[1]);
  _menuwin->resizable(_onelab);
  _menuwin->size_range(_onelab->getMinWindowWidth(), _onelab->getMinWindowHeight());
  _menuwin->end();
  _menuwin->show();

  _onelab->enableTreeWidgetResize(true);
  _onelab->rebuildTree(true);
}

void graphicWindow::attachMenu()
{
  if(!_menuwin || !_onelab || !_browser) return;
  CTX::instance()->menuSize[1] = _menuwin->h();
  CTX::instance()->menuPosition[0] = _menuwin->x();
  CTX::instance()->menuPosition[1] = _menuwin->y();
  _menuwin->remove(_onelab);
  _menuwin->hide();
  delete _menuwin;
  _menuwin = 0;
  if(_browser->h() == 0) setMessageHeight(1);
  int w = _onelab->w();
  if(_browser->w() - w < 0) w = _browser->w() / 2;
  _browser->resize(w, _browser->y(), _browser->w() - w, _browser->h());
  for(std::size_t i = 0; i < gl.size(); i++){
    if(gl[i]->x() == 0){
      gl[i]->resize(w, gl[i]->y(), gl[i]->w() - w, gl[i]->h());
    }
  }
  _onelab->box(GMSH_SIMPLE_RIGHT_BOX);
  _tile->add(_onelab);
  _onelab->resize(_tile->x(), _tile->y(), w, _tile->h());
  _tile->redraw();

  _onelab->enableTreeWidgetResize(false);
  _onelab->rebuildTree(true);
}

void graphicWindow::attachDetachMenu()
{
  if(_menuwin) attachMenu();
  else detachMenu();
}

void graphicWindow::showMenu()
{
  if(_menuwin || !_onelab || !_win->shown()) return;
  if(_onelab->w() < FL_NORMAL_SIZE){
    int width = CTX::instance()->menuSize[0];
    if(width < FL_NORMAL_SIZE) width = _onelab->getMinWindowWidth();
    int maxw = _win->w();
    if(width > maxw) width = maxw / 2;
    setMenuWidth(width);
    // necessary until resizing of 0-sized groups works
    _onelab->rebuildTree(true);
  }
}

void graphicWindow::hideMenu()
{
  if(_menuwin || !_onelab) return;
  CTX::instance()->menuSize[0] = _onelab->w();
  setMenuWidth(0);
}

void graphicWindow::showHideMenu()
{
  if(_menuwin || !_onelab) return;
  if(_onelab->w() < FL_NORMAL_SIZE) showMenu();
  else hideMenu();
}

int graphicWindow::getMenuWidth()
{
  if(!_onelab) return 0;
  return _onelab->w();
}

int graphicWindow::getMenuHeight()
{
  if(!_menuwin) return 0;
  return _menuwin->h();
}

int graphicWindow::getMenuPositionX()
{
  if(!_menuwin) return 0;
  return _menuwin->x();
}

int graphicWindow::getMenuPositionY()
{
  if(!_menuwin) return 0;
  return _menuwin->y();
}

bool graphicWindow::split(openglWindow *g, char how)
{
  if(_tile->find(g) == _tile->children()) return false; // not found

  if(how == 'u'){
    // after many tries I cannot figure out how to do this cleanly, so let's be
    // brutal :-)
    int mode = g->mode();
    openglWindow::setLastHandled(0);
    for(std::size_t i = 0; i < gl.size(); i++){
      _tile->remove(gl[i]);
      delete gl[i];
    }
    gl.clear();
    openglWindow *g2 = new openglWindow
      (_tile->x() + (_onelab && !_menuwin ? _onelab->w() : 0),
       _tile->y(),
       _tile->w() - (_onelab && !_menuwin ? _onelab->w() : 0),
       _tile->h() - (_browser ? _browser->h() : 0));
    g2->end();
    g2->mode(mode);
    gl.push_back(g2);
    _tile->add(g2);
    g2->show();
  }
  else{
    // make sure browser is not zero-size when adding children
    if(_browser && _browser->h() == 0) setMessageHeight(1);
    int x1 = g->x();
    int y1 = g->y();
    int w1 = (how == 'h') ? g->w() / 2 : g->w();
    int h1 = (how == 'h') ? g->h() : g->h() / 2;

    int x2 = (how == 'h') ? (g->x() + w1) : g->x();
    int y2 = (how == 'h') ? g->y() : (g->y() + h1);
    int w2 = (how == 'h') ? (g->w() - w1) : g->w();
    int h2 = (how == 'h') ? g->h() : (g->h() - h1);

    openglWindow *g2 = new openglWindow(0, 0, w2, h2);
    g2->end();
    g2->mode(g->mode());

    gl.push_back(g2);

    g->resize(x1, y1, w1, h1);
    g2->resize(x2, y2, w2, h2);

    _tile->add(g2);

    g2->show();
  }
  return true;
}

void graphicWindow::setStereo(bool st)
{
  openglWindow::setLastHandled(0);
  for(std::size_t i = 0; i < gl.size(); i++){
    if (st) {
      gl[i]->mode(FL_RGB | FL_DEPTH | FL_DOUBLE | FL_STEREO);
    }
    else{
      gl[i]->mode(FL_RGB | FL_DEPTH | FL_DOUBLE);
    }
    gl[i]->show();
  }
  Msg::Info("new gl window for stereo vision!");
}

void graphicWindow::setAnimButtons(int mode)
{
  if(mode) {
    _butt[7]->callback(status_play_cb);
    _butt[7]->label("@-1gmsh_play");
  }
  else {
    _butt[7]->callback(status_pause_cb);
    _butt[7]->label("@-1gmsh_pause");
  }
}

void graphicWindow::checkAnimButtons()
{
  bool play = false;
  if(CTX::instance()->post.animCycle){
    play = true;
  }
  else{
    for(std::size_t i = 0; i < PView::list.size(); i++){
      if(PView::list[i]->getData()->getNumTimeSteps() > 1){
        play = true;
        break;
      }
    }
  }
  if(play){
    _butt[6]->activate();
    _butt[7]->activate();
    _butt[10]->activate();
    _butt[11]->activate();
  }
  else{
    _butt[6]->deactivate();
    _butt[7]->deactivate();
    _butt[10]->deactivate();
    _butt[11]->deactivate();
  }
}

void graphicWindow::setMenuWidth(int w)
{
  if(!_onelab) return;
  if(_menuwin){
    _menuwin->size(std::max(w, _onelab->getMinWindowWidth()), _menuwin->h());
    _menuwin->redraw();
    return;
  }
  if(!_browser) return;
  double dw = w - _onelab->w();
  if(!dw) return;
  for(std::size_t i = 0; i < gl.size(); i++){
    if(gl[i]->x() == _onelab->x() + _onelab->w()){
      gl[i]->resize(gl[i]->x() + dw, gl[i]->y(), gl[i]->w() - dw, gl[i]->h());
    }
  }
  _browser->resize(_browser->x() + dw, _browser->y(), _browser->w() - dw, _browser->h());
  _onelab->resize(_onelab->x(), _onelab->y(), _onelab->w() + dw, _onelab->h());
  _tile->redraw();
}

int graphicWindow::getGlHeight()
{
  int h = _win->h() - _bottom->h(); // yes, ignore message browser
  if(_bar) h -= _bar->h();
  return h;
}

int graphicWindow::getGlWidth()
{
  return _win->w();
}

void graphicWindow::setGlWidth(int w)
{
  if(w == _win->w()) return;
  _win->size(std::max(w, _minWidth), _win->h());
  _win->redraw();
}

void graphicWindow::setGlHeight(int h)
{
  int hh = h + _bottom->h();
  if(_bar) hh += _bar->h();
  if(hh == _win->h()) return;
  _win->size(_win->w(), std::max(hh, _minHeight));
  _win->redraw();
}

void graphicWindow::setMessageHeight(int h)
{
  if(!_browser) return;
  int dh = h - _browser->h();
  if(!dh) return;
  for(std::size_t i = 0; i < gl.size(); i++){
    if(gl[i]->y() + gl[i]->h() == _browser->y()){
      gl[i]->resize(gl[i]->x(), gl[i]->y(), gl[i]->w(), gl[i]->h() - dh);
    }
  }
  _browser->resize(_browser->x(), _browser->y() - dh,
                   _browser->w(), _browser->h() + dh);
  _tile->redraw();
}

void graphicWindow::showMessages()
{
  if(!_browser || !_win->shown()) return;
  Msg::ResetErrorCounter();
  if(_browser->h() < FL_NORMAL_SIZE){
    int height = CTX::instance()->msgSize;
    if(height < FL_NORMAL_SIZE) height = 10 * FL_NORMAL_SIZE;
    int maxh = _win->h() - _bottom->h();
    if(height > maxh) height = maxh / 2;
    setMessageHeight(height);
  }
  if(_autoScrollMessages)
    _browser->bottomline(_browser->size());
}

void graphicWindow::hideMessages()
{
  if(!_browser) return;
  CTX::instance()->msgSize = _browser->h();
  setMessageHeight(0);
}

void graphicWindow::showHideMessages()
{
  if(!_browser) return;
  if(_browser->h() < FL_NORMAL_SIZE) showMessages();
  else hideMessages();
}

int graphicWindow::getMessageHeight()
{
  if(!_browser) return 0;
  return _browser->h();
}

void graphicWindow::addMessage(const char *msg)
{
  if(!_browser) return;

  // this routine can be called from multiple threads, e.g. via Msg::Info calls
  // in meshGFace(). We should use FlGui::lock/unlock, but currently this does
  // not seem to work (17/02/2017)
#if defined(_OPENMP)
#pragma omp critical
#endif
  {
    _messages.push_back(msg);
    _browser->add(msg);
    if(_autoScrollMessages && _win->shown() && _browser->h() >= FL_NORMAL_SIZE)
      _browser->bottomline(_browser->size());
  }
}

void graphicWindow::clearMessages()
{
  _messages.clear();
  if(!_browser) return;
  _browser->clear();
}

void graphicWindow::saveMessages(const char *filename)
{
  if(!_browser) return;

  FILE *fp = Fopen(filename, "w");

  if(!fp) {
    Msg::Error("Unable to open file '%s'", filename);
    return;
  }

  Msg::StatusBar(true, "Writing '%s'...", filename);
  for(int i = 1; i <= _browser->size(); i++) {
    const char *c = _browser->text(i);
    if(c[0] == '@')
      fprintf(fp, "%s\n", &c[5]);
    else
      fprintf(fp, "%s\n", c);
  }
  Msg::StatusBar(true, "Done writing '%s'", filename);
  fclose(fp);
}

void graphicWindow::copySelectedMessagesToClipboard()
{
  if(!_browser) return;

  std::string buff;
  for(int i = 1; i <= _browser->size(); i++) {
    if(_browser->selected(i)) {
      const char *c = _browser->text(i);
      if(strlen(c) > 5 && c[0] == '@')
        buff += std::string(&c[5]);
      else
        buff += std::string(c);
      buff += "\n";
    }
  }
  // bof bof bof
  Fl::copy(buff.c_str(), buff.size(), 0);
  Fl::copy(buff.c_str(), buff.size(), 1);
}

void graphicWindow::setMessageFontSize(int size)
{
  if(!_browser) return;
#if defined(WIN32) // screen font on Windows is really small
  _browser->textsize(size <= 0 ? FL_NORMAL_SIZE - 1 : size);
#else
  _browser->textsize(size <= 0 ? FL_NORMAL_SIZE - 2 : size);
#endif
  _browser->redraw();
}

void graphicWindow::changeMessageFontSize(int incr)
{
  if(!_browser) return;
  setMessageFontSize(_browser->textsize() + incr);
}

static bool check_utf8(const std::string &string)
{
  for (int i = 0, ix = string.length(); i < ix; i++){
    int n;
    int c = (unsigned char) string[i];
    if (0x00 <= c && c <= 0x7f) n = 0; // 0bbbbbbb
    else if ((c & 0xE0) == 0xC0) n = 1; // 110bbbbb
    else if (c==0xed && i < (ix-1) && ((unsigned char)string[i+1] & 0xa0) == 0xa0)
      return false; //U+d800 to U+dfff
    else if ((c & 0xF0) == 0xE0) n = 2; // 1110bbbb
    else if ((c & 0xF8) == 0xF0) n = 3; // 11110bbb
    //else if (($c & 0xFC) == 0xF8) n=4; // 111110bb //byte 5, unnecessary in 4 byte UTF-8
    //else if (($c & 0xFE) == 0xFC) n=5; // 1111110b //byte 6, unnecessary in 4 byte UTF-8
    else return false;
    for (int j = 0; j < n && i < ix; j++) { // n bytes matching 10bbbbbb follow ?
      if ((++i == ix) || (((unsigned char)string[i] & 0xC0) != 0x80))
        return false;
    }
  }
  return true;
}

void graphicWindow::fillRecentHistoryMenu()
{
#if defined(__APPLE__)
  if(CTX::instance()->systemMenuBar && !_sysbar)
    return;
#endif

  Fl_Menu_Item *table = bar_table;
#if defined(__APPLE__)
  if(CTX::instance()->systemMenuBar)
    table = sysbar_table;
#endif

  static char recent[10][256];
  for(int i = 0; i < 10; i++){
    if(i < (int)CTX::instance()->recentFiles.size()){
      if(check_utf8(CTX::instance()->recentFiles[i]))
         strcpy(recent[i], CTX::instance()->recentFiles[i].c_str());
      else{
        Msg::Info("Ignoring invalid General.RecentFile%d", i);
        strcpy(recent[i], "");
      }
    }
    else
      strcpy(recent[i], "");
    table[4 + i].text = recent[i];
    table[4 + i].user_data_ = (void*)recent[i];
  }

#if defined(__APPLE__)
  if(CTX::instance()->systemMenuBar)
    _sysbar->menu(table);
#endif
}

typedef struct{
  std::string label;
  Fl_Callback *callback;
  void *arg;
} menuItem;

static menuItem static_modules[] = {
  {"0Modules/Geometry/Elementary entities/Set geometry kernel/Built-in",
   (Fl_Callback *)geometry_elementary_set_factory_cb, (void*)"Built-in"} ,
  {"0Modules/Geometry/Elementary entities/Set geometry kernel/OpenCASCADE",
   (Fl_Callback *)geometry_elementary_set_factory_cb, (void*)"OpenCASCADE"} ,
  {"0Modules/Geometry/Elementary entities/Add/Parameter",
   (Fl_Callback *)geometry_elementary_add_new_cb, (void*)"Parameter"} ,
  {"0Modules/Geometry/Elementary entities/Add/Point",
   (Fl_Callback *)geometry_elementary_add_new_cb, (void*)"Point"} ,
  {"0Modules/Geometry/Elementary entities/Add/Line",
   (Fl_Callback *)geometry_elementary_add_new_cb, (void*)"Line"} ,
  {"0Modules/Geometry/Elementary entities/Add/Spline",
   (Fl_Callback *)geometry_elementary_add_new_cb, (void*)"Spline"} ,
  {"0Modules/Geometry/Elementary entities/Add/Bezier",
   (Fl_Callback *)geometry_elementary_add_new_cb, (void*)"Bezier"} ,
  {"0Modules/Geometry/Elementary entities/Add/B-Spline",
   (Fl_Callback *)geometry_elementary_add_new_cb, (void*)"BSpline"} ,
  {"0Modules/Geometry/Elementary entities/Add/Circle",
   (Fl_Callback *)geometry_elementary_add_new_cb, (void*)"Circle"} ,
  {"0Modules/Geometry/Elementary entities/Add/Circle arc",
   (Fl_Callback *)geometry_elementary_add_new_cb, (void*)"Circle arc"} ,
  {"0Modules/Geometry/Elementary entities/Add/Ellipse",
   (Fl_Callback *)geometry_elementary_add_new_cb, (void*)"Ellipse"} ,
  {"0Modules/Geometry/Elementary entities/Add/Ellipse arc",
   (Fl_Callback *)geometry_elementary_add_new_cb, (void*)"Ellipse arc"} ,
  {"0Modules/Geometry/Elementary entities/Add/Rectangle",
   (Fl_Callback *)geometry_elementary_add_new_cb, (void*)"Rectangle"} ,
  {"0Modules/Geometry/Elementary entities/Add/Disk",
   (Fl_Callback *)geometry_elementary_add_new_cb, (void*)"Disk"} ,
  {"0Modules/Geometry/Elementary entities/Add/Plane surface",
   (Fl_Callback *)geometry_elementary_add_new_cb, (void*)"Plane Surface"} ,
  {"0Modules/Geometry/Elementary entities/Add/Surface filling",
   (Fl_Callback *)geometry_elementary_add_new_cb, (void*)"Surface"} ,
  {"0Modules/Geometry/Elementary entities/Add/Sphere",
   (Fl_Callback *)geometry_elementary_add_new_cb, (void*)"Sphere"} ,
  {"0Modules/Geometry/Elementary entities/Add/Cylinder",
   (Fl_Callback *)geometry_elementary_add_new_cb, (void*)"Cylinder"} ,
  {"0Modules/Geometry/Elementary entities/Add/Box",
   (Fl_Callback *)geometry_elementary_add_new_cb, (void*)"Box"} ,
  {"0Modules/Geometry/Elementary entities/Add/Torus",
   (Fl_Callback *)geometry_elementary_add_new_cb, (void*)"Torus"} ,
  {"0Modules/Geometry/Elementary entities/Add/Cone",
   (Fl_Callback *)geometry_elementary_add_new_cb, (void*)"Cone"} ,
  {"0Modules/Geometry/Elementary entities/Add/Wedge",
  (Fl_Callback *)geometry_elementary_add_new_cb, (void*)"Wedge"} ,
  {"0Modules/Geometry/Elementary entities/Add/Volume",
   (Fl_Callback *)geometry_elementary_add_new_cb, (void*)"Volume"} ,
  {"0Modules/Geometry/Elementary entities/Transform/Translate",
   (Fl_Callback *)geometry_elementary_translate_cb} ,
  {"0Modules/Geometry/Elementary entities/Transform/Rotate",
   (Fl_Callback *)geometry_elementary_rotate_cb} ,
  {"0Modules/Geometry/Elementary entities/Transform/Scale",
   (Fl_Callback *)geometry_elementary_scale_cb} ,
  {"0Modules/Geometry/Elementary entities/Transform/Symmetry",
   (Fl_Callback *)geometry_elementary_symmetry_cb} ,
  {"0Modules/Geometry/Elementary entities/Extrude/Translate",
   (Fl_Callback *)geometry_elementary_extrude_translate_cb} ,
  {"0Modules/Geometry/Elementary entities/Extrude/Rotate",
   (Fl_Callback *)geometry_elementary_extrude_rotate_cb} ,
  {"0Modules/Geometry/Elementary entities/Extrude/Pipe",
   (Fl_Callback *)geometry_elementary_pipe_cb} ,
  {"0Modules/Geometry/Elementary entities/Boolean/Intersection (Common)",
   (Fl_Callback *)geometry_elementary_boolean_cb, (void*)"BooleanIntersection"} ,
  {"0Modules/Geometry/Elementary entities/Boolean/Union (Fuse)",
   (Fl_Callback *)geometry_elementary_boolean_cb, (void*)"BooleanUnion"} ,
  {"0Modules/Geometry/Elementary entities/Boolean/Difference (Cut)",
   (Fl_Callback *)geometry_elementary_boolean_cb, (void*)"BooleanDifference"} ,
  {"0Modules/Geometry/Elementary entities/Boolean/Fragments (Coherence)",
   (Fl_Callback *)geometry_elementary_boolean_cb, (void*)"BooleanFragments"} ,
  {"0Modules/Geometry/Elementary entities/Fillet",
   (Fl_Callback *)geometry_elementary_fillet_cb},
  {"0Modules/Geometry/Elementary entities/Split curve",
   (Fl_Callback *)geometry_elementary_split_cb, (void*)"Curve"},
  {"0Modules/Geometry/Elementary entities/Delete",
   (Fl_Callback *)geometry_elementary_delete_cb} ,
  {"0Modules/Geometry/Elementary entities/Coherence",
   (Fl_Callback *)geometry_elementary_coherence_cb} ,
  {"0Modules/Geometry/Physical groups/Add/Point",
   (Fl_Callback *)geometry_physical_add_cb, (void*)"Point" } ,
  {"0Modules/Geometry/Physical groups/Add/Curve",
   (Fl_Callback *)geometry_physical_add_cb, (void*)"Curve" } ,
  {"0Modules/Geometry/Physical groups/Add/Surface",
   (Fl_Callback *)geometry_physical_add_cb, (void*)"Surface" } ,
  {"0Modules/Geometry/Physical groups/Add/Volume",
   (Fl_Callback *)geometry_physical_add_cb, (void*)"Volume" } ,
  {"0Modules/Geometry/Physical groups/Remove/Point",
   (Fl_Callback *)geometry_physical_remove_cb, (void*)"Point" } ,
  {"0Modules/Geometry/Physical groups/Remove/Curve",
   (Fl_Callback *)geometry_physical_remove_cb, (void*)"Curve" } ,
  {"0Modules/Geometry/Physical groups/Remove/Surface",
   (Fl_Callback *)geometry_physical_remove_cb, (void*)"Surface" } ,
  {"0Modules/Geometry/Physical groups/Remove/Volume",
   (Fl_Callback *)geometry_physical_remove_cb, (void*)"Volume" } ,
  {"0Modules/Geometry/Reload script",
   (Fl_Callback *)geometry_reload_cb} ,
  {"0Modules/Geometry/Remove last script command",
   (Fl_Callback *)geometry_remove_last_command_cb} ,
  {"0Modules/Geometry/Edit script",
   (Fl_Callback *)geometry_edit_cb} ,
  {"0Modules/Mesh/Define/Size at points",
   (Fl_Callback *)mesh_define_length_cb  } ,
  {"0Modules/Mesh/Define/Size fields",
   (Fl_Callback *)field_cb},
  {"0Modules/Mesh/Define/Embedded/Point",
   (Fl_Callback *)mesh_define_embedded_cb, (void*)"Point" } ,
  {"0Modules/Mesh/Define/Embedded/Curve",
   (Fl_Callback *)mesh_define_embedded_cb, (void*)"Curve" } ,
  {"0Modules/Mesh/Define/Embedded/Surface",
   (Fl_Callback *)mesh_define_embedded_cb, (void*)"Surface" } ,
  {"0Modules/Mesh/Define/Transfinite/Curve",
   (Fl_Callback *)mesh_define_transfinite_line_cb} ,
  {"0Modules/Mesh/Define/Transfinite/Surface",
   (Fl_Callback *)mesh_define_transfinite_surface_cb} ,
  {"0Modules/Mesh/Define/Transfinite/Volume",
   (Fl_Callback *)mesh_define_transfinite_volume_cb} ,
  {"0Modules/Mesh/Define/Compound/Curve",
   (Fl_Callback *)mesh_define_compound_entity_cb, (void*)"Curve"} ,
  {"0Modules/Mesh/Define/Compound/Surface",
   (Fl_Callback *)mesh_define_compound_entity_cb, (void*)"Surface"} ,
  {"0Modules/Mesh/Define/Recombine",
   (Fl_Callback *)mesh_define_recombine_cb  } ,
  {"0Modules/Mesh/1D",
   (Fl_Callback *)mesh_1d_cb} ,
  {"0Modules/Mesh/2D",
   (Fl_Callback *)mesh_2d_cb} ,
  {"0Modules/Mesh/3D",
   (Fl_Callback *)mesh_3d_cb} ,
  {"0Modules/Mesh/Optimize 3D",
   (Fl_Callback *)mesh_optimize_cb} ,
#if defined(HAVE_NETGEN)
  {"0Modules/Mesh/Optimize 3D (Netgen)",
   (Fl_Callback *)mesh_optimize_netgen_cb} ,
#endif
  {"0Modules/Mesh/Set order 1",
   (Fl_Callback *)mesh_degree_cb, (void*)1},
  {"0Modules/Mesh/Set order 2",
   (Fl_Callback *)mesh_degree_cb, (void*)2},
  {"0Modules/Mesh/Set order 3",
   (Fl_Callback *)mesh_degree_cb, (void*)3},
  {"0Modules/Mesh/High order tools",
   (Fl_Callback *)highordertools_cb},
  {"0Modules/Mesh/Inspect",
   (Fl_Callback *)mesh_inspect_cb} ,
  {"0Modules/Mesh/Refine by splitting",
   (Fl_Callback *)mesh_refine_cb} ,
#if defined(HAVE_METIS)
  {"0Modules/Mesh/Partition",
   (Fl_Callback *)mesh_partition_cb} ,
  {"0Modules/Mesh/Unpartition",
    (Fl_Callback *)mesh_unpartition_cb} ,
  {"0Modules/Mesh/Convert old partitioning",
    (Fl_Callback *)mesh_convert_old_partitioning_cb} ,
#endif
  {"0Modules/Mesh/Smooth 2D",
   (Fl_Callback *)mesh_smooth_cb} ,
  {"0Modules/Mesh/Recombine 2D",
   (Fl_Callback *)mesh_recombine_cb} ,
  {"0Modules/Mesh/Reclassify 2D",
   (Fl_Callback *)mesh_classify_cb} ,
  {"0Modules/Mesh/Delete/Elements",
   (Fl_Callback *)mesh_delete_parts_cb, (void*)"elements"} ,
  {"0Modules/Mesh/Delete/Curves",
   (Fl_Callback *)mesh_delete_parts_cb, (void*)"curves"} ,
  {"0Modules/Mesh/Delete/Surfaces",
   (Fl_Callback *)mesh_delete_parts_cb, (void*)"surfaces"} ,
  {"0Modules/Mesh/Delete/Volumes",
   (Fl_Callback *)mesh_delete_parts_cb, (void*)"volumes"} ,
  {"0Modules/Mesh/Save",
   (Fl_Callback *)mesh_save_cb} ,
};

void onelabGroup::_addGmshMenus()
{
  _tree->sortorder(FL_TREE_SORT_NONE);

  // add static geometry and mesh module items
  for(std::size_t i = 0; i < sizeof(static_modules) / sizeof(static_modules[0]); i++)
    _addMenu(static_modules[i].label, static_modules[i].callback, static_modules[i].arg);

  // add dynamic solver module items
  for(int i = 0; i < 5; i++){
    std::string name = opt_solver_name(i, GMSH_GET, "");
    if(name.size()) _addSolverMenu(i);
  }

  // add dynamic post-processing module items
  for(std::size_t i = 0; i < PView::list.size(); i++) _addViewMenu(i);

  _tree->sortorder(FL_TREE_SORT_ASCENDING);

  static bool first = true;
  if(first){
    first = false;
    Fl_Tree_Item *n0 = _tree->find_item("0Modules");
    for(Fl_Tree_Item *n = n0; n; n = n->next()){
      if(!n->is_root() && n->has_children() && n->depth() > 1)
        n->close();
    }
  }
}

std::set<std::string> onelabGroup::_getClosedGmshMenus()
{
  std::set<std::string> closed;
  Fl_Tree_Item *n0 = _tree->find_item("0Modules");
  for(Fl_Tree_Item *n = n0; n; n = n->next()){
    if(!n->is_root() && n->has_children() && n->is_close()){
      char path[1024];
      _tree->item_pathname(path, sizeof(path), n);
      closed.insert(path);
    }
  }
  return closed;
}<|MERGE_RESOLUTION|>--- conflicted
+++ resolved
@@ -3017,18 +3017,12 @@
     std::vector<Fl_Menu_Item> menu;
     int selected = 0;
     for(std::size_t i = 0; i < GModel::list.size(); i++){
-<<<<<<< HEAD
-      char tmp[256];
-      sprintf(tmp, "Model [%lu] <<%s>> ", i, GModel::list[i]->getName().c_str());
-      char *str = strdup(tmp);
-=======
       std::ostringstream sstream;
       sstream << "Model " << i;
       if(GModel::list[i]->getName().size())
         sstream << " - " << GModel::list[i]->getName();
       sstream << " ";
       char *str = strdup(sstream.str().c_str());
->>>>>>> b7c568f1
       Fl_Menu_Item menuItem = {str, 0, model_switch_cb, (void*)(intptr_t)i, FL_MENU_RADIO};
       if(GModel::list[i] == GModel::current()){
         selected = i;
