--- conflicted
+++ resolved
@@ -2376,8 +2376,6 @@
   drawContext::global()->draw();
 }
 
-<<<<<<< HEAD
-=======
 static void mesh_untangle_cb(Fl_Widget *w, void *data)
 {
   CTX::instance()->lock = 1;
@@ -2387,7 +2385,6 @@
 }
 
 
->>>>>>> 36a95b77
 static void mesh_cross_compute_cb(Fl_Widget *w, void *data)
 {
   std::vector<int> tags;
@@ -4678,11 +4675,8 @@
 #endif
   {"0Modules/Mesh/Experimental/Optimize quad topology",
    (Fl_Callback *)mesh_optimize_quad_topo_cb},
-<<<<<<< HEAD
-=======
   {"0Modules/Mesh/Experimental/Untangle geometry",
    (Fl_Callback *)mesh_untangle_cb},
->>>>>>> 36a95b77
   {"0Modules/Mesh/Reverse/Elements", (Fl_Callback *)mesh_reverse_parts_cb,
    (void *)"elements"},
   {"0Modules/Mesh/Reverse/Curves", (Fl_Callback *)mesh_reverse_parts_cb,
