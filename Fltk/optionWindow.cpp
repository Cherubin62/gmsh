// Gmsh - Copyright (C) 1997-2021 C. Geuzaine, J.-F. Remacle
//
// See the LICENSE.txt file for license information. Please report all
// issues on https://gitlab.onelab.info/gmsh/gmsh/issues.

#include "GmshConfig.h"
#if !defined(HAVE_NO_STDINT_H)
#include <stdint.h>
#elif defined(HAVE_NO_INTPTR_T)
typedef unsigned long intptr_t;
#endif
#include <string.h>
#include <FL/Fl.H>
#include <FL/Fl_Tabs.H>
#include <FL/Fl_Scroll.H>
#include <FL/Fl_Color_Chooser.H>
#include <FL/fl_ask.H>
#include "GmshDefines.h"
#include "GmshMessage.h"
#include "FlGui.h"
#include "inputValue.h"
#include "optionWindow.h"
#include "gamepadWindow.h"
#include "graphicWindow.h"
#include "openglWindow.h"
#include "paletteWindow.h"
#include "manipWindow.h"
#include "extraDialogs.h"
#include "drawContext.h"
#include "Options.h"
#include "GModel.h"
#include "MElement.h"
#include "PView.h"
#include "PViewData.h"
#include "PViewOptions.h"
#include "OS.h"
#include "Context.h"
#include "StringUtils.h"
#include "gmshLocalNetworkClient.h"
#if defined(HAVE_TOUCHBAR)
#include "touchBar.h"
#endif

extern StringXColor GeneralOptions_Color[];
extern StringXColor GeometryOptions_Color[];
extern StringXColor MeshOptions_Color[];
extern StringXColor ViewOptions_Color[];

static Fl_Menu_Item menu_point_display[] = {{"Color dot", 0, nullptr, nullptr},
                                            {"3D sphere", 0, nullptr, nullptr},
                                            {nullptr}};

static Fl_Menu_Item menu_point_display_post[] = {
  {"Color dot", 0, nullptr, nullptr},
  {"3D sphere", 0, nullptr, nullptr},
  {"Scaled dot", 0, nullptr, nullptr},
  {"Scaled sphere", 0, nullptr, nullptr},
  {nullptr}};

static Fl_Menu_Item menu_line_display[] = {
  {"Color segment", 0, nullptr, nullptr},
  {"3D cylinder", 0, nullptr, nullptr},
  {nullptr}};

static Fl_Menu_Item menu_line_display_post[] = {
  {"Color segment", 0, nullptr, nullptr},
  {"3D cylinder", 0, nullptr, nullptr},
  {"Tapered cylinder", 0, nullptr, nullptr},
  {nullptr}};

static Fl_Menu_Item menu_surface_display[] = {
  {"Cross", 0, nullptr, nullptr},
  {"Wireframe", 0, nullptr, nullptr},
  {"Solid", 0, nullptr, nullptr},
  {nullptr}};

static Fl_Menu_Item menu_axes_mode[] = {{"None", 0, nullptr, nullptr},
                                        {"Simple axes", 0, nullptr, nullptr},
                                        {"Box", 0, nullptr, nullptr},
                                        {"Full grid", 0, nullptr, nullptr},
                                        {"Open grid", 0, nullptr, nullptr},
                                        {"Ruler", 0, nullptr, nullptr},
                                        {nullptr}};

static Fl_Menu_Item menu_position[] = {
  {"Manual", 0, nullptr, nullptr},
  {"Automatic", 0, nullptr, nullptr},
  {"Top left", 0, nullptr, nullptr},
  {"Top right", 0, nullptr, nullptr},
  {"Bottom left", 0, nullptr, nullptr},
  {"Bottom right", 0, nullptr, nullptr},
  {"Top", 0, nullptr, nullptr},
  {"Bottom", 0, nullptr, nullptr},
  {"Left", 0, nullptr, nullptr},
  {"Right", 0, nullptr, nullptr},
  {"Full", 0, nullptr, nullptr},
  {"Top third", 0, nullptr, nullptr},
  {"In model coordinates", 0, nullptr, nullptr},
  {nullptr}};

Fl_Menu_Item menu_font_names[] = {
  {"Times-Roman", 0, nullptr, (void *)FL_TIMES},
  {"Times-Bold", 0, nullptr, (void *)FL_TIMES_BOLD},
  {"Times-Italic", 0, nullptr, (void *)FL_TIMES_ITALIC},
  {"Times-BoldItalic", 0, nullptr, (void *)FL_TIMES_BOLD_ITALIC},
  {"Helvetica", 0, nullptr, (void *)FL_HELVETICA},
  {"Helvetica-Bold", 0, nullptr, (void *)FL_HELVETICA_BOLD},
  {"Helvetica-Oblique", 0, nullptr, (void *)FL_HELVETICA_ITALIC},
  {"Helvetica-BoldOblique", 0, nullptr, (void *)FL_HELVETICA_BOLD_ITALIC},
  {"Courier", 0, nullptr, (void *)FL_COURIER},
  {"Courier-Bold", 0, nullptr, (void *)FL_COURIER_BOLD},
  {"Courier-Oblique", 0, nullptr, (void *)FL_COURIER_ITALIC},
  {"Courier-BoldOblique", 0, nullptr, (void *)FL_COURIER_BOLD_ITALIC},
  {"Symbol", 0, nullptr, (void *)FL_SYMBOL},
  {"ZapfDingbats", 0, nullptr, (void *)FL_ZAPF_DINGBATS},
  {"Screen", 0, nullptr, (void *)FL_SCREEN},
  {nullptr}};

static void color_cb(Fl_Widget *w, void *data)
{
  unsigned int (*fct)(int, int, unsigned int);
  fct = (unsigned int (*)(int, int, unsigned int))data;
  uchar r = CTX::instance()->unpackRed(fct(0, GMSH_GET, 0));
  uchar g = CTX::instance()->unpackGreen(fct(0, GMSH_GET, 0));
  uchar b = CTX::instance()->unpackBlue(fct(0, GMSH_GET, 0));
  if(fl_color_chooser("Color Chooser", r, g, b))
    fct(0, GMSH_SET | GMSH_GUI, CTX::instance()->packColor(r, g, b, 255));
  drawContext::global()->draw();
}

static void view_color_cb(Fl_Widget *w, void *data)
{
  unsigned int (*fct)(int, int, unsigned int);
  fct = (unsigned int (*)(int, int, unsigned int))data;
  uchar r = CTX::instance()->unpackRed(
    fct(FlGui::instance()->options->view.index, GMSH_GET, 0));
  uchar g = CTX::instance()->unpackGreen(
    fct(FlGui::instance()->options->view.index, GMSH_GET, 0));
  uchar b = CTX::instance()->unpackBlue(
    fct(FlGui::instance()->options->view.index, GMSH_GET, 0));
  if(fl_color_chooser("Color Chooser", r, g, b))
    fct(FlGui::instance()->options->view.index, GMSH_SET | GMSH_GUI,
        CTX::instance()->packColor(r, g, b, 255));
  drawContext::global()->draw();
}

void general_gmpdcf_cb(Fl_Widget *w, void *data)
{
  FlGui::instance()->options->gmpdoption = new gamepadWindow;
  FlGui::instance()->options->gmpdoption->win->show();
}

void options_cb(Fl_Widget *w, void *data)
{
  FlGui::instance()->options->win->show();
}

static void options_browser_cb(Fl_Widget *w, void *data)
{
  // allows multiple selections with the mouse
  FlGui::instance()->options->showGroup(
    FlGui::instance()->options->browser->value(), true, true);
}

static void options_show_file_cb(Fl_Widget *w, void *data)
{
  std::string what((const char *)data);
  std::string file = CTX::instance()->homeDir;
  if(what == "session")
    file += CTX::instance()->sessionFileName;
  else
    file += CTX::instance()->optionsFileName;
  fl_message("File path: %s", file.c_str());
}

void options_restore_defaults_cb(Fl_Widget *w, void *data)
{
  if(fl_choice(
       "Do you really want to reset all options to their default values?",
       "Cancel", "Restore", nullptr)) {
    UnlinkFile(CTX::instance()->homeDir + CTX::instance()->sessionFileName);
    UnlinkFile(CTX::instance()->homeDir + CTX::instance()->optionsFileName);
    ReInitOptions(0);
    InitOptionsGUI(0);
    FlGui::instance()->rebuildTree(true);
    drawContext::global()->draw();
  }
}

void general_options_cb(Fl_Widget *w, void *data)
{
  FlGui::instance()->options->showGroup(1);
}

static void general_options_color_scheme_cb(Fl_Widget *w, void *data)
{
  opt_general_color_scheme(
    0, GMSH_SET, FlGui::instance()->options->general.choice[3]->value());
  drawContext::global()->draw();
}

void general_options_rotation_center_select_cb(Fl_Widget *w, void *data)
{
  Msg::StatusGl(
    "Select geometrical entity, mesh element or post-processing view\n"
    "[Press 'q' to abort]");

  CTX::instance()->pickElements = 1;
  CTX::instance()->mesh.changed = ENT_ALL;
  drawContext::global()->draw();
  char ib = FlGui::instance()->selectEntity(ENT_ALL);
  if(ib == 'l') {
    SPoint3 pc(0., 0., 0.);
    if(FlGui::instance()->selectedVertices.size())
      pc.setPosition(FlGui::instance()->selectedVertices[0]->x(),
                     FlGui::instance()->selectedVertices[0]->y(),
                     FlGui::instance()->selectedVertices[0]->z());
    else if(FlGui::instance()->selectedElements.size())
      pc = FlGui::instance()->selectedElements[0]->barycenter();
    else if(FlGui::instance()->selectedEdges.size())
      pc = FlGui::instance()->selectedEdges[0]->bounds().center();
    else if(FlGui::instance()->selectedFaces.size())
      pc = FlGui::instance()->selectedFaces[0]->bounds().center();
    else if(FlGui::instance()->selectedRegions.size())
      pc = FlGui::instance()->selectedRegions[0]->bounds().center();
    else if(FlGui::instance()->selectedViews.size() &&
            FlGui::instance()->selectedViews[0]->getData())
      pc = FlGui::instance()
             ->selectedViews[0]
             ->getData()
             ->getBoundingBox()
             .center();
    opt_general_rotation_center0(0, GMSH_SET | GMSH_GUI, pc.x());
    opt_general_rotation_center1(0, GMSH_SET | GMSH_GUI, pc.y());
    opt_general_rotation_center2(0, GMSH_SET | GMSH_GUI, pc.z());
    drawContext *ctx =
      FlGui::instance()->getCurrentOpenglWindow()->getDrawContext();
    ctx->recenterForRotationCenterChange(pc);
    FlGui::instance()->manip->update();
  }
  CTX::instance()->pickElements = 0;
  CTX::instance()->mesh.changed = ENT_ALL;
  GModel::current()->setSelection(0);
  drawContext::global()->draw();
  Msg::StatusGl("");
}

void general_options_axes_fit_cb(Fl_Widget *w, void *data)
{
  SBoundingBox3d bbox = GModel::current()->bounds(true);
  for(std::size_t i = 0; i < PView::list.size(); i++) {
    if(PView::list[i]->getOptions()->visible &&
       !PView::list[i]->getData()->getBoundingBox().empty())
      bbox += PView::list[i]->getData()->getBoundingBox();
  }
  if(bbox.empty())
    bbox = SBoundingBox3d(CTX::instance()->min[0], CTX::instance()->min[1],
                          CTX::instance()->min[2], CTX::instance()->max[0],
                          CTX::instance()->max[1], CTX::instance()->max[2]);
  opt_general_axes_xmin(0, GMSH_SET | GMSH_GUI, bbox.min().x());
  opt_general_axes_ymin(0, GMSH_SET | GMSH_GUI, bbox.min().y());
  opt_general_axes_zmin(0, GMSH_SET | GMSH_GUI, bbox.min().z());
  opt_general_axes_xmax(0, GMSH_SET | GMSH_GUI, bbox.max().x());
  opt_general_axes_ymax(0, GMSH_SET | GMSH_GUI, bbox.max().y());
  opt_general_axes_zmax(0, GMSH_SET | GMSH_GUI, bbox.max().z());
  drawContext::global()->draw();
}

void general_options_ok_cb(Fl_Widget *w, void *data)
{
  optionWindow *o = FlGui::instance()->options;
  o->activate((const char *)data);

  static double lc = 0.;
  if(lc != CTX::instance()->lc) {
    lc = CTX::instance()->lc;
    for(int i = 2; i < 5; i++) {
      o->general.value[i]->minimum(-5 * CTX::instance()->lc);
      o->general.value[i]->maximum(5 * CTX::instance()->lc);
    }
  }
  if(data) {
    const char *name = (const char *)data;
    if(!strcmp(name, "rotation_center_coord")) {
      CTX::instance()->drawRotationCenter = 1;
      SPoint3 p(o->general.value[8]->value(), o->general.value[9]->value(),
                o->general.value[10]->value());
      drawContext *ctx =
        FlGui::instance()->getCurrentOpenglWindow()->getDrawContext();
      ctx->recenterForRotationCenterChange(p);
      FlGui::instance()->manip->update();
    }
    else if(!strcmp(name, "rotation_center")) {
      // pre-fill with cg
      for(int i = 0; i < 3; i++)
        o->general.value[8 + i]->value(CTX::instance()->cg[i]);
      SPoint3 p(CTX::instance()->cg[0], CTX::instance()->cg[1],
                CTX::instance()->cg[2]);
      drawContext *ctx =
        FlGui::instance()->getCurrentOpenglWindow()->getDrawContext();
      ctx->recenterForRotationCenterChange(p);
      FlGui::instance()->manip->update();
    }
    else if(!strcmp(name, "light_value")) {
      double x, y, z;
      x = o->general.value[2]->value();
      y = o->general.value[3]->value();
      z = o->general.value[4]->value();
      o->general.sphere->setValue(x, y, z);
    }
    else if(!strcmp(name, "light_sphere")) {
      double x, y, z;
      o->general.sphere->getValue(x, y, z);
      o->general.value[2]->value(x);
      o->general.value[3]->value(y);
      o->general.value[4]->value(z);
    }
  }

  opt_general_axes_auto_position(0, GMSH_SET, o->general.butt[0]->value());
  opt_general_small_axes(0, GMSH_SET, o->general.butt[1]->value());
  opt_general_fast_redraw(0, GMSH_SET, o->general.butt[2]->value());
  opt_general_mouse_hover_meshes(0, GMSH_SET, o->general.butt[11]->value());
  opt_general_mouse_invert_zoom(0, GMSH_SET, o->general.butt[22]->value());
  if(opt_general_double_buffer(0, GMSH_GET, 0) != o->general.butt[3]->value())
    opt_general_double_buffer(0, GMSH_SET, o->general.butt[3]->value());
  if(opt_general_antialiasing(0, GMSH_GET, 0) != o->general.butt[12]->value())
    opt_general_antialiasing(0, GMSH_SET, o->general.butt[12]->value());
  opt_general_trackball(0, GMSH_SET, o->general.butt[5]->value());
  opt_general_terminal(0, GMSH_SET, o->general.butt[7]->value());
  double sessionrc = opt_general_session_save(0, GMSH_GET, 0);
  opt_general_session_save(0, GMSH_SET, o->general.butt[8]->value());
  if(sessionrc && !opt_general_session_save(0, GMSH_GET, 0))
    PrintOptions(
      0, GMSH_SESSIONRC, 1, 1,
      (CTX::instance()->homeDir + CTX::instance()->sessionFileName).c_str());
  opt_general_options_save(0, GMSH_SET, o->general.butt[9]->value());
  opt_general_expert_mode(0, GMSH_SET, o->general.butt[10]->value());
#if defined(HAVE_VISUDEV)
  opt_general_heavy_visualization(0, GMSH_SET, o->general.butt[20]->value());
#endif

  if(opt_general_gui_color_scheme(0, GMSH_GET, 0) !=
     o->general.butt[21]->value()) {
    opt_general_gui_color_scheme(0, GMSH_SET, o->general.butt[21]->value());
    opt_general_color_scheme(0, GMSH_SET | GMSH_GUI,
                             o->general.butt[21]->value() ? 3. : 1.);
  }

  opt_general_tooltips(0, GMSH_SET, o->general.butt[13]->value());
  opt_general_confirm_overwrite(0, GMSH_SET, o->general.butt[14]->value());
  opt_general_rotation_center_cg(0, GMSH_SET, o->general.butt[15]->value());
  opt_general_draw_bounding_box(0, GMSH_SET, o->general.butt[6]->value());
  opt_general_polygon_offset_always(0, GMSH_SET, o->general.butt[4]->value());
  opt_general_axes_mikado(0, GMSH_SET, o->general.butt[16]->value());

  opt_general_shine_exponent(0, GMSH_SET, o->general.value[0]->value());
  opt_general_shine(0, GMSH_SET, o->general.value[1]->value());
  opt_general_light00(0, GMSH_SET, o->general.value[2]->value());
  opt_general_light01(0, GMSH_SET, o->general.value[3]->value());
  opt_general_light02(0, GMSH_SET, o->general.value[4]->value());
  opt_general_light03(0, GMSH_SET, o->general.value[13]->value());
  opt_general_verbosity(0, GMSH_SET, o->general.value[5]->value());
  opt_general_point_size(0, GMSH_SET, o->general.value[6]->value());
  opt_general_line_width(0, GMSH_SET, o->general.value[7]->value());
  opt_general_rotation_center0(0, GMSH_SET, o->general.value[8]->value());
  opt_general_rotation_center1(0, GMSH_SET, o->general.value[9]->value());
  opt_general_rotation_center2(0, GMSH_SET, o->general.value[10]->value());
  opt_general_quadric_subdivisions(0, GMSH_SET, o->general.value[11]->value());
  opt_general_graphics_fontsize(0, GMSH_SET, o->general.value[12]->value());
  opt_general_graphics_fontsize_title(0, GMSH_SET,
                                      o->general.value[28]->value());
  opt_general_clip_factor(0, GMSH_SET, o->general.value[14]->value());
  opt_general_polygon_offset_factor(0, GMSH_SET, o->general.value[15]->value());
  opt_general_polygon_offset_units(0, GMSH_SET, o->general.value[16]->value());
  opt_general_axes_tics0(0, GMSH_SET, o->general.value[17]->value());
  opt_general_axes_tics1(0, GMSH_SET, o->general.value[18]->value());
  opt_general_axes_tics2(0, GMSH_SET, o->general.value[19]->value());
  opt_general_axes_xmin(0, GMSH_SET, o->general.value[20]->value());
  opt_general_axes_ymin(0, GMSH_SET, o->general.value[21]->value());
  opt_general_axes_zmin(0, GMSH_SET, o->general.value[22]->value());
  opt_general_axes_xmax(0, GMSH_SET, o->general.value[23]->value());
  opt_general_axes_ymax(0, GMSH_SET, o->general.value[24]->value());
  opt_general_axes_zmax(0, GMSH_SET, o->general.value[25]->value());
  opt_general_small_axes_position0(0, GMSH_SET, o->general.value[26]->value());
  opt_general_small_axes_position1(0, GMSH_SET, o->general.value[27]->value());
  opt_general_num_threads(0, GMSH_SET, o->general.value[32]->value());

  opt_general_default_filename(0, GMSH_SET, o->general.input[0]->value());
  opt_general_editor(0, GMSH_SET, o->general.input[1]->value());
  opt_general_axes_format0(0, GMSH_SET, o->general.input[3]->value());
  opt_general_axes_format1(0, GMSH_SET, o->general.input[4]->value());
  opt_general_axes_format2(0, GMSH_SET, o->general.input[5]->value());
  opt_general_axes_label0(0, GMSH_SET, o->general.input[6]->value());
  opt_general_axes_label1(0, GMSH_SET, o->general.input[7]->value());
  opt_general_axes_label2(0, GMSH_SET, o->general.input[8]->value());

  opt_general_vector_type(0, GMSH_SET, o->general.choice[0]->value() + 1);
  opt_general_graphics_font(0, GMSH_SET, o->general.choice[1]->text());
  opt_general_graphics_font_title(0, GMSH_SET, o->general.choice[6]->text());
  opt_general_graphics_font_engine(0, GMSH_SET, o->general.choice[7]->text());
  opt_general_orthographic(0, GMSH_SET, !o->general.choice[2]->value());
  opt_general_axes(0, GMSH_SET, o->general.choice[4]->value());
  opt_general_background_gradient(0, GMSH_SET, o->general.choice[5]->value());

  if((opt_general_gamepad(0, GMSH_GET, 0) != o->general.butt[19]->value()) ||
     (opt_general_camera_mode(0, GMSH_GET, 0) !=
      o->general.butt[18]->value())) {
    if((opt_general_gamepad(0, GMSH_GET, 0) == 1) &&
       (o->general.butt[18]->value() == 0)) {
      o->general.butt[19]->value(0);
    }
    if((opt_general_camera_mode(0, GMSH_GET, 0) == 0) &&
       (o->general.butt[19]->value() == 1)) {
      o->general.butt[18]->value(1);
    }
  }
  opt_general_gamepad(0, GMSH_SET, o->general.butt[19]->value());
  opt_general_camera_mode(0, GMSH_SET, o->general.butt[18]->value());
  o->activate((const char *)data);

  opt_general_eye_sep_ratio(0, GMSH_SET, o->general.value[29]->value());
  opt_general_focallength_ratio(0, GMSH_SET, o->general.value[30]->value());
  opt_general_camera_aperture(0, GMSH_SET, o->general.value[31]->value());
  if(opt_general_stereo_mode(0, GMSH_GET, 0) != o->general.butt[17]->value()) {
    opt_general_stereo_mode(0, GMSH_SET, o->general.butt[17]->value());
    for(std::size_t i = 0; i < FlGui::instance()->graph.size(); i++)
      FlGui::instance()->graph[i]->setStereo((bool)CTX::instance()->stereo);
  }

  if(CTX::instance()->fastRedraw)
    CTX::instance()->post.draw = CTX::instance()->mesh.draw = 0;
  drawContext::global()->draw();
  CTX::instance()->post.draw = CTX::instance()->mesh.draw = 1;
  CTX::instance()->drawRotationCenter = 0;
}

static void general_arrow_param_cb(Fl_Widget *w, void *data)
{
  double a = opt_general_arrow_head_radius(0, GMSH_GET, 0);
  double b = opt_general_arrow_stem_length(0, GMSH_GET, 0);
  double c = opt_general_arrow_stem_radius(0, GMSH_GET, 0);
  while(arrowEditor("Arrow Editor", a, b, c)) {
    opt_general_arrow_head_radius(0, GMSH_SET, a);
    opt_general_arrow_stem_length(0, GMSH_SET, b);
    opt_general_arrow_stem_radius(0, GMSH_SET, c);
    drawContext::global()->draw();
  }
}

void geometry_options_cb(Fl_Widget *w, void *data)
{
  FlGui::instance()->options->showGroup(2);
}

static void geometry_options_ok_cb(Fl_Widget *w, void *data)
{
  optionWindow *o = FlGui::instance()->options;
  o->activate((const char *)data);

  opt_geometry_points(0, GMSH_SET, o->geo.butt[0]->value());
  opt_geometry_curves(0, GMSH_SET, o->geo.butt[1]->value());
  opt_geometry_surfaces(0, GMSH_SET, o->geo.butt[2]->value());
  opt_geometry_volumes(0, GMSH_SET, o->geo.butt[3]->value());
  opt_geometry_points_num(0, GMSH_SET, o->geo.butt[4]->value());
  opt_geometry_curves_num(0, GMSH_SET, o->geo.butt[5]->value());
  opt_geometry_surfaces_num(0, GMSH_SET, o->geo.butt[6]->value());
  opt_geometry_volumes_num(0, GMSH_SET, o->geo.butt[7]->value());
  opt_geometry_auto_coherence(0, GMSH_SET, o->geo.butt[8]->value());
  opt_geometry_light(0, GMSH_SET, o->geo.butt[9]->value());
  opt_geometry_highlight_orphans(0, GMSH_SET, o->geo.butt[10]->value());

  opt_geometry_occ_fix_degenerated(0, GMSH_SET, o->geo.butt[16]->value());
  opt_geometry_occ_fix_small_edges(0, GMSH_SET, o->geo.butt[11]->value());
  opt_geometry_occ_fix_small_faces(0, GMSH_SET, o->geo.butt[12]->value());
  opt_geometry_occ_sew_faces(0, GMSH_SET, o->geo.butt[13]->value());
  opt_geometry_occ_make_solids(0, GMSH_SET, o->geo.butt[14]->value());
  opt_geometry_occ_scaling(0, GMSH_SET, o->geo.value[20]->value());

  opt_geometry_light_two_side(0, GMSH_SET, o->geo.butt[15]->value());

  opt_geometry_normals(0, GMSH_SET, o->geo.value[0]->value());
  opt_geometry_tangents(0, GMSH_SET, o->geo.value[1]->value());
  opt_geometry_tolerance(0, GMSH_SET, o->geo.value[2]->value());
  opt_geometry_point_size(0, GMSH_SET, o->geo.value[3]->value());
  opt_geometry_curve_width(0, GMSH_SET, o->geo.value[4]->value());
  opt_geometry_point_sel_size(0, GMSH_SET, o->geo.value[5]->value());
  opt_geometry_curve_sel_width(0, GMSH_SET, o->geo.value[6]->value());
  opt_geometry_transform00(0, GMSH_SET, o->geo.value[7]->value());
  opt_geometry_transform01(0, GMSH_SET, o->geo.value[8]->value());
  opt_geometry_transform02(0, GMSH_SET, o->geo.value[9]->value());
  opt_geometry_transform10(0, GMSH_SET, o->geo.value[11]->value());
  opt_geometry_transform11(0, GMSH_SET, o->geo.value[12]->value());
  opt_geometry_transform12(0, GMSH_SET, o->geo.value[13]->value());
  opt_geometry_transform20(0, GMSH_SET, o->geo.value[15]->value());
  opt_geometry_transform21(0, GMSH_SET, o->geo.value[16]->value());
  opt_geometry_transform22(0, GMSH_SET, o->geo.value[17]->value());
  opt_geometry_offset0(0, GMSH_SET, o->geo.value[10]->value());
  opt_geometry_offset1(0, GMSH_SET, o->geo.value[14]->value());
  opt_geometry_offset2(0, GMSH_SET, o->geo.value[18]->value());
  opt_geometry_num_sub_edges(0, GMSH_SET, o->geo.value[19]->value());

  opt_geometry_point_type(0, GMSH_SET, o->geo.choice[0]->value());
  opt_geometry_curve_type(0, GMSH_SET, o->geo.choice[1]->value());
  opt_geometry_surface_type(0, GMSH_SET, o->geo.choice[2]->value());
  opt_geometry_transform(0, GMSH_SET, o->geo.choice[3]->value());
  opt_geometry_label_type(0, GMSH_SET, o->geo.choice[4]->value());

#if defined(HAVE_TOUCHBAR)
  updateTouchBar();
#endif

  if(CTX::instance()->fastRedraw)
    CTX::instance()->post.draw = CTX::instance()->mesh.draw = 0;
  drawContext::global()->draw();
  CTX::instance()->post.draw = CTX::instance()->mesh.draw = 1;
}

void mesh_options_cb(Fl_Widget *w, void *data)
{
  FlGui::instance()->options->showGroup(3);
}

static void mesh_options_ok_cb(Fl_Widget *w, void *data)
{
  optionWindow *o = FlGui::instance()->options;
  o->activate((const char *)data);

  opt_mesh_lc_from_curvature(0, GMSH_SET, o->mesh.butt[1]->value());
  opt_mesh_min_elements_2pi(0, GMSH_SET, o->mesh.value[1]->value());
  opt_mesh_lc_from_points(0, GMSH_SET, o->mesh.butt[5]->value());
  opt_mesh_lc_from_parametric_points(0, GMSH_SET, o->mesh.butt[26]->value());
  opt_mesh_lc_extend_from_boundary(0, GMSH_SET, o->mesh.butt[16]->value());
  opt_mesh_optimize(0, GMSH_SET, o->mesh.butt[2]->value());
  opt_mesh_optimize_netgen(0, GMSH_SET, o->mesh.butt[24]->value());
  opt_mesh_order(0, GMSH_SET, o->mesh.value[3]->value());
  opt_mesh_ho_optimize(0, GMSH_SET, o->mesh.butt[3]->value() ? 2 : 0);
  opt_mesh_second_order_incomplete(0, GMSH_SET, o->mesh.butt[4]->value());
  opt_mesh_points(0, GMSH_SET, o->mesh.butt[6]->value());
  opt_mesh_lines(0, GMSH_SET, o->mesh.butt[7]->value());
  opt_mesh_triangles(0, GMSH_SET, o->mesh.menu->menu()[0].value() ? 1 : 0);
  opt_mesh_quadrangles(0, GMSH_SET, o->mesh.menu->menu()[1].value() ? 1 : 0);
  opt_mesh_tetrahedra(0, GMSH_SET, o->mesh.menu->menu()[2].value() ? 1 : 0);
  opt_mesh_hexahedra(0, GMSH_SET, o->mesh.menu->menu()[3].value() ? 1 : 0);
  opt_mesh_prisms(0, GMSH_SET, o->mesh.menu->menu()[4].value() ? 1 : 0);
  opt_mesh_pyramids(0, GMSH_SET, o->mesh.menu->menu()[5].value() ? 1 : 0);
  opt_mesh_trihedra(0, GMSH_SET, o->mesh.menu->menu()[6].value() ? 1 : 0);
  opt_mesh_surfaces_edges(0, GMSH_SET, o->mesh.butt[8]->value());
  opt_mesh_surfaces_faces(0, GMSH_SET, o->mesh.butt[9]->value());
  opt_mesh_volumes_edges(0, GMSH_SET, o->mesh.butt[10]->value());
  opt_mesh_volumes_faces(0, GMSH_SET, o->mesh.butt[11]->value());
  opt_mesh_points_num(0, GMSH_SET, o->mesh.butt[12]->value());
  opt_mesh_lines_num(0, GMSH_SET, o->mesh.butt[13]->value());
  opt_mesh_surfaces_num(0, GMSH_SET, o->mesh.butt[14]->value());
  opt_mesh_volumes_num(0, GMSH_SET, o->mesh.butt[15]->value());
  opt_mesh_light(0, GMSH_SET, o->mesh.butt[17]->value());
  opt_mesh_light_two_side(0, GMSH_SET, o->mesh.butt[18]->value());
  opt_mesh_smooth_normals(0, GMSH_SET, o->mesh.butt[19]->value());
  opt_mesh_recombine_all(0, GMSH_SET, o->mesh.butt[21]->value());

  opt_mesh_nb_smoothing(0, GMSH_SET, o->mesh.value[0]->value());
  opt_mesh_lc_factor(0, GMSH_SET, o->mesh.value[2]->value());
  opt_mesh_lc_min(0, GMSH_SET, o->mesh.value[25]->value());
  opt_mesh_lc_max(0, GMSH_SET, o->mesh.value[26]->value());
  opt_mesh_quality_inf(0, GMSH_SET, o->mesh.value[4]->value());
  opt_mesh_quality_sup(0, GMSH_SET, o->mesh.value[5]->value());
  opt_mesh_radius_inf(0, GMSH_SET, o->mesh.value[6]->value());
  opt_mesh_radius_sup(0, GMSH_SET, o->mesh.value[7]->value());
  opt_mesh_normals(0, GMSH_SET, o->mesh.value[8]->value());
  opt_mesh_explode(0, GMSH_SET, o->mesh.value[9]->value());
  opt_mesh_tangents(0, GMSH_SET, o->mesh.value[13]->value());
  opt_mesh_num_sub_edges(0, GMSH_SET, o->mesh.value[14]->value());
  opt_mesh_point_size(0, GMSH_SET, o->mesh.value[10]->value());
  opt_mesh_line_width(0, GMSH_SET, o->mesh.value[11]->value());
  opt_mesh_label_sampling(0, GMSH_SET, o->mesh.value[12]->value());
  opt_mesh_angle_smooth_normals(0, GMSH_SET, o->mesh.value[18]->value());

  opt_mesh_point_type(0, GMSH_SET, o->mesh.choice[0]->value());
  opt_mesh_algo2d(0, GMSH_SET,
                  (o->mesh.choice[2]->value() == 1) ? ALGO_2D_MESHADAPT :
                  (o->mesh.choice[2]->value() == 2) ? ALGO_2D_DELAUNAY :
                  (o->mesh.choice[2]->value() == 3) ? ALGO_2D_FRONTAL :
                  (o->mesh.choice[2]->value() == 4) ? ALGO_2D_BAMG :
                  (o->mesh.choice[2]->value() == 5) ? ALGO_2D_FRONTAL_QUAD :
                  (o->mesh.choice[2]->value() == 6) ? ALGO_2D_PACK_PRLGRMS :
                  (o->mesh.choice[2]->value() == 7) ? ALGO_2D_INITIAL_ONLY :
<<<<<<< HEAD
                  (o->mesh.choice[2]->value() == 8) ? ALGO_2D_QUAD_QUASI_STRUCT :
                  ALGO_2D_AUTO);
=======
                                                      ALGO_2D_AUTO);
>>>>>>> 1c7f61a8
  opt_mesh_algo3d(0, GMSH_SET,
                  (o->mesh.choice[3]->value() == 1) ? ALGO_3D_FRONTAL :
                  (o->mesh.choice[3]->value() == 2) ? ALGO_3D_HXT :
                  (o->mesh.choice[3]->value() == 3) ? ALGO_3D_MMG3D :
                  (o->mesh.choice[3]->value() == 4) ? ALGO_3D_INITIAL_ONLY :
                                                      ALGO_3D_DELAUNAY);
  opt_mesh_algo_recombine(0, GMSH_SET, o->mesh.choice[1]->value());
  opt_mesh_algo_subdivide(0, GMSH_SET, o->mesh.choice[5]->value());
  opt_mesh_color_carousel(0, GMSH_SET, o->mesh.choice[4]->value());
  opt_mesh_quality_type(0, GMSH_SET, o->mesh.choice[6]->value());
  opt_mesh_label_type(0, GMSH_SET, o->mesh.choice[7]->value());
  opt_mesh_light_lines(0, GMSH_SET, o->mesh.choice[10]->value());

#if defined(HAVE_TOUCHBAR)
  updateTouchBar();
#endif

  if(CTX::instance()->fastRedraw)
    CTX::instance()->post.draw = CTX::instance()->mesh.draw = 0;
  drawContext::global()->draw();
  CTX::instance()->post.draw = CTX::instance()->mesh.draw = 1;
}

void solver_options_cb(Fl_Widget *w, void *data)
{
  FlGui::instance()->options->showGroup(4);
}

static void solver_options_ok_cb(Fl_Widget *w, void *data)
{
  optionWindow *o = FlGui::instance()->options;
  o->activate((const char *)data);

#if defined(HAVE_ONELAB)
  int old_listen =
    (int)opt_solver_listen(0, GMSH_GET, o->solver.butt[0]->value());
  opt_solver_listen(0, GMSH_SET, o->solver.butt[0]->value());
  if(!old_listen && o->solver.butt[0]->value()) {
    auto it = onelab::server::instance()->findClient("Listen");
    if(it == onelab::server::instance()->lastClient()) {
      onelab::localNetworkClient *c = new gmshLocalNetworkClient("Listen", "");
      c->run();
    }
    else
      (*it)->run();
  }
#endif

  opt_solver_socket_name(0, GMSH_SET, o->solver.input[0]->value());
  opt_solver_timeout(0, GMSH_SET, o->solver.value[0]->value());
  opt_solver_python_interpreter(0, GMSH_SET, o->solver.input[1]->value());
  opt_solver_octave_interpreter(0, GMSH_SET, o->solver.input[2]->value());

  if(CTX::instance()->fastRedraw)
    CTX::instance()->post.draw = CTX::instance()->mesh.draw = 0;
  drawContext::global()->draw();
  CTX::instance()->post.draw = CTX::instance()->mesh.draw = 1;
}

void post_options_cb(Fl_Widget *w, void *data)
{
  FlGui::instance()->options->showGroup(5);
}

static void post_options_ok_cb(Fl_Widget *w, void *data)
{
  optionWindow *o = FlGui::instance()->options;
  o->activate((const char *)data);

  opt_post_anim_cycle(0, GMSH_SET, o->post.butt[0]->value());
  opt_post_combine_remove_orig(0, GMSH_SET, o->post.butt[1]->value());
  opt_post_horizontal_scales(0, GMSH_SET, o->post.butt[2]->value());

  opt_post_anim_delay(0, GMSH_SET, o->post.value[0]->value());
  opt_post_anim_step(0, GMSH_SET, o->post.value[1]->value());

  opt_post_link(0, GMSH_SET, o->post.choice[0]->value());

  if(CTX::instance()->fastRedraw)
    CTX::instance()->post.draw = CTX::instance()->mesh.draw = 0;
  drawContext::global()->draw();
  CTX::instance()->post.draw = CTX::instance()->mesh.draw = 1;
}

void view_options_cb(Fl_Widget *w, void *data)
{
  int num = (intptr_t)data;
  if(num < 0) { // automatic
    int current = FlGui::instance()->options->view.index;
    if(current >= 0 && current < (int)PView::list.size())
      num = current;
    else
      num = 0;
  }
  if(num >= 0 && num < (int)PView::list.size())
    FlGui::instance()->options->showGroup(num + 6);
}

static void view_options_timestep_cb(Fl_Widget *w, void *data)
{
  std::string str((const char *)data);
  for(int i = 0; i < (int)PView::list.size(); i++) {
    if(i == FlGui::instance()->options->view.index ||
       FlGui::instance()->options->browser->selected(i + 6)) {
      if(str == "=")
        opt_view_timestep(i, GMSH_SET, ((Fl_Value_Input *)w)->value());
      else if(str == "-")
        opt_view_timestep(i, GMSH_SET | GMSH_GUI,
                          opt_view_timestep(i, GMSH_GET, 0) - 1);
      else if(str == "+")
        opt_view_timestep(i, GMSH_SET | GMSH_GUI,
                          opt_view_timestep(i, GMSH_GET, 0) + 1);
    }
  }
  drawContext::global()->draw();
}

static void view_options_ok_cb(Fl_Widget *w, void *data)
{
  int current = FlGui::instance()->options->view.index;

  if(current < 0) return;

  optionWindow *o = FlGui::instance()->options;
  o->activate((const char *)data);

  if(data) {
    std::string str((const char *)data);
    if(str == "range_min" || str == "range_max") {
      double vmin = 1e200;
      double vmax = -1e200;
      for(int i = 0; i < (int)PView::list.size(); i++) {
        if(i == current ||
           FlGui::instance()->options->browser->selected(i + 6)) {
          // compute min/max taking current visibility status and tensor display
          // mode into account
          if(str == "range_min")
            vmin = std::min(vmin, opt_view_min_visible(i, GMSH_GET, 0));
          else if(str == "range_max")
            vmax = std::max(vmax, opt_view_max_visible(i, GMSH_GET, 0));
        }
      }
      if(str == "range_min")
        o->view.value[31]->value(vmin);
      else if(str == "range_max")
        o->view.value[32]->value(vmax);
    }
  }

  int force = (int)opt_post_link(0, GMSH_GET, 0);

  // get the old values for the current view
  double scale_type = opt_view_scale_type(current, GMSH_GET, 0);
  double intervals_type = opt_view_intervals_type(current, GMSH_GET, 0);
  double point_type = opt_view_point_type(current, GMSH_GET, 0);
  double line_type = opt_view_line_type(current, GMSH_GET, 0);
  double vector_type = opt_view_vector_type(current, GMSH_GET, 0);
  double glyph_location = opt_view_glyph_location(current, GMSH_GET, 0);
  double tensor_type = opt_view_tensor_type(current, GMSH_GET, 0);
  double range_type = opt_view_range_type(current, GMSH_GET, 0);
  double axes = opt_view_axes(current, GMSH_GET, 0);
  double mikado = opt_view_axes_mikado(current, GMSH_GET, 0);
  double boundary = opt_view_boundary(current, GMSH_GET, 0);
  double external_view = opt_view_external_view(current, GMSH_GET, 0);
  double gen_raise_view = opt_view_gen_raise_view(current, GMSH_GET, 0);
  double show_time = opt_view_show_time(current, GMSH_GET, 0);
  double force_num_components =
    opt_view_force_num_components(current, GMSH_GET, 0);
  double center_glyphs = opt_view_center_glyphs(current, GMSH_GET, 0);

  double type = opt_view_type(current, GMSH_GET, 0);
  double saturate_values = opt_view_saturate_values(current, GMSH_GET, 0);
  double max_recursion_level =
    opt_view_max_recursion_level(current, GMSH_GET, 0);
  double adapt_vis_grid =
    opt_view_adapt_visualization_grid(current, GMSH_GET, 0);
  double target_error = opt_view_target_error(current, GMSH_GET, 0);
  double show_element = opt_view_show_element(current, GMSH_GET, 0);
  double draw_skin_only = opt_view_draw_skin_only(current, GMSH_GET, 0);
  double show_scale = opt_view_show_scale(current, GMSH_GET, 0);
  double auto_position = opt_view_auto_position(current, GMSH_GET, 0);
  double axes_auto_position = opt_view_axes_auto_position(current, GMSH_GET, 0);
  double draw_strings = opt_view_draw_strings(current, GMSH_GET, 0);
  double light = opt_view_light(current, GMSH_GET, 0);
  double light_two_side = opt_view_light_two_side(current, GMSH_GET, 0);
  double light_lines = opt_view_light_lines(current, GMSH_GET, 0);
  double smooth_normals = opt_view_smooth_normals(current, GMSH_GET, 0);
  double draw_points = opt_view_draw_points(current, GMSH_GET, 0);
  double draw_lines = opt_view_draw_lines(current, GMSH_GET, 0);
  double draw_triangles = opt_view_draw_triangles(current, GMSH_GET, 0);
  double draw_quadrangles = opt_view_draw_quadrangles(current, GMSH_GET, 0);
  double draw_tetrahedra = opt_view_draw_tetrahedra(current, GMSH_GET, 0);
  double draw_hexahedra = opt_view_draw_hexahedra(current, GMSH_GET, 0);
  double draw_prisms = opt_view_draw_prisms(current, GMSH_GET, 0);
  double draw_pyramids = opt_view_draw_pyramids(current, GMSH_GET, 0);
  double draw_scalars = opt_view_draw_scalars(current, GMSH_GET, 0);
  double draw_vectors = opt_view_draw_vectors(current, GMSH_GET, 0);
  double draw_tensors = opt_view_draw_tensors(current, GMSH_GET, 0);
  double use_gen_raise = opt_view_use_gen_raise(current, GMSH_GET, 0);
  double fake_transparency = opt_view_fake_transparency(current, GMSH_GET, 0);
  double use_stipple = opt_view_use_stipple(current, GMSH_GET, 0);

  double normals = opt_view_normals(current, GMSH_GET, 0);
  double tangents = opt_view_tangents(current, GMSH_GET, 0);
  double custom_min = opt_view_custom_min(current, GMSH_GET, 0);
  double custom_max = opt_view_custom_max(current, GMSH_GET, 0);
  double nb_iso = opt_view_nb_iso(current, GMSH_GET, 0);
  double offset0 = opt_view_offset0(current, GMSH_GET, 0);
  double offset1 = opt_view_offset1(current, GMSH_GET, 0);
  double offset2 = opt_view_offset2(current, GMSH_GET, 0);
  double transform00 = opt_view_transform00(current, GMSH_GET, 0);
  double transform01 = opt_view_transform01(current, GMSH_GET, 0);
  double transform02 = opt_view_transform02(current, GMSH_GET, 0);
  double transform10 = opt_view_transform10(current, GMSH_GET, 0);
  double transform11 = opt_view_transform11(current, GMSH_GET, 0);
  double transform12 = opt_view_transform12(current, GMSH_GET, 0);
  double transform20 = opt_view_transform20(current, GMSH_GET, 0);
  double transform21 = opt_view_transform21(current, GMSH_GET, 0);
  double transform22 = opt_view_transform22(current, GMSH_GET, 0);
  double raise0 = opt_view_raise0(current, GMSH_GET, 0);
  double raise1 = opt_view_raise1(current, GMSH_GET, 0);
  double raise2 = opt_view_raise2(current, GMSH_GET, 0);
  double normal_raise = opt_view_normal_raise(current, GMSH_GET, 0);
  double timestep = opt_view_timestep(current, GMSH_GET, 0);
  double arrow_size_min = opt_view_arrow_size_min(current, GMSH_GET, 0);
  double arrow_size_max = opt_view_arrow_size_max(current, GMSH_GET, 0);
  double displacement_factor =
    opt_view_displacement_factor(current, GMSH_GET, 0);
  double point_size = opt_view_point_size(current, GMSH_GET, 0);
  double line_width = opt_view_line_width(current, GMSH_GET, 0);
  double explode = opt_view_explode(current, GMSH_GET, 0);
  double angle_smooth_normals =
    opt_view_angle_smooth_normals(current, GMSH_GET, 0);
  double position0 = opt_view_position0(current, GMSH_GET, 0);
  double position1 = opt_view_position1(current, GMSH_GET, 0);
  double size0 = opt_view_size0(current, GMSH_GET, 0);
  double size1 = opt_view_size1(current, GMSH_GET, 0);
  double axes_tics0 = opt_view_axes_tics0(current, GMSH_GET, 0);
  double axes_tics1 = opt_view_axes_tics1(current, GMSH_GET, 0);
  double axes_tics2 = opt_view_axes_tics2(current, GMSH_GET, 0);
  double axes_xmin = opt_view_axes_xmin(current, GMSH_GET, 0);
  double axes_ymin = opt_view_axes_ymin(current, GMSH_GET, 0);
  double axes_zmin = opt_view_axes_zmin(current, GMSH_GET, 0);
  double axes_xmax = opt_view_axes_xmax(current, GMSH_GET, 0);
  double axes_ymax = opt_view_axes_ymax(current, GMSH_GET, 0);
  double axes_zmax = opt_view_axes_zmax(current, GMSH_GET, 0);
  double gen_raise_factor = opt_view_gen_raise_factor(current, GMSH_GET, 0);
  double component_map0 = opt_view_component_map0(current, GMSH_GET, 0);
  double component_map1 = opt_view_component_map1(current, GMSH_GET, 0);
  double component_map2 = opt_view_component_map2(current, GMSH_GET, 0);
  double component_map3 = opt_view_component_map3(current, GMSH_GET, 0);
  double component_map4 = opt_view_component_map4(current, GMSH_GET, 0);
  double component_map5 = opt_view_component_map5(current, GMSH_GET, 0);
  double component_map6 = opt_view_component_map6(current, GMSH_GET, 0);
  double component_map7 = opt_view_component_map7(current, GMSH_GET, 0);
  double component_map8 = opt_view_component_map8(current, GMSH_GET, 0);
  double sampling = opt_view_sampling(current, GMSH_GET, 0);

  std::string name = opt_view_name(current, GMSH_GET, "");
  std::string format = opt_view_format(current, GMSH_GET, "");
  std::string axes_label0 = opt_view_axes_label0(current, GMSH_GET, "");
  std::string axes_label1 = opt_view_axes_label1(current, GMSH_GET, "");
  std::string axes_label2 = opt_view_axes_label2(current, GMSH_GET, "");
  std::string axes_format0 = opt_view_axes_format0(current, GMSH_GET, "");
  std::string axes_format1 = opt_view_axes_format1(current, GMSH_GET, "");
  std::string axes_format2 = opt_view_axes_format2(current, GMSH_GET, "");
  std::string gen_raise0 = opt_view_gen_raise0(current, GMSH_GET, "");
  std::string gen_raise1 = opt_view_gen_raise1(current, GMSH_GET, "");
  std::string gen_raise2 = opt_view_gen_raise2(current, GMSH_GET, "");

  // modify only the views that need to be updated
  for(int i = 0; i < (int)PView::list.size(); i++) {
    if(i == current || FlGui::instance()->options->browser->selected(i + 6)) {
      double val;

      // view_choice

      val = o->view.choice[1]->value() + 1;
      if(force || (val != scale_type)) opt_view_scale_type(i, GMSH_SET, val);

      val = o->view.choice[0]->value() + 1;
      if(force || (val != intervals_type))
        opt_view_intervals_type(i, GMSH_SET, val);

      val = o->view.choice[5]->value();
      if(force || (val != point_type)) opt_view_point_type(i, GMSH_SET, val);

      val = o->view.choice[6]->value();
      if(force || (val != line_type)) opt_view_line_type(i, GMSH_SET, val);

      val = o->view.choice[2]->value() + 1;
      if(force || (val != vector_type)) opt_view_vector_type(i, GMSH_SET, val);

      val = o->view.choice[3]->value() + 1;
      if(force || (val != glyph_location))
        opt_view_glyph_location(i, GMSH_SET, val);

      val = o->view.choice[4]->value() + 1;
      if(force || (val != tensor_type)) opt_view_tensor_type(i, GMSH_SET, val);

      val = o->view.choice[7]->value() + 1;
      if(force || (val != range_type)) opt_view_range_type(i, GMSH_SET, val);

      val = o->view.choice[8]->value();
      if(force || (val != axes)) opt_view_axes(i, GMSH_SET, val);

      val = o->view.choice[9]->value();
      if(force || (val != boundary)) opt_view_boundary(i, GMSH_SET, val);

      val = o->view.choice[10]->value() - 1;
      if(force || (val != external_view))
        opt_view_external_view(i, GMSH_SET, val);

      val = o->view.choice[11]->value() - 1;
      if(force || (val != gen_raise_view))
        opt_view_gen_raise_view(i, GMSH_SET, val);

      val = o->view.choice[12]->value();
      if(force || (val != show_time)) opt_view_show_time(i, GMSH_SET, val);

      val = o->view.choice[13]->value() + 1;
      if(force || (val != type)) opt_view_type(i, GMSH_SET, val);

      val = (o->view.choice[14]->value() == 1) ? 1 :
            (o->view.choice[14]->value() == 2) ? 3 :
            (o->view.choice[14]->value() == 3) ? 9 :
                                                 0;
      if(force || (val != force_num_components))
        opt_view_force_num_components(i, GMSH_SET, val);

      val = o->view.choice[15]->value();
      if(force || (val != center_glyphs))
        opt_view_center_glyphs(i, GMSH_SET, val);

      val = o->view.choice[16]->value();
      if(force || (val != auto_position))
        opt_view_auto_position(i, GMSH_SET, val);

      // view_butts

      val = o->view.butt[0]->value();
      if(force || (val != adapt_vis_grid))
        opt_view_adapt_visualization_grid(i, GMSH_SET, val);

      val = o->view.butt[38]->value();
      if(force || (val != saturate_values))
        opt_view_saturate_values(i, GMSH_SET, val);

      val = o->view.butt[10]->value();
      if(force || (val != show_element))
        opt_view_show_element(i, GMSH_SET, val);

      val = o->view.butt[2]->value();
      if(force || (val != draw_skin_only))
        opt_view_draw_skin_only(i, GMSH_SET, val);

      val = o->view.butt[4]->value();
      if(force || (val != show_scale)) opt_view_show_scale(i, GMSH_SET, val);

      val = o->view.butt[3]->value();
      if(force || (val != mikado)) opt_view_axes_mikado(i, GMSH_SET, val);

      val = o->view.butt[25]->value();
      if(force || (val != axes_auto_position))
        opt_view_axes_auto_position(i, GMSH_SET, val);

      val = o->view.butt[5]->value();
      if(force || (val != draw_strings))
        opt_view_draw_strings(i, GMSH_SET, val);

      val = o->view.butt[11]->value();
      if(force || (val != light)) opt_view_light(i, GMSH_SET, val);

      val = o->view.butt[8]->value();
      if(force || (val != light_lines)) opt_view_light_lines(i, GMSH_SET, val);

      val = o->view.butt[9]->value();
      if(force || (val != light_two_side))
        opt_view_light_two_side(i, GMSH_SET, val);

      val = o->view.butt[12]->value();
      if(force || (val != smooth_normals))
        opt_view_smooth_normals(i, GMSH_SET, val);

      val = o->view.menu[0]->menu()[0].value() ? 1 : 0;
      if(force || (val != draw_scalars))
        opt_view_draw_scalars(i, GMSH_SET, val);

      val = o->view.menu[0]->menu()[1].value() ? 1 : 0;
      if(force || (val != draw_vectors))
        opt_view_draw_vectors(i, GMSH_SET, val);

      val = o->view.menu[0]->menu()[2].value() ? 1 : 0;
      if(force || (val != draw_tensors))
        opt_view_draw_tensors(i, GMSH_SET, val);

      val = o->view.menu[1]->menu()[0].value() ? 1 : 0;
      if(force || (val != draw_points)) opt_view_draw_points(i, GMSH_SET, val);

      val = o->view.menu[1]->menu()[1].value() ? 1 : 0;
      if(force || (val != draw_lines)) opt_view_draw_lines(i, GMSH_SET, val);

      val = o->view.menu[1]->menu()[2].value() ? 1 : 0;
      if(force || (val != draw_triangles))
        opt_view_draw_triangles(i, GMSH_SET, val);

      val = o->view.menu[1]->menu()[3].value() ? 1 : 0;
      if(force || (val != draw_quadrangles))
        opt_view_draw_quadrangles(i, GMSH_SET, val);

      val = o->view.menu[1]->menu()[4].value() ? 1 : 0;
      if(force || (val != draw_tetrahedra))
        opt_view_draw_tetrahedra(i, GMSH_SET, val);

      val = o->view.menu[1]->menu()[5].value() ? 1 : 0;
      if(force || (val != draw_hexahedra))
        opt_view_draw_hexahedra(i, GMSH_SET, val);

      val = o->view.menu[1]->menu()[6].value() ? 1 : 0;
      if(force || (val != draw_prisms)) opt_view_draw_prisms(i, GMSH_SET, val);

      val = o->view.menu[1]->menu()[7].value() ? 1 : 0;
      if(force || (val != draw_pyramids))
        opt_view_draw_pyramids(i, GMSH_SET, val);

      val = o->view.butt[6]->value();
      if(force || (val != use_gen_raise))
        opt_view_use_gen_raise(i, GMSH_SET, val);

      val = o->view.butt[24]->value();
      if(force || (val != fake_transparency))
        opt_view_fake_transparency(i, GMSH_SET, val);

      val = o->view.butt[26]->value();
      if(force || (val != use_stipple)) opt_view_use_stipple(i, GMSH_SET, val);

      // view_values

      val = o->view.value[0]->value();
      if(force || (val != normals)) opt_view_normals(i, GMSH_SET, val);

      val = o->view.value[1]->value();
      if(force || (val != tangents)) opt_view_tangents(i, GMSH_SET, val);

      val = o->view.value[31]->value();
      if(force || (val != custom_min)) opt_view_custom_min(i, GMSH_SET, val);

      val = o->view.value[32]->value();
      if(force || (val != custom_max)) opt_view_custom_max(i, GMSH_SET, val);

      val = o->view.value[33]->value();
      if(force || (val != max_recursion_level))
        opt_view_max_recursion_level(i, GMSH_SET, val);

      val = o->view.value[34]->value();
      if(force || (val != target_error))
        opt_view_target_error(i, GMSH_SET, val);

      val = o->view.value[30]->value();
      if(force || (val != nb_iso)) opt_view_nb_iso(i, GMSH_SET, val);

      val = o->view.value[40]->value();
      if(force || (val != offset0)) opt_view_offset0(i, GMSH_SET, val);

      val = o->view.value[41]->value();
      if(force || (val != offset1)) opt_view_offset1(i, GMSH_SET, val);

      val = o->view.value[42]->value();
      if(force || (val != offset2)) opt_view_offset2(i, GMSH_SET, val);

      val = o->view.value[51]->value();
      if(force || (val != transform00)) opt_view_transform00(i, GMSH_SET, val);

      val = o->view.value[52]->value();
      if(force || (val != transform01)) opt_view_transform01(i, GMSH_SET, val);

      val = o->view.value[53]->value();
      if(force || (val != transform02)) opt_view_transform02(i, GMSH_SET, val);

      val = o->view.value[54]->value();
      if(force || (val != transform10)) opt_view_transform10(i, GMSH_SET, val);

      val = o->view.value[55]->value();
      if(force || (val != transform11)) opt_view_transform11(i, GMSH_SET, val);

      val = o->view.value[56]->value();
      if(force || (val != transform12)) opt_view_transform12(i, GMSH_SET, val);

      val = o->view.value[57]->value();
      if(force || (val != transform20)) opt_view_transform20(i, GMSH_SET, val);

      val = o->view.value[58]->value();
      if(force || (val != transform21)) opt_view_transform21(i, GMSH_SET, val);

      val = o->view.value[59]->value();
      if(force || (val != transform22)) opt_view_transform22(i, GMSH_SET, val);

      val = o->view.value[43]->value();
      if(force || (val != raise0)) opt_view_raise0(i, GMSH_SET, val);

      val = o->view.value[44]->value();
      if(force || (val != raise1)) opt_view_raise1(i, GMSH_SET, val);

      val = o->view.value[45]->value();
      if(force || (val != raise2)) opt_view_raise2(i, GMSH_SET, val);

      val = o->view.value[46]->value();
      if(force || (val != normal_raise))
        opt_view_normal_raise(i, GMSH_SET, val);

      val = o->view.value[50]->value();
      if(force || (val != timestep)) opt_view_timestep(i, GMSH_SET, val);

      val = o->view.value[64]->value();
      if(force || (val != arrow_size_min))
        opt_view_arrow_size_min(i, GMSH_SET, val);

      val = o->view.value[60]->value();
      if(force || (val != arrow_size_max))
        opt_view_arrow_size_max(i, GMSH_SET, val);

      val = o->view.value[63]->value();
      if(force || (val != displacement_factor))
        opt_view_displacement_factor(i, GMSH_SET, val);

      val = o->view.value[61]->value();
      if(force || (val != point_size)) opt_view_point_size(i, GMSH_SET, val);

      val = o->view.value[62]->value();
      if(force || (val != line_width)) opt_view_line_width(i, GMSH_SET, val);

      val = o->view.value[12]->value();
      if(force || (val != explode)) opt_view_explode(i, GMSH_SET, val);

      val = o->view.value[10]->value();
      if(force || (val != angle_smooth_normals))
        opt_view_angle_smooth_normals(i, GMSH_SET, val);

      val = o->view.value[20]->value();
      if(force || (val != position0)) opt_view_position0(i, GMSH_SET, val);

      val = o->view.value[21]->value();
      if(force || (val != position1)) opt_view_position1(i, GMSH_SET, val);

      val = o->view.value[22]->value();
      if(force || (val != size0)) opt_view_size0(i, GMSH_SET, val);

      val = o->view.value[23]->value();
      if(force || (val != size1)) opt_view_size1(i, GMSH_SET, val);

      val = o->view.value[13]->value();
      if(force || (val != axes_xmin)) opt_view_axes_xmin(i, GMSH_SET, val);

      val = o->view.value[14]->value();
      if(force || (val != axes_ymin)) opt_view_axes_ymin(i, GMSH_SET, val);

      val = o->view.value[15]->value();
      if(force || (val != axes_zmin)) opt_view_axes_zmin(i, GMSH_SET, val);

      val = o->view.value[16]->value();
      if(force || (val != axes_xmax)) opt_view_axes_xmax(i, GMSH_SET, val);

      val = o->view.value[17]->value();
      if(force || (val != axes_ymax)) opt_view_axes_ymax(i, GMSH_SET, val);

      val = o->view.value[18]->value();
      if(force || (val != axes_zmax)) opt_view_axes_zmax(i, GMSH_SET, val);

      val = o->view.value[2]->value();
      if(force || (val != gen_raise_factor))
        opt_view_gen_raise_factor(i, GMSH_SET, val);

      val = o->view.value[3]->value();
      if(force || (val != axes_tics0)) opt_view_axes_tics0(i, GMSH_SET, val);

      val = o->view.value[4]->value();
      if(force || (val != axes_tics1)) opt_view_axes_tics1(i, GMSH_SET, val);

      val = o->view.value[5]->value();
      if(force || (val != axes_tics2)) opt_view_axes_tics2(i, GMSH_SET, val);

      val = o->view.value[70]->value();
      if(force || (val != component_map0))
        opt_view_component_map0(i, GMSH_SET, val);

      val = o->view.value[70]->value();
      if(force || (val != component_map0))
        opt_view_component_map0(i, GMSH_SET, val);

      val = o->view.value[70]->value();
      if(force || (val != component_map0))
        opt_view_component_map0(i, GMSH_SET, val);

      val = o->view.value[71]->value();
      if(force || (val != component_map1))
        opt_view_component_map1(i, GMSH_SET, val);

      val = o->view.value[72]->value();
      if(force || (val != component_map2))
        opt_view_component_map2(i, GMSH_SET, val);

      val = o->view.value[73]->value();
      if(force || (val != component_map3))
        opt_view_component_map3(i, GMSH_SET, val);

      val = o->view.value[74]->value();
      if(force || (val != component_map4))
        opt_view_component_map4(i, GMSH_SET, val);

      val = o->view.value[75]->value();
      if(force || (val != component_map5))
        opt_view_component_map5(i, GMSH_SET, val);

      val = o->view.value[76]->value();
      if(force || (val != component_map6))
        opt_view_component_map6(i, GMSH_SET, val);

      val = o->view.value[77]->value();
      if(force || (val != component_map7))
        opt_view_component_map7(i, GMSH_SET, val);

      val = o->view.value[78]->value();
      if(force || (val != component_map8))
        opt_view_component_map8(i, GMSH_SET, val);

      val = o->view.value[6]->value();
      if(force || (val != sampling)) opt_view_sampling(i, GMSH_SET, val);

      // view_inputs

      std::string str;

      str = o->view.input[0]->value();
      if(force || (str != name)) opt_view_name(i, GMSH_SET, str);

      str = o->view.input[1]->value();
      if(force || (str != format)) opt_view_format(i, GMSH_SET, str);

      str = o->view.input[10]->value();
      if(force || (str != axes_label0)) opt_view_axes_label0(i, GMSH_SET, str);

      str = o->view.input[11]->value();
      if(force || (str != axes_label1)) opt_view_axes_label1(i, GMSH_SET, str);

      str = o->view.input[12]->value();
      if(force || (str != axes_label2)) opt_view_axes_label2(i, GMSH_SET, str);

      str = o->view.input[7]->value();
      if(force || (str != axes_format0))
        opt_view_axes_format0(i, GMSH_SET, str);

      str = o->view.input[8]->value();
      if(force || (str != axes_format1))
        opt_view_axes_format1(i, GMSH_SET, str);

      str = o->view.input[9]->value();
      if(force || (str != axes_format2))
        opt_view_axes_format2(i, GMSH_SET, str);

      str = o->view.input[4]->value();
      if(force || (str != gen_raise0)) opt_view_gen_raise0(i, GMSH_SET, str);

      str = o->view.input[5]->value();
      if(force || (str != gen_raise1)) opt_view_gen_raise1(i, GMSH_SET, str);

      str = o->view.input[6]->value();
      if(force || (str != gen_raise2)) opt_view_gen_raise2(i, GMSH_SET, str);

      // colors (since the color buttons modify the values directly
      // through callbacks, we can use the opt_XXX routines directly)
      if(force || (i != current)) {
        opt_view_color_points(i, GMSH_SET,
                              opt_view_color_points(current, GMSH_GET, 0));
        opt_view_color_lines(i, GMSH_SET,
                             opt_view_color_lines(current, GMSH_GET, 0));
        opt_view_color_triangles(
          i, GMSH_SET, opt_view_color_triangles(current, GMSH_GET, 0));
        opt_view_color_quadrangles(
          i, GMSH_SET, opt_view_color_quadrangles(current, GMSH_GET, 0));
        opt_view_color_tetrahedra(
          i, GMSH_SET, opt_view_color_tetrahedra(current, GMSH_GET, 0));
        opt_view_color_hexahedra(
          i, GMSH_SET, opt_view_color_hexahedra(current, GMSH_GET, 0));
        opt_view_color_prisms(i, GMSH_SET,
                              opt_view_color_prisms(current, GMSH_GET, 0));
        opt_view_color_pyramids(i, GMSH_SET,
                                opt_view_color_pyramids(current, GMSH_GET, 0));
        opt_view_color_trihedra(i, GMSH_SET,
                                opt_view_color_trihedra(current, GMSH_GET, 0));
        opt_view_color_tangents(i, GMSH_SET,
                                opt_view_color_tangents(current, GMSH_GET, 0));
        opt_view_color_normals(i, GMSH_SET,
                               opt_view_color_normals(current, GMSH_GET, 0));
        opt_view_color_text2d(i, GMSH_SET,
                              opt_view_color_text2d(current, GMSH_GET, 0));
        opt_view_color_text3d(i, GMSH_SET,
                              opt_view_color_text3d(current, GMSH_GET, 0));
        opt_view_color_axes(i, GMSH_SET,
                            opt_view_color_axes(current, GMSH_GET, 0));
        opt_view_color_background2d(
          i, GMSH_SET, opt_view_color_background2d(current, GMSH_GET, 0));
      }

      // colorbar window

      if(force || (i != current)) {
        ColorTable_Copy(&PView::list[current]->getOptions()->colorTable);
        ColorTable_Paste(&PView::list[i]->getOptions()->colorTable);
        PView::list[i]->setChanged(true);
      }
    }
  }

#if defined(HAVE_TOUCHBAR)
  updateTouchBar();
#endif

  if(CTX::instance()->fastRedraw)
    CTX::instance()->post.draw = CTX::instance()->mesh.draw = 0;
  drawContext::global()->draw();
  CTX::instance()->post.draw = CTX::instance()->mesh.draw = 1;
}

static void view_options_max_recursion_cb(Fl_Widget *w, void *data)
{
  std::string str((const char *)data);
  int val = (int)FlGui::instance()->options->view.value[33]->value();
  if(str == "-" && val > 0)
    FlGui::instance()->options->view.value[33]->value(val - 1);
  else if(str == "+")
    FlGui::instance()->options->view.value[33]->value(val + 1);
  view_options_ok_cb(nullptr, nullptr);
}

optionWindow::optionWindow(int deltaFontSize)
{
  general.butt.resize(50, nullptr);
  general.push.resize(50, nullptr);
  general.value.resize(50, nullptr);
  general.color.resize(50, nullptr);
  general.input.resize(50, nullptr);
  general.choice.resize(50, nullptr);
  geo.butt.resize(50, nullptr);
  geo.value.resize(50, nullptr);
  geo.color.resize(50, nullptr);
  geo.choice.resize(50, nullptr);
  mesh.butt.resize(50, nullptr);
  mesh.retbutt.resize(50, nullptr);
  mesh.input.resize(50, nullptr);
  mesh.value.resize(50, nullptr);
  mesh.color.resize(50, nullptr);
  mesh.choice.resize(50, nullptr);
  solver.butt.resize(50, nullptr);
  solver.value.resize(50, nullptr);
  solver.input.resize(50, nullptr);
  post.butt.resize(50, nullptr);
  post.value.resize(50, nullptr);
  post.choice.resize(50, nullptr);
  view.butt.resize(50, nullptr);
  view.value.resize(100, nullptr);
  view.input.resize(50, nullptr);
  view.push.resize(50, nullptr);
  view.choice.resize(50, nullptr);
  view.color.resize(50, nullptr);
  view.label.resize(50, nullptr);
  view.menu.resize(50, nullptr);

  FL_NORMAL_SIZE -= deltaFontSize;

  int width = 37 * FL_NORMAL_SIZE + WB;
  int height = 12 * BH + 4 * WB;
  int L = 7 * FL_NORMAL_SIZE;

  win = new paletteWindow(width, height,
                          CTX::instance()->nonModalWindows ? true : false);
  win->box(GMSH_WINDOW_BOX);
  win->label("Options - General");

  // Selection browser
  browser = new Fl_Multi_Browser(0, 0, L, height);
  browser->box(GMSH_SIMPLE_RIGHT_BOX);
  browser->has_scrollbar(Fl_Browser_::VERTICAL);
  browser->add("General");
  browser->add("Geometry");
  browser->add("Mesh");
  browser->add("Solver");
  browser->add("Post-pro");
  browser->callback(options_browser_cb);
  browser->value(1);

  redraw = new Fl_Return_Button(WB, height - BH - WB, L - WB, BH, "Redraw");
  redraw->callback(redraw_cb);

  width -= L;
  int BW = width - 4 * WB;

  // General options
  general.group = new Fl_Group(L, 0, width, height, "General Options");
  {
    Fl_Tabs *o = new Fl_Tabs(L + WB, WB, width - 2 * WB, height - 2 * WB);
    {
      Fl_Group *o = new Fl_Group(L + WB, WB + BH, width - 2 * WB,
                                 height - 2 * WB - BH, "General");

      general.butt[21] = new Fl_Check_Button(L + 2 * WB, 2 * WB + 1 * BH, BW,
                                             BH, "Use dark interface");
      general.butt[21]->tooltip("General.FltkColorScheme");
      general.butt[21]->type(FL_TOGGLE_BUTTON);
      general.butt[21]->callback(general_options_ok_cb);

      general.butt[13] = new Fl_Check_Button(L + 2 * WB, 2 * WB + 2 * BH, BW,
                                             BH, "Show tooltips");
      general.butt[13]->tooltip("General.Tooltips");
      general.butt[13]->type(FL_TOGGLE_BUTTON);
      general.butt[13]->callback(general_options_ok_cb);

      general.butt[6] = new Fl_Check_Button(L + 2 * WB, 2 * WB + 3 * BH, BW, BH,
                                            "Show bounding boxes");
      general.butt[6]->tooltip("General.DrawBoundingBoxes (Alt+b)");
      general.butt[6]->type(FL_TOGGLE_BUTTON);
      general.butt[6]->callback(general_options_ok_cb);

      general.butt[2] =
        new Fl_Check_Button(L + 2 * WB, 2 * WB + 4 * BH, BW, BH,
                            "Draw simplified model during user interaction");
      general.butt[2]->tooltip("General.FastRedraw (Alt+f)");
      general.butt[2]->type(FL_TOGGLE_BUTTON);
      general.butt[2]->callback(general_options_ok_cb, (void *)"fast_redraw");

      general.butt[11] =
        new Fl_Check_Button(L + 2 * WB, 2 * WB + 5 * BH, BW, BH,
                            "Enable mouse hover over meshes and views");
      general.butt[11]->tooltip("General.MouseHoverMeshes");
      general.butt[11]->type(FL_TOGGLE_BUTTON);
      general.butt[11]->callback(general_options_ok_cb);

      general.butt[3] = new Fl_Check_Button(L + 2 * WB, 2 * WB + 6 * BH, BW, BH,
                                            "Enable double buffering");
      general.butt[3]->tooltip("General.DoubleBuffer");
      general.butt[3]->type(FL_TOGGLE_BUTTON);
      general.butt[3]->callback(general_options_ok_cb);

      general.butt[12] = new Fl_Check_Button(L + 2 * WB, 2 * WB + 7 * BH, BW,
                                             BH, "Enable antialiasing");
      general.butt[12]->tooltip("General.Antialiasing");
      general.butt[12]->type(FL_TOGGLE_BUTTON);
      general.butt[12]->callback(general_options_ok_cb);

      general.butt[5] =
        new Fl_Check_Button(L + 2 * WB, 2 * WB + 8 * BH, BW, BH,
                            "Use trackball rotation instead of Euler angles");
      general.butt[5]->tooltip("General.Trackball");
      general.butt[5]->type(FL_TOGGLE_BUTTON);
      general.butt[5]->callback(general_options_ok_cb);

      general.butt[15] =
        new Fl_Check_Button(L + 2 * WB, 2 * WB + 9 * BH, BW, BH,
                            "Rotate around pseudo center of mass");
      general.butt[15]->tooltip("General.RotationCenterGravity");
      general.butt[15]->type(FL_TOGGLE_BUTTON);
      general.butt[15]->callback(general_options_ok_cb,
                                 (void *)"rotation_center");

      general.push[0] =
        new Fl_Button(L + 2 * IW - 2 * WB, 2 * WB + 10 * BH, BB, BH, "Select");
      general.push[0]->callback(general_options_rotation_center_select_cb);

      general.value[8] =
        new Fl_Value_Input(L + 2 * WB, 2 * WB + 10 * BH, IW / 3, BH);
      general.value[8]->tooltip("General.RotationCenterX");
      general.value[8]->callback(general_options_ok_cb,
                                 (void *)"rotation_center_coord");
      general.value[9] =
        new Fl_Value_Input(L + 2 * WB + IW / 3, 2 * WB + 10 * BH, IW / 3, BH);
      general.value[9]->tooltip("General.RotationCenterY");
      general.value[9]->callback(general_options_ok_cb,
                                 (void *)"rotation_center_coord");
      general.value[10] =
        new Fl_Value_Input(L + 2 * WB + 2 * IW / 3, 2 * WB + 10 * BH, IW / 3,
                           BH, "Rotation center");
      general.value[10]->tooltip("General.RotationCenterZ");
      general.value[10]->align(FL_ALIGN_RIGHT);
      general.value[10]->callback(general_options_ok_cb,
                                  (void *)"rotation_center_coord");

      general.butt[22] =
        new Fl_Check_Button(L + 2 * WB, 2 * WB + 11 * BH, BW, BH,
                            "Invert mouse wheel zoom direction");
      general.butt[22]->tooltip("General.MouseInvertZoom");
      general.butt[22]->type(FL_TOGGLE_BUTTON);
      general.butt[22]->callback(general_options_ok_cb);

      o->end();
    }
    {
      Fl_Group *o = new Fl_Group(L + WB, WB + BH, width - 2 * WB,
                                 height - 2 * WB - BH, "Advanced");

      general.butt[7] = new Fl_Check_Button(L + 2 * WB, 2 * WB + 1 * BH, BW, BH,
                                            "Print messages on terminal");
      general.butt[7]->tooltip("General.Terminal");
      general.butt[7]->type(FL_TOGGLE_BUTTON);
      general.butt[7]->callback(general_options_ok_cb);

      general.value[5] = new Fl_Value_Input(L + 2 * WB, 2 * WB + 2 * BH, IW, BH,
                                            "Message verbosity");
      general.value[5]->tooltip("General.Verbosity");
      general.value[5]->minimum(0);
      general.value[5]->maximum(10);
      if(CTX::instance()->inputScrolling) general.value[5]->step(1);
      general.value[5]->align(FL_ALIGN_RIGHT);
      general.value[5]->callback(general_options_ok_cb);

      general.input[1] = new Fl_Input(L + 2 * WB, 2 * WB + 3 * BH, IW, BH,
                                      "Text editor command");
      general.input[1]->tooltip("General.TextEditor");
      general.input[1]->align(FL_ALIGN_RIGHT);
      general.input[1]->callback(general_options_ok_cb);

      general.input[0] =
        new Fl_Input(L + 2 * WB, 2 * WB + 4 * BH, IW, BH, "Default file name");
      general.input[0]->tooltip("General.DefaultFileName");
      general.input[0]->align(FL_ALIGN_RIGHT);
      general.input[0]->callback(general_options_ok_cb);

      general.butt[14] =
        new Fl_Check_Button(L + 2 * WB, 2 * WB + 5 * BH, BW, BH,
                            "Ask confirmation before overwriting files");
      general.butt[14]->tooltip("General.ConfirmOverwrite");
      general.butt[14]->type(FL_TOGGLE_BUTTON);
      general.butt[14]->callback(general_options_ok_cb);

      general.butt[8] = new Fl_Check_Button(L + 2 * WB, 2 * WB + 6 * BH, BW, BH,
                                            "Save session information on exit");
      general.butt[8]->tooltip("General.SaveSession");
      general.butt[8]->type(FL_TOGGLE_BUTTON);
      general.butt[8]->callback(general_options_ok_cb);

      Fl_Button *b0 =
        new Fl_Button(L + width - 2 * WB - BW / 3, 2 * WB + 6 * BH, BW / 3, BH,
                      "Show file path");
      b0->callback(options_show_file_cb, (void *)"session");

      general.butt[9] = new Fl_Check_Button(
        L + 2 * WB, 2 * WB + 7 * BH, BW / 2 - WB, BH, "Save options on exit");
      general.butt[9]->tooltip("General.SaveOptions");
      general.butt[9]->type(FL_TOGGLE_BUTTON);
      general.butt[9]->callback(general_options_ok_cb);

      Fl_Button *b1 =
        new Fl_Button(L + width - 2 * WB - BW / 3, 2 * WB + 7 * BH, BW / 3, BH,
                      "Show file path");
      b1->callback(options_show_file_cb, (void *)"option");

      general.butt[10] = new Fl_Check_Button(L + 2 * WB, 2 * WB + 8 * BH, BW,
                                             BH, "Enable expert mode");
      general.butt[10]->tooltip("General.ExpertMode");
      general.butt[10]->type(FL_TOGGLE_BUTTON);
      general.butt[10]->callback(general_options_ok_cb);

      general.value[32] = new Fl_Value_Input(L + 2 * WB, 2 * WB + 9 * BH, IW,
                                             BH, "Number of threads");
      general.value[32]->tooltip("General.NumThreads");
      general.value[32]->minimum(0);
      general.value[32]->maximum(16);
      if(CTX::instance()->inputScrolling) general.value[32]->step(1);
      general.value[32]->align(FL_ALIGN_RIGHT);
      general.value[32]->callback(general_options_ok_cb);
#if !defined(_OPENMP)
      general.value[32]->deactivate();
#endif

#if defined(HAVE_VISUDEV)
      general.butt[20] =
        new Fl_Check_Button(L + 2 * WB, 2 * WB + 10 * BH, BW / 2 - WB, BH,
                            "Enable heavy visualization capabilities");
      general.butt[20]->type(FL_TOGGLE_BUTTON);
      general.butt[20]->callback(general_options_ok_cb);
#endif

      Fl_Button *b2 = new Fl_Button(L + 2 * WB, 2 * WB + 11 * BH, BW, BH,
                                    "Restore all options to default settings");
      b2->callback(options_restore_defaults_cb);
      if(CTX::instance()->guiColorScheme)
        b2->color(FL_DARK_RED);
      else
        b2->labelcolor(FL_DARK_RED);

      o->end();
    }
    {
      Fl_Group *o = new Fl_Group(L + WB, WB + BH, width - 2 * WB,
                                 height - 2 * WB - BH, "Axes");

      general.choice[4] =
        new Fl_Choice(L + 2 * WB, 2 * WB + 1 * BH, IW, BH, "Axes mode");
      general.choice[4]->tooltip("General.Axes (Alt+a)");
      general.choice[4]->menu(menu_axes_mode);
      general.choice[4]->align(FL_ALIGN_RIGHT);
      general.choice[4]->callback(general_options_ok_cb,
                                  (void *)"general_axes");

      general.butt[16] = new Fl_Check_Button(
        L + width - (int)(0.85 * IW) - 2 * WB, 2 * WB + 1 * BH,
        (int)(0.85 * IW), BH, "Mikado style");
      general.butt[16]->tooltip("General.AxesMikado");
      general.butt[16]->type(FL_TOGGLE_BUTTON);
      general.butt[16]->callback(general_options_ok_cb);

      general.value[17] =
        new Fl_Value_Input(L + 2 * WB, 2 * WB + 2 * BH, IW / 3, BH);
      general.value[17]->tooltip("General.AxesTicsX");
      general.value[17]->minimum(0.);
      if(CTX::instance()->inputScrolling) general.value[17]->step(1);
      general.value[17]->maximum(100);
      general.value[17]->callback(general_options_ok_cb);
      general.value[18] = new Fl_Value_Input(L + 2 * WB + 1 * IW / 3,
                                             2 * WB + 2 * BH, IW / 3, BH);
      general.value[18]->tooltip("General.AxesTicsY");
      general.value[18]->minimum(0.);
      if(CTX::instance()->inputScrolling) general.value[18]->step(1);
      general.value[18]->maximum(100);
      general.value[18]->callback(general_options_ok_cb);
      general.value[19] = new Fl_Value_Input(
        L + 2 * WB + 2 * IW / 3, 2 * WB + 2 * BH, IW / 3, BH, "Axes tics");
      general.value[19]->tooltip("General.AxesTicsZ");
      general.value[19]->minimum(0.);
      if(CTX::instance()->inputScrolling) general.value[19]->step(1);
      general.value[19]->maximum(100);
      general.value[19]->align(FL_ALIGN_RIGHT);
      general.value[19]->callback(general_options_ok_cb);

      general.input[3] = new Fl_Input(L + 2 * WB, 2 * WB + 3 * BH, IW / 3, BH);
      general.input[3]->tooltip("General.AxesFormatX");
      general.input[3]->callback(general_options_ok_cb);
      general.input[4] =
        new Fl_Input(L + 2 * WB + 1 * IW / 3, 2 * WB + 3 * BH, IW / 3, BH);
      general.input[4]->callback(general_options_ok_cb);
      general.input[4]->tooltip("General.AxesFormatY");
      general.input[5] = new Fl_Input(L + 2 * WB + 2 * IW / 3, 2 * WB + 3 * BH,
                                      IW / 3, BH, "Axes format");
      general.input[5]->tooltip("General.AxesFormatZ");
      general.input[5]->align(FL_ALIGN_RIGHT);
      general.input[5]->callback(general_options_ok_cb);

      general.input[6] = new Fl_Input(L + 2 * WB, 2 * WB + 4 * BH, IW / 3, BH);
      general.input[6]->tooltip("General.AxesLabelX");
      general.input[6]->callback(general_options_ok_cb);
      general.input[7] =
        new Fl_Input(L + 2 * WB + 1 * IW / 3, 2 * WB + 4 * BH, IW / 3, BH);
      general.input[7]->tooltip("General.AxesLabelY");
      general.input[7]->callback(general_options_ok_cb);
      general.input[8] = new Fl_Input(L + 2 * WB + 2 * IW / 3, 2 * WB + 4 * BH,
                                      IW / 3, BH, "Axes labels");
      general.input[8]->tooltip("General.AxesLabelZ");
      general.input[8]->align(FL_ALIGN_RIGHT);
      general.input[8]->callback(general_options_ok_cb);

      general.butt[0] =
        new Fl_Check_Button(L + 2 * WB, 2 * WB + 5 * BH, BW, BH,
                            "Set position and size of axes automatically");
      general.butt[0]->tooltip("General.AxesAutoPosition");
      general.butt[0]->type(FL_TOGGLE_BUTTON);
      general.butt[0]->callback(general_options_ok_cb,
                                (void *)"general_axes_auto");

      general.value[20] =
        new Fl_Value_Input(L + 2 * WB, 2 * WB + 6 * BH, IW / 3, BH);
      general.value[20]->callback(general_options_ok_cb);
      general.value[20]->tooltip("General.AxesMinX");
      general.value[21] =
        new Fl_Value_Input(L + 2 * WB + IW / 3, 2 * WB + 6 * BH, IW / 3, BH);
      general.value[21]->tooltip("General.AxesMinY");
      general.value[21]->callback(general_options_ok_cb);
      general.value[22] = new Fl_Value_Input(
        L + 2 * WB + 2 * IW / 3, 2 * WB + 6 * BH, IW / 3, BH, "Axes minimum");
      general.value[22]->tooltip("General.AxesMinZ");
      general.value[22]->align(FL_ALIGN_RIGHT);
      general.value[22]->callback(general_options_ok_cb);

      general.value[23] =
        new Fl_Value_Input(L + 2 * WB, 2 * WB + 7 * BH, IW / 3, BH);
      general.value[23]->tooltip("General.AxesMaxX");
      general.value[23]->callback(general_options_ok_cb);
      general.value[24] =
        new Fl_Value_Input(L + 2 * WB + IW / 3, 2 * WB + 7 * BH, IW / 3, BH);
      general.value[24]->tooltip("General.AxesMaxY");
      general.value[24]->callback(general_options_ok_cb);
      general.value[25] = new Fl_Value_Input(
        L + 2 * WB + 2 * IW / 3, 2 * WB + 7 * BH, IW / 3, BH, "Axes maximum");
      general.value[25]->tooltip("General.AxesMaxZ");
      general.value[25]->align(FL_ALIGN_RIGHT);
      general.value[25]->callback(general_options_ok_cb);

      general.push[1] =
        new Fl_Button(L + 2 * WB, 2 * WB + 8 * BH, IW, BH, "Fit to visible");
      general.push[1]->callback(general_options_axes_fit_cb);

      general.butt[1] = new Fl_Check_Button(L + 2 * WB, 2 * WB + 9 * BH, BW, BH,
                                            "Show small axes");
      general.butt[1]->tooltip("General.SmallAxes (Alt+Shift+a)");
      general.butt[1]->type(FL_TOGGLE_BUTTON);
      general.butt[1]->callback(general_options_ok_cb,
                                (void *)"general_small_axes");

      general.value[26] =
        new Fl_Value_Input(L + 2 * WB, 2 * WB + 10 * BH, IW / 2, BH);
      general.value[26]->tooltip("General.SmallAxesPositionX");
      general.value[26]->minimum(-2000);
      general.value[26]->maximum(2000);
      if(CTX::instance()->inputScrolling) general.value[26]->step(1);
      general.value[26]->callback(general_options_ok_cb);
      general.value[27] =
        new Fl_Value_Input(L + 2 * WB + IW / 2, 2 * WB + 10 * BH, IW / 2, BH,
                           "Small axes position");
      general.value[26]->tooltip("General.SmallAxesPositionY");
      general.value[27]->align(FL_ALIGN_RIGHT);
      general.value[27]->minimum(-2000);
      general.value[27]->maximum(2000);
      if(CTX::instance()->inputScrolling) general.value[27]->step(1);
      general.value[27]->callback(general_options_ok_cb);

      o->end();
    }
    {
      Fl_Group *o = new Fl_Group(L + WB, WB + BH, width - 2 * WB,
                                 height - 2 * WB - BH, "Aspect");
      o->hide();

      static Fl_Menu_Item menu_projection[] = {
        {"Orthographic", 0, nullptr, nullptr},
        {"Perspective", 0, nullptr, nullptr},
        {nullptr}};
      general.choice[2] =
        new Fl_Choice(L + 2 * WB, 2 * WB + 1 * BH, IW, BH, "Projection mode");
      general.choice[2]->tooltip("General.Orthographic (Alt+o)");
      general.choice[2]->menu(menu_projection);
      general.choice[2]->align(FL_ALIGN_RIGHT);
      general.choice[2]->callback(general_options_ok_cb);

      general.value[14] = new Fl_Value_Input(L + 2 * WB, 2 * WB + 2 * BH, IW,
                                             BH, "Z-clipping distance factor");
      general.value[14]->tooltip("General.ClipFactor");
      general.value[14]->minimum(0.1);
      general.value[14]->maximum(20.);
      if(CTX::instance()->inputScrolling) general.value[14]->step(0.1);
      general.value[14]->align(FL_ALIGN_RIGHT);
      general.value[14]->callback(general_options_ok_cb);

      general.value[15] =
        new Fl_Value_Input(L + 2 * WB, 2 * WB + 3 * BH, IW / 2, BH);
      general.value[15]->tooltip("General.PolygonOffsetFactor");
      general.value[15]->minimum(0.);
      general.value[15]->maximum(10.);
      if(CTX::instance()->inputScrolling) general.value[15]->step(0.01);
      general.value[15]->align(FL_ALIGN_RIGHT);
      general.value[15]->callback(general_options_ok_cb);

      general.value[16] =
        new Fl_Value_Input(L + 2 * WB + IW / 2, 2 * WB + 3 * BH, IW / 2, BH,
                           "Polygon offset factor/units");
      general.value[16]->tooltip("General.PolygonOffsetUnits");
      general.value[16]->minimum(0.);
      general.value[16]->maximum(10.);
      if(CTX::instance()->inputScrolling) general.value[16]->step(0.01);
      general.value[16]->align(FL_ALIGN_RIGHT);
      general.value[16]->callback(general_options_ok_cb);

      general.butt[4] = new Fl_Check_Button(L + 2 * WB, 2 * WB + 4 * BH, BW, BH,
                                            "Always apply polygon offset");
      general.butt[4]->tooltip("General.PolygonOffsetAlwaysOn");
      general.butt[4]->type(FL_TOGGLE_BUTTON);
      general.butt[4]->callback(general_options_ok_cb);

      general.value[11] = new Fl_Value_Input(L + 2 * WB, 2 * WB + 5 * BH, IW,
                                             BH, "Quadric subdivisions");
      general.value[11]->tooltip("General.QuadricSubdivisions");
      general.value[11]->minimum(3);
      general.value[11]->maximum(30);
      if(CTX::instance()->inputScrolling) general.value[11]->step(1);
      general.value[11]->align(FL_ALIGN_RIGHT);
      general.value[11]->callback(general_options_ok_cb);

      general.value[6] =
        new Fl_Value_Input(L + 2 * WB, 2 * WB + 6 * BH, IW, BH, "Point size");
      general.value[6]->minimum(0.1);
      general.value[6]->maximum(50);
      if(CTX::instance()->inputScrolling) general.value[6]->step(0.1);
      general.value[6]->align(FL_ALIGN_RIGHT);
      general.value[6]->callback(general_options_ok_cb);

      general.value[7] =
        new Fl_Value_Input(L + 2 * WB, 2 * WB + 7 * BH, IW, BH, "Line width");
      general.value[7]->tooltip("General.PointSize");
      general.value[7]->minimum(0.1);
      general.value[7]->maximum(50);
      if(CTX::instance()->inputScrolling) general.value[7]->step(0.1);
      general.value[7]->align(FL_ALIGN_RIGHT);
      general.value[7]->callback(general_options_ok_cb);

      static Fl_Menu_Item menu_genvectype[] = {
        {"Line", 0, nullptr, nullptr},
        {"Arrow", 0, nullptr, nullptr},
        {"Pyramid", 0, nullptr, nullptr},
        {"3D arrow", 0, nullptr, nullptr},
        {nullptr}};
      general.choice[0] =
        new Fl_Choice(L + 2 * WB, 2 * WB + 8 * BH, IW, BH, "Vector display");
      general.choice[0]->tooltip("General.VectorType");
      general.choice[0]->menu(menu_genvectype);
      general.choice[0]->align(FL_ALIGN_RIGHT);
      general.choice[0]->callback(general_options_ok_cb);

      Fl_Button *b = new Fl_Button(L + 2 * IW - 2 * WB, 2 * WB + 8 * BH, BB, BH,
                                   "Edit arrow");
      b->callback(general_arrow_param_cb);

      static Fl_Menu_Item menu_font_engine[] = {
        {"Native", 0, nullptr, nullptr},
        {"Cairo", 0, nullptr, nullptr
#if !defined(HAVE_CAIRO)
         ,
         FL_MENU_INACTIVE
#endif
        },
        {"StringTexture", 0, nullptr, nullptr},
        {nullptr}};
      general.choice[7] = new Fl_Choice(L + 2 * WB, 2 * WB + 9 * BH, IW, BH,
                                        "Font rendering engine");
      general.choice[7]->tooltip("General.GraphicsFontEngine");
      general.choice[7]->menu(menu_font_engine);
      general.choice[7]->align(FL_ALIGN_RIGHT);
      general.choice[7]->callback(general_options_ok_cb);

      int w1 = (int)(4. * IW / 5.), w2 = IW - w1;
      general.choice[1] = new Fl_Choice(L + 2 * WB, 2 * WB + 10 * BH, w1, BH);
      general.choice[1]->tooltip("General.GraphicsFont");
      general.choice[1]->menu(menu_font_names);
      general.choice[1]->align(FL_ALIGN_RIGHT);
      general.choice[1]->callback(general_options_ok_cb);
      general.value[12] = new Fl_Value_Input(L + 2 * WB + w1, 2 * WB + 10 * BH,
                                             w2, BH, "Default font");
      general.value[12]->tooltip("General.GraphicsFontSize");
      general.value[12]->minimum(5);
      general.value[12]->maximum(40);
      if(CTX::instance()->inputScrolling) general.value[12]->step(1);
      general.value[12]->align(FL_ALIGN_RIGHT);
      general.value[12]->callback(general_options_ok_cb);

      general.choice[6] = new Fl_Choice(L + 2 * WB, 2 * WB + 11 * BH, w1, BH);
      general.choice[6]->tooltip("General.GraphicsFontTitle");
      general.choice[6]->menu(menu_font_names);
      general.choice[6]->align(FL_ALIGN_RIGHT);
      general.choice[6]->callback(general_options_ok_cb);
      general.value[28] = new Fl_Value_Input(L + 2 * WB + w1, 2 * WB + 11 * BH,
                                             w2, BH, "Title font");
      general.value[28]->tooltip("General.GraphicsFontSizeTitle");
      general.value[28]->minimum(5);
      general.value[28]->maximum(40);
      if(CTX::instance()->inputScrolling) general.value[28]->step(1);
      general.value[28]->align(FL_ALIGN_RIGHT);
      general.value[28]->callback(general_options_ok_cb);

      o->end();
    }
    {
      Fl_Group *o = new Fl_Group(L + WB, WB + BH, width - 2 * WB,
                                 height - 2 * WB - BH, "Color");
      o->hide();

      general.value[2] =
        new Fl_Value_Input(L + 2 * WB, 2 * WB + 1 * BH, IW / 3, BH);
      general.value[2]->tooltip("General.Light0X");
      general.value[2]->minimum(-1.);
      general.value[2]->maximum(1.);
      if(CTX::instance()->inputScrolling) general.value[2]->step(0.01);
      general.value[2]->callback(general_options_ok_cb, (void *)"light_value");

      general.value[3] =
        new Fl_Value_Input(L + 2 * WB + IW / 3, 2 * WB + 1 * BH, IW / 3, BH);
      general.value[3]->tooltip("General.Light0Y");
      general.value[3]->minimum(-1.);
      general.value[3]->maximum(1.);
      if(CTX::instance()->inputScrolling) general.value[3]->step(0.01);
      general.value[3]->callback(general_options_ok_cb, (void *)"light_value");

      general.value[4] = new Fl_Value_Input(
        L + 2 * WB + 2 * IW / 3, 2 * WB + 1 * BH, IW / 3, BH, "Light position");
      general.value[4]->tooltip("General.Light0Z");
      general.value[4]->minimum(-1.);
      general.value[4]->maximum(1.);
      if(CTX::instance()->inputScrolling) general.value[4]->step(0.01);
      general.value[4]->align(FL_ALIGN_RIGHT);
      general.value[4]->callback(general_options_ok_cb, (void *)"light_value");

      general.value[13] = new Fl_Value_Input(L + 2 * WB, 2 * WB + 2 * BH, IW,
                                             BH, "Light position divisor");
      general.value[13]->tooltip("General.Light0W");
      general.value[13]->minimum(0.);
      general.value[13]->maximum(1.);
      if(CTX::instance()->inputScrolling) general.value[13]->step(0.01);
      general.value[13]->align(FL_ALIGN_RIGHT);
      general.value[13]->callback(general_options_ok_cb);

      general.sphere = new spherePositionWidget(L + width - 2 * BH - 2 * WB,
                                                2 * WB + 1 * BH, 2 * BH);
      general.sphere->callback(general_options_ok_cb, (void *)"light_sphere");

      general.value[1] =
        new Fl_Value_Input(L + 2 * WB, 2 * WB + 3 * BH, IW / 2, BH);
      general.value[1]->tooltip("General.Shininess");
      general.value[1]->minimum(0);
      general.value[1]->maximum(10);
      if(CTX::instance()->inputScrolling) general.value[1]->step(0.1);
      general.value[1]->callback(general_options_ok_cb);
      general.value[0] =
        new Fl_Value_Input(L + 2 * WB + IW / 2, 2 * WB + 3 * BH, IW / 2, BH,
                           "Material shininess/exponent");
      general.value[0]->tooltip("General.ShininessExponent");
      general.value[0]->minimum(0);
      general.value[0]->maximum(128);
      if(CTX::instance()->inputScrolling) general.value[0]->step(1);
      general.value[0]->align(FL_ALIGN_RIGHT);
      general.value[0]->callback(general_options_ok_cb);

      static Fl_Menu_Item menu_color_scheme[] = {
        {"Light", 0, nullptr, nullptr},
        {"Default", 0, nullptr, nullptr},
        {"Grayscale", 0, nullptr, nullptr},
        {"Dark", 0, nullptr, nullptr},
        {nullptr}};

      general.choice[3] = new Fl_Choice(L + 2 * WB, 2 * WB + 4 * BH, IW, BH,
                                        "Predefined color scheme");
      general.choice[3]->tooltip("General.ColorScheme (Alt+c)");
      general.choice[3]->menu(menu_color_scheme);
      general.choice[3]->align(FL_ALIGN_RIGHT);
      general.choice[3]->callback(general_options_color_scheme_cb);

      static Fl_Menu_Item menu_bg_grad[] = {{"None", 0, nullptr, nullptr},
                                            {"Vertical", 0, nullptr, nullptr},
                                            {"Horizontal", 0, nullptr, nullptr},
                                            {"Radial", 0, nullptr, nullptr},
                                            {nullptr}};

      general.choice[5] = new Fl_Choice(L + 2 * WB, 2 * WB + 5 * BH, IW, BH,
                                        "Background gradient");
      general.choice[5]->tooltip("General.BackgroundGradient");
      general.choice[5]->menu(menu_bg_grad);
      general.choice[5]->align(FL_ALIGN_RIGHT);
      general.choice[5]->callback(general_options_ok_cb);

      Fl_Scroll *s = new Fl_Scroll(L + 2 * WB, 3 * WB + 6 * BH, IW + 20,
                                   height - 5 * WB - 6 * BH);
      std::size_t i = 0, j = 0;
      while(GeneralOptions_Color[j].str) {
        if(GeneralOptions_Color[j].level & GMSH_DEPRECATED) {
          j++;
          continue;
        }
        general.color[i] = new Fl_Button(L + 2 * WB, 3 * WB + (6 + i) * BH, IW,
                                         BH, GeneralOptions_Color[j].str);
        general.color[i]->align(FL_ALIGN_CENTER | FL_ALIGN_INSIDE |
                                FL_ALIGN_CLIP);
        general.color[i]->callback(color_cb,
                                   (void *)GeneralOptions_Color[j].function);
        i++;
        j++;
        if(i >= general.color.size()) {
          Msg::Error("General color widget vector should be resized");
          break;
        }
      }
      s->end();

      o->end();
    }
    {
      Fl_Group *o = new Fl_Group(L + WB, WB + BH, width - 2 * WB,
                                 height - 2 * WB - BH, "Camera");
      o->hide();

      general.butt[18] = new Fl_Check_Button(
        L + 2 * WB, 2 * WB + 1 * BH, BW, BH, "Enable camera (experimental)");
      general.butt[18]->tooltip("General.Camera");
      general.butt[18]->type(FL_TOGGLE_BUTTON);
      general.butt[18]->value(opt_general_camera_mode(0, GMSH_GET, 0));
      general.butt[18]->callback(general_options_ok_cb,
                                 (void *)"general_camera");

      general.butt[17] =
        new Fl_Check_Button(L + 2 * WB, 2 * WB + 2 * BH, BW, BH,
                            "Enable stereo rendering (experimental)");
      general.butt[17]->tooltip("General.Stereo");
      general.butt[17]->type(FL_TOGGLE_BUTTON);
      general.butt[17]->value(opt_general_stereo_mode(0, GMSH_GET, 0));
      general.butt[17]->callback(general_options_ok_cb);

      general.value[29] = new Fl_Value_Input(L + 2 * WB, 2 * WB + 3 * BH, IW,
                                             BH, "Eye separation ratio (%)");
      general.value[29]->tooltip("General.CameraEyeSeparationRatio");
      general.value[29]->minimum(0.1);
      general.value[29]->maximum(10.);
      if(CTX::instance()->inputScrolling) general.value[29]->step(.1);
      general.value[29]->value(CTX::instance()->eye_sep_ratio);
      general.value[29]->align(FL_ALIGN_RIGHT);
      general.value[29]->callback(general_options_ok_cb);

      general.value[30] = new Fl_Value_Input(L + 2 * WB, 2 * WB + 4 * BH, IW,
                                             BH, "Focal length ratio (%)");
      general.value[30]->tooltip("General.CameraFocalLengthRatio");
      general.value[30]->minimum(0.1);
      general.value[30]->maximum(10.);
      if(CTX::instance()->inputScrolling) general.value[30]->step(.1);
      general.value[30]->value(CTX::instance()->focallength_ratio);
      general.value[30]->align(FL_ALIGN_RIGHT);
      general.value[30]->callback(general_options_ok_cb);

      general.value[31] = new Fl_Value_Input(L + 2 * WB, 2 * WB + 5 * BH, IW,
                                             BH, "Camera Aperture (degrees)");
      general.value[31]->tooltip("General.CameraAperture");
      general.value[31]->minimum(10.);
      general.value[31]->maximum(120.);
      if(CTX::instance()->inputScrolling) general.value[31]->step(1);
      general.value[31]->value(CTX::instance()->camera_aperture);
      general.value[31]->align(FL_ALIGN_RIGHT);
      general.value[31]->callback(general_options_ok_cb);

      general.butt[19] = new Fl_Check_Button(
        L + 2 * WB, 2 * WB + 7 * BH, BW, BH, "Enable gamepad (experimental)");
      general.butt[19]->type(FL_TOGGLE_BUTTON);
      general.butt[19]->value(opt_general_gamepad(0, GMSH_GET, 0));
      general.butt[19]->callback(general_options_ok_cb,
                                 (void *)"general_camera");

      general.gamepadconfig =
        new Fl_Button(L + 2 * WB, 2 * WB + 8 * BH, BW, BH, "Configure Gamepad");
      general.gamepadconfig->callback(general_gmpdcf_cb);

      if(opt_general_camera_mode(0, GMSH_GET, 0) == 0) {
        general.value[30]->deactivate();
        general.value[31]->deactivate();
      }

      if(opt_general_stereo_mode(0, GMSH_GET, 0) == 0)
        general.value[29]->deactivate();

      if(CTX::instance()->gamepad && CTX::instance()->gamepad->active) {
        general.gamepadconfig->activate();
        opt_general_camera_mode(0, GMSH_SET, 1);
        general.butt[18]->value(opt_general_camera_mode(0, GMSH_GET, 0));
      }
      else {
        general.gamepadconfig->deactivate();
      }
      o->end();
    }
    o->end();
  }

  general.group->end();

  // Geometry options
  geo.group = new Fl_Group(L, 0, width, height, "Geometry Options");
  geo.group->hide();
  {
    Fl_Tabs *o = new Fl_Tabs(L + WB, WB, width - 2 * WB, height - 2 * WB);
    {
      Fl_Group *o = new Fl_Group(L + WB, WB + BH, width - 2 * WB,
                                 height - 2 * WB - BH, "General");
      o->hide();

      geo.value[2] = new Fl_Value_Input(L + 2 * WB, 2 * WB + 1 * BH, IW, BH,
                                        "Geometry tolerance");
      geo.value[2]->tooltip("Geometry.Tolerance");
      geo.value[2]->align(FL_ALIGN_RIGHT);
      geo.value[2]->callback(geometry_options_ok_cb);

      geo.butt[8] = new Fl_Check_Button(
        L + 2 * WB, 2 * WB + 2 * BH, BW, BH,
        "Remove duplicate entities in GEO model transforms");
      geo.butt[8]->tooltip("Geometry.AutoCoherence");
      geo.butt[8]->type(FL_TOGGLE_BUTTON);
      geo.butt[8]->callback(geometry_options_ok_cb);

      Fl_Box *b = new Fl_Box(L + 2 * WB, 2 * WB + 3 * BH, BW, 2);
      b->box(FL_ENGRAVED_FRAME);
      b->labeltype(FL_NO_LABEL);

      Fl_Box *b2 = new Fl_Box(FL_NO_BOX, L + 2 * WB, 2 * WB + 3 * BH + 1, IW,
                              BH, "Open CASCADE model healing options:");
      b2->align(FL_ALIGN_INSIDE | FL_ALIGN_LEFT);

      geo.butt[16] = new Fl_Check_Button(L + 2 * WB, 2 * WB + 4 * BH, BW, BH,
                                         "Remove degenerated edges and faces");
      geo.butt[16]->tooltip("Geometry.OCCFixDegenerated");
      geo.butt[16]->type(FL_TOGGLE_BUTTON);
      geo.butt[16]->callback(geometry_options_ok_cb);

      geo.butt[11] = new Fl_Check_Button(L + 2 * WB, 2 * WB + 5 * BH, BW, BH,
                                         "Remove small edges");
      geo.butt[11]->tooltip("Geometry.OCCFixSmallEdges");
      geo.butt[11]->type(FL_TOGGLE_BUTTON);
      geo.butt[11]->callback(geometry_options_ok_cb);

      geo.butt[12] = new Fl_Check_Button(L + 2 * WB, 2 * WB + 6 * BH, BW, BH,
                                         "Remove small faces");
      geo.butt[12]->tooltip("Geometry.OCCFixSmallFaces");
      geo.butt[12]->type(FL_TOGGLE_BUTTON);
      geo.butt[12]->callback(geometry_options_ok_cb);

      geo.butt[13] =
        new Fl_Check_Button(L + 2 * WB, 2 * WB + 7 * BH, BW, BH, "Sew faces");
      geo.butt[13]->tooltip("Geometry.OCCFixSewFaces");
      geo.butt[13]->type(FL_TOGGLE_BUTTON);
      geo.butt[13]->callback(geometry_options_ok_cb);

      geo.butt[14] = new Fl_Check_Button(L + 2 * WB, 2 * WB + 8 * BH, BW, BH,
                                         "Fix shells and make solids");
      geo.butt[14]->tooltip("Geometry.OCCMakeSolids");
      geo.butt[14]->type(FL_TOGGLE_BUTTON);
      geo.butt[14]->callback(geometry_options_ok_cb);

      geo.value[20] = new Fl_Value_Input(L + 2 * WB, 2 * WB + 9 * BH, IW, BH,
                                         "Global model scaling");
      geo.value[20]->tooltip("Geometry.OCCScaling");
      geo.value[20]->align(FL_ALIGN_RIGHT);
      geo.value[20]->callback(geometry_options_ok_cb);

#if !defined(HAVE_OCC)
      b2->deactivate();
      geo.butt[16]->deactivate();
      geo.butt[11]->deactivate();
      geo.butt[12]->deactivate();
      geo.butt[13]->deactivate();
      geo.butt[14]->deactivate();
      geo.value[20]->deactivate();
#endif
      o->end();
    }
    {
      Fl_Group *o = new Fl_Group(L + WB, WB + BH, width - 2 * WB,
                                 height - 2 * WB - BH, "Visibility");

      geo.butt[0] = new Fl_Check_Button(L + 2 * WB, 2 * WB + 1 * BH,
                                        BW / 2 - WB, BH, "Points");
      geo.butt[0]->tooltip("Geometry.Points (Alt+p)");
      geo.butt[0]->type(FL_TOGGLE_BUTTON);
      geo.butt[0]->callback(geometry_options_ok_cb);

      geo.butt[1] = new Fl_Check_Button(L + 2 * WB, 2 * WB + 2 * BH,
                                        BW / 2 - WB, BH, "Curves");
      geo.butt[1]->tooltip("Geometry.Curves (Alt+l)");
      geo.butt[1]->type(FL_TOGGLE_BUTTON);
      geo.butt[1]->callback(geometry_options_ok_cb);

      geo.butt[2] = new Fl_Check_Button(L + 2 * WB, 2 * WB + 3 * BH,
                                        BW / 2 - WB, BH, "Surfaces");
      geo.butt[2]->tooltip("Geometry.Surfaces (Alt+s)");
      geo.butt[2]->type(FL_TOGGLE_BUTTON);
      geo.butt[2]->callback(geometry_options_ok_cb);

      geo.butt[3] = new Fl_Check_Button(L + 2 * WB, 2 * WB + 4 * BH,
                                        BW / 2 - WB, BH, "Volumes");
      geo.butt[3]->tooltip("Geometry.Volumes (Alt+v)");
      geo.butt[3]->type(FL_TOGGLE_BUTTON);
      geo.butt[3]->callback(geometry_options_ok_cb);

      geo.butt[4] = new Fl_Check_Button(L + width / 2, 2 * WB + 1 * BH,
                                        BW / 2 - WB, BH, "Point labels");
      geo.butt[4]->tooltip("Geometry.PointNumbers");
      geo.butt[4]->type(FL_TOGGLE_BUTTON);
      geo.butt[4]->callback(geometry_options_ok_cb);

      geo.butt[5] = new Fl_Check_Button(L + width / 2, 2 * WB + 2 * BH,
                                        BW / 2 - WB, BH, "Curve labels");
      geo.butt[5]->tooltip("Geometry.CurveNumbers");
      geo.butt[5]->type(FL_TOGGLE_BUTTON);
      geo.butt[5]->callback(geometry_options_ok_cb);

      geo.butt[6] = new Fl_Check_Button(L + width / 2, 2 * WB + 3 * BH,
                                        BW / 2 - WB, BH, "Surface labels");
      geo.butt[6]->tooltip("Geometry.SurfaceNumbers");
      geo.butt[6]->type(FL_TOGGLE_BUTTON);
      geo.butt[6]->callback(geometry_options_ok_cb);

      geo.butt[7] = new Fl_Check_Button(L + width / 2, 2 * WB + 4 * BH,
                                        BW / 2 - WB, BH, "Volume labels");
      geo.butt[7]->tooltip("Geometry.VolumeNumbers");
      geo.butt[7]->type(FL_TOGGLE_BUTTON);
      geo.butt[7]->callback(geometry_options_ok_cb);

      static Fl_Menu_Item menu_label_type[] = {
        {"Description", 0, nullptr, nullptr},
        {"Elementary tag", 0, nullptr, nullptr},
        {"Physical tag(s)", 0, nullptr, nullptr},
        {nullptr}};
      geo.choice[4] =
        new Fl_Choice(L + 2 * WB, 2 * WB + 5 * BH, IW, BH, "Label type");
      geo.choice[4]->tooltip("Geometry.LabelType");
      geo.choice[4]->menu(menu_label_type);
      geo.choice[4]->align(FL_ALIGN_RIGHT);
      geo.choice[4]->callback(geometry_options_ok_cb);

      geo.value[0] =
        new Fl_Value_Input(L + 2 * WB, 2 * WB + 6 * BH, IW / 2, BH);
      geo.value[0]->tooltip("Geometry.Normals");
      geo.value[0]->minimum(0);
      geo.value[0]->maximum(500);
      if(CTX::instance()->inputScrolling) geo.value[0]->step(1);
      geo.value[0]->align(FL_ALIGN_RIGHT);
      geo.value[0]->when(FL_WHEN_RELEASE);
      geo.value[0]->callback(geometry_options_ok_cb);

      geo.value[1] = new Fl_Value_Input(L + 2 * WB + IW / 2, 2 * WB + 6 * BH,
                                        IW / 2, BH, "Normals and tangents");
      geo.value[1]->tooltip("Geometry.Tangents");
      geo.value[1]->minimum(0);
      geo.value[1]->maximum(500);
      if(CTX::instance()->inputScrolling) geo.value[1]->step(1);
      geo.value[1]->align(FL_ALIGN_RIGHT);
      geo.value[1]->when(FL_WHEN_RELEASE);
      geo.value[1]->callback(geometry_options_ok_cb);

      o->end();
    }
    {
      Fl_Group *o = new Fl_Group(L + WB, WB + BH, width - 2 * WB,
                                 height - 2 * WB - BH, "Transfo");
      o->hide();

      static Fl_Menu_Item menu_transform[] = {{"None", 0, nullptr, nullptr},
                                              {"Scaling", 0, nullptr, nullptr},
                                              {nullptr}};
      geo.choice[3] = new Fl_Choice(L + 2 * WB, 2 * WB + 1 * BH, IW, BH,
                                    "Main window transform");
      geo.choice[3]->tooltip("Geometry.Transform");
      geo.choice[3]->menu(menu_transform);
      geo.choice[3]->align(FL_ALIGN_RIGHT);
      geo.choice[3]->callback(geometry_options_ok_cb, (void *)"geo_transform");

      int ss = 2 * IW / 3 / 3 + 4;
      geo.value[7] = new Fl_Value_Input(L + 2 * WB, 2 * WB + 2 * BH, ss, BH);
      geo.value[7]->tooltip("Geometry.TransformXX");
      geo.value[8] =
        new Fl_Value_Input(L + 2 * WB + ss, 2 * WB + 2 * BH, ss, BH);
      geo.value[8]->tooltip("Geometry.TransformXY");
      geo.value[9] =
        new Fl_Value_Input(L + 2 * WB + 2 * ss, 2 * WB + 2 * BH, ss, BH, " X");
      geo.value[9]->tooltip("Geometry.TransformXZ");
      geo.value[10] =
        new Fl_Value_Input(L + 2 * WB + IW, 2 * WB + 2 * BH, 7 * IW / 10, BH);
      geo.value[10]->tooltip("Geometry.OffsetX");

      geo.value[11] = new Fl_Value_Input(L + 2 * WB, 2 * WB + 3 * BH, ss, BH);
      geo.value[11]->tooltip("Geometry.TransformYX");
      geo.value[12] =
        new Fl_Value_Input(L + 2 * WB + ss, 2 * WB + 3 * BH, ss, BH);
      geo.value[12]->tooltip("Geometry.TransformYY");
      geo.value[13] = new Fl_Value_Input(L + 2 * WB + 2 * ss, 2 * WB + 3 * BH,
                                         ss, BH, " Y +");
      geo.value[13]->tooltip("Geometry.TransformYZ");
      geo.value[14] =
        new Fl_Value_Input(L + 2 * WB + IW, 2 * WB + 3 * BH, 7 * IW / 10, BH);
      geo.value[14]->tooltip("Geometry.OffsetY");

      geo.value[15] = new Fl_Value_Input(L + 2 * WB, 2 * WB + 4 * BH, ss, BH);
      geo.value[15]->tooltip("Geometry.TransformZX");
      geo.value[16] =
        new Fl_Value_Input(L + 2 * WB + ss, 2 * WB + 4 * BH, ss, BH);
      geo.value[16]->tooltip("Geometry.TransformZY");
      geo.value[17] =
        new Fl_Value_Input(L + 2 * WB + 2 * ss, 2 * WB + 4 * BH, ss, BH, " Z");
      geo.value[17]->tooltip("Geometry.TransformZZ");
      geo.value[18] =
        new Fl_Value_Input(L + 2 * WB + IW, 2 * WB + 4 * BH, 7 * IW / 10, BH);
      geo.value[18]->tooltip("Geometry.OffsetZ");

      for(int i = 7; i <= 18; i++) {
        geo.value[i]->minimum(-1.);
        geo.value[i]->maximum(1.);
        if(CTX::instance()->inputScrolling) geo.value[i]->step(0.1);
        geo.value[i]->align(FL_ALIGN_RIGHT);
        geo.value[i]->when(FL_WHEN_RELEASE);
        geo.value[i]->callback(geometry_options_ok_cb);
      }

      o->end();
    }
    {
      Fl_Group *o = new Fl_Group(L + WB, WB + BH, width - 2 * WB,
                                 height - 2 * WB - BH, "Aspect");
      o->hide();

      geo.choice[0] =
        new Fl_Choice(L + 2 * WB, 2 * WB + 1 * BH, IW, BH, "Point display");
      geo.choice[0]->tooltip("Geometry.PointType");
      geo.choice[0]->menu(menu_point_display);
      geo.choice[0]->align(FL_ALIGN_RIGHT);
      geo.choice[0]->callback(geometry_options_ok_cb);

      geo.value[3] =
        new Fl_Value_Input(L + 2 * WB, 2 * WB + 2 * BH, IW, BH, "Point size");
      geo.value[3]->tooltip("Geometry.PointSize");
      geo.value[3]->minimum(0.1);
      geo.value[3]->maximum(50);
      if(CTX::instance()->inputScrolling) geo.value[3]->step(0.1);
      geo.value[3]->align(FL_ALIGN_RIGHT);
      geo.value[3]->callback(geometry_options_ok_cb);

      geo.value[5] = new Fl_Value_Input(L + 2 * WB, 2 * WB + 3 * BH, IW, BH,
                                        "Selected point size");
      geo.value[5]->tooltip("Geometry.PointSelectSize");
      geo.value[5]->minimum(0.1);
      geo.value[5]->maximum(50);
      if(CTX::instance()->inputScrolling) geo.value[5]->step(0.1);
      geo.value[5]->align(FL_ALIGN_RIGHT);
      geo.value[5]->callback(geometry_options_ok_cb);

      geo.choice[1] =
        new Fl_Choice(L + 2 * WB, 2 * WB + 4 * BH, IW, BH, "Curve display");
      geo.choice[1]->tooltip("Geometry.CurveType");
      geo.choice[1]->menu(menu_line_display);
      geo.choice[1]->align(FL_ALIGN_RIGHT);
      geo.choice[1]->callback(geometry_options_ok_cb);

      geo.value[4] =
        new Fl_Value_Input(L + 2 * WB, 2 * WB + 5 * BH, IW, BH, "Curve width");
      geo.value[4]->tooltip("Geometry.CurveWidth");
      geo.value[4]->minimum(0.1);
      geo.value[4]->maximum(50);
      if(CTX::instance()->inputScrolling) geo.value[4]->step(0.1);
      geo.value[4]->align(FL_ALIGN_RIGHT);
      geo.value[4]->callback(geometry_options_ok_cb);

      geo.value[6] = new Fl_Value_Input(L + 2 * WB, 2 * WB + 6 * BH, IW, BH,
                                        "Selected curve width");
      geo.value[6]->tooltip("Geometry.CurveSelectWidth");
      geo.value[6]->minimum(0.1);
      geo.value[6]->maximum(50);
      if(CTX::instance()->inputScrolling) geo.value[6]->step(0.1);
      geo.value[6]->align(FL_ALIGN_RIGHT);
      geo.value[6]->callback(geometry_options_ok_cb);

      geo.value[19] = new Fl_Value_Input(L + 2 * WB, 2 * WB + 7 * BH, IW, BH,
                                         "Curve subdivisions");
      geo.value[19]->tooltip("Geometry.NumSubEdges");
      geo.value[19]->minimum(1);
      geo.value[19]->maximum(50);
      if(CTX::instance()->inputScrolling) geo.value[19]->step(1);
      geo.value[19]->align(FL_ALIGN_RIGHT);
      geo.value[19]->callback(geometry_options_ok_cb);

      geo.choice[2] =
        new Fl_Choice(L + 2 * WB, 2 * WB + 8 * BH, IW, BH, "Surface display");
      geo.choice[2]->tooltip("Geometry.SurfaceType (Alt+d)");
      geo.choice[2]->menu(menu_surface_display);
      geo.choice[2]->align(FL_ALIGN_RIGHT);
      geo.choice[2]->callback(geometry_options_ok_cb);

      o->end();
    }
    {
      Fl_Group *o = new Fl_Group(L + WB, WB + BH, width - 2 * WB,
                                 height - 2 * WB - BH, "Color");
      o->hide();

      geo.butt[9] = new Fl_Check_Button(L + 2 * WB, 2 * WB + 1 * BH, BW, BH,
                                        "Enable lighting");
      geo.butt[9]->tooltip("Geometry.Light (Alt+w)");
      geo.butt[9]->type(FL_TOGGLE_BUTTON);
      geo.butt[9]->callback(geometry_options_ok_cb);

      geo.butt[15] = new Fl_Check_Button(L + 2 * WB, 2 * WB + 2 * BH, BW, BH,
                                         "Use two-side lighting");
      geo.butt[15]->tooltip("Geometry.LightTwoSide");
      geo.butt[15]->type(FL_TOGGLE_BUTTON);
      geo.butt[15]->callback(geometry_options_ok_cb);

      geo.butt[10] = new Fl_Check_Button(L + 2 * WB, 2 * WB + 3 * BH, BW, BH,
                                         "Highlight orphan entities");
      geo.butt[10]->tooltip("Geometry.HighlightOrphans");
      geo.butt[10]->type(FL_TOGGLE_BUTTON);
      geo.butt[10]->callback(geometry_options_ok_cb);

      Fl_Scroll *s = new Fl_Scroll(L + 2 * WB, 2 * WB + 4 * BH, IW + 20,
                                   height - 4 * WB - 4 * BH);
      std::size_t i = 0, j = 0;
      while(GeometryOptions_Color[j].str) {
        if(GeometryOptions_Color[j].level & GMSH_DEPRECATED) {
          j++;
          continue;
        }
        geo.color[i] = new Fl_Button(L + 2 * WB, 2 * WB + (4 + i) * BH, IW, BH,
                                     GeometryOptions_Color[j].str);
        geo.color[i]->callback(color_cb,
                               (void *)GeometryOptions_Color[j].function);
        i++;
        j++;
        if(i >= geo.color.size()) {
          Msg::Error("Geometry color widget vector should be resized");
          break;
        }
      }
      s->end();

      o->end();
    }
    o->end();
  }
  geo.group->end();

  // Mesh options
  mesh.group = new Fl_Group(L, 0, width, height, "Mesh Options");
  mesh.group->hide();
  {
    Fl_Tabs *o = new Fl_Tabs(L + WB, WB, width - 2 * WB, height - 2 * WB);
    {
      Fl_Group *o = new Fl_Group(L + WB, WB + BH, width - 2 * WB,
                                 height - 2 * WB - BH, "General");
      o->hide();

      static Fl_Menu_Item menu_2d_algo[] = {
<<<<<<< HEAD
        {"Automatic", 0, 0, 0},
        {"MeshAdapt", 0, 0, 0},
        {"Delaunay", 0, 0, 0},
        {"Frontal-Delaunay", 0, 0, 0},
        {"BAMG (experimental)", 0, 0, 0},
        {"Frontal-Delaunay for Quads (experimental)", 0, 0, 0},
        {"Packing of Parallelograms (experimental, planar only)", 0, 0, 0},
        {"Initial Mesh Only (no node insertion)", 0, 0, 0},
        {"Quad quasi-structured (experimental)", 0, 0, 0},
        {0}
      };
=======
        {"Automatic", 0, nullptr, nullptr},
        {"MeshAdapt", 0, nullptr, nullptr},
        {"Delaunay", 0, nullptr, nullptr},
        {"Frontal-Delaunay", 0, nullptr, nullptr},
        {"BAMG (experimental)", 0, nullptr, nullptr},
        {"Frontal-Delaunay for Quads (experimental)", 0, nullptr, nullptr},
        {"Packing of Parallelograms (experimental, planar only)", 0, nullptr,
         nullptr},
        {"Initial Mesh Only (no node insertion)", 0, nullptr, nullptr},
        {nullptr}};
>>>>>>> 1c7f61a8
      static Fl_Menu_Item menu_3d_algo[] = {
        {"Delaunay", 0, nullptr, nullptr},
        {"Frontal", 0, nullptr, nullptr},
        {"HXT (experimental)", 0, nullptr, nullptr},
        {"MMG3D (experimental, single volume only)", 0, nullptr, nullptr},
        {"Initial Mesh Only (no node insertion)", 0, nullptr, nullptr},
        {nullptr}};
      static Fl_Menu_Item menu_recombination_algo[] = {
        {"Simple", 0, nullptr, nullptr},
        {"Blossom", 0, nullptr, nullptr},
        {"Simple Full-Quad", 0, nullptr, nullptr},
        {"Blossom Full-Quad", 0, nullptr, nullptr},
        {nullptr}};
      static Fl_Menu_Item menu_subdivision_algo[] = {
        {"None", 0, nullptr, nullptr},
        {"All Quads", 0, nullptr, nullptr},
        {"All Hexas", 0, nullptr, nullptr},
        {nullptr}};

      mesh.choice[2] =
        new Fl_Choice(L + 2 * WB, 2 * WB + 1 * BH, IW, BH, "2D algorithm");
      mesh.choice[2]->tooltip("Mesh.Algorithm");
      mesh.choice[2]->menu(menu_2d_algo);
      mesh.choice[2]->align(FL_ALIGN_RIGHT);
      mesh.choice[2]->callback(mesh_options_ok_cb);

      mesh.choice[3] =
        new Fl_Choice(L + 2 * WB, 2 * WB + 2 * BH, IW, BH, "3D algorithm");
      mesh.choice[3]->tooltip("Mesh.Algorithm3D");
      mesh.choice[3]->menu(menu_3d_algo);
      mesh.choice[3]->align(FL_ALIGN_RIGHT);
      mesh.choice[3]->callback(mesh_options_ok_cb);

      mesh.choice[1] = new Fl_Choice(L + 2 * WB, 2 * WB + 3 * BH, IW, BH,
                                     "2D recombination algorithm");
      mesh.choice[1]->tooltip("Mesh.RecombinationAlgorithm");
      mesh.choice[1]->menu(menu_recombination_algo);
      mesh.choice[1]->align(FL_ALIGN_RIGHT);
      mesh.choice[1]->callback(mesh_options_ok_cb);

      mesh.butt[21] = new Fl_Check_Button(L + 2 * WB, 2 * WB + 4 * BH, BW, BH,
                                          "Recombine all triangular meshes");
      mesh.butt[21]->tooltip("Mesh.RecombineAll");
      mesh.butt[21]->type(FL_TOGGLE_BUTTON);
      mesh.butt[21]->callback(mesh_options_ok_cb);

      mesh.choice[5] = new Fl_Choice(L + 2 * WB, 2 * WB + 5 * BH, IW, BH,
                                     "Subdivision algorithm");
      mesh.choice[5]->tooltip("Mesh.SubdivisionAlgorithm");
      mesh.choice[5]->menu(menu_subdivision_algo);
      mesh.choice[5]->align(FL_ALIGN_RIGHT);
      mesh.choice[5]->callback(mesh_options_ok_cb);

      mesh.value[0] = new Fl_Value_Input(L + 2 * WB, 2 * WB + 6 * BH, IW, BH,
                                         "Smoothing steps");
      mesh.value[0]->tooltip("Mesh.Smoothing");
      mesh.value[0]->minimum(0);
      mesh.value[0]->maximum(100);
      if(CTX::instance()->inputScrolling) mesh.value[0]->step(1);
      mesh.value[0]->align(FL_ALIGN_RIGHT);
      mesh.value[0]->callback(mesh_options_ok_cb);

      mesh.value[2] = new inputValueFloat(L + 2 * WB, 2 * WB + 7 * BH, IW, BH,
                                          "Element size factor");
      mesh.value[2]->tooltip("Mesh.MeshSizeFactor");
      mesh.value[2]->minimum(0.001);
      mesh.value[2]->maximum(1000);
      if(CTX::instance()->inputScrolling) mesh.value[2]->step(0.01);
      mesh.value[2]->align(FL_ALIGN_RIGHT);
      mesh.value[2]->callback(mesh_options_ok_cb);

      mesh.value[25] =
        new Fl_Value_Input(L + 2 * WB, 2 * WB + 8 * BH, IW / 2, BH);
      mesh.value[25]->tooltip("Mesh.MeshSizeMin");
      mesh.value[25]->align(FL_ALIGN_RIGHT);
      mesh.value[25]->callback(mesh_options_ok_cb);

      mesh.value[26] = new Fl_Value_Input(L + 2 * WB + IW / 2, 2 * WB + 8 * BH,
                                          IW / 2, BH, "Min/Max element size");
      mesh.value[26]->tooltip("Mesh.MeshSizeMax");
      mesh.value[26]->align(FL_ALIGN_RIGHT);
      mesh.value[26]->callback(mesh_options_ok_cb);

      mesh.value[3] = new Fl_Value_Input(L + 2 * WB, 2 * WB + 9 * BH, IW / 3,
                                         BH, "Element order");
      mesh.value[3]->tooltip("Mesh.ElementOrder");
      mesh.value[3]->minimum(1);
      mesh.value[3]->maximum(2);
      if(CTX::instance()->inputScrolling) mesh.value[3]->step(1);
      mesh.value[3]->align(FL_ALIGN_RIGHT);
      mesh.value[3]->callback(mesh_options_ok_cb);

      mesh.butt[4] =
        new Fl_Check_Button(L + 2 * WB + 1.25 * IW, 2 * WB + 9 * BH, BW, BH,
                            "Use incomplete elements");
      mesh.butt[4]->tooltip("Mesh.SecondOrderIncomplete");
      mesh.butt[4]->type(FL_TOGGLE_BUTTON);
      mesh.butt[4]->callback(mesh_options_ok_cb);

      o->end();
    }

    {
      Fl_Group *o = new Fl_Group(L + WB, WB + BH, width - 2 * WB,
                                 height - 2 * WB - BH, "Advanced");
      o->hide();

      mesh.butt[5] =
        new Fl_Check_Button(L + 2 * WB, 2 * WB + 1 * BH, BW, BH,
                            "Compute element sizes using point values");
      mesh.butt[5]->tooltip("Mesh.MeshSizeFromPoints");
      mesh.butt[5]->type(FL_TOGGLE_BUTTON);
      mesh.butt[5]->callback(mesh_options_ok_cb, (void *)"mesh_lc_from_points");

      mesh.butt[26] = new Fl_Check_Button(
        L + 2 * WB, 2 * WB + 2 * BH, BW, BH,
        "Compute element sizes using parametric point values");
      mesh.butt[26]->tooltip("Mesh.MeshSizeFromParametricPoints");
      mesh.butt[26]->type(FL_TOGGLE_BUTTON);
      mesh.butt[26]->callback(mesh_options_ok_cb);

      mesh.butt[1] =
        new Fl_Check_Button(L + 2 * WB, 2 * WB + 3 * BH, BW, BH,
                            "Compute element sizes from curvature");
      mesh.butt[1]->tooltip("Mesh.MeshSizeFromCurvature");
      mesh.butt[1]->type(FL_TOGGLE_BUTTON);
      mesh.butt[1]->callback(mesh_options_ok_cb, (void *)"mesh_curvature");

      mesh.value[1] =
        new Fl_Value_Input(L + 2 * WB, 2 * WB + 4 * BH, IW / 2, BH,
                           "Number of elements per 2 pi radians");
      mesh.value[1]->tooltip("Mesh.MinimumElementsPerTwoPi");
      mesh.value[1]->minimum(3);
      mesh.value[1]->maximum(50);
      if(CTX::instance()->inputScrolling) mesh.value[1]->step(1);
      mesh.value[1]->align(FL_ALIGN_RIGHT);
      mesh.value[1]->deactivate();
      mesh.value[1]->callback(mesh_options_ok_cb);

      mesh.butt[16] = new Fl_Check_Button(L + 2 * WB, 2 * WB + 5 * BH, BW, BH,
                                          "Extend element sizes from boundary");
      mesh.butt[16]->tooltip("Mesh.MeshSizeExtendFromBoundary");
      mesh.butt[16]->type(FL_TOGGLE_BUTTON);
      mesh.butt[16]->callback(mesh_options_ok_cb);

      mesh.butt[2] = new Fl_Check_Button(L + 2 * WB, 2 * WB + 6 * BH, BW, BH,
                                         "Optimize quality of tetrahedra");
      mesh.butt[2]->tooltip("Mesh.Optimize");
      mesh.butt[2]->type(FL_TOGGLE_BUTTON);
      mesh.butt[2]->callback(mesh_options_ok_cb);

      mesh.butt[24] =
        new Fl_Check_Button(L + 2 * WB, 2 * WB + 7 * BH, BW, BH,
                            "Optimize quality of tetrahedra with Netgen");
      mesh.butt[24]->tooltip("Mesh.OptimizeNetgen");
      mesh.butt[24]->type(FL_TOGGLE_BUTTON);
#if !defined(HAVE_NETGEN)
      mesh.butt[24]->deactivate();
#endif
      mesh.butt[24]->callback(mesh_options_ok_cb);

      mesh.butt[3] = new Fl_Check_Button(L + 2 * WB, 2 * WB + 8 * BH, BW, BH,
                                         "Optimize high-order meshes");
      mesh.butt[3]->tooltip("Mesh.HighOrderOptimize");
      mesh.butt[3]->type(FL_TOGGLE_BUTTON);
      mesh.butt[3]->callback(mesh_options_ok_cb);

      o->end();
    }

    {
      Fl_Group *o = new Fl_Group(L + WB, WB + BH, width - 2 * WB,
                                 height - 2 * WB - BH, "Visibility");

      mesh.butt[6] = new Fl_Check_Button(L + 2 * WB, 2 * WB + 1 * BH,
                                         BW / 2 - WB, BH, "Nodes");
      mesh.butt[6]->tooltip("Mesh.Points (Alt+Shift+p)");
      mesh.butt[6]->type(FL_TOGGLE_BUTTON);
      mesh.butt[6]->callback(mesh_options_ok_cb);

      mesh.butt[7] = new Fl_Check_Button(L + 2 * WB, 2 * WB + 2 * BH,
                                         BW / 2 - WB, BH, "1D elements");
      mesh.butt[7]->tooltip("Mesh.Lines (Alt+Shift+l)");
      mesh.butt[7]->type(FL_TOGGLE_BUTTON);
      mesh.butt[7]->callback(mesh_options_ok_cb);

      mesh.butt[8] = new Fl_Check_Button(L + 2 * WB, 2 * WB + 3 * BH,
                                         BW / 2 - WB, BH, "2D element edges");
      mesh.butt[8]->tooltip("Mesh.SurfaceEdges (Alt+Shift+s)");
      mesh.butt[8]->type(FL_TOGGLE_BUTTON);
      mesh.butt[8]->callback(mesh_options_ok_cb);

      mesh.butt[9] = new Fl_Check_Button(L + 2 * WB, 2 * WB + 4 * BH,
                                         BW / 2 - WB, BH, "2D element faces");
      mesh.butt[9]->tooltip("Mesh.SurfaceFaces (Alt+Shift+d)");
      mesh.butt[9]->type(FL_TOGGLE_BUTTON);
      mesh.butt[9]->callback(mesh_options_ok_cb);

      mesh.butt[10] = new Fl_Check_Button(L + 2 * WB, 2 * WB + 5 * BH,
                                          BW / 2 - WB, BH, "3D element edges");
      mesh.butt[10]->tooltip("Mesh.VolumeEdges (Alt+Shift+v)");
      mesh.butt[10]->type(FL_TOGGLE_BUTTON);
      mesh.butt[10]->callback(mesh_options_ok_cb);

      mesh.butt[11] = new Fl_Check_Button(L + 2 * WB, 2 * WB + 6 * BH,
                                          BW / 2 - WB, BH, "3D element faces");
      mesh.butt[11]->tooltip("Mesh.VolumeFaces (Alt+Shift+b)");
      mesh.butt[11]->type(FL_TOGGLE_BUTTON);
      mesh.butt[11]->callback(mesh_options_ok_cb);

      mesh.butt[12] = new Fl_Check_Button(L + width / 2, 2 * WB + 1 * BH,
                                          BW / 2 - WB, BH, "Node labels");
      mesh.butt[12]->tooltip("Mesh.PointNumbers");
      mesh.butt[12]->type(FL_TOGGLE_BUTTON);
      mesh.butt[12]->callback(mesh_options_ok_cb);

      mesh.butt[13] = new Fl_Check_Button(L + width / 2, 2 * WB + 2 * BH,
                                          BW / 2 - WB, BH, "1D element labels");
      mesh.butt[13]->tooltip("Mesh.LineNumbers");
      mesh.butt[13]->type(FL_TOGGLE_BUTTON);
      mesh.butt[13]->callback(mesh_options_ok_cb);

      mesh.butt[14] = new Fl_Check_Button(L + width / 2, 2 * WB + 3 * BH,
                                          BW / 2 - WB, BH, "2D element labels");
      mesh.butt[14]->tooltip("Mesh.SurfaceNumbers");
      mesh.butt[14]->type(FL_TOGGLE_BUTTON);
      mesh.butt[14]->callback(mesh_options_ok_cb);

      mesh.butt[15] = new Fl_Check_Button(L + width / 2, 2 * WB + 4 * BH,
                                          BW / 2 - WB, BH, "3D element labels");
      mesh.butt[15]->tooltip("Mesh.VolumeNumbers");
      mesh.butt[15]->type(FL_TOGGLE_BUTTON);
      mesh.butt[15]->callback(mesh_options_ok_cb);

      static Fl_Menu_Item menu_label_type[] = {
        {"Node/element tag", 0, nullptr, nullptr},
        {"Elementary entity tag", 0, nullptr, nullptr},
        {"Physical group tag(s)", 0, nullptr, nullptr},
        {"Mesh partition", 0, nullptr, nullptr},
        {"Coordinates", 0, nullptr, nullptr},
        {nullptr}};
      mesh.choice[7] =
        new Fl_Choice(L + 2 * WB, 2 * WB + 7 * BH, IW, BH, "Label type");
      mesh.choice[7]->tooltip("Mesh.LabelType");
      mesh.choice[7]->menu(menu_label_type);
      mesh.choice[7]->align(FL_ALIGN_RIGHT);
      mesh.choice[7]->callback(mesh_options_ok_cb);

      mesh.value[12] =
        new Fl_Value_Input(L + width - (int)(0.85 * IW) - 2 * WB,
                           2 * WB + 7 * BH, IW / 3, BH, "Sampling");
      mesh.value[12]->tooltip("Mesh.LabelSampling");
      mesh.value[12]->minimum(1);
      mesh.value[12]->maximum(100);
      if(CTX::instance()->inputScrolling) mesh.value[12]->step(1);
      mesh.value[12]->align(FL_ALIGN_RIGHT);
      mesh.value[12]->when(FL_WHEN_RELEASE);
      mesh.value[12]->callback(mesh_options_ok_cb);

      static Fl_Menu_Item menu_mesh_element_types[] = {
        {"Triangles", 0, nullptr, nullptr, FL_MENU_TOGGLE},
        {"Quadrangles", 0, nullptr, nullptr, FL_MENU_TOGGLE},
        {"Tetrahedra", 0, nullptr, nullptr, FL_MENU_TOGGLE},
        {"Hexahedra", 0, nullptr, nullptr, FL_MENU_TOGGLE},
        {"Prisms", 0, nullptr, nullptr, FL_MENU_TOGGLE},
        {"Pyramids", 0, nullptr, nullptr, FL_MENU_TOGGLE},
        {"Trihedra", 0, nullptr, nullptr, FL_MENU_TOGGLE},
        {nullptr}};

      mesh.menu =
        new Fl_Menu_Button(L + 2 * WB, 2 * WB + 8 * BH, IW, BH, "Elements");
      mesh.menu->tooltip(
        "Mesh.Triangles, Mesh.Quadrangles, Mesh.Tetrahedra, "
        "Mesh.Hexahedra, Mesh.Prisms, Mesh.Pyramids, Mesh.Trihedra");
      mesh.menu->menu(menu_mesh_element_types);
      mesh.menu->callback(mesh_options_ok_cb);

      mesh.value[4] =
        new Fl_Value_Input(L + 2 * WB, 2 * WB + 9 * BH, IW / 4, BH);
      mesh.value[4]->tooltip("Mesh.QualityInf");
      mesh.value[4]->minimum(0);
      mesh.value[4]->maximum(1);
      if(CTX::instance()->inputScrolling) mesh.value[4]->step(0.01);
      mesh.value[4]->align(FL_ALIGN_RIGHT);
      mesh.value[4]->when(FL_WHEN_RELEASE);
      mesh.value[4]->callback(mesh_options_ok_cb);

      mesh.value[5] = new Fl_Value_Input(L + 2 * WB + IW / 4, 2 * WB + 9 * BH,
                                         IW / 2 - IW / 4, BH);
      mesh.value[5]->tooltip("Mesh.QualitySup");
      mesh.value[5]->minimum(0);
      mesh.value[5]->maximum(1);
      if(CTX::instance()->inputScrolling) mesh.value[5]->step(0.01);
      mesh.value[5]->align(FL_ALIGN_RIGHT);
      mesh.value[5]->when(FL_WHEN_RELEASE);
      mesh.value[5]->callback(mesh_options_ok_cb);

      static Fl_Menu_Item menu_quality_type[] = {{"SICN", 0, nullptr, nullptr},
                                                 {"SIGE", 0, nullptr, nullptr},
                                                 {"Gamma", 0, nullptr, nullptr},
                                                 {"Disto", 0, nullptr, nullptr},
                                                 {nullptr}};
      mesh.choice[6] = new Fl_Choice(L + 2 * WB + IW / 2, 2 * WB + 9 * BH,
                                     IW / 2, BH, "Quality range");
      mesh.choice[6]->tooltip("Mesh.QualityType");
      mesh.choice[6]->menu(menu_quality_type);
      mesh.choice[6]->align(FL_ALIGN_RIGHT);
      mesh.choice[6]->callback(mesh_options_ok_cb);

      mesh.value[6] =
        new Fl_Value_Input(L + 2 * WB, 2 * WB + 10 * BH, IW / 2, BH);
      mesh.value[6]->tooltip("Mesh.RadiusInf");
      mesh.value[6]->align(FL_ALIGN_RIGHT);
      mesh.value[6]->when(FL_WHEN_RELEASE);
      mesh.value[6]->callback(mesh_options_ok_cb);

      mesh.value[7] = new Fl_Value_Input(L + 2 * WB + IW / 2, 2 * WB + 10 * BH,
                                         IW / 2, BH, "Size range");
      mesh.value[7]->tooltip("Mesh.RadiusSup");
      mesh.value[7]->align(FL_ALIGN_RIGHT);
      mesh.value[7]->when(FL_WHEN_RELEASE);
      mesh.value[7]->callback(mesh_options_ok_cb);

      mesh.value[8] =
        new Fl_Value_Input(L + 2 * WB, 2 * WB + 11 * BH, IW / 2, BH);
      mesh.value[8]->tooltip("Mesh.Normals");
      mesh.value[8]->minimum(0);
      mesh.value[8]->maximum(500);
      if(CTX::instance()->inputScrolling) mesh.value[8]->step(1);
      mesh.value[8]->align(FL_ALIGN_RIGHT);
      mesh.value[8]->when(FL_WHEN_RELEASE);
      mesh.value[8]->callback(mesh_options_ok_cb);

      mesh.value[13] = new Fl_Value_Input(L + 2 * WB + IW / 2, 2 * WB + 11 * BH,
                                          IW / 2, BH, "Normals and tangents");
      mesh.value[13]->tooltip("Mesh.Tangents");
      mesh.value[13]->minimum(0);
      mesh.value[13]->maximum(200);
      if(CTX::instance()->inputScrolling) mesh.value[13]->step(1.0);
      mesh.value[13]->align(FL_ALIGN_RIGHT);
      mesh.value[13]->when(FL_WHEN_RELEASE);
      mesh.value[13]->callback(mesh_options_ok_cb);

      o->end();
    }
    {
      Fl_Group *o = new Fl_Group(L + WB, WB + BH, width - 2 * WB,
                                 height - 2 * WB - BH, "Aspect");
      o->hide();

      mesh.value[9] = new Fl_Value_Input(L + 2 * WB, 2 * WB + 1 * BH, IW, BH,
                                         "Element shrinking factor");
      mesh.value[9]->tooltip("Mesh.Explode");
      mesh.value[9]->minimum(0);
      mesh.value[9]->maximum(1);
      if(CTX::instance()->inputScrolling) mesh.value[9]->step(0.01);
      mesh.value[9]->align(FL_ALIGN_RIGHT);
      mesh.value[9]->when(FL_WHEN_RELEASE);
      mesh.value[9]->callback(mesh_options_ok_cb);

      mesh.choice[0] =
        new Fl_Choice(L + 2 * WB, 2 * WB + 2 * BH, IW, BH, "Point display");
      mesh.choice[0]->tooltip("Mesh.PointType");
      mesh.choice[0]->menu(menu_point_display);
      mesh.choice[0]->align(FL_ALIGN_RIGHT);
      mesh.choice[0]->callback(mesh_options_ok_cb);

      mesh.value[10] =
        new Fl_Value_Input(L + 2 * WB, 2 * WB + 3 * BH, IW, BH, "Point size");
      mesh.value[10]->tooltip("Mesh.PointSize");
      mesh.value[10]->minimum(0.1);
      mesh.value[10]->maximum(50);
      if(CTX::instance()->inputScrolling) mesh.value[10]->step(0.1);
      mesh.value[10]->align(FL_ALIGN_RIGHT);
      mesh.value[10]->callback(mesh_options_ok_cb);

      mesh.value[11] =
        new Fl_Value_Input(L + 2 * WB, 2 * WB + 4 * BH, IW, BH, "Line width");
      mesh.value[11]->tooltip("Mesh.LineWidth");
      mesh.value[11]->minimum(0.1);
      mesh.value[11]->maximum(50);
      if(CTX::instance()->inputScrolling) mesh.value[11]->step(0.1);
      mesh.value[11]->align(FL_ALIGN_RIGHT);
      mesh.value[11]->callback(mesh_options_ok_cb);

      mesh.value[14] = new Fl_Value_Input(L + 2 * WB, 2 * WB + 5 * BH, IW, BH,
                                          "High-order element subdivisions");
      mesh.value[14]->tooltip("Mesh.NumSubEdges");
      mesh.value[14]->minimum(1);
      mesh.value[14]->maximum(10);
      if(CTX::instance()->inputScrolling) mesh.value[14]->step(1);
      mesh.value[14]->align(FL_ALIGN_RIGHT);
      mesh.value[14]->when(FL_WHEN_RELEASE);
      mesh.value[14]->callback(mesh_options_ok_cb);

      o->end();
    }
    {
      Fl_Group *o = new Fl_Group(L + WB, WB + BH, width - 2 * WB,
                                 height - 2 * WB - BH, "Color");
      o->hide();

      mesh.butt[17] = new Fl_Check_Button(L + 2 * WB, 2 * WB + 1 * BH, BW, BH,
                                          "Enable lighting");
      mesh.butt[17]->tooltip("Mesh.Light (Alt+w)");
      mesh.butt[17]->type(FL_TOGGLE_BUTTON);
      mesh.butt[17]->callback(mesh_options_ok_cb, (void *)"mesh_light");

      static Fl_Menu_Item menu_mesh_light_lines[] = {
        {"No", 0, nullptr, nullptr},
        {"Surface", 0, nullptr, nullptr},
        {"Volume and surface", 0, nullptr, nullptr},
        {nullptr}};
      mesh.choice[10] =
        new Fl_Choice(L + 2 * WB, 2 * WB + 2 * BH, IW, BH, "Edge lighting");
      mesh.choice[10]->tooltip("Mesh.LightLines");
      mesh.choice[10]->menu(menu_mesh_light_lines);
      mesh.choice[10]->align(FL_ALIGN_RIGHT);
      mesh.choice[10]->callback(mesh_options_ok_cb);

      mesh.butt[18] = new Fl_Check_Button(L + 2 * WB, 2 * WB + 3 * BH, BW, BH,
                                          "Use two-side lighting");
      mesh.butt[18]->tooltip("Mesh.LightTwoSide");
      mesh.butt[18]->type(FL_TOGGLE_BUTTON);
      mesh.butt[18]->callback(mesh_options_ok_cb);

      mesh.butt[19] = new Fl_Check_Button(L + 2 * WB, 2 * WB + 4 * BH, BW, BH,
                                          "Smooth normals");
      mesh.butt[19]->tooltip("Mesh.SmoothNormals");
      mesh.butt[19]->type(FL_TOGGLE_BUTTON);
      mesh.butt[19]->callback(mesh_options_ok_cb);

      mesh.value[18] = new Fl_Value_Input(L + 2 * WB, 2 * WB + 5 * BH, IW, BH,
                                          "Smoothing threshold angle");
      mesh.value[18]->tooltip("Mesh.AngleSmoothNormals");
      mesh.value[18]->minimum(0.);
      mesh.value[18]->maximum(180.);
      if(CTX::instance()->inputScrolling) mesh.value[18]->step(1.);
      mesh.value[18]->align(FL_ALIGN_RIGHT);
      mesh.value[18]->when(FL_WHEN_RELEASE);
      mesh.value[18]->callback(mesh_options_ok_cb);

      static Fl_Menu_Item menu_mesh_color[] = {
        {"By element type", 0, nullptr, nullptr},
        {"By elementary entity", 0, nullptr, nullptr},
        {"By physical group", 0, nullptr, nullptr},
        {"By mesh partition", 0, nullptr, nullptr},
        {nullptr}};
      mesh.choice[4] =
        new Fl_Choice(L + 2 * WB, 2 * WB + 6 * BH, IW, BH, "Coloring mode");
      mesh.choice[4]->tooltip("Mesh.ColorCarousel");
      mesh.choice[4]->menu(menu_mesh_color);
      mesh.choice[4]->align(FL_ALIGN_RIGHT);
      mesh.choice[4]->callback(mesh_options_ok_cb);

      Fl_Scroll *s = new Fl_Scroll(L + 2 * WB, 3 * WB + 7 * BH, IW + 20,
                                   height - 5 * WB - 7 * BH);
      std::size_t i = 0, j = 0;
      while(MeshOptions_Color[j].str) {
        if(MeshOptions_Color[j].level & GMSH_DEPRECATED) {
          j++;
          continue;
        }
        mesh.color[i] = new Fl_Button(L + 2 * WB, 3 * WB + (7 + i) * BH, IW, BH,
                                      MeshOptions_Color[j].str);
        mesh.color[i]->callback(color_cb,
                                (void *)MeshOptions_Color[j].function);
        i++;
        j++;
        if(i >= mesh.color.size()) {
          Msg::Error("Mesh color widget vector should be resized");
          break;
        }
      }
      s->end();

      o->end();
    }
    o->end();
  }
  mesh.group->end();

  // Solver options
  solver.group = new Fl_Group(L, 0, width, height, "Solver Options");
  solver.group->hide();
  {
    Fl_Tabs *o = new Fl_Tabs(L + WB, WB, width - 2 * WB, height - 2 * WB);
    {
      {
        Fl_Group *o = new Fl_Group(L + WB, WB + BH, width - 2 * WB,
                                   height - 2 * WB - BH, "General");

        solver.input[0] =
          new Fl_Input(L + 2 * WB, 2 * WB + 1 * BH, IW, BH, "Base socket name");
        solver.input[0]->tooltip("Solver.SocketName");
        solver.input[0]->align(FL_ALIGN_RIGHT);
        solver.input[0]->callback(solver_options_ok_cb);

        solver.value[0] = new Fl_Value_Input(L + 2 * WB, 2 * WB + 2 * BH, IW,
                                             BH, "Timeout (in seconds)");
        solver.value[0]->tooltip("Solver.Timout");
        solver.value[0]->align(FL_ALIGN_RIGHT);
        solver.value[0]->callback(solver_options_ok_cb);

        solver.butt[0] =
          new Fl_Check_Button(L + 2 * WB, 2 * WB + 3 * BH, BW, BH,
                              "Always listen to incoming connection requests");
        solver.butt[0]->tooltip("Solver.AlwaysListen");
        solver.butt[0]->type(FL_TOGGLE_BUTTON);
        solver.butt[0]->callback(solver_options_ok_cb);

        solver.input[1] = new Fl_Input(L + 2 * WB, 2 * WB + 4 * BH, IW, BH,
                                       "Python interpreter");
        solver.input[1]->tooltip("Solver.PythonInterpreter");
        solver.input[1]->align(FL_ALIGN_RIGHT);
        solver.input[1]->callback(solver_options_ok_cb);

        solver.input[2] = new Fl_Input(L + 2 * WB, 2 * WB + 5 * BH, IW, BH,
                                       "Octave interpreter");
        solver.input[2]->tooltip("Solver.OctaveInterpreter");
        solver.input[2]->align(FL_ALIGN_RIGHT);
        solver.input[2]->callback(solver_options_ok_cb);

        o->end();
      }
    }
    o->end();
  }
  solver.group->end();

  // Post-processing options
  post.group = new Fl_Group(L, 0, width, height, "Post-processing Options");
  post.group->hide();
  {
    Fl_Tabs *o = new Fl_Tabs(L + WB, WB, width - 2 * WB, height - 2 * WB);
    {
      Fl_Group *o = new Fl_Group(L + WB, WB + BH, width - 2 * WB,
                                 height - 2 * WB - BH, "General");

      static Fl_Menu_Item menu_links[] = {
        {"Apply next changes to selected views", 0, nullptr, nullptr},
        {"Force same options for selected views", 0, nullptr, nullptr},
        {nullptr}};

      post.choice[0] =
        new Fl_Choice(L + 2 * WB, 2 * WB + 1 * BH, IW, BH, "View links");
      post.choice[0]->tooltip("PostProcessing.Link");
      post.choice[0]->menu(menu_links);
      post.choice[0]->align(FL_ALIGN_RIGHT);
      post.choice[0]->callback(post_options_ok_cb);

      post.value[0] = new Fl_Value_Input(L + 2 * WB, 2 * WB + 2 * BH, IW, BH,
                                         "Frame duration (in seconds)");
      post.value[0]->tooltip("PostProcessing.AnimationDelay");
      post.value[0]->minimum(0);
      post.value[0]->maximum(10);
      if(CTX::instance()->inputScrolling) post.value[0]->step(0.01);
      post.value[0]->align(FL_ALIGN_RIGHT);
      post.value[0]->callback(post_options_ok_cb);

      post.value[1] = new Fl_Value_Input(L + 2 * WB, 2 * WB + 3 * BH, IW, BH,
                                         "Animation increment step");
      post.value[1]->tooltip("PostProcessing.AnimationStep");
      post.value[1]->minimum(1);
      post.value[1]->maximum(100);
      if(CTX::instance()->inputScrolling) post.value[1]->step(1);
      post.value[1]->align(FL_ALIGN_RIGHT);
      post.value[1]->callback(post_options_ok_cb);

      post.butt[0] =
        new Fl_Check_Button(L + 2 * WB, 2 * WB + 4 * BH, BW, BH,
                            "Cycle through views instead of steps");
      post.butt[0]->tooltip("PostProcessing.AnimationCycle");
      post.butt[0]->type(FL_TOGGLE_BUTTON);
      post.butt[0]->callback(post_options_ok_cb);

      post.butt[1] =
        new Fl_Check_Button(L + 2 * WB, 2 * WB + 5 * BH, BW, BH,
                            "Remove original views after combination");
      post.butt[1]->tooltip("PostProcessing.CombineRemoveOriginal");
      post.butt[1]->type(FL_TOGGLE_BUTTON);
      post.butt[1]->callback(post_options_ok_cb);

      post.butt[2] = new Fl_Check_Button(L + 2 * WB, 2 * WB + 6 * BH, BW, BH,
                                         "Draw value scales horizontally");
      post.butt[2]->tooltip("PostProcessing.HorizontalScales");
      post.butt[2]->type(FL_TOGGLE_BUTTON);
      post.butt[2]->callback(post_options_ok_cb);

      o->end();
    }
    o->end();
  }
  post.group->end();

  // View options
  view.index = -1;
  view.group = new Fl_Group(L, 0, width, height, "View Options");
  view.group->hide();
  {
    Fl_Tabs *o = new Fl_Tabs(L + WB, WB, width - 2 * WB, height - 2 * WB);
    {
      Fl_Group *o = new Fl_Group(L + WB, WB + BH, width - 2 * WB,
                                 height - 2 * WB - BH, "General");

      static Fl_Menu_Item menu_plot_type[] = {{"3D", 0, nullptr, nullptr},
                                              {"2D space", 0, nullptr, nullptr},
                                              {"2D time", 0, nullptr, nullptr},
                                              {"2D", 0, nullptr, nullptr},
                                              {nullptr}};
      view.choice[13] =
        new Fl_Choice(L + 2 * WB, 2 * WB + 1 * BH, IW, BH, "Plot type");
      view.choice[13]->tooltip("View.Type");
      view.choice[13]->menu(menu_plot_type);
      view.choice[13]->align(FL_ALIGN_RIGHT);
      view.choice[13]->callback(view_options_ok_cb);

      view.input[0] =
        new Fl_Input(L + 2 * WB, 2 * WB + 2 * BH, IW, BH, "View name");
      view.input[0]->tooltip("View.Name");
      view.input[0]->align(FL_ALIGN_RIGHT);
      view.input[0]->callback(view_options_ok_cb);

      int sw = (int)(1.5 * FL_NORMAL_SIZE);
      view.push[3] = new Fl_Button(L + 2 * WB, 2 * WB + 3 * BH, sw, BH, "-");
      view.push[3]->callback(view_options_timestep_cb, (void *)"-");
      view.push[4] =
        new Fl_Button(L + 2 * WB + IW - sw, 2 * WB + 3 * BH, sw, BH, "+");
      view.push[4]->callback(view_options_timestep_cb, (void *)"+");
      view.value[50] =
        new Fl_Value_Input(L + 2 * WB + sw, 2 * WB + 3 * BH, IW - 2 * sw, BH);
      view.value[50]->tooltip("View.TimeStep");
      view.value[50]->callback(view_options_timestep_cb, (void *)"=");
      view.value[50]->align(FL_ALIGN_RIGHT);
      view.value[50]->minimum(0);
      view.value[50]->maximum(0);
      if(CTX::instance()->inputScrolling) view.value[50]->step(1);
      view.label[0] =
        new Fl_Box(L + 2 * WB + IW, 2 * WB + 3 * BH, width / 2, BH, "Step");
      view.label[0]->box(FL_NO_BOX);
      view.label[0]->align(FL_ALIGN_LEFT | FL_ALIGN_INSIDE);

      view.range =
        new Fl_Group(L + 2 * WB, 2 * WB + 4 * BH, width - 4 * WB, 8 * BH);

      view.value[30] =
        new Fl_Value_Input(L + 2 * WB, 2 * WB + 4 * BH, IW, BH, "Intervals");
      view.value[30]->tooltip("View.NbIso");
      view.value[30]->align(FL_ALIGN_RIGHT);
      view.value[30]->minimum(1);
      view.value[30]->maximum(256);
      if(CTX::instance()->inputScrolling) view.value[30]->step(1);
      view.value[30]->when(FL_WHEN_RELEASE);
      view.value[30]->callback(view_options_ok_cb);

      view.input[1] =
        new Fl_Input(L + width - (int)(0.85 * IW) - 2 * WB, 2 * WB + 4 * BH,
                     (int)(0.5 * 0.85 * IW), BH, "Format");
      view.input[1]->tooltip("View.Format");
      view.input[1]->align(FL_ALIGN_RIGHT);
      view.input[1]->callback(view_options_ok_cb);

      static Fl_Menu_Item menu_iso[] = {
        {"Iso-values", 0, nullptr, nullptr},
        {"Continuous map", 0, nullptr, nullptr},
        {"Filled iso-values", 0, nullptr, nullptr},
        {"Numeric values", 0, nullptr, nullptr},
        {nullptr}};
      view.choice[0] =
        new Fl_Choice(L + 2 * WB, 2 * WB + 5 * BH, IW, BH, "Intervals type");
      view.choice[0]->tooltip("View.IntervalsType (Alt+t)");
      view.choice[0]->menu(menu_iso);
      view.choice[0]->align(FL_ALIGN_RIGHT);
      view.choice[0]->callback(view_options_ok_cb);

      static Fl_Menu_Item menu_scale[] = {
        {"Linear", 0, nullptr, nullptr},
        {"Logarithmic", 0, nullptr, nullptr},
        {"Double logarithmic", 0, nullptr, nullptr},
        {nullptr}};
      view.choice[1] = new Fl_Choice(L + width - (int)(0.85 * IW) - 2 * WB,
                                     2 * WB + 5 * BH, (int)(0.85 * IW), BH);
      view.choice[1]->tooltip("View.ScaleType");
      view.choice[1]->menu(menu_scale);
      view.choice[1]->align(FL_ALIGN_RIGHT);
      view.choice[1]->callback(view_options_ok_cb);

      static Fl_Menu_Item menu_range[] = {{"Default", 0, nullptr, nullptr},
                                          {"Custom", 0, nullptr, nullptr},
                                          {"Per step", 0, nullptr, nullptr},
                                          {nullptr}};
      view.choice[7] =
        new Fl_Choice(L + 2 * WB, 2 * WB + 6 * BH, IW, BH, "Range mode");
      view.choice[7]->tooltip("View.RangeType (Alt+r)");
      view.choice[7]->menu(menu_range);
      view.choice[7]->align(FL_ALIGN_RIGHT);
      view.choice[7]->callback(view_options_ok_cb, (void *)"custom_range");

      view.butt[38] =
        new Fl_Check_Button(L + width - (int)(0.85 * IW) - 2 * WB,
                            2 * WB + 6 * BH, (int)(0.85 * IW), BH, "Saturate");
      view.butt[38]->tooltip("View.SaturateValues");
      view.butt[38]->type(FL_TOGGLE_BUTTON);
      view.butt[38]->callback(view_options_ok_cb);

      int sw2 = (int)(2.5 * FL_NORMAL_SIZE);
      view.push[1] = new Fl_Button(L + 2 * WB, 2 * WB + 7 * BH, sw2, BH, "Min");
      view.push[1]->callback(view_options_ok_cb, (void *)"range_min");
      view.value[31] = new Fl_Value_Input(L + 2 * WB + sw2, 2 * WB + 7 * BH,
                                          IW - sw2, BH, "Custom min");
      view.value[31]->tooltip("View.CustomMin");
      view.value[31]->align(FL_ALIGN_RIGHT);
      view.value[31]->when(FL_WHEN_RELEASE);
      view.value[31]->callback(view_options_ok_cb);

      view.push[2] = new Fl_Button(L + 2 * WB, 2 * WB + 8 * BH, sw2, BH, "Max");
      view.push[2]->callback(view_options_ok_cb, (void *)"range_max");
      view.value[32] = new Fl_Value_Input(L + 2 * WB + sw2, 2 * WB + 8 * BH,
                                          IW - sw2, BH, "Custom max");
      view.value[32]->tooltip("View.CustomMax");
      view.value[32]->align(FL_ALIGN_RIGHT);
      view.value[32]->when(FL_WHEN_RELEASE);
      view.value[32]->callback(view_options_ok_cb);

      view.butt[0] = new Fl_Check_Button(L + 2 * WB, 2 * WB + 9 * BH, BW, BH,
                                         "Adapt visualization grid");
      view.butt[0]->tooltip("View.AdaptVisualizationGrid");
      view.butt[0]->type(FL_TOGGLE_BUTTON);
      view.butt[0]->callback(view_options_ok_cb, (void *)"view_adaptive");

      view.push[5] = new Fl_Button(L + 2 * WB, 2 * WB + 10 * BH, sw, BH, "-");
      view.push[5]->callback(view_options_max_recursion_cb, (void *)"-");
      view.push[6] =
        new Fl_Button(L + 2 * WB + IW - sw, 2 * WB + 10 * BH, sw, BH, "+");
      view.push[6]->callback(view_options_max_recursion_cb, (void *)"+");
      view.value[33] =
        new Fl_Value_Input(L + 2 * WB + sw, 2 * WB + 10 * BH, IW - 2 * sw, BH);
      view.value[33]->tooltip("View.MaxRecursionLevel");
      view.value[33]->align(FL_ALIGN_RIGHT);
      view.value[33]->minimum(0);
      view.value[33]->maximum(6);
      if(CTX::instance()->inputScrolling) view.value[33]->step(1);
      view.value[33]->when(FL_WHEN_RELEASE);
      view.value[33]->callback(view_options_ok_cb);
      view.label[1] = new Fl_Box(L + 2 * WB + IW, 2 * WB + 10 * BH, width / 2,
                                 BH, "Maximum recursion level");
      view.label[1]->box(FL_NO_BOX);
      view.label[1]->align(FL_ALIGN_LEFT | FL_ALIGN_INSIDE);

      view.value[34] = new Fl_Value_Input(L + 2 * WB, 2 * WB + 11 * BH, IW, BH,
                                          "Target visualization error");
      view.value[34]->tooltip("View.TargetError");
      view.value[34]->align(FL_ALIGN_RIGHT);
      view.value[34]->minimum(-1.e-4);
      view.value[34]->maximum(0.1);
      if(CTX::instance()->inputScrolling) view.value[34]->step(1.e-4);
      view.value[34]->when(FL_WHEN_RELEASE);
      view.value[34]->callback(view_options_ok_cb);

      view.range->end();

      o->end();
    }
    {
      Fl_Group *o = new Fl_Group(L + WB, WB + BH, width - 2 * WB,
                                 height - 2 * WB - BH, "Axes");
      o->hide();

      view.choice[8] =
        new Fl_Choice(L + 2 * WB, 2 * WB + 1 * BH, IW, BH, "Axes mode");
      view.choice[8]->tooltip("View.Axes (Alt+a)");
      view.choice[8]->menu(menu_axes_mode);
      view.choice[8]->align(FL_ALIGN_RIGHT);
      view.choice[8]->callback(view_options_ok_cb, (void *)"view_axes");

      view.butt[3] = new Fl_Check_Button(L + width - (int)(0.85 * IW) - 2 * WB,
                                         2 * WB + 1 * BH, (int)(0.85 * IW), BH,
                                         "Mikado style");
      view.butt[3]->tooltip("View.AxesMikado");
      view.butt[3]->type(FL_TOGGLE_BUTTON);
      view.butt[3]->callback(view_options_ok_cb);

      view.value[3] =
        new Fl_Value_Input(L + 2 * WB, 2 * WB + 2 * BH, IW / 3, BH);
      view.value[3]->tooltip("View.AxesTicsX");
      view.value[3]->minimum(0.);
      if(CTX::instance()->inputScrolling) view.value[3]->step(1);
      view.value[3]->maximum(100);
      view.value[3]->callback(view_options_ok_cb);
      view.value[4] = new Fl_Value_Input(L + 2 * WB + 1 * IW / 3,
                                         2 * WB + 2 * BH, IW / 3, BH);
      view.value[4]->tooltip("View.AxesTicsY");
      view.value[4]->minimum(0.);
      if(CTX::instance()->inputScrolling) view.value[4]->step(1);
      view.value[4]->maximum(100);
      view.value[4]->callback(view_options_ok_cb);
      view.value[5] = new Fl_Value_Input(
        L + 2 * WB + 2 * IW / 3, 2 * WB + 2 * BH, IW / 3, BH, "Axes tics");
      view.value[5]->tooltip("View.AxesTicsZ");
      view.value[5]->minimum(0.);
      if(CTX::instance()->inputScrolling) view.value[5]->step(1);
      view.value[5]->maximum(100);
      view.value[5]->align(FL_ALIGN_RIGHT);
      view.value[5]->callback(view_options_ok_cb);

      view.input[7] = new Fl_Input(L + 2 * WB, 2 * WB + 3 * BH, IW / 3, BH);
      view.input[7]->tooltip("View.AxesFormatX");
      view.input[7]->callback(view_options_ok_cb);
      view.input[8] =
        new Fl_Input(L + 2 * WB + 1 * IW / 3, 2 * WB + 3 * BH, IW / 3, BH);
      view.input[8]->tooltip("View.AxesFormatY");
      view.input[8]->callback(view_options_ok_cb);
      view.input[9] = new Fl_Input(L + 2 * WB + 2 * IW / 3, 2 * WB + 3 * BH,
                                   IW / 3, BH, "Axes format");
      view.input[9]->tooltip("View.AxesFormatZ");
      view.input[9]->align(FL_ALIGN_RIGHT);
      view.input[9]->callback(view_options_ok_cb);

      view.input[10] = new Fl_Input(L + 2 * WB, 2 * WB + 4 * BH, IW / 3, BH);
      view.input[10]->tooltip("View.AxesLabelX");
      view.input[10]->callback(view_options_ok_cb);
      view.input[11] =
        new Fl_Input(L + 2 * WB + 1 * IW / 3, 2 * WB + 4 * BH, IW / 3, BH);
      view.input[11]->tooltip("View.AxesLabelY");
      view.input[11]->callback(view_options_ok_cb);
      view.input[12] = new Fl_Input(L + 2 * WB + 2 * IW / 3, 2 * WB + 4 * BH,
                                    IW / 3, BH, "Axes labels");
      view.input[12]->tooltip("View.AxesLabelZ");
      view.input[12]->align(FL_ALIGN_RIGHT);
      view.input[12]->callback(view_options_ok_cb);

      view.butt[25] = new Fl_Check_Button(L + 2 * WB, 2 * WB + 5 * BH, BW, BH,
                                          "Position 3D axes automatically");
      view.butt[25]->tooltip("View.AxesAutoPosition");
      view.butt[25]->type(FL_TOGGLE_BUTTON);
      view.butt[25]->callback(view_options_ok_cb, (void *)"view_axes_auto_3d");

      view.value[13] =
        new Fl_Value_Input(L + 2 * WB, 2 * WB + 6 * BH, IW / 3, BH);
      view.value[13]->tooltip("View.AxesMinX");
      view.value[13]->callback(view_options_ok_cb);
      view.value[14] =
        new Fl_Value_Input(L + 2 * WB + IW / 3, 2 * WB + 6 * BH, IW / 3, BH);
      view.value[14]->tooltip("View.AxesMinY");
      view.value[14]->callback(view_options_ok_cb);
      view.value[15] =
        new Fl_Value_Input(L + 2 * WB + 2 * IW / 3, 2 * WB + 6 * BH, IW / 3, BH,
                           "3D axes minimum");
      view.value[15]->tooltip("View.AxesMinZ");
      view.value[15]->align(FL_ALIGN_RIGHT);
      view.value[15]->callback(view_options_ok_cb);

      view.value[16] =
        new Fl_Value_Input(L + 2 * WB, 2 * WB + 7 * BH, IW / 3, BH);
      view.value[16]->tooltip("View.AxesMaxX");
      view.value[16]->callback(view_options_ok_cb);
      view.value[17] =
        new Fl_Value_Input(L + 2 * WB + IW / 3, 2 * WB + 7 * BH, IW / 3, BH);
      view.value[17]->tooltip("View.AxesMaxY");
      view.value[17]->callback(view_options_ok_cb);
      view.value[18] =
        new Fl_Value_Input(L + 2 * WB + 2 * IW / 3, 2 * WB + 7 * BH, IW / 3, BH,
                           "3D axes maximum");
      view.value[18]->tooltip("View.AxesMaxZ");
      view.value[18]->align(FL_ALIGN_RIGHT);
      view.value[18]->callback(view_options_ok_cb);

      view.choice[16] = new Fl_Choice(L + 2 * WB, 2 * WB + 8 * BH, IW, BH,
                                      "2D axes/value scale position");
      view.choice[16]->tooltip("View.AutoPosition");
      view.choice[16]->menu(menu_position);
      view.choice[16]->align(FL_ALIGN_RIGHT);
      view.choice[16]->callback(view_options_ok_cb,
                                (void *)"view_axes_auto_2d");

      view.value[20] =
        new Fl_Value_Input(L + 2 * WB, 2 * WB + 9 * BH, IW / 2, BH);
      view.value[20]->minimum(-2000);
      view.value[20]->maximum(2000);
      if(CTX::instance()->inputScrolling) view.value[20]->step(0.5);
      view.value[20]->callback(view_options_ok_cb);
      view.value[21] =
        new Fl_Value_Input(L + 2 * WB + IW / 2, 2 * WB + 9 * BH, IW / 2, BH,
                           "2D axes/value scale position");
      view.value[21]->align(FL_ALIGN_RIGHT);
      view.value[21]->minimum(-2000);
      view.value[21]->maximum(2000);
      if(CTX::instance()->inputScrolling) view.value[21]->step(0.5);
      view.value[21]->callback(view_options_ok_cb);

      view.value[22] =
        new Fl_Value_Input(L + 2 * WB, 2 * WB + 10 * BH, IW / 2, BH);
      view.value[22]->tooltip("View.PositionX");
      view.value[22]->minimum(0);
      view.value[22]->maximum(2000);
      if(CTX::instance()->inputScrolling) view.value[22]->step(0.5);
      view.value[22]->callback(view_options_ok_cb);
      view.value[23] =
        new Fl_Value_Input(L + 2 * WB + IW / 2, 2 * WB + 10 * BH, IW / 2, BH,
                           "2D axes/value scale size");
      view.value[23]->tooltip("View.PositionY");
      view.value[23]->align(FL_ALIGN_RIGHT);
      view.value[23]->minimum(0);
      view.value[23]->maximum(2000);
      if(CTX::instance()->inputScrolling) view.value[23]->step(0.5);
      view.value[23]->callback(view_options_ok_cb);

      o->end();
    }
    {
      Fl_Group *o = new Fl_Group(L + WB, WB + BH, width - 2 * WB,
                                 height - 2 * WB - BH, "Visibility");
      o->hide();

      view.butt[4] = new Fl_Check_Button(L + 2 * WB, 2 * WB + 1 * BH, BW, BH,
                                         "Show value scale");
      view.butt[4]->tooltip("View.ShowScale (Alt+i)");
      view.butt[4]->type(FL_TOGGLE_BUTTON);
      view.butt[4]->callback(view_options_ok_cb);

      static Fl_Menu_Item time_display[] = {
        {"None", 0, nullptr, nullptr},
        {"Time series", 0, nullptr, nullptr},
        {"Harmonic data", 0, nullptr, nullptr},
        {"Automatic", 0, nullptr, nullptr},
        {"Step data", 0, nullptr, nullptr},
        {"Multi-step data", 0, nullptr, nullptr},
        {"Real eigenvalues", 0, nullptr, nullptr},
        {"Complex eigenvalues", 0, nullptr, nullptr},
        {nullptr}};
      view.choice[12] =
        new Fl_Choice(L + 2 * WB, 2 * WB + 2 * BH, IW, BH, "Time display");
      view.choice[12]->tooltip("View.ShowTime");
      view.choice[12]->menu(time_display);
      view.choice[12]->align(FL_ALIGN_RIGHT);
      view.choice[12]->callback(view_options_ok_cb);

      view.butt[5] = new Fl_Check_Button(L + 2 * WB, 2 * WB + 3 * BH, BW, BH,
                                         "Show annotations");
      view.butt[5]->tooltip("View.DrawStrings (Alt+n)");
      view.butt[5]->type(FL_TOGGLE_BUTTON);
      view.butt[5]->callback(view_options_ok_cb);

      view.butt[10] = new Fl_Check_Button(L + 2 * WB, 2 * WB + 4 * BH, BW, BH,
                                          "Draw element outlines");
      view.butt[10]->tooltip("View.ShowElement (Alt+e)");
      view.butt[10]->type(FL_TOGGLE_BUTTON);
      view.butt[10]->callback(view_options_ok_cb);

      view.butt[2] = new Fl_Check_Button(L + 2 * WB, 2 * WB + 5 * BH, BW, BH,
                                         "Draw only skin of 3D views");
      view.butt[2]->tooltip("View.DrawSkinOnly");
      view.butt[2]->type(FL_TOGGLE_BUTTON);
      view.butt[2]->callback(view_options_ok_cb);

      static Fl_Menu_Item menu_view_element_types[] = {
        {"Points", 0, nullptr, nullptr, FL_MENU_TOGGLE},
        {"Lines", 0, nullptr, nullptr, FL_MENU_TOGGLE},
        {"Triangles", 0, nullptr, nullptr, FL_MENU_TOGGLE},
        {"Quadrangles", 0, nullptr, nullptr, FL_MENU_TOGGLE},
        {"Tetrahedra", 0, nullptr, nullptr, FL_MENU_TOGGLE},
        {"Hexahedra", 0, nullptr, nullptr, FL_MENU_TOGGLE},
        {"Prisms", 0, nullptr, nullptr, FL_MENU_TOGGLE},
        {"Pyramids", 0, nullptr, nullptr, FL_MENU_TOGGLE},
        {nullptr}};

      view.menu[1] =
        new Fl_Menu_Button(L + 2 * WB, 2 * WB + 6 * BH, IW, BH, "Elements");
      view.menu[1]->tooltip(
        "View.DrawPoints, View.DrawLines, View.DrawTriangles, "
        "View.DrawQuadrangles, View.DrawTetrahedra, View.DrawHexahedra, "
        "View.DrawPrisms, View.DrawPyramids");
      view.menu[1]->menu(menu_view_element_types);
      view.menu[1]->callback(view_options_ok_cb);

      view.value[6] = new Fl_Value_Input(L + 3 * WB + IW, 2 * WB + 6 * BH,
                                         IW / 3, BH, "Sampling");
      view.value[6]->tooltip("View.Sampling");
      view.value[6]->minimum(1);
      view.value[6]->maximum(100);
      if(CTX::instance()->inputScrolling) view.value[6]->step(1);
      view.value[6]->align(FL_ALIGN_RIGHT);
      view.value[6]->when(FL_WHEN_RELEASE);
      view.value[6]->callback(view_options_ok_cb);

      static Fl_Menu_Item menu_boundary[] = {
        {"None", 0, nullptr, nullptr},
        {"Dimension - 1", 0, nullptr, nullptr},
        {"Dimension - 2", 0, nullptr, nullptr},
        {"Dimension - 3", 0, nullptr, nullptr},
        {nullptr}};
      view.choice[9] = new Fl_Choice(L + 2 * WB, 2 * WB + 7 * BH, IW, BH,
                                     "Element boundary mode");
      view.choice[9]->tooltip("View.Boundary");
      view.choice[9]->menu(menu_boundary);
      view.choice[9]->align(FL_ALIGN_RIGHT);
      view.choice[9]->callback(view_options_ok_cb);

      view.value[0] =
        new Fl_Value_Input(L + 2 * WB, 2 * WB + 8 * BH, IW / 2, BH);
      view.value[0]->tooltip("View.Normals");
      view.value[0]->minimum(0);
      view.value[0]->maximum(500);
      if(CTX::instance()->inputScrolling) view.value[0]->step(1);
      view.value[0]->align(FL_ALIGN_RIGHT);
      view.value[0]->when(FL_WHEN_RELEASE);
      view.value[0]->callback(view_options_ok_cb);

      view.value[1] = new Fl_Value_Input(L + 2 * WB + IW / 2, 2 * WB + 8 * BH,
                                         IW / 2, BH, "Normals and tangents");
      view.value[1]->tooltip("View.Tangents");
      view.value[1]->minimum(0);
      view.value[1]->maximum(500);
      if(CTX::instance()->inputScrolling) view.value[1]->step(1);
      view.value[1]->align(FL_ALIGN_RIGHT);
      view.value[1]->when(FL_WHEN_RELEASE);
      view.value[1]->callback(view_options_ok_cb);

      static Fl_Menu_Item menu_view_field_types[] = {
        {"Scalar", 0, nullptr, nullptr, FL_MENU_TOGGLE},
        {"Vector", 0, nullptr, nullptr, FL_MENU_TOGGLE},
        {"Tensor", 0, nullptr, nullptr, FL_MENU_TOGGLE},
        {nullptr}};
      view.menu[0] =
        new Fl_Menu_Button(L + 2 * WB, 2 * WB + 9 * BH, IW, BH, "Fields");
      view.menu[0]->tooltip(
        "View.DrawScalars, View.DrawVectors, View.DrawTensors");
      view.menu[0]->menu(menu_view_field_types);
      view.menu[0]->callback(view_options_ok_cb);

      static Fl_Menu_Item menu_force_field_type[] = {
        {"Original Field", 0, nullptr, nullptr},
        {"Force Scalar", 0, nullptr, nullptr},
        {"Force Vector", 0, nullptr, nullptr},
        {"Force Tensor", 0, nullptr, nullptr},
        {nullptr}};
      view.choice[14] = new Fl_Choice(L + 2 * WB, 2 * WB + 10 * BH, IW, BH);
      view.choice[14]->tooltip("View.ForceNumComponents");
      view.choice[14]->menu(menu_force_field_type);
      view.choice[14]->align(FL_ALIGN_RIGHT);
      view.choice[14]->callback(view_options_ok_cb);

      for(int i = 0; i < 9; i++) {
        int W = width - 5 * WB - IW;
        int w = W / 9;
        view.value[70 + i] =
          new Fl_Value_Input(L + 3 * WB + IW + i * w, 2 * WB + 10 * BH, w, BH);
        view.value[70 + i]->tooltip("View.ComponentMap");
        view.value[70 + i]->minimum(-1);
        view.value[70 + i]->maximum(9);
        if(CTX::instance()->inputScrolling) view.value[70 + i]->step(1);
        view.value[70 + i]->callback(view_options_ok_cb);
      }

      o->end();
    }
    {
      Fl_Group *o = new Fl_Group(L + WB, WB + BH, width - 2 * WB,
                                 height - 2 * WB - BH, "Transfo");
      o->hide();

      Fl_Box *b = new Fl_Box(FL_NO_BOX, L + 2 * WB, 2 * WB + 1 * BH, IW, BH,
                             "Coordinate transformation:");
      b->align(FL_ALIGN_INSIDE | FL_ALIGN_LEFT);

      int ss = 2 * IW / 3 / 3 + 4;
      view.value[51] = new Fl_Value_Input(L + 2 * WB, 2 * WB + 2 * BH, ss, BH);
      view.value[51]->tooltip("View.TransformXX");
      view.value[52] =
        new Fl_Value_Input(L + 2 * WB + ss, 2 * WB + 2 * BH, ss, BH);
      view.value[52]->tooltip("View.TransformXY");
      view.value[53] =
        new Fl_Value_Input(L + 2 * WB + 2 * ss, 2 * WB + 2 * BH, ss, BH, " X");
      view.value[53]->tooltip("View.TransformXZ");
      view.value[40] =
        new inputValueFloat(L + 2 * WB + IW, 2 * WB + 2 * BH, 7 * IW / 10, BH);
      view.value[40]->tooltip("View.OffsetX");

      view.value[54] = new Fl_Value_Input(L + 2 * WB, 2 * WB + 3 * BH, ss, BH);
      view.value[54]->tooltip("View.TransformYX");
      view.value[55] =
        new Fl_Value_Input(L + 2 * WB + ss, 2 * WB + 3 * BH, ss, BH);
      view.value[55]->tooltip("View.TransformYY");
      view.value[56] = new Fl_Value_Input(L + 2 * WB + 2 * ss, 2 * WB + 3 * BH,
                                          ss, BH, " Y +");
      view.value[56]->tooltip("View.TransformYZ");
      view.value[41] =
        new inputValueFloat(L + 2 * WB + IW, 2 * WB + 3 * BH, 7 * IW / 10, BH);
      view.value[41]->tooltip("View.OffsetY");

      view.value[57] = new Fl_Value_Input(L + 2 * WB, 2 * WB + 4 * BH, ss, BH);
      view.value[57]->tooltip("View.TransformZX");
      view.value[58] =
        new Fl_Value_Input(L + 2 * WB + ss, 2 * WB + 4 * BH, ss, BH);
      view.value[58]->tooltip("View.TransformZY");
      view.value[59] =
        new Fl_Value_Input(L + 2 * WB + 2 * ss, 2 * WB + 4 * BH, ss, BH, " Z");
      view.value[59]->tooltip("View.TransformZZ");
      view.value[42] =
        new inputValueFloat(L + 2 * WB + IW, 2 * WB + 4 * BH, 7 * IW / 10, BH);
      view.value[42]->tooltip("View.OffsetZ");

      Fl_Box *b2 = new Fl_Box(FL_NO_BOX, L + 2 * WB + 2 * IW - 3 * WB,
                              2 * WB + 1 * BH, 7 * IW / 10, BH, "Raise:");
      b2->align(FL_ALIGN_INSIDE | FL_ALIGN_LEFT);

      view.value[43] = new inputValueFloat(L + 2 * WB + 2 * IW - 3 * WB,
                                           2 * WB + 2 * BH, 7 * IW / 10, BH);
      view.value[43]->tooltip("View.RaizeX");
      view.value[44] = new inputValueFloat(L + 2 * WB + 2 * IW - 3 * WB,
                                           2 * WB + 3 * BH, 7 * IW / 10, BH);
      view.value[44]->tooltip("View.RaizeY");
      view.value[45] = new inputValueFloat(L + 2 * WB + 2 * IW - 3 * WB,
                                           2 * WB + 4 * BH, 7 * IW / 10, BH);
      view.value[45]->tooltip("View.RaizeZ");
      view.value[46] = new inputValueFloat(L + 2 * WB, 2 * WB + 5 * BH, 3 * ss,
                                           BH, "Normal raise");
      view.value[46]->tooltip("View.NormalRaize");

      for(int i = 40; i <= 46; i++) {
        view.value[i]->align(FL_ALIGN_RIGHT);
        view.value[i]->when(FL_WHEN_RELEASE);
        view.value[i]->callback(view_options_ok_cb);
      }
      for(int i = 51; i <= 59; i++) {
        view.value[i]->minimum(-1.);
        view.value[i]->maximum(1.);
        if(CTX::instance()->inputScrolling) view.value[i]->step(0.1);
        view.value[i]->align(FL_ALIGN_RIGHT);
        view.value[i]->when(FL_WHEN_RELEASE);
        view.value[i]->callback(view_options_ok_cb);
      }

      view.butt[6] =
        new Fl_Check_Button(L + 2 * WB, 2 * WB + 6 * BH, BW, BH,
                            "Use general transformation expressions");
      view.butt[6]->tooltip("View.UseGeneralizedRaise");
      view.butt[6]->type(FL_TOGGLE_BUTTON);
      view.butt[6]->callback(view_options_ok_cb,
                             (void *)"view_general_transform");

      view.choice[11] =
        new Fl_Choice(L + 2 * WB, 2 * WB + 7 * BH, IW, BH, "Data source");
      view.choice[11]->tooltip("View.GeneralizedRaiseView");
      view.choice[11]->align(FL_ALIGN_RIGHT);
      view.choice[11]->add("Self");
      view.choice[11]->callback(view_options_ok_cb);

      view.value[2] =
        new inputValueFloat(L + 2 * WB, 2 * WB + 8 * BH, IW, BH, "Factor");
      view.value[2]->tooltip("View.GeneralizedRaiseFactor");
      view.value[2]->align(FL_ALIGN_RIGHT);
      view.value[2]->when(FL_WHEN_RELEASE);
      view.value[2]->callback(view_options_ok_cb);

      view.input[4] =
        new Fl_Input(L + 2 * WB, 2 * WB + 9 * BH, IW, BH, "X expression");
      view.input[4]->tooltip("View.GeneralizedRaiseX");
      view.input[4]->align(FL_ALIGN_RIGHT);
      view.input[4]->callback(view_options_ok_cb);

      view.input[5] =
        new Fl_Input(L + 2 * WB, 2 * WB + 10 * BH, IW, BH, "Y expression");
      view.input[5]->tooltip("View.GeneralizedRaiseY");
      view.input[5]->align(FL_ALIGN_RIGHT);
      view.input[5]->callback(view_options_ok_cb);

      view.input[6] =
        new Fl_Input(L + 2 * WB, 2 * WB + 11 * BH, IW, BH, "Z expression");
      view.input[6]->tooltip("View.GeneralizedRaiseZ");
      view.input[6]->align(FL_ALIGN_RIGHT);
      view.input[6]->callback(view_options_ok_cb);

      o->end();
    }
    {
      Fl_Group *o = new Fl_Group(L + WB, WB + BH, width - 2 * WB,
                                 height - 2 * WB - BH, "Aspect");
      o->hide();

      view.value[12] = new Fl_Value_Input(L + 2 * WB, 2 * WB + 1 * BH, IW, BH,
                                          "Element shrinking factor");
      view.value[12]->tooltip("View.Explode");
      view.value[12]->minimum(0.);
      if(CTX::instance()->inputScrolling) view.value[12]->step(0.01);
      view.value[12]->maximum(1.);
      view.value[12]->align(FL_ALIGN_RIGHT);
      view.value[12]->when(FL_WHEN_RELEASE);
      view.value[12]->callback(view_options_ok_cb);

      view.choice[5] =
        new Fl_Choice(L + 2 * WB, 2 * WB + 2 * BH, IW, BH, "Point display");
      view.choice[5]->tooltip("View.PointType");
      view.choice[5]->menu(menu_point_display_post);
      view.choice[5]->align(FL_ALIGN_RIGHT);
      view.choice[5]->callback(view_options_ok_cb);

      view.value[61] =
        new Fl_Value_Input(L + 2 * WB, 2 * WB + 3 * BH, IW, BH, "Point size");
      view.value[61]->tooltip("View.PointSize");
      view.value[61]->minimum(0.1);
      view.value[61]->maximum(50);
      if(CTX::instance()->inputScrolling) view.value[61]->step(0.1);
      view.value[61]->align(FL_ALIGN_RIGHT);
      view.value[61]->callback(view_options_ok_cb);

      view.choice[6] =
        new Fl_Choice(L + 2 * WB, 2 * WB + 4 * BH, IW, BH, "Line display");
      view.choice[6]->tooltip("View.LineType");
      view.choice[6]->menu(menu_line_display_post);
      view.choice[6]->align(FL_ALIGN_RIGHT);
      view.choice[6]->callback(view_options_ok_cb);

      view.butt[26] =
        new Fl_Check_Button(L + width - (int)(0.85 * IW) - 2 * WB,
                            2 * WB + 4 * BH, (int)(0.85 * IW), BH, "Stipple");
      view.butt[26]->tooltip("View.Stipple");
      view.butt[26]->type(FL_TOGGLE_BUTTON);
      view.butt[26]->callback(view_options_ok_cb);

      view.value[62] =
        new Fl_Value_Input(L + 2 * WB, 2 * WB + 5 * BH, IW, BH, "Line width");
      view.value[62]->tooltip("View.LineWidth");
      view.value[62]->minimum(0.1);
      view.value[62]->maximum(50);
      if(CTX::instance()->inputScrolling) view.value[62]->step(0.1);
      view.value[62]->align(FL_ALIGN_RIGHT);
      view.value[62]->callback(view_options_ok_cb);

      {
        static Fl_Menu_Item menu_vectype[] = {
          {"Line", 0, nullptr, nullptr},
          {"Arrow", 0, nullptr, nullptr},
          {"Pyramid", 0, nullptr, nullptr},
          {"3D arrow", 0, nullptr, nullptr},
          {"Displacement", 0, nullptr, nullptr},
          {"Comet", 0, nullptr, nullptr},
          {nullptr}};
        view.choice[2] =
          new Fl_Choice(L + 2 * WB, 2 * WB + 6 * BH, IW, BH, "Vector display");
        view.choice[2]->tooltip("View.VectorType");
        view.choice[2]->menu(menu_vectype);
        view.choice[2]->align(FL_ALIGN_RIGHT);
        view.choice[2]->callback(view_options_ok_cb);

        view.value[64] =
          new Fl_Value_Input(L + 2 * WB, 2 * WB + 7 * BH, IW / 2, BH);
        view.value[64]->tooltip("View.ArrowSizeMin");
        view.value[64]->minimum(0);
        view.value[64]->maximum(500);
        if(CTX::instance()->inputScrolling) view.value[64]->step(1);
        view.value[64]->align(FL_ALIGN_RIGHT);
        view.value[64]->callback(view_options_ok_cb);
        view.value[60] = new Fl_Value_Input(
          L + 2 * WB + IW / 2, 2 * WB + 7 * BH, IW / 2, BH, "Arrow size");
        view.value[60]->tooltip("View.ArrowSizeMax");
        view.value[60]->minimum(0);
        view.value[60]->maximum(500);
        if(CTX::instance()->inputScrolling) view.value[60]->step(1);
        view.value[60]->align(FL_ALIGN_RIGHT);
        view.value[60]->callback(view_options_ok_cb);

        view.value[63] = new inputValueFloat(L + 2 * WB, 2 * WB + 8 * BH, IW,
                                             BH, "Displacement factor");
        view.value[63]->tooltip("View.DisplacementFactor");
        view.value[63]->minimum(0.);
        view.value[63]->maximum(1.);
        if(CTX::instance()->inputScrolling) view.value[63]->step(0.01);
        view.value[63]->align(FL_ALIGN_RIGHT);
        view.value[63]->when(FL_WHEN_RELEASE);
        view.value[63]->callback(view_options_ok_cb);

        view.choice[10] = new Fl_Choice(L + 2 * WB, 2 * WB + 9 * BH, IW, BH,
                                        "Data source for vector fields");
        view.choice[10]->tooltip("View.ExternalView");
        view.choice[10]->align(FL_ALIGN_RIGHT);
        view.choice[10]->add("Self");
        view.choice[10]->callback(view_options_ok_cb);
      }

      static Fl_Menu_Item menu_glyph_loc[] = {
        {"Barycenter", 0, nullptr, nullptr},
        {"Node", 0, nullptr, nullptr},
        {nullptr}};
      view.choice[3] =
        new Fl_Choice(L + 2 * WB, 2 * WB + 10 * BH, IW, BH, "Glyph location");
      view.choice[3]->tooltip("View.GlyphLocation");
      view.choice[3]->menu(menu_glyph_loc);
      view.choice[3]->align(FL_ALIGN_RIGHT);
      view.choice[3]->callback(view_options_ok_cb);

      static Fl_Menu_Item menu_glyph_center[] = {
        {"Left-aligned", 0, nullptr, nullptr},
        {"Centered", 0, nullptr, nullptr},
        {"Right-aligned", 0, nullptr, nullptr},
        {nullptr}};
      view.choice[15] = new Fl_Choice(L + width - (int)(0.85 * IW) - 2 * WB,
                                      2 * WB + 10 * BH, (int)(0.85 * IW), BH);
      view.choice[15]->tooltip("View.CenterGlyphs");
      view.choice[15]->menu(menu_glyph_center);
      view.choice[15]->callback(view_options_ok_cb);

      static Fl_Menu_Item menu_tensor[] = {
        {"Von-Mises", 0, nullptr, nullptr},
        {"Maximum eigenvalue", 0, nullptr, nullptr},
        {"Minimum eigenvalue", 0, nullptr, nullptr},
        {"Eigenvectors", 0, nullptr, nullptr},
        {"Ellipse", 0, nullptr, nullptr},
        {"Ellipsoid", 0, nullptr, nullptr},
        {"Frame", 0, nullptr, nullptr},
        {nullptr}};
      view.choice[4] =
        new Fl_Choice(L + 2 * WB, 2 * WB + 11 * BH, IW, BH, "Tensor display");
      view.choice[4]->tooltip("View.TensorType");
      view.choice[4]->menu(menu_tensor);
      view.choice[4]->align(FL_ALIGN_RIGHT);
      view.choice[4]->callback(view_options_ok_cb);

      o->end();
    }
    {
      Fl_Group *o = new Fl_Group(L + WB, WB + BH, width - 2 * WB,
                                 height - 2 * WB - BH, "Color");
      o->hide();

      view.butt[11] = new Fl_Check_Button(L + 2 * WB, 2 * WB + 1 * BH, BW, BH,
                                          "Enable lighting");
      view.butt[11]->tooltip("View.Light (Alt+w)");
      view.butt[11]->type(FL_TOGGLE_BUTTON);
      view.butt[11]->callback(view_options_ok_cb, (void *)"view_light");

      view.butt[8] = new Fl_Check_Button(L + 2 * WB, 2 * WB + 2 * BH, BW, BH,
                                         "Enable lighting of lines");
      view.butt[8]->tooltip("View.LightLines");
      view.butt[8]->type(FL_TOGGLE_BUTTON);
      view.butt[8]->callback(view_options_ok_cb);

      view.butt[9] = new Fl_Check_Button(L + 2 * WB, 2 * WB + 3 * BH, BW, BH,
                                         "Use two-side lighting");
      view.butt[9]->tooltip("View.LightTwoSide");
      view.butt[9]->type(FL_TOGGLE_BUTTON);
      view.butt[9]->callback(view_options_ok_cb);

      view.butt[12] = new Fl_Check_Button(L + 2 * WB, 2 * WB + 4 * BH, BW, BH,
                                          "Smooth normals");
      view.butt[12]->tooltip("View.SmoothNormals");
      view.butt[12]->type(FL_TOGGLE_BUTTON);
      view.butt[12]->callback(view_options_ok_cb);

      view.value[10] = new Fl_Value_Input(L + 2 * WB, 2 * WB + 5 * BH, IW, BH,
                                          "Smoothing threshold angle");
      view.value[10]->tooltip("View.AngleSmoothNormals");
      view.value[10]->minimum(0.);
      if(CTX::instance()->inputScrolling) view.value[10]->step(1.);
      view.value[10]->maximum(180.);
      view.value[10]->align(FL_ALIGN_RIGHT);
      view.value[10]->when(FL_WHEN_RELEASE);
      view.value[10]->callback(view_options_ok_cb);

      view.butt[24] = new Fl_Check_Button(L + 2 * WB, 2 * WB + 6 * BH, BW, BH,
                                          "Use fake transparency mode");
      view.butt[24]->tooltip("View.FakeTransparency");
      view.butt[24]->type(FL_TOGGLE_BUTTON);
      view.butt[24]->callback(view_options_ok_cb);

      Fl_Scroll *s = new Fl_Scroll(L + 2 * WB, 3 * WB + 7 * BH, IW + 20,
                                   height - 5 * WB - 7 * BH);
      std::size_t i = 0, j = 0;
      while(ViewOptions_Color[j].str) {
        if(ViewOptions_Color[j].level & GMSH_DEPRECATED) {
          j++;
          continue;
        }
        view.color[i] = new Fl_Button(L + 2 * WB, 3 * WB + (7 + i) * BH, IW, BH,
                                      ViewOptions_Color[j].str);
        view.color[i]->callback(view_color_cb,
                                (void *)ViewOptions_Color[j].function);
        i++;
        j++;
        if(i >= view.color.size()) {
          Msg::Error("View color widget vector should be resized");
          break;
        }
      }
      s->end();

      o->end();
    }
    {
      Fl_Group *o = new Fl_Group(L + WB, WB + BH, width - 2 * WB,
                                 height - 2 * WB - BH, "Map");
      // o->label("@-1gmsh_colormap");
      o->hide();

      view.colorbar = new colorbarWindow(L + 2 * WB, 2 * WB + BH,
                                         width - 4 * WB, height - 4 * WB - BH);
      view.colorbar->end();
      view.colorbar->callback(view_options_ok_cb);

      o->end();
    }
    o->end();
  }
  view.group->end();

  win->position(CTX::instance()->optPosition[0],
                CTX::instance()->optPosition[1]);
  win->end();

  FL_NORMAL_SIZE += deltaFontSize;
}

void optionWindow::showGroup(int num, bool showWindow,
                             bool allowMultipleSelections)
{
  general.group->hide();
  geo.group->hide();
  mesh.group->hide();
  solver.group->hide();
  post.group->hide();
  view.group->hide();

  if(num > 5 && allowMultipleSelections) {
    for(int i = 1; i <= 5; i++) browser->select(i, 0);
  }
  else {
    browser->deselect();
  }
  browser->select(num, 1);
  switch(num) {
  case 0:
  case 1:
    win->label("Options - General");
    general.group->show();
    break;
  case 2:
    win->label("Options - Geometry");
    geo.group->show();
    break;
  case 3:
    win->label("Options - Mesh");
    mesh.group->show();
    break;
  case 4:
    win->label("Options - Solver");
    solver.group->show();
    break;
  case 5:
    win->label("Options - Post-pro");
    post.group->show();
    break;
  default: {
    updateViewGroup(num - 6);
    static char str[128];
    sprintf(str, "Options - View [%d]", num - 6);
    win->label(str);
    view.group->show();
  } break;
  }
  if(showWindow) win->show();
}

void optionWindow::resetBrowser()
{
  int select = browser->value();
  browser->clear();
  browser->add("General");
  browser->add("Geometry");
  browser->add("Mesh");
  browser->add("Solver");
  browser->add("Post-pro");
  for(std::size_t i = 0; i < PView::list.size(); i++) {
    char str[128];
    sprintf(str, "View [%lu]", i);
    browser->add(str);
  }
  int num = (select <= browser->size()) ? select : browser->size();
  showGroup(num, false);
}

void optionWindow::resetExternalViewList()
{
  char str[32];
  view.choice[10]->clear();
  view.choice[11]->clear();
  view.choice[10]->add("Self");
  view.choice[11]->add("Self");
  for(std::size_t i = 0; i < PView::list.size(); i++) {
    sprintf(str, "View [%lu]", i);
    view.choice[10]->add(str, 0, nullptr);
    view.choice[11]->add(str, 0, nullptr);
  }
  if(view.index >= 0 && view.index < (int)PView::list.size()) {
    opt_view_external_view(view.index, GMSH_GUI, 0);
    opt_view_gen_raise_view(view.index, GMSH_GUI, 0);
  }
}

void optionWindow::updateViewGroup(int index)
{
  if(index < 0 || index >= (int)PView::list.size()) return;

  view.index = index;

  PView *v = PView::list[index];
  PViewData *data = v->getData();
  PViewOptions *opt = v->getOptions();

  double maxval = std::max(fabs(data->getMin()), fabs(data->getMax()));
  if(!maxval) maxval = 1.;
  double val1 = 10. * CTX::instance()->lc;
  double val2 = 2. * CTX::instance()->lc / maxval;

  opt_view_name(index, GMSH_GUI, "");
  opt_view_format(index, GMSH_GUI, "");
  opt_view_type(index, GMSH_GUI, 0);
  opt_view_show_scale(index, GMSH_GUI, 0);
  opt_view_draw_strings(index, GMSH_GUI, 0);

  opt_view_adapt_visualization_grid(index, GMSH_GUI, 0);
  opt_view_max_recursion_level(index, GMSH_GUI, 0);
  opt_view_target_error(index, GMSH_GUI, 0);

  if(data->getNumPoints() || data->getNumLines()) {
    ((Fl_Menu_Item *)view.choice[13]->menu())[1].activate();
    ((Fl_Menu_Item *)view.choice[13]->menu())[2].activate();
  }
  else {
    ((Fl_Menu_Item *)view.choice[13]->menu())[1].deactivate();
    ((Fl_Menu_Item *)view.choice[13]->menu())[2].deactivate();
  }

  opt_view_auto_position(index, GMSH_GUI, 0);
  opt_view_position0(index, GMSH_GUI, 0);
  opt_view_position1(index, GMSH_GUI, 0);
  opt_view_size0(index, GMSH_GUI, 0);
  opt_view_size1(index, GMSH_GUI, 0);

  opt_view_axes(index, GMSH_GUI, 0);
  opt_view_axes_mikado(index, GMSH_GUI, 0);
  opt_view_axes_format0(index, GMSH_GUI, "");
  opt_view_axes_format1(index, GMSH_GUI, "");
  opt_view_axes_format2(index, GMSH_GUI, "");
  opt_view_axes_tics0(index, GMSH_GUI, 0);
  opt_view_axes_tics1(index, GMSH_GUI, 0);
  opt_view_axes_tics2(index, GMSH_GUI, 0);
  opt_view_axes_label0(index, GMSH_GUI, "");
  opt_view_axes_label1(index, GMSH_GUI, "");
  opt_view_axes_label2(index, GMSH_GUI, "");
  opt_view_axes_auto_position(index, GMSH_GUI, 0);
  opt_view_axes_xmin(index, GMSH_GUI, 0);
  opt_view_axes_xmax(index, GMSH_GUI, 0);
  opt_view_axes_ymin(index, GMSH_GUI, 0);
  opt_view_axes_ymax(index, GMSH_GUI, 0);
  opt_view_axes_zmin(index, GMSH_GUI, 0);
  opt_view_axes_zmax(index, GMSH_GUI, 0);
  for(int i = 13; i <= 18; i++) {
    if(CTX::instance()->inputScrolling)
      view.value[i]->step(CTX::instance()->lc / 200., 1);
    view.value[i]->minimum(-CTX::instance()->lc);
    view.value[i]->maximum(CTX::instance()->lc);
  }

  if(data->getNumElements()) {
    view.range->activate();
    ((Fl_Menu_Item *)view.choice[13]->menu())[0].activate();
  }
  else {
    view.range->deactivate();
    ((Fl_Menu_Item *)view.choice[13]->menu())[0].deactivate();
  }
  opt_view_show_element(index, GMSH_GUI, 0);
  opt_view_draw_skin_only(index, GMSH_GUI, 0);
  opt_view_light(index, GMSH_GUI, 0);
  opt_view_light_two_side(index, GMSH_GUI, 0);
  opt_view_light_lines(index, GMSH_GUI, 0);
  opt_view_smooth_normals(index, GMSH_GUI, 0);
  opt_view_angle_smooth_normals(index, GMSH_GUI, 0);
  opt_view_boundary(index, GMSH_GUI, 0);
  opt_view_explode(index, GMSH_GUI, 0);
  opt_view_draw_points(index, GMSH_GUI, 0);
  opt_view_draw_lines(index, GMSH_GUI, 0);
  opt_view_draw_triangles(index, GMSH_GUI, 0);
  opt_view_draw_quadrangles(index, GMSH_GUI, 0);
  opt_view_draw_tetrahedra(index, GMSH_GUI, 0);
  opt_view_draw_hexahedra(index, GMSH_GUI, 0);
  opt_view_draw_prisms(index, GMSH_GUI, 0);
  opt_view_draw_pyramids(index, GMSH_GUI, 0);
  opt_view_draw_trihedra(index, GMSH_GUI, 0);
  opt_view_draw_scalars(index, GMSH_GUI, 0);
  opt_view_draw_vectors(index, GMSH_GUI, 0);
  opt_view_draw_tensors(index, GMSH_GUI, 0);
  opt_view_normals(index, GMSH_GUI, 0);
  opt_view_tangents(index, GMSH_GUI, 0);
  opt_view_sampling(index, GMSH_GUI, 0);

  opt_view_nb_iso(index, GMSH_GUI, 0);
  opt_view_intervals_type(index, GMSH_GUI, 0);
  opt_view_range_type(index, GMSH_GUI, 0);
  opt_view_custom_min(index, GMSH_GUI, 0);
  opt_view_custom_max(index, GMSH_GUI, 0);
  opt_view_scale_type(index, GMSH_GUI, 0);
  opt_view_saturate_values(index, GMSH_GUI, 0);

  opt_view_offset0(index, GMSH_GUI, 0);
  opt_view_offset1(index, GMSH_GUI, 0);
  opt_view_offset2(index, GMSH_GUI, 0);
  for(int i = 40; i <= 42; i++) {
    if(CTX::instance()->inputScrolling) view.value[i]->step(val1 / 200., 1);
    view.value[i]->minimum(-val1);
    view.value[i]->maximum(val1);
  }
  opt_view_transform00(index, GMSH_GUI, 0);
  opt_view_transform01(index, GMSH_GUI, 0);
  opt_view_transform02(index, GMSH_GUI, 0);
  opt_view_transform10(index, GMSH_GUI, 0);
  opt_view_transform11(index, GMSH_GUI, 0);
  opt_view_transform12(index, GMSH_GUI, 0);
  opt_view_transform20(index, GMSH_GUI, 0);
  opt_view_transform21(index, GMSH_GUI, 0);
  opt_view_transform22(index, GMSH_GUI, 0);
  opt_view_raise0(index, GMSH_GUI, 0);
  opt_view_raise1(index, GMSH_GUI, 0);
  opt_view_raise2(index, GMSH_GUI, 0);
  opt_view_normal_raise(index, GMSH_GUI, 0);
  for(int i = 43; i <= 46; i++) {
    if(CTX::instance()->inputScrolling) view.value[i]->step(val2 / 200., 1);
    view.value[i]->minimum(-val2);
    view.value[i]->maximum(val2);
  }
  opt_view_use_gen_raise(index, GMSH_GUI, 0);
  opt_view_gen_raise_view(index, GMSH_GUI, 0);
  opt_view_gen_raise_factor(index, GMSH_GUI, 0);
  opt_view_gen_raise0(index, GMSH_GUI, "");
  opt_view_gen_raise1(index, GMSH_GUI, "");
  opt_view_gen_raise2(index, GMSH_GUI, "");
  if(CTX::instance()->inputScrolling) view.value[2]->step(val2 / 200., 1);
  view.value[2]->minimum(-val2);
  view.value[2]->maximum(val2);

  if(data->getNumTimeSteps() == 1) {
    view.value[50]->deactivate();
    view.push[3]->deactivate();
    view.push[4]->deactivate();
    view.label[0]->deactivate();
  }
  else {
    view.value[50]->activate();
    view.push[3]->activate();
    view.push[4]->activate();
    view.label[0]->activate();
  }
  view.value[50]->maximum(data->getNumTimeSteps() - 1);
  opt_view_timestep(index, GMSH_GUI, 0);
  opt_view_show_time(index, GMSH_GUI, 0);
  opt_view_force_num_components(index, GMSH_GUI, 0);
  opt_view_component_map0(index, GMSH_GUI, 0);
  opt_view_component_map1(index, GMSH_GUI, 0);
  opt_view_component_map2(index, GMSH_GUI, 0);
  opt_view_component_map3(index, GMSH_GUI, 0);
  opt_view_component_map4(index, GMSH_GUI, 0);
  opt_view_component_map5(index, GMSH_GUI, 0);
  opt_view_component_map6(index, GMSH_GUI, 0);
  opt_view_component_map7(index, GMSH_GUI, 0);
  opt_view_component_map8(index, GMSH_GUI, 0);

  opt_view_point_size(index, GMSH_GUI, 0);
  opt_view_point_type(index, GMSH_GUI, 0);
  opt_view_line_width(index, GMSH_GUI, 0);
  opt_view_line_type(index, GMSH_GUI, 0);
  opt_view_vector_type(index, GMSH_GUI, 0);
  opt_view_arrow_size_min(index, GMSH_GUI, 0);
  opt_view_arrow_size_max(index, GMSH_GUI, 0);

  opt_view_displacement_factor(index, GMSH_GUI, 0);
  double val3 = 2. * CTX::instance()->lc / maxval;
  if(CTX::instance()->inputScrolling) view.value[63]->step(val3 / 100., 1);
  view.value[63]->maximum(val3);

  opt_view_external_view(index, GMSH_GUI, 0);
  opt_view_glyph_location(index, GMSH_GUI, 0);
  opt_view_center_glyphs(index, GMSH_GUI, 0);
  opt_view_tensor_type(index, GMSH_GUI, 0);

  opt_view_fake_transparency(index, GMSH_GUI, 0);
  opt_view_use_stipple(index, GMSH_GUI, 0);
  opt_view_color_points(index, GMSH_GUI, 0);
  opt_view_color_lines(index, GMSH_GUI, 0);
  opt_view_color_triangles(index, GMSH_GUI, 0);
  opt_view_color_quadrangles(index, GMSH_GUI, 0);
  opt_view_color_tetrahedra(index, GMSH_GUI, 0);
  opt_view_color_hexahedra(index, GMSH_GUI, 0);
  opt_view_color_prisms(index, GMSH_GUI, 0);
  opt_view_color_pyramids(index, GMSH_GUI, 0);
  opt_view_color_trihedra(index, GMSH_GUI, 0);
  opt_view_color_tangents(index, GMSH_GUI, 0);
  opt_view_color_normals(index, GMSH_GUI, 0);
  opt_view_color_text2d(index, GMSH_GUI, 0);
  opt_view_color_text3d(index, GMSH_GUI, 0);
  opt_view_color_axes(index, GMSH_GUI, 0);
  opt_view_color_background2d(index, GMSH_GUI, 0);

  view.colorbar->update(data->getName().c_str(), data->getMin(), data->getMax(),
                        &opt->colorTable, &v->getChanged());
}

void optionWindow::activate(const char *what)
{
  if(!what) return;

  // activate/deactivate parts of the option window depending on the
  // user's choices (or the option settings)
  if(!strcmp(what, "fast_redraw")) {
    if(general.butt[2]->value()) {
      browser->resize(browser->x(), browser->y(), browser->w(),
                      win->h() - 2 * WB - BH);
      redraw->show();
      win->redraw();
    }
    else {
      browser->resize(browser->x(), browser->y(), browser->w(), win->h());
      redraw->hide();
      win->redraw();
    }
  }
  else if(!strcmp(what, "rotation_center")) {
    if(general.butt[15]->value()) {
      general.push[0]->deactivate();
      general.value[8]->deactivate();
      general.value[9]->deactivate();
      general.value[10]->deactivate();
    }
    else {
      general.push[0]->activate();
      general.value[8]->activate();
      general.value[9]->activate();
      general.value[10]->activate();
    }
  }
  else if(!strcmp(what, "general_axes")) {
    if(general.choice[4]->value()) {
      general.value[17]->activate();
      general.value[18]->activate();
      general.value[19]->activate();
      general.input[3]->activate();
      general.input[4]->activate();
      general.input[5]->activate();
      general.input[6]->activate();
      general.input[7]->activate();
      general.input[8]->activate();
    }
    else {
      general.value[17]->deactivate();
      general.value[18]->deactivate();
      general.value[19]->deactivate();
      general.input[3]->deactivate();
      general.input[4]->deactivate();
      general.input[5]->deactivate();
      general.input[6]->deactivate();
      general.input[7]->deactivate();
      general.input[8]->deactivate();
    }
  }
  else if(!strcmp(what, "general_axes_auto")) {
    if(general.butt[0]->value()) {
      general.value[20]->deactivate();
      general.value[21]->deactivate();
      general.value[22]->deactivate();
      general.value[23]->deactivate();
      general.value[24]->deactivate();
      general.value[25]->deactivate();
      general.push[1]->deactivate();
    }
    else {
      general.value[20]->activate();
      general.value[21]->activate();
      general.value[22]->activate();
      general.value[23]->activate();
      general.value[24]->activate();
      general.value[25]->activate();
      general.push[1]->activate();
    }
  }
  else if(!strcmp(what, "general_small_axes")) {
    if(general.butt[1]->value()) {
      general.value[26]->activate();
      general.value[27]->activate();
    }
    else {
      general.value[26]->deactivate();
      general.value[27]->deactivate();
    }
  }
  else if(!strcmp(what, "general_camera")) {
    if(general.butt[19]->value()) {
      if(CTX::instance()->gamepad && CTX::instance()->gamepad->active)
        general.gamepadconfig->activate();
    }
    else {
      general.gamepadconfig->deactivate();
    }

    if(general.butt[17]->value() == 0) { general.value[29]->deactivate(); }
    else {
      general.value[29]->activate();
    }

    if(general.butt[18]->value() == 0) {
      general.value[30]->deactivate();
      general.value[31]->deactivate();
    }
    else {
      general.value[30]->activate();
      general.value[31]->activate();
    }
  }

  else if(!strcmp(what, "geo_transform")) {
    if(geo.choice[3]->value() == 1) {
      for(int i = 7; i <= 18; i++) geo.value[i]->activate();
    }
    else {
      for(int i = 7; i <= 18; i++) geo.value[i]->deactivate();
    }
  }
  else if(!strcmp(what, "custom_range")) {
    if(view.choice[7]->value() == 1) {
      view.value[31]->activate();
      view.value[32]->activate();
      view.push[1]->activate();
      view.push[2]->activate();
      view.butt[38]->activate();
    }
    else {
      view.value[31]->deactivate();
      view.value[32]->deactivate();
      view.push[1]->deactivate();
      view.push[2]->deactivate();
      view.butt[38]->deactivate();
    }
  }
  else if(!strcmp(what, "view_adaptive")) {
    if(view.butt[0]->value()) {
      view.push[5]->activate();
      view.push[6]->activate();
      view.value[33]->activate();
      view.value[34]->activate();
      view.label[1]->activate();
    }
    else {
      view.push[5]->deactivate();
      view.push[6]->deactivate();
      view.value[33]->deactivate();
      view.value[34]->deactivate();
      view.label[1]->deactivate();
    }
  }
  else if(!strcmp(what, "view_general_transform")) {
    if(view.butt[6]->value()) {
      view.choice[11]->activate();
      view.value[2]->activate();
      view.input[4]->activate();
      view.input[5]->activate();
      view.input[6]->activate();
    }
    else {
      view.choice[11]->deactivate();
      view.value[2]->deactivate();
      view.input[4]->deactivate();
      view.input[5]->deactivate();
      view.input[6]->deactivate();
    }
  }
  else if(!strcmp(what, "mesh_light")) {
    if(mesh.butt[17]->value()) {
      mesh.butt[18]->activate();
      mesh.butt[19]->activate();
      mesh.choice[10]->activate();
      mesh.value[18]->activate();
    }
    else {
      mesh.butt[18]->deactivate();
      mesh.butt[19]->deactivate();
      mesh.choice[10]->deactivate();
      mesh.value[18]->deactivate();
    }
  }
  else if(!strcmp(what, "mesh_curvature")) {
    if(mesh.butt[1]->value()) { mesh.value[1]->activate(); }
    else {
      mesh.value[1]->deactivate();
    }
  }
  else if(!strcmp(what, "view_light")) {
    if(view.butt[11]->value()) {
      view.butt[8]->activate();
      view.butt[9]->activate();
      view.butt[12]->activate();
      view.value[10]->activate();
    }
    else {
      view.butt[8]->deactivate();
      view.butt[9]->deactivate();
      view.butt[12]->deactivate();
      view.value[10]->deactivate();
    }
  }
  else if(!strcmp(what, "view_axes")) {
    if(view.choice[8]->value()) {
      view.value[3]->activate();
      view.value[4]->activate();
      view.value[5]->activate();
      view.input[7]->activate();
      view.input[8]->activate();
      view.input[9]->activate();
      view.input[10]->activate();
      view.input[11]->activate();
      view.input[12]->activate();
    }
    else {
      view.value[3]->deactivate();
      view.value[4]->deactivate();
      view.value[5]->deactivate();
      view.input[7]->deactivate();
      view.input[8]->deactivate();
      view.input[9]->deactivate();
      view.input[10]->deactivate();
      view.input[11]->deactivate();
      view.input[12]->deactivate();
    }
  }
  else if(!strcmp(what, "view_axes_auto_3d")) {
    if(view.butt[25]->value()) {
      view.value[13]->deactivate();
      view.value[14]->deactivate();
      view.value[15]->deactivate();
      view.value[16]->deactivate();
      view.value[17]->deactivate();
      view.value[18]->deactivate();
    }
    else {
      view.value[13]->activate();
      view.value[14]->activate();
      view.value[15]->activate();
      view.value[16]->activate();
      view.value[17]->activate();
      view.value[18]->activate();
    }
  }
  else if(!strcmp(what, "view_axes_auto_2d")) {
    if(view.choice[16]->value() == 0 || view.choice[16]->value() == 12) {
      view.value[20]->activate();
      view.value[21]->activate();
      view.value[22]->activate();
      view.value[23]->activate();
    }
    else {
      view.value[20]->deactivate();
      view.value[21]->deactivate();
      view.value[22]->deactivate();
      view.value[23]->deactivate();
    }
  }
}<|MERGE_RESOLUTION|>--- conflicted
+++ resolved
@@ -584,12 +584,8 @@
                   (o->mesh.choice[2]->value() == 5) ? ALGO_2D_FRONTAL_QUAD :
                   (o->mesh.choice[2]->value() == 6) ? ALGO_2D_PACK_PRLGRMS :
                   (o->mesh.choice[2]->value() == 7) ? ALGO_2D_INITIAL_ONLY :
-<<<<<<< HEAD
                   (o->mesh.choice[2]->value() == 8) ? ALGO_2D_QUAD_QUASI_STRUCT :
                   ALGO_2D_AUTO);
-=======
-                                                      ALGO_2D_AUTO);
->>>>>>> 1c7f61a8
   opt_mesh_algo3d(0, GMSH_SET,
                   (o->mesh.choice[3]->value() == 1) ? ALGO_3D_FRONTAL :
                   (o->mesh.choice[3]->value() == 2) ? ALGO_3D_HXT :
@@ -2413,19 +2409,6 @@
       o->hide();
 
       static Fl_Menu_Item menu_2d_algo[] = {
-<<<<<<< HEAD
-        {"Automatic", 0, 0, 0},
-        {"MeshAdapt", 0, 0, 0},
-        {"Delaunay", 0, 0, 0},
-        {"Frontal-Delaunay", 0, 0, 0},
-        {"BAMG (experimental)", 0, 0, 0},
-        {"Frontal-Delaunay for Quads (experimental)", 0, 0, 0},
-        {"Packing of Parallelograms (experimental, planar only)", 0, 0, 0},
-        {"Initial Mesh Only (no node insertion)", 0, 0, 0},
-        {"Quad quasi-structured (experimental)", 0, 0, 0},
-        {0}
-      };
-=======
         {"Automatic", 0, nullptr, nullptr},
         {"MeshAdapt", 0, nullptr, nullptr},
         {"Delaunay", 0, nullptr, nullptr},
@@ -2436,7 +2419,6 @@
          nullptr},
         {"Initial Mesh Only (no node insertion)", 0, nullptr, nullptr},
         {nullptr}};
->>>>>>> 1c7f61a8
       static Fl_Menu_Item menu_3d_algo[] = {
         {"Delaunay", 0, nullptr, nullptr},
         {"Frontal", 0, nullptr, nullptr},
