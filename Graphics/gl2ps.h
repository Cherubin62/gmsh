--- conflicted
+++ resolved
@@ -33,13 +33,8 @@
  * Please report all bugs and problems to <gl2ps@geuz.org>.
  */
 
-<<<<<<< HEAD
-#ifndef _GL2PS_H_
-#define _GL2PS_H_
-=======
 #ifndef GL2PS_H
 #define GL2PS_H
->>>>>>> b7c568f1
 
 #include <stdio.h>
 #include <stdlib.h>
