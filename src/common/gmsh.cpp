--- conflicted
+++ resolved
@@ -5411,7 +5411,6 @@
   if(!_checkInit()) return;
   // -----------------  1D ------------------------------
   if (dim == 1){
-<<<<<<< HEAD
     deMeshGEdge killer;
     GEdge *ge = GModel::current()->getEdgeByTag(tag);
     if (!ge)return;
@@ -5432,14 +5431,7 @@
   }
   // -----------------  2D ------------------------------
   else if (dim == 2){
-    Msg::Info("generating surface mesh for face %d\n",dim,tag);
-=======
-    // 2 be done ...
-  }
-  // -----------------  2D ------------------------------
-  else if (dim == 2){
     Msg::Info("generating surface mesh for face %d\n",tag);
->>>>>>> 12a97cbc
     deMeshGFace killer;
     GFace *gf = GModel::current()->getFaceByTag(tag);
     if (!gf)return;
@@ -5449,14 +5441,6 @@
     std::vector<GEdge*> ed = gf->edges();
     std::map<int,MVertex*> vs;
     int vmax = 0;
-<<<<<<< HEAD
-    for (auto e : ed){
-      for (auto l : e->lines){
-	vs[l->getVertex(0)->getNum()] = l->getVertex(0);
-	vs[l->getVertex(1)->getNum()] = l->getVertex(1);
-	if (l->getVertex(0)->getNum() > vmax) vmax=l->getVertex(0)->getNum();
-	if (l->getVertex(1)->getNum() > vmax) vmax=l->getVertex(1)->getNum();
-=======
     
     for (auto e : ed){
       for (auto l : e->lines){
@@ -5464,18 +5448,13 @@
         vs[l->getVertex(1)->getNum()] = l->getVertex(1);
         if (l->getVertex(0)->getNum() > vmax) vmax=l->getVertex(0)->getNum();
         if (l->getVertex(1)->getNum() > vmax) vmax=l->getVertex(1)->getNum();
->>>>>>> 12a97cbc
       }
     }
 
     for(size_t i = 4; i < pm->vertices.size() ; i++) {
       PolyMesh::Vertex *v = pm->vertices[i];
       if (v->data == -1){
-<<<<<<< HEAD
-	v->data = ++vmax;
-=======
 	      v->data = ++vmax;
->>>>>>> 12a97cbc
       }
     }
     
@@ -5485,34 +5464,6 @@
       int b = he->next->v->data;
       int c = he->next->next->v->data;
       if (a != -1 && b != -1 && c != -1){
-<<<<<<< HEAD
-	MVertex *va,*vb,*vc;
-	std::map<int,MVertex*>::iterator ita = vs.find(a);
-	std::map<int,MVertex*>::iterator itb = vs.find(b);
-	std::map<int,MVertex*>::iterator itc = vs.find(c);
-	if (ita != vs.end())va = ita->second;
-	else{
-	  GPoint gp = gf->point(he->v->position.x(),he->v->position.y());
-	  va = new MFaceVertex (gp.x(),gp.y(),gp.z(),gf,gp.u(),gp.v());
-	  gf->mesh_vertices.push_back(va);
-	  vs[a] = va;
-	}
-	if (itb != vs.end())vb = itb->second;
-	else{
-	  GPoint gp = gf->point(he->next->v->position.x(),he->next->v->position.y());
-	  vb = new MFaceVertex (gp.x(),gp.y(),gp.z(),gf,gp.u(),gp.v());
-	  gf->mesh_vertices.push_back(vb);
-	  vs[b] = vb;
-	}
-	if (itc != vs.end())vc = itc->second;
-	else{
-	  GPoint gp = gf->point(he->next->next->v->position.x(),he->next->next->v->position.y());
-	  vc = new MFaceVertex (gp.x(),gp.y(),gp.z(),gf,gp.u(),gp.v());
-	  gf->mesh_vertices.push_back(vc);
-	  vs[c] = vc;
-	}
-	gf->triangles.push_back(new MTriangle(va,vb,vc));
-=======
         MVertex *va,*vb,*vc;
         std::map<int,MVertex*>::iterator ita = vs.find(a);
         std::map<int,MVertex*>::iterator itb = vs.find(b);
@@ -5539,7 +5490,6 @@
           vs[c] = vc;
         }
 	      gf->triangles.push_back(new MTriangle(va,vb,vc));
->>>>>>> 12a97cbc
       }
     }
     pm->print4debug(1);
@@ -5646,12 +5596,8 @@
 
 GMSH_API void
 gmsh::model::mesh::alphaShapesConstrained(const int dim, 
-<<<<<<< HEAD
-                                          const std::vector<double>& coord, 
-=======
                                           const std::vector<double>& coord,
                                           const std::vector<int>& nodeTags,
->>>>>>> 12a97cbc
                                           const double alpha, 
                                           const double meanValue, 
                                           std::vector<size_t> &tetrahedra, 
@@ -5659,31 +5605,12 @@
                                           std::vector<std::vector<size_t> > &boundaries,
                                           std::vector<size_t> &neigh){
 #if defined(HAVE_MESH)
-<<<<<<< HEAD
-  constrainedAlphaShapes_(GModel::current(), dim, coord, alpha, meanValue, tetrahedra, domains, boundaries, neigh);
-=======
   constrainedAlphaShapes_(GModel::current(), dim, coord, nodeTags, alpha, meanValue, tetrahedra, domains, boundaries, neigh);
->>>>>>> 12a97cbc
 #else
   Msg::Error("alphaShapesConstrained requires the mesh module");
 #endif  
 }
 
-<<<<<<< HEAD
-GMSH_API void
-gmsh::model::mesh::generateSurfaceMeshConstrained(const std::vector<double>& parametricCoord,
-                                                  const int tag,
-                                                  const bool addNodes,
-                                                  const double meshSize){
-#if defined(HAVE_MESH)
-  // TODO!
-#else 
-  Msg::Error("generateSufaceMeshConstrained requires the mesh module");
-#endif
-}
-
-=======
->>>>>>> 12a97cbc
 
 // gmsh::model::mesh::field
 
