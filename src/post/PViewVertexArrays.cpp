--- conflicted
+++ resolved
@@ -1136,8 +1136,6 @@
     for(int i = 0; i < numNodes; i++) val[i][0] = ComputeVonMises(val[i]);
     addScalarElement(p, type, xyz, val, pre, numNodes);
   }
-<<<<<<< HEAD
-=======
   else if(opt->tensorType == PViewOptions::FrameVectors) {
     if(opt->glyphLocation == PViewOptions::Vertex) {
 
@@ -1209,7 +1207,6 @@
       }
     }
   }
->>>>>>> 9b0f748f
   else if(opt->tensorType == PViewOptions::Ellipse ||
           opt->tensorType == PViewOptions::Ellipsoid ||
 	  opt->tensorType == PViewOptions::Frame) {
