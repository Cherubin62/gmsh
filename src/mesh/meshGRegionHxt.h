--- conflicted
+++ resolved
@@ -1,5 +1,4 @@
 // Gmsh - Copyright (C) 1997-2023 C. Geuzaine, J.-F. Remacle
-
 //
 // See the LICENSE.txt file in the Gmsh root directory for license information.
 // Please report all issues on https://gitlab.onelab.info/gmsh/gmsh/issues.
@@ -8,14 +7,9 @@
 #define MESH_GREGION_HXT_H
 
 #include <vector>
-<<<<<<< HEAD
-#include "hxt_mesh.h"
-#include <map>
-=======
 #include <map>
 #include "GmshConfig.h"
 
->>>>>>> 2154358c
 
 class GRegion;
 class MVertex;
@@ -24,22 +18,16 @@
 int meshGRegionHxt(std::vector<GRegion *> &regions);
 void delaunayMeshIn3DHxt(std::vector<MVertex *> &points,
                          std::vector<MTetrahedron *> &tets);
-<<<<<<< HEAD
-=======
 #ifdef HAVE_HXT
 extern "C" {
 #include "hxt_mesh.h"
 }
->>>>>>> 2154358c
 void Gmsh2HxtAlpha(std::vector<GRegion *> &regions, HXTMesh *m,
                    std::map<MVertex *, uint32_t> &v2c,
                    std::vector<MVertex *> &c2v);
 void Hxt2GmshAlpha(std::vector<GRegion *> &regions, HXTMesh *m,
                           std::map<MVertex *, uint32_t> &v2c,
                           std::vector<MVertex *> &c2v);
-<<<<<<< HEAD
-=======
 #endif
->>>>>>> 2154358c
 
 #endif