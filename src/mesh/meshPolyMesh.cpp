--- conflicted
+++ resolved
@@ -149,7 +149,6 @@
       PolyMesh::Vertex *v3 = t->he->next->next->v;
       PolyMesh::Vertex *v4 = t->he->next->next->next->v;
 
-<<<<<<< HEAD
       if (ls.empty()){
 	fprintf(f,"ST(%g,%g,%g,%g,%g,%g,%g,%g,%g){%d,%d,%d};\n",
 		v1->position.x(),v1->position.y(),v1->position.z(),
@@ -186,45 +185,6 @@
 		  l1,l2,l3,l4);
 	}
       }    
-=======
-      if(ls.empty()) {
-        fprintf(f, "ST(%g,%g,%g,%g,%g,%g,%g,%g,%g){%d,%d,%d};\n",
-                v1->position.x(), v1->position.y(), v1->position.z(),
-                v2->position.x(), v2->position.y(), v2->position.z(),
-                v3->position.x(), v3->position.y(), v3->position.z(), t->data,
-                t->data, t->data);
-      }
-      else {
-        std::map<PolyMesh::Vertex *, double>::iterator it1 = ls.find(v1);
-        std::map<PolyMesh::Vertex *, double>::iterator it2 = ls.find(v2);
-        std::map<PolyMesh::Vertex *, double>::iterator it3 = ls.find(v3);
-        std::map<PolyMesh::Vertex *, double>::iterator it4 = ls.find(v4);
-
-        if(v4 == v1 && it1 != ls.end() && it2 != ls.end() && it3 != ls.end()) {
-          double l1 = it1->second;
-          double l2 = it2->second;
-          double l3 = it3->second;
-          fprintf(f, "ST(%g,%g,%g,%g,%g,%g,%g,%g,%g){%g,%g,%g};\n",
-                  v1->position.x(), v1->position.y(), v1->position.z(),
-                  v2->position.x(), v2->position.y(), v2->position.z(),
-                  v3->position.x(), v3->position.y(), v3->position.z(), l1, l2,
-                  l3);
-        }
-        else if(it1 != ls.end() && it2 != ls.end() && it3 != ls.end() &&
-                it4 != ls.end()) {
-          double l1 = it1->second;
-          double l2 = it2->second;
-          double l3 = it3->second;
-          double l4 = it4->second;
-          fprintf(f, "SQ(%g,%g,%g,%g,%g,%g,%g,%g,%g,%g,%g,%g){%g,%g,%g,%g};\n",
-                  v1->position.x(), v1->position.y(), v1->position.z(),
-                  v2->position.x(), v2->position.y(), v2->position.z(),
-                  v3->position.x(), v3->position.y(), v3->position.z(),
-                  v4->position.x(), v4->position.y(), v4->position.z(), l1, l2,
-                  l3, l4);
-        }
-      }
->>>>>>> eef06627
     }
   }
   fprintf(f, "};\n");
@@ -473,13 +433,8 @@
     bool onBoundary = false;
     vertexNeighbors(v, &neigh, &onBoundary);
 
-<<<<<<< HEAD
-
     if (onBoundary)continue;
     if (neigh.empty())continue;
-=======
-    if(onBoundary) continue;
->>>>>>> eef06627
 
     //        printf("%d (%d) ",v->data,onBoundary);
     //            for (auto nsa : neigh) printf("%p ",nsa);
@@ -601,7 +556,6 @@
 
     // impossible to unrefine that pattern so continue
 
-<<<<<<< HEAD
     if (!remove_vertex)continue;
 
     //    if (triangles.size() == 2)
@@ -616,30 +570,12 @@
     
     if (deleteVertexAndRemeshCavity2 (v,triangles)){
       //      printf("%d remeshed with %lu triangles\n",v->data,triangles.size());
-=======
-    if(!remove_vertex) continue;
-
-    //    if (triangles.size() == 2)
-
-    if(deleteVertexAndRemeshCavity2(v, triangles)) {
-      //      printf("%d remeshed with %lu
-      //      triangles\n",v->data,triangles.size());
->>>>>>> eef06627
       v->he = nullptr;
       nbRemove++;
       if(nbProcessed % 100000 == 0) {
         Msg::Info("vertex %ld / %lu -- %lu processed -- %lu removed\n", v->data,
                   vertices.size(), nbProcessed, nbRemove);
       }
-<<<<<<< HEAD
-=======
-      if(v->data == 2322 && 0) {
-        std::map<PolyMesh::Vertex *, double> nothing;
-        char name[123];
-        sprintf(name, "x%d.pos", v->data);
-        print__(name, this, nothing);
-      }
->>>>>>> eef06627
     }
     //    if (triangles.size() == 2)printf("%d remeshing with %lu triangles
     //    done\n",v->data,triangles.size());
