--- conflicted
+++ resolved
@@ -1000,10 +1000,6 @@
   }
 };
 
-<<<<<<< HEAD
-void print__(const char *fn, PolyMesh *pm,
-             std::map<PolyMesh::Vertex *, double> &ls);
-=======
 // compute the degree of a given vertex v
 inline int degree(const PolyMesh::Vertex *v) 
 {
@@ -1018,6 +1014,21 @@
   return count;
 }
 
->>>>>>> 0fc289c3
+// compute the degree of a given vertex v
+inline int degree(const PolyMesh::Vertex *v) 
+{
+  PolyMesh::HalfEdge *he = v->he;
+  size_t count = 0;
+  do {
+    he = he->opposite;
+    if(he == NULL) return -1;
+    he = he->next;
+    count++;
+  } while(he != v->he);
+  return count;
+}
+
+void print__(const char *fn, PolyMesh *pm,
+             std::map<PolyMesh::Vertex *, double> &ls);
 
 #endif