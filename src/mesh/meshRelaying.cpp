--- conflicted
+++ resolved
@@ -17,11 +17,7 @@
   for (size_t i=0 ; i< lines.size() ; i+=2){
     fprintf(f,"SL(%12.5E,%12.5E,0,%12.5E,%12.5E,0){%d,%d};\n",
 	    pos[3*lines[i]],pos[3*lines[i]+1],
-<<<<<<< HEAD
-	    pos[3*lines[i+1]],pos[3*lines[i+1]+1],3,3);
-=======
 	    pos[3*lines[i+1]],pos[3*lines[i+1]+1],-colors[i/2],-colors[i/2]);
->>>>>>> d4b95637
   }
 
   for(size_t i=0; i<lines.size(); i+=2){
@@ -487,13 +483,8 @@
       v1.normalize();
       v2.normalize();
       double c = dot(v1,v2);
-<<<<<<< HEAD
       if (c < sqrt(2)/2){
 	      corners.push_back(_lls[k][i+1]);
-=======
-      if (c < sqrt(3)/2){
-	corners.push_back(_lls[k][i+1]);
->>>>>>> d4b95637
       }
     }
   }
@@ -562,7 +553,6 @@
   colors = c;
 }
 
-<<<<<<< HEAD
 void discreteFront::getDFPosition(std::vector<double> *position){
   for(int i=0; i<pos.size(); ++i){
     position->push_back(pos[i]);
@@ -690,7 +680,6 @@
   
 }
 
-=======
 void discreteFront :: printMesh (FILE *f) {
   std::sort(fn.begin(), fn.end());
   std::vector<SVector3> pp;
@@ -757,7 +746,6 @@
 
 
 
->>>>>>> d4b95637
 // -----------------------------------------------------------------------------------------------
 // -----------------------------------------------------------------------------------------------
 // -----------------------------------------------------------------------------------------------
@@ -793,7 +781,6 @@
     _df.boolOp();
   }
   else if (TESTCASE == 12){
-<<<<<<< HEAD
     _df.addEllipsis(1,1.,0.6,0,0.3,0.3,3000);
   }
   else if (TESTCASE == 2){
@@ -801,16 +788,6 @@
     _df.addEllipsis(1,0.5,0.75,0,0.15,0.15,1000);
     _df.addEllipsis(2,0.5,0.25,0,0.15,0.15,1000);
     _df.addEllipsis(3,0.25,0.5,0,0.15,0.15,1000);
-=======
-    df.addEllipsis(1,-2.,0.5,0,0.8,0.8,3000);
-    //    df.addEllipsis(0,1.5,0.5,0,0.6,0.6,1000);
-  }
-  else if (TESTCASE == 2){
-    //    df.addRectangle(1,0.5,0.75,0.3,0.003,200);
-    df.addEllipsis(1,0.5,0.75,0,0.15,0.15,1000);
-    //    df.addEllipsis(2,0.5,0.25,0,0.15,0.15,1000);
-    //    df.addEllipsis(3,0.25,0.5,0,0.15,0.15,1000);
->>>>>>> d4b95637
   }
   else if (TESTCASE == 3){
     _df.addEllipsis(1, 0.5, 0.75, 0, 0.15,0.15,200);
@@ -822,14 +799,9 @@
   _mr.setLevelset (ll);
   _mr.setDiscreteFront(_df);  
   double t = 0.0;
-<<<<<<< HEAD
   ITERR = 0;
   _mr.print4debug ("test.pos");
   for (size_t i=0;i<1500;i++){
-=======
-  mr.print4debug ("test.pos");
-  for (size_t i=0;i<1200;i++){
->>>>>>> d4b95637
     printf("ITER %8d time %12.5E\n",ITERR,t);
     _mr.doRelaying (t);
     _mr.doRelax (1);
@@ -837,15 +809,8 @@
     _mr.doRelax (1);
     char name [245];
     sprintf(name, "test%lu.pos",i);
-<<<<<<< HEAD
     if(ITERR%20==0)_mr.print4debug (name);
     _mr.advanceInTime(0.025);
-=======
-    //    if(ITERR%10==0){
-      mr.print4debug (name);
-      //  }
-    mr.advanceInTime(0.025);
->>>>>>> d4b95637
     if (t > 16)break;
     t+= 0.025;
     ITERR++;
@@ -1076,10 +1041,7 @@
 void meshRelaying::doRelaying (const std::function<std::vector<std::pair<double,int> >(size_t, size_t)> &f){
   
   front_nodes.clear();
-<<<<<<< HEAD
-=======
   df.clearFrontNodes();
->>>>>>> d4b95637
   //Compute all cuts ...
   int ITTT = 1;
   df.buildSpatialSearchStructure ();
@@ -1134,19 +1096,27 @@
     //    int CC = 0;
     for (size_t i = 0; i< v2v.size() ; i++){
       for (auto j : v2v[i]){
-<<<<<<< HEAD
         if (i < j){
+          std::pair<size_t,size_t> pa = std::make_pair(i,j);
+          if (std::binary_search(front_edges.begin(), front_edges.end(), pa))continue;
+
           std::vector<std::pair<double,int> > ds = f (i,j);
           if (ds.empty())continue;
-          if (df.getColor(ds[0].second)<0) continue;
-          if (ds.size() > 2)Msg::Debug("Relaying cannot be done -- mesh is too coarse with respect to front features (%d intersections)",ds.size());
+          if (ds.size() > 2) {
+            printf("iter %d we have edge %lu %lu cut by %lu\n",ITTT,i,j,ds.size());
+          }
           std::pair<size_t,size_t> p = std::make_pair(std::min(i,j),std::max(i,j));
           cuts.insert(p);
-          std::sort(ds.begin(),ds.end());
-          const double di = ds[0].first;// FIXME
-          const double dj = ds.size() >= 2 ? ds[ds.size()-1].first : di;
-          const int    ii = ds[0].second;// FIXME
-          const int    ij = ds.size() >= 2 ? ds[ds.size()-1].second : ii;
+
+          double xxx = (ds.size() - 1.)/2.0;
+          
+          size_t indexi = 0;//floor(xxx); 
+          size_t indexj = ds.size() - 1.;//ceil(xxx);
+
+          const double di = ds[indexi].first;
+          const double dj = ds[indexj].first;
+          const int    ii = ds[indexi].second;
+          const int    ij = ds[indexj].second;
           int dimEdge = tets.size() ? 3:2;
           if (std::binary_search(bnd2d.begin(), bnd2d.end(), p))dimEdge = std::min(dimEdge,2);
           if (std::binary_search(bnd1d.begin(), bnd1d.end(), p))dimEdge = std::min(dimEdge,1);
@@ -1161,55 +1131,12 @@
           edgeCut mi(i, j, pOpti, DI.norm(), ii);
           edgeCut mj(j, i, pOptj, DJ.norm(), ij);
           // Not perfect ... but workable
-          
           if (!std::binary_search(front_nodes.begin(),front_nodes.end(),i))
             if(di>0.0000001 && di<0.999999 && dimi >= dimEdge)moves.push_back(mi);
           if (!std::binary_search(front_nodes.begin(),front_nodes.end(),j))
             if(dj>0.0000001 && dj<0.999999 && dimj >= dimEdge)moves.push_back(mj);
+          maxCuts = std::max(maxCuts, ds.size());
         }
-=======
-	if (i < j){
-	  std::pair<size_t,size_t> pa = std::make_pair(i,j);
-	  if (std::binary_search(front_edges.begin(), front_edges.end(), pa))continue;
-
-	  std::vector<std::pair<double,int> > ds = f (i,j);
-	  if (ds.empty())continue;
-	  if (ds.size() > 2) {
-	    printf("iter %d we have edge %lu %lu cut by %lu\n",ITTT,i,j,ds.size());
-	  }
-	  std::pair<size_t,size_t> p = std::make_pair(std::min(i,j),std::max(i,j));
-	  cuts.insert(p);
-
-	  double xxx = (ds.size() - 1.)/2.0;
-	  
-	  size_t indexi = 0;//floor(xxx); 
-	  size_t indexj = ds.size() - 1.;//ceil(xxx);
-
-	  const double di = ds[indexi].first;
-	  const double dj = ds[indexj].first;
-	  const int    ii = ds[indexi].second;
-	  const int    ij = ds[indexj].second;
-	  int dimEdge = tets.size() ? 3:2;
-	  if (std::binary_search(bnd2d.begin(), bnd2d.end(), p))dimEdge = std::min(dimEdge,2);
-	  if (std::binary_search(bnd1d.begin(), bnd1d.end(), p))dimEdge = std::min(dimEdge,1);
-	  int dimi = dimVertex[i];
-	  int dimj = dimVertex[j];
-	  SVector3 pi (pos[3*i],pos[3*i+1],pos[3*i+2]); 
-	  SVector3 pj (pos[3*j],pos[3*j+1],pos[3*j+2]); 
-	  SVector3 pOpti  = pi + (pj-pi)*di;
-	  SVector3 pOptj  = pi + (pj-pi)*dj;
-	  SVector3 DI = pi-pOpti;
-	  SVector3 DJ = pj-pOptj;
-	  edgeCut mi(i, j, pOpti, DI.norm(), ii);
-	  edgeCut mj(j, i, pOptj, DJ.norm(), ij);
-	  // Not perfect ... but workable
-	  if (!std::binary_search(front_nodes.begin(),front_nodes.end(),i))
-	    if(di>0.0000001 && di<0.999999 && dimi >= dimEdge)moves.push_back(mi);
-	  if (!std::binary_search(front_nodes.begin(),front_nodes.end(),j))
-	    if(dj>0.0000001 && dj<0.999999 && dimj >= dimEdge)moves.push_back(mj);
-	  maxCuts = std::max(maxCuts, ds.size());
-	}
->>>>>>> d4b95637
       }
     }
     //    fprintf(fi,"};\n");
