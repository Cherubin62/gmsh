#include <algorithm>
#include "meshRelaying.h"
#include "GModel.h"
#include "MTetrahedron.h"
#include "MTriangle.h"
#include "MLine.h"
#include "MVertex.h"
#include "robustPredicates.h"
// #include "libol1.h"

int TESTCASE = 2;

discreteFront::discreteFront (std::vector<double> &p, std::vector<size_t> &l, std::vector<int> &c, double _t){
  addLines(p,l,c);
}

void discreteFront::printGeometry(FILE *f){
  for (size_t i=0 ; i< lines.size() ; i+=2){
    fprintf(f,"SL(%12.5E,%12.5E,0,%12.5E,%12.5E,0){%d,%d};\n",
	    pos[3*lines[i]],pos[3*lines[i]+1],
	    pos[3*lines[i+1]],pos[3*lines[i+1]+1],-colors[i/2],-colors[i/2]);
  }

  for(size_t i=0; i<lines.size(); i+=2){
    fprintf(f, "T3(%12.5E, %12.5E, 0.01, 0){'%d'};\n", pos[3*lines[i]],pos[3*lines[i]+1], lines[i]);
    fprintf(f, "T3(%12.5E, %12.5E, 0.01, 0){'%d'};\n", pos[3*lines[i+1]],pos[3*lines[i+1]+1], lines[i+1]);
  }

}

SVector3 discreteFront::relaxFrontNode (size_t i){

  int current_color = getColor(fn[0].line);
  size_t start_color = 0;
  std::vector<frontNode> frontColor;
  int pos = -1;
  for (size_t k=0;k<fn.size();k++){
    int color = getColor(fn[k].line);
    if (color == current_color){
      if (fn[k].meshNode == i)  pos = frontColor.size();
      frontColor.push_back(fn[k]);
    }
    else {
      if (pos != -1) break;
      frontColor.clear();
      current_color = color;
    }
  }

  size_t posp, posm;

  if (pos == 0) posm = frontColor.size() - 1;
  else posm = pos-1;

  if (pos == frontColor.size() - 1) posp = 0;
  else posp = pos+1;  
    
  size_t low = 2*(*std::lower_bound (colors.begin(), colors.end(), current_color));
  size_t up  = 2*(*std::upper_bound (colors.begin(), colors.end(), current_color));

  size_t lpos = frontColor[pos].line;
  size_t lposp = frontColor[posp].line;
  size_t lposm = frontColor[posm].line;

  //  printf("node %lu -- prev %lu -- next %lu -- lines %lu %lu %lu\n",pos,posp,posm,lposm,lpos,lposp);

  return SVector3(0,0,0);
}


int discreteFront::whatIsTheColorOf2d (const SVector3 &P){

  std::set<int> cs;
  std::vector<int> cols;
  for (auto c : colors){
    if (c<0) continue; 
    if (cs.find(c) == cs.end()){
      cs.insert(c);
      double angTot = 0.0;
      for (size_t i=0 ; i< lines.size() ; i+=2){
        if (colors[i/2] == c){
          SVector3 A(pos[3*lines[i]],pos[3*lines[i]+1],0);
          SVector3 B(pos[3*lines[i+1]],pos[3*lines[i+1]+1],0);
          SVector3 PA = A-P;
          SVector3 PB = B-P;
          SVector3 pv = crossprod(PB,PA);
          
          double a = atan2(pv.z(),dot(PA,PB));
          angTot += a;
        }
      }
      if(fabs(angTot)>1 && fabs(angTot) < M_PI*1.99){
        printf("angle total = %f \n", angTot);
      }
      
      if (fabs(angTot) > M_PI*1.99)cols.push_back(c);
    }
  }
  if (cols.empty())return -1;
  if (cols.size() == 1)return cols[0];
  if (cols.size() == 2){
    return -10*std::max(cols[0],cols[1]) - std::min(cols[0],cols[1]);
  }
  return cols[0];
}

void discreteFront::cornersInTriangle2d (const SVector3 &p0, const SVector3 &p1, const SVector3 &p2,
					 std::vector<SVector3> &c, std::vector<int> &col){
  SPoint2 a0(p0.x(),p0.y());
  SPoint2 a1(p1.x(),p1.y());
  SPoint2 a2(p2.x(),p2.y());
  for (auto i : corners){
    if(colors[i]<0) continue;
    SPoint2 p(pos[3*i],pos[3*i+1]);
    SVector3 p3(pos[3*i],pos[3*i+1],0);
    double d = std::min(std::min((p0-p3).norm(),(p1-p3).norm()),(p2-p3).norm());
    if (d < 1.e-12)continue ; // FIXME
    double a01p = robustPredicates::orient2d(a0,a1,p);
    double a12p = robustPredicates::orient2d(a1,a2,p);
    double a20p = robustPredicates::orient2d(a2,a0,p);

    if (a01p*a12p >=0 && a01p*a20p >=0 && a20p*a12p >=0){
      for (size_t j =0; j< lines.size() ; j+=2 ){
	if (lines[j] == i){
	  col.push_back(j);
	  break;
	}
      }
      c.push_back(SVector3(pos[3*i],pos[3*i+1],0));      
    }
  }
}

void discreteFront::intersectLine2d (const SVector3 &p0, const SVector3 &p1,
				     std::vector<double> &d,
				     std::vector<int> &c){
  SPoint2 a1(p0.x(),p0.y());
  SPoint2 a2(p1.x(),p1.y());

  double xmin = std::min(p0.x(),p1.x());
  double xmax = std::max(p0.x(),p1.x());
  double ymin = std::min(p0.y(),p1.y());
  double ymax = std::max(p0.y(),p1.y());

  
  if (xmin < bbox.min().x())return;
  if (xmax > bbox.max().x())return;
  if (ymin < bbox.min().y())return;
  if (ymax > bbox.max().y())return;
  
  std::vector<size_t> _ind;
  int IMIN,IMAX,JMIN,JMAX;
  getCoordinates(xmin,ymin,IMIN,JMIN);
  getCoordinates(xmax,ymax,IMAX,JMAX);
  for (int I=IMIN; I<=IMAX;I++){
    for (int J=JMIN; J<=JMAX;J++){
      int index = I+NX*J;
      _ind.insert(_ind.begin(),sss[index].begin(),sss[index].end());
    }
  }
  std::sort(_ind.begin(), _ind.end());
  auto last = std::unique (_ind.begin(), _ind.end());
  _ind.erase(last,_ind.end());
 
  for (size_t I=0 ; I< _ind.size() ; I++){
    size_t i = _ind[I];
    //    printf("%lu\n",i);
    double a3[2]= {pos[3*lines[i]],pos[3*lines[i]+1]};
    double a4[2]= {pos[3*lines[i+1]],pos[3*lines[i+1]+1]};
    
    double xminb = std::min(a3[0],a4[0]);
    double xmaxb = std::max(a3[0],a4[0]);
    double yminb = std::min(a3[1],a4[1]);
    double ymaxb = std::max(a3[1],a4[1]);
    if  (ymaxb < ymin)continue;
    if  (xmaxb < xmin)continue;
    if  (xminb > xmax)continue;
    if  (yminb > ymax)continue;
    double a143 = robustPredicates::orient2d(a1,a4,a3);
    double a243 = robustPredicates::orient2d(a2,a4,a3);    
    if (a143*a243 >= 0) continue;
    double a123 = robustPredicates::orient2d(a1,a2,a3);
    double a124 = robustPredicates::orient2d(a1,a2,a4);
    if (a123*a124 >= 0) continue;
    d.push_back(a143/(a143-a243));
    c.push_back(i);
  }
}

void discreteFront::getCoordinates(double x, double y, int &IX, int &IY){
  IX = (NX-1)*(x-bbox.min().x())/(bbox.max().x()-bbox.min().x());
  IY = (NY-1)*(y-bbox.min().y())/(bbox.max().y()-bbox.min().y());    
}

void discreteFront::buildSpatialSearchStructure () {    
  if(empty())return;
  for (size_t i=0;i<pos.size();i+=3)
    bbox += SPoint3(pos[i],pos[i+1],pos[i+2]);    
  NX = 300;
  NY = 300;
  sss.clear();
  sss.resize(NX*NY);
  for (size_t i = 0; i< lines.size() ; i+=2){
    int IX,IY,JX,JY;
    getCoordinates(pos[3*lines[i]],pos[3*lines[i]+1], IX, IY);
    getCoordinates(pos[3*lines[i+1]],pos[3*lines[i+1]+1], JX, JY);
    for (size_t I=std::min(IX,JX);I<=std::max(IX,JX);I++){
      for (size_t J=std::min(IY,JY);J<=std::max(IY,JY);J++){
	sss[I+J*NX].push_back(i);
      }
    }
  }
  return;
}

SVector3 discreteFront::velocity (double x, double y, double z, double t, int col){
  // doublet
  if (TESTCASE == 12){
    //    double x1 = 0.5, y1=0.5;
    if (col == 0) return SVector3(0,0,0);
    double x2 = 1.5, y2=0.5;
    //    double r1 = sqrt((x-x1)*(x-x1)+(y-y1)*(y-y1));
    double r2 = sqrt((x-x2)*(x-x2)+(y-y2)*(y-y2));
    double theta_2 = atan2(y-y2,x-x2);
    double U = 1.0;
    double R = 0.6;
    //    if (r2 <= R) return SVector3(0,0,0);
    double ur = U*cos(theta_2)*(1.-R*R/(r2*r2));
    double ut = -U*sin(theta_2)*(1.+R*R/(r2*r2));
    double ux = ur*cos(theta_2)-ut*sin(theta_2);
    double uy = ur*sin(theta_2)+ut*cos(theta_2);
    return SVector3(ux,uy,0);
    //    double Gamma = 1;
    //    double theta_1 = atan2(y-y1,x-x1);
    //    double theta_2 = atan2(y-y2,x-x2);
    // SVector3 v1  ((Gamma/(2*M_PI))*sin(theta_1)/r1,
    // 		  (-Gamma/(2*M_PI))*cos(theta_1)/r1,0);
    // SVector3 v2  ((-Gamma/(2*M_PI))*sin(theta_2)/r2,
    // 		  (Gamma/(2*M_PI))*cos(theta_2)/r2,0);
    //    SVector3 v1  ((Gamma/(2*M_PI))*cos(theta_1)/r1,
    //		  (Gamma/(2*M_PI))*sin(theta_1)/r1,0);
    //    SVector3 v2  ((Gamma/(2*M_PI))*cos(theta_2)/r2,
    //		  (Gamma/(2*M_PI))*sin(theta_2)/r2,0);
    // return v1+v2;
  }
  if (TESTCASE == 11){
    double r = col == 1 ? sqrt(x*x+y*y) : sqrt((x-.3)*(x-.3)+y*y);
    double theta = col == 1 ? atan2(y,x) : atan2(y,x-.3);    
    return col == 1 ? SVector3(-r*sin(theta),r*cos(theta),0) : SVector3(r*sin(theta),-r*cos(theta),0);
  }
  if (TESTCASE == 1){
    if (col == 1)return SVector3(cos (M_PI*t),0,0);
    if (col == 2)return SVector3(-cos (M_PI*t),0,0);
    if (col == 3)return SVector3(0,0,0);
  }
  double vx = sin(2*M_PI*y)*sin(M_PI*x)*sin(M_PI*x);
  double vy = -sin(2*M_PI*x)*sin(M_PI*y)*sin(M_PI*y);
  double TT = 1;//cos (M_PI*t/8.0);
  return SVector3(vx*TT,vy*TT,0.0);
}

void discreteFront::move (double dt){
  std::map<size_t,int> cols;
  for (size_t i=0;i<lines.size();i+=2){
    cols[lines[i]] = colors[i/2];
    cols[lines[i+1]] = colors[i/2];
  }
  
  for (size_t i=0;i<pos.size();i+=3){
    double x = pos[i];
    double y = pos[i+1];
    double z = pos[i+2];
    SVector3 v = velocity(x,y,z,t,cols[i/3]);
    x += 0.5*v.x()*dt;
    y += 0.5*v.y()*dt;
    z += 0.5*v.z()*dt;
    v = velocity(x,y,z,t+dt*.5,cols[i/3]);
    pos[i] += v.x()*dt;
    pos[i+1] += v.y()*dt;
    pos[i+2] += v.z()*dt;
  }
  t+=dt;
}

void discreteFront::moveFromV (double dt, std::vector<SVector3> v, bool bnd){
  size_t n = v.size();
  std::vector<double> target(pos);
  std::vector<bool> found(n, false);

  for (size_t i=0;i<n;++i){
    if(colors[i]>=0){
      target[3*i] += v[i].x()*dt;
      target[3*i+1] += v[i].y()*dt;
      target[3*i+2] = 0;
    }
  }
  
  if(bnd) {
    while(1){
      for(size_t i=0; i<n; ++i){
        if(found[i]) continue;
        if(colors[i]<0){
          found[i] = true;
          continue;
        }
        // compute all intersection with bnd
        double a1[2] = {pos[3*i], pos[3*i+1]};
        double a2[2] = {target[3*i], target[3*i+1]}; 
        int IMIN,IMAX,JMIN,JMAX;
        getCoordinates(std::min(a1[0],a2[0]),std::min(a1[1],a2[1]),IMIN,JMIN);
        getCoordinates(std::max(a1[0],a2[0]),std::max(a1[1],a2[1]),IMAX,JMAX);
        std::set<size_t> touched;
        std::vector<std::pair<double, size_t>> intersection;  // vector of [s, j]. s = parametric coord of the movement, index in lines (and sss)
        for (size_t I=IMIN; I<=IMAX;I++){
          for (size_t J=JMIN; J<=JMAX;J++){
            size_t index = I+NX*J;
            for (auto j : sss [index]){
              if(colors[j/2]>0) continue;                     // bnd has a -1 color
              if (touched.find(j) != touched.end())continue;
              touched.insert(j);
              double a3[2] = {pos[3*lines[j]],pos[3*lines[j]+1]};
              double a4[2] = {pos[3*lines[j+1]],pos[3*lines[j+1]+1]};
              double a143 = robustPredicates::orient2d(a1,a4,a3);
              double a243 = robustPredicates::orient2d(a2,a4,a3);    
              double a123 = robustPredicates::orient2d(a1,a2,a3);
              double a124 = robustPredicates::orient2d(a1,a2,a4);
              if (a143*a243 < 0 && a123*a124 < 0){
                double t = a143/(a143-a243);
                intersection.push_back(std::make_pair(t, j));
              }
              if ((a143*a243 == 0 && a123*a124 < 0) || (a143*a243 < 0 && a123*a124 == 0)){
                double t = a143/(a143-a243);
                intersection.push_back(std::make_pair(t, j));
              }
            }
          }
        }
        
        // choose closest intersection or target if none
        if(intersection.empty()){
          found[i] = true;
        } else {
          double t_min = 2;
          size_t id_min;
          for(size_t k=0; k<intersection.size(); ++k){
            if(intersection[k].first<t_min){
              t_min = intersection[k].first;
              id_min = intersection[k].second;
            }
          }
          // continue movement along the edge
          pos[3*i] = a1[0]+(a2[0]-a1[0])*t_min;
          pos[3*i+1] = a1[1]+(a2[1]-a1[1])*t_min;
          double a4[2] = {pos[3*lines[id_min+1]],pos[3*lines[id_min+1]+1]};

          double pt[2] = {target[3*i]-pos[3*i], target[3*i+1]-pos[3*i+1]};
          double pa4[2] = {a4[0]-pos[3*i], a4[1]-pos[3*i+1]};

          double pnewt[2];
          double norm_pa4 = sqrt(pa4[0]*pa4[0] + pa4[1]*pa4[1]);
          double pt_dot_pa4 = pt[0]*pa4[0] + pt[1]*pa4[1];
          pnewt[0] = pt_dot_pa4*pa4[0]/(norm_pa4*norm_pa4);
          pnewt[1] = pt_dot_pa4*pa4[1]/(norm_pa4*norm_pa4);

          target[3*i] = pos[3*i]+pnewt[0];
          target[3*i+1] = pos[3*i+1]+pnewt[1];
        }
        
      }
      if (std::find(begin(found), end(found), false) == end(found)) {
        break; // All false
      }
    }
  }

  for(size_t i=0; i<target.size(); ++i){
    pos[i] = target[i];
  }
  return;
}

SVector3 discreteFront::closestPoints2d (const SVector3 &P){
  double dmin = 1.e22;
  SVector3 res;
  for (size_t i=0 ; i< lines.size() ; i+=2){
    SVector3 A (pos[3*lines[i]],pos[3*lines[i]+1],pos[3*lines[i]+2]);
    SVector3 B (pos[3*lines[i+1]],pos[3*lines[i+1]+1],pos[3*lines[i+1]+2]);
    if (dim() == 2){
      SVector3 AB = B - A;
      double lAB = AB.norm();
      AB.normalize();
      SVector3 AP = P - A;
      double L = dot(AP,AB);
      SVector3 H;
      if (L < 0)H = A;
      else if (L > lAB)H = B;
      else H = A + AB * L;
      SVector3 HP = P - H;
      double d = HP.norm();
      if (d < dmin){
	dmin = d;
	res = H;
      }
    }
  }
  return res;
}

void discreteFront::addRectangle (int tag, double x0, double y0, double r1, double r2, int n){
  std::vector<double> p;
  std::vector<size_t> l;
  std::vector<int> c;
  double dX[4] = {r1,0,-r1,0};
  double dY[4] = {0,r2,0,-r2};
  double x = x0-r1/2, y=y0-r2/2;
  double dx = r1/n;
  double dy = r2/n;
  for (int k=0;k<4;k++){
    for (int i=0;i<n;i++){
      c.push_back(tag);
      l.push_back(k*n+i);
      l.push_back((k*n+i+1)%(4*n));
      p.push_back(x);
      p.push_back(y);
      p.push_back(0.);
      x += dx * dX[k];
      y += dy * dY[k];
    }
  }
  addLines (p,l,c);
}

void discreteFront::addPolygon (int tag, const std::vector<SVector3> &poly, int n){
  for (size_t k=0;k<poly.size();k++){
    std::vector<double> p;
    std::vector<size_t> l;
    std::vector<int> c;
    SVector3 p0 = poly[k];
    SVector3 p1 = poly[(k+1)%poly.size()];
    for (int i=0;i<n;i++){
      c.push_back(tag);
      l.push_back(i);
      l.push_back((i+1)%n);
      double t = (double) i/(n-1);
      double x = p0.x() + (p1.x()-p0.x())*t;
      double y = p0.y() + (p1.y()-p0.y())*t;
      p.push_back(x);
      p.push_back(y);
      p.push_back(0.);
      addLines (p,l,c);
    }
  }  
}

void discreteFront::addFreeForm (int tag, const std::vector<SVector3> &poly){
  std::vector<double> p;
  std::vector<size_t> l;
  std::vector<int> c;
  for (size_t k=0;k<poly.size();k++){
    SVector3 p0 = poly[k];
    c.push_back(tag);
    l.push_back(k);
    l.push_back((k+1)%poly.size());
    p.push_back(p0.x());
    p.push_back(p0.y());
    p.push_back(0.);
  }  
  addLines(p,l,c);
}

void discreteFront::addEllipsis (int tag, double x0, double y0, double theta0, double r1, double r2, int n){
  std::vector<double> p;
  std::vector<size_t> l;
  std::vector<int> c;
  for (int i=0;i<n;i++){
    c.push_back(tag);
    l.push_back(i);
    l.push_back((i+1)%n);
    double theta = theta0+2.*(double)i*M_PI/n;
    p.push_back(x0 + r1*cos(theta));
    p.push_back(y0 + r2*sin(theta));
    p.push_back(0.);
  }
  addLines (p,l,c);
}

void discreteFront::boolOp (){
  // this stuff is just about finding corners
  corners.clear();
  // corners are where angles are above a certain threshold 
  std::vector<std::vector<size_t> > _lls;
  std::vector<size_t> _ll;

  for (size_t i=0;i<lines.size();i+=2){
    _ll.push_back(lines[i]);
    _ll.push_back(lines[i+1]);
    if (lines[(i+2)%lines.size()] != lines[i+1]){
      _lls.push_back(_ll);
      _ll.clear();
    }
  }
  if (_ll.size()) _lls.push_back(_ll);
  for (size_t k=0;k<_lls.size();k++){
    for (size_t i=0;i<_lls[k].size();i+=2){
      if(colors[_lls[k][i+1]]<0) continue;
      double a1[2] = {pos[3*_lls[k][i]],pos[3*_lls[k][i]+1]};
      double a2[2] = {pos[3*_lls[k][i+1]],pos[3*_lls[k][i+1]+1]};
      double a3[2] = {pos[3*_lls[k][(i+3)%_lls[k].size()]],
		      pos[3*_lls[k][(i+3)%_lls[k].size()]+1]};
      SVector3 v1 (a2[0]-a1[0],a2[1]-a1[1],0);
      SVector3 v2 (a3[0]-a2[0],a3[1]-a2[1],0);
      v1.normalize();
      v2.normalize();
      double c = dot(v1,v2);
      if (c < sqrt(2)/2){
	      corners.push_back(_lls[k][i+1]);
      }
    }
  }
  
  //  printf("%lu cornres %lu\n",corners.size(),_lls.size());
  
  std::map<size_t, std::vector<size_t> > cuts;
  for (size_t i=0;i<lines.size();i+=2){
    double a1[2] = {pos[3*lines[i]],pos[3*lines[i]+1]};
    double a2[2] = {pos[3*lines[i+1]],pos[3*lines[i+1]+1]};
    int IMIN,IMAX,JMIN,JMAX;
    getCoordinates(std::min(a1[0],a2[0]),std::min(a1[1],a2[1]),IMIN,JMIN);
    getCoordinates(std::max(a1[0],a2[0]),std::max(a1[1],a2[1]),IMAX,JMAX);
    std::set<size_t> touched;
    for (size_t I=IMIN; I<=IMAX;I++){
      for (size_t J=JMIN; J<=JMAX;J++){
        size_t index = I+NX*J;
        for (auto j : sss [index]){
          if (touched.find(j) != touched.end())continue;
          touched.insert(j);
          if (i < j){ // only compute once intersections
            double a3[2] = {pos[3*lines[j]],pos[3*lines[j]+1]};
            double a4[2] = {pos[3*lines[j+1]],pos[3*lines[j+1]+1]};
            double a143 = robustPredicates::orient2d(a1,a4,a3);
            double a243 = robustPredicates::orient2d(a2,a4,a3);    
            double a123 = robustPredicates::orient2d(a1,a2,a3);
            double a124 = robustPredicates::orient2d(a1,a2,a4);
            if (a143*a243 < 0 && a123*a124 < 0){
              double t = a143/(a143-a243);
              size_t n = pos.size()/3;
              cuts[i].push_back(n);
              cuts[j].push_back(n);
              corners.push_back(n);
              //	      printf("corner %lu %lu %lu %12.5E %12.5E\n",i,j,n,a1[0]+(a2[0]-a1[0])*t,a1[1]+(a2[1]-a1[1])*t);
              pos.push_back(a1[0]+(a2[0]-a1[0])*t);
              pos.push_back(a1[1]+(a2[1]-a1[1])*t);
              pos.push_back(0.0);
            }
          }
        }
      }
    }
  }
  return;
  std::vector<size_t> l;
  std::vector<int> c;
  for (size_t i=0;i<lines.size();i+=2){
    auto it = cuts.find(i);
    if (it == cuts.end()){
      l.push_back(lines[i]);
      l.push_back(lines[i+1]);
      c.push_back(colors[i/2]);
    }
    else {
      l.push_back(lines[i]);
      c.push_back(colors[i/2]);
      for (auto j : it->second){
        l.push_back(j);
        l.push_back(j);	
        c.push_back(colors[i/2]);
      }
      l.push_back(lines[i+1]);
    }
  }
  lines = l;
  colors = c;
}

void discreteFront::getDFPosition(std::vector<double> *position){
  for(int i=0; i<pos.size(); ++i){
    position->push_back(pos[i]);
  }
  return;
}

void discreteFront::clear(){
  colors.clear();
  corners.clear();
  lines.clear();
  pos.clear();
}

void discreteFront::redistFront(double lc){
  double fc_min=0.5; 
  double fc_max=1.5;
  double small_dist = fc_min*lc;
  double large_dist = fc_max*lc;
  std::vector<std::vector<size_t> > _lls;
  std::vector<size_t> _ll;

  std::vector<size_t> l;
  std::vector<int> c;
  std::vector<double> p;

  for (size_t i=0;i<lines.size();i+=2){
    _ll.push_back(lines[i]);
    _ll.push_back(lines[i+1]);
    if (lines[(i+2)%lines.size()] != lines[i+1]){
      _lls.push_back(_ll);
      _ll.clear();
    }
  }
  if(!_ll.empty()){
    _lls.push_back(_ll);
  }
  
  size_t iter = 0;
  for(size_t i=0; i<_lls.size(); ++i){
    int n = _lls[i].size();
    // first marker
    size_t first = iter;
    l.push_back(iter);
    for(int k=0; k<3; ++k){
      p.push_back(pos[3*_lls[i][0]+k]);
    }

    // loop through markers
    for(size_t j=1; j<n; j+=2){
      double dist;
      if(colors[_lls[i][j]]<0){
        dist = lc;
      } else {
        dist = sqrt(pow(pos[3*_lls[i][j]] - p.end()[-3], 2) + pow(pos[3*_lls[i][j]+1] - p.end()[-2], 2)); 
      }
      
      if(dist<small_dist){          // markers too close -> take the middle position
        if(j==n-1){
          c.push_back(colors[_lls[i][j]]);
          l.push_back(first);
        } else {
          double temp;
          for(int k=0; k<3; k++){
            temp = (pos[3*_lls[i][j]+k] + p.end()[-3+k])/2.0;
            p.end()[-3+k] = temp;
          }
        }
      } else if(dist>large_dist){   // markers too far -> add markers
        int n_new = (int) (dist/lc - (fc_max-1.01));
        double temp[3];
        for(int k=0; k<3; k++){
          temp[k] = p.end()[-3+k];
        }
        for(int k=0; k<n_new; ++k){
          double s = (k+1.0)/(n_new+1.0);
          iter++;
          l.push_back(iter);
          l.push_back(iter);
          c.push_back(colors[_lls[i][j]]);
          for(int k=0; k<3; k++){
            p.push_back(s*temp[k]+(1-s)*pos[3*_lls[i][j]+k]);
          }
        }

        c.push_back(colors[_lls[i][j]]);
        if(j!=n-1){
          iter++;
          l.push_back(iter);
          l.push_back(iter);
          for(int k=0; k<3; ++k){
            p.push_back(pos[3*_lls[i][j]+k]);
          }
        } else {
          l.push_back(first);
        }
        
      }else{                        // good distance
        c.push_back(colors[_lls[i][j]]);
        if(j!=n-1){
          iter++;
          l.push_back(iter);
          l.push_back(iter);
          for(int k=0; k<3; ++k){
            p.push_back(pos[3*_lls[i][j]+k]);
          }
        } else {
          l.push_back(first);
        }
      }
    }
    iter++;
  }

  pos.clear(); colors.clear(); lines.clear();
  for(int i=0; i<p.size(); ++i){
    pos.push_back(p[i]);
  }
  for(int i=0; i<c.size(); ++i){
    colors.push_back(c[i]);
  }
  for(int i=0; i<l.size(); ++i){
    lines.push_back(l[i]);
  }
  
}

void discreteFront :: printMesh (FILE *f) {
  if(fn.empty()) return;
  std::sort(fn.begin(), fn.end());
  std::vector<SVector3> pp;
  int current_color = getColor(fn[0].line);
  for (size_t i=0;i<fn.size();i++){
    const frontNode &n = fn[i];
    //    printf("front node %lu %lu %g\n",n.meshNode,n.line,n.t);
    size_t l = n.line;
    int color = getColor(l);
    SVector3 p0 (pos[3*lines[l]],pos[3*lines[l]+1],pos[3*lines[l]+2]);
    SVector3 p1 (pos[3*lines[l+1]],pos[3*lines[l+1]+1],pos[3*lines[l+1]+2]);
    SVector3 p = p0+(p1-p0)*n.t;
    fprintf(f,"SP(%g,%g,%g){%lu};\n",p.x(),p.y(),p.z(),current_color);
    if (current_color != color){
      for (size_t j=0;j<pp.size();j++){
	fprintf(f,"SL(%g,%g,%g,%g,%g,%g){%d,%d};\n",
		pp[j].x(),pp[j].y(),pp[j].z(),
		pp[(j+1)%pp.size()].x(),pp[(j+1)%pp.size()].y(),pp[(j+1)%pp.size()].z(),
		current_color,current_color);	
      }
      pp.clear();
      current_color = color;
    }
    pp.push_back(p);
  }
  for (size_t i=0;i<pp.size();i++){
    fprintf(f,"SL(%g,%g,%g,%g,%g,%g){%d,%d};\n",
	    pp[i].x(),pp[i].y(),pp[i].z(),
	    pp[(i+1)%pp.size()].x(),pp[(i+1)%pp.size()].y(),pp[(i+1)%pp.size()].z(),
	    current_color,current_color);	
  }  
}

std::vector<std::pair<size_t,size_t> > discreteFront :: getFrontEdges() {
  std::sort(fn.begin(), fn.end());
  std::vector<std::pair<size_t,size_t> > pp;
  std::vector<size_t>  curr;
  int current_color = getColor(fn[0].line);
  for (size_t i=0;i<fn.size();i++){
    const frontNode &n = fn[i];
    size_t l = n.line;
    int color = getColor(l);
    //    printf("front node %lu %lu %g\n",n.meshNode,n.line,n.t);
    if (current_color != color){
      for (size_t j=0;j<curr.size();j++){
	size_t A = curr[j];
	size_t B = curr[(j+1)%curr.size()];
	std::pair<size_t,size_t> pa = std::make_pair(std::min(A,B), std::max(A,B));
	pp.push_back(pa);
      }
      curr.clear();
      current_color = color;
    }
    curr.push_back(n.meshNode);
  }
  //  printf("front edges :");
  for (size_t j=0;j<curr.size();j++){
    size_t A = curr[j];
    size_t B = curr[(j+1)%curr.size()];
    std::pair<size_t,size_t> pa = std::make_pair(std::min(A,B), std::max(A,B));
    //    printf("(%lu,%lu)",pa.first,pa.second);
    pp.push_back(pa);
  }
  std::sort(pp.begin(),pp.end());
  //  printf("\n");
  return pp;
}



// -----------------------------------------------------------------------------------------------
// -----------------------------------------------------------------------------------------------
// -----------------------------------------------------------------------------------------------


double ll (double x, double y, double z, double t){
  //  return x+t;
  return (x-.05)*(x-.05)+.3*y*y+z*z-0.25*sin(t*M_PI)*sin(t*M_PI);
}

int ITERR = 0;

void testRelaying() {
  
  if (TESTCASE == 0){
    _df.addEllipsis(1,-0.6,0.4,M_PI/8,0.25,0.5,300);
    _df.addRectangle(3,0,0.5,.7172,.7172,10);
    _df.addEllipsis(2,0.6,0.25,0,0.35,0.25,300);
    _df.buildSpatialSearchStructure () ;
    _df.boolOp();
  }
  if (TESTCASE == 1){
    //    df.addEllipsis(1,-0.6,0.4,M_PI/8,0.25,0.5,300);
    _df.addPolygon(1,{{-.5,0,0}, {0,0,0}, {0.25,0.25,0}, {0.001,-0.0005,0}, {0.25,-0.25,0}, {0.0,-0.001,0}},10);
    _df.addEllipsis(2,0.,0.,0,0.35,0.35,300);
    _df.buildSpatialSearchStructure () ;
    _df.boolOp();
  }
  else if (TESTCASE == 11){
    _df.addRectangle(1,0,0,.7172,.7172,10);
    _df.addRectangle(2,0.3,0,.7,.7,10);
    _df.buildSpatialSearchStructure () ;
    _df.boolOp();
  }
  else if (TESTCASE == 12){
    _df.addEllipsis(1,1.,0.6,0,0.3,0.3,3000);
  }
  else if (TESTCASE == 2){
    //    df.addRectangle(1,0.5,0.75,0.3,0.003,200);
    _df.addEllipsis(1,0.5,0.75,0,0.15,0.15,1000);
    _df.addEllipsis(2,0.5,0.25,0,0.15,0.15,1000);
    _df.addEllipsis(3,0.25,0.5,0,0.15,0.15,1000);
  }
  else if (TESTCASE == 3){
    _df.addEllipsis(1, 0.5, 0.75, 0, 0.15,0.15,200);
    _df.addEllipsis(2, 0.37, 0.75, 0, 0.15,0.15,200);
    _df.buildSpatialSearchStructure () ;
    _df.boolOp();
  }

  _mr.setLevelset (ll);
  _mr.setDiscreteFront(_df);  
  double t = 0.0;
  ITERR = 0;
  _mr.print4debug ("test.pos");
  for (size_t i=0;i<1500;i++){
    printf("ITER %8d time %12.5E\n",ITERR,t);
<<<<<<< HEAD
    mr.doRelaying (t);
    //    mr.doRelax (1);
    //    mr.doRelax (1);
    //    mr.doRelax (1);
=======
    _mr.doRelaying (t);
    _mr.doRelax (1);
    _mr.doRelax (1);
    _mr.doRelax (1);
>>>>>>> 37986f68
    char name [245];
    sprintf(name, "test%lu.pos",i);
    if(ITERR%20==0)_mr.print4debug (name);
    _mr.advanceInTime(0.025);
    if (t > 16)break;
    t+= 0.025;
    ITERR++;
  }
}


//------------------------------------------------
// ---           Constructor                   ---
// ---  Create datastructures in 2D and 3D     ---
//------------------------------------------------

meshRelaying::meshRelaying(GModel *gm){
  
  if (!gm)gm=GModel::current();

  std::set <MVertex*, MVertexPtrLessThan> vs; 

  // Get all vertices.
  for (auto eit = gm->firstEdge() ; eit != gm->lastEdge() ; ++eit){
    for (auto e : (*eit)->lines){
      for (size_t i=0;i<2;i++)vs.insert(e->getVertex(i));
    }
  }
  for (auto fit = gm->firstFace() ; fit != gm->lastFace() ; ++fit){
    for (auto t : (*fit)->triangles){
      for (size_t i=0;i<3;i++)vs.insert(t->getVertex(i));
    }
  }
  for (auto git = gm->firstRegion() ; git != gm->lastRegion() ; ++git){
    for (auto t : (*git)->tetrahedra){
      for (size_t i=0;i<4;i++)vs.insert(t->getVertex(i));
    }    
  }

  // Store positions
  size_t counter = 0;
  for (auto v : vs){
    v->setIndex(counter++);
    pos.push_back(v->x());
    pos.push_back(v->y());
    pos.push_back(v->z());
    dimVertex.push_back(v->onWhat()->dim());
  }

  v2v.resize(counter);
  v2tet.resize(counter);
  v2tri.resize(counter);
  v2edg.resize(counter);
  
  size_t tetCount = 0;
  for (auto git = gm->firstRegion() ; git != gm->lastRegion() ; ++git){
    for (auto t : (*git)->tetrahedra){
      for (size_t i=0;i<6;i++){
	MEdge e = t->getEdge(i);
	v2v[e.getVertex(0)->getIndex()].push_back(e.getVertex(1)->getIndex());
	v2v[e.getVertex(1)->getIndex()].push_back(e.getVertex(0)->getIndex());
      }
      for (size_t i=0;i<4;i++){
	tets.push_back(t->getVertex(i)->getIndex());
	v2tet[t->getVertex(i)->getIndex()].push_back(tetCount);
      }
      tetCount++;
    }    
  }
  
  size_t triCount = 0;
  for (auto fit = gm->firstFace() ; fit != gm->lastFace() ; ++fit){
    for (auto t : (*fit)->triangles){
      for (size_t i=0;i<3;i++){
	MEdge e = t->getEdge(i);
	v2v[e.getVertex(0)->getIndex()].push_back(e.getVertex(1)->getIndex());
	v2v[e.getVertex(1)->getIndex()].push_back(e.getVertex(0)->getIndex());
	if (tetCount){
	  std::pair<size_t,size_t> p =
	    std::make_pair(std::min(e.getVertex(0)->getIndex(),e.getVertex(1)->getIndex()),
			   std::max(e.getVertex(0)->getIndex(),e.getVertex(1)->getIndex()));
	  bnd2d.push_back(p);
	}	
      }
      for (size_t i=0;i<3;i++){
	tris.push_back(t->getVertex(i)->getIndex());
	v2tri[t->getVertex(i)->getIndex()].push_back(triCount);
      }
      triCount++;
    }
  }

  size_t edgCount = 0;
  for (auto eit = gm->firstEdge() ; eit != gm->lastEdge() ; ++eit){
    for (auto e : (*eit)->lines){
      if (triCount){
	std::pair<size_t,size_t> p =
	  std::make_pair(std::min(e->getVertex(0)->getIndex(),e->getVertex(1)->getIndex()),
			 std::max(e->getVertex(0)->getIndex(),e->getVertex(1)->getIndex()));
	bnd1d.push_back(p);
      }	
      for (size_t i=0;i<2;i++){
	edgs.push_back(e->getVertex(i)->getIndex());
	v2edg[e->getVertex(i)->getIndex()].push_back(edgCount);
      }
      edgCount++;
    }
  }

  {
    std::sort(bnd2d.begin(), bnd2d.end());
    auto last = std::unique (bnd2d.begin(), bnd2d.end());
    bnd2d.erase(last,bnd2d.end());
  }
  {
    std::sort(bnd1d.begin(), bnd1d.end());
    auto last = std::unique (bnd1d.begin(), bnd1d.end());
    bnd1d.erase(last,bnd1d.end());
  }
  {
    size_t count = 0;
    for (auto v : v2v){
      std::sort(v.begin(), v.end());
      auto last = std::unique (v.begin(), v.end());
      v.erase(last,v.end());
      v2v[count++] = v;
    }
  }
  initial_pos = pos;
}

//------------------------------------------------
// ---            doRelaying                   ---
// ---  Assume a levelset has been provided    ---
//------------------------------------------------

void meshRelaying::doRelaying (double t){
  time = t;
  auto f_levelset = [this] (size_t i, size_t j) -> std::vector<std::pair<double,int > > {
    double x0 = pos [3*i];
    double y0 = pos [3*i+1];
    double z0 = pos [3*i+2];
    double x1 = pos [3*j];
    double y1 = pos [3*j+1];
    double z1 = pos [3*j+2];
    double l0 = levelset(x0,y0,z0,time);
    double l1 = levelset(x1,y1,z1,time);
    double t = -1;
    std::vector<std::pair<double,int > > ds;
    if (l0 * l1 < 0){
      t = l0/(l0-l1);
      std::pair<double,int > d = std::make_pair(t,1);
      ds.push_back(d);
    }
    return ds;    
  };

  auto f_discrete = [this] (size_t i, size_t j) -> std::vector<std::pair<double,int > > {
    SVector3 p0(pos [3*i],pos [3*i+1],pos [3*i+2]);
    SVector3 p1(pos [3*j],pos [3*j+1],pos [3*j+2]);
    std::vector<double> d;
    std::vector<int> c;
    df.intersectLine2d (p0, p1,d,c);    
    std::vector<std::pair<double,int > > ds;
    for (size_t i=0;i<d.size();i++){
      std::pair<double,int > p = std::make_pair(d[i],c[i]);
      ds.push_back(p);
    }
    std::sort(ds.begin(),ds.end());
    return ds;
  };
  if (df.empty())
    doRelaying(f_levelset);
  else{
    pos = initial_pos;
    doRelaying(f_discrete);
  }
}


double meshRelaying::smallest_measure (const size_t n, 
				    const SVector3 &t){
  
  double volume = 1.e22;
  if (tets.size()){
    for (auto tri : v2tet[n]) {
      size_t n0 = tets[4*tri];
      size_t n1 = tets[4*tri+1];
      size_t n2 = tets[4*tri+2];
      size_t n3 = tets[4*tri+3];
      double x0 = n0 == n ? t.x() : pos [3*n0];
      double y0 = n0 == n ? t.y() : pos [3*n0+1];
      double z0 = n0 == n ? t.z() : pos [3*n0+2];
      double x1 = n1 == n ? t.x() : pos [3*n1];
      double y1 = n1 == n ? t.y() : pos [3*n1+1];
      double z1 = n1 == n ? t.z() : pos [3*n1+2];
      double x2 = n2 == n ? t.x() : pos [3*n2];
      double y2 = n2 == n ? t.y() : pos [3*n2+1];
      double z2 = n2 == n ? t.z() : pos [3*n2+2];
      double x3 = n3 == n ? t.x() : pos [3*n3];
      double y3 = n3 == n ? t.y() : pos [3*n3+1];
      double z3 = n3 == n ? t.z() : pos [3*n3+2];
      double p0[3]={x0,y0,z0};
      double p1[3]={x1,y1,z1};
      double p2[3]={x2,y2,z2};
      double p3[3]={x3,y3,z3};
      double v = robustPredicates::orient3d(p0,p1,p2,p3);
      volume = std::min(v,volume);
    }
  }
  else if (tris.size()){
    for (auto tri : v2tri[n]) {
      size_t n0 = tris[3*tri];
      size_t n1 = tris[3*tri+1];
      size_t n2 = tris[3*tri+2];
      double x0 = n0 == n ? t.x() : pos [3*n0];
      double y0 = n0 == n ? t.y() : pos [3*n0+1];
      double x1 = n1 == n ? t.x() : pos [3*n1];
      double y1 = n1 == n ? t.y() : pos [3*n1+1];
      double x2 = n2 == n ? t.x() : pos [3*n2];
      double y2 = n2 == n ? t.y() : pos [3*n2+1];
      double p0[2]={x0,y0};
      double p1[2]={x1,y1};
      double p2[2]={x2,y2};
      double v = robustPredicates::orient2d(p0,p1,p2);
      volume = std::min(v,volume);
    }
  }
  return volume;
}

void meshRelaying::doRelaying (const std::function<std::vector<std::pair<double,int> >(size_t, size_t)> &f){
  
  front_nodes.clear();
  df.clearFrontNodes();
  //Compute all cuts ...
  int ITTT = 1;
  df.buildSpatialSearchStructure ();
  df.boolOp();
  int MAXIT = 10;
  while(1) {

    auto front_edges = df.getFrontEdges();
    
    if (ITTT++ == MAXIT)break;
    if (tets.empty()){      
      for (size_t i=0;i<tris.size();i+=3){
<<<<<<< HEAD
	std::vector<SVector3> c;
	std::vector<int> col;
	df.cornersInTriangle2d (SVector3(pos[3*tris[i]],pos[3*tris[i]+1],pos[3*tris[i]+2]),
				SVector3(pos[3*tris[i+1]],pos[3*tris[i+1]+1],pos[3*tris[i+1]+2]),
				SVector3(pos[3*tris[i+2]],pos[3*tris[i+2]+1],pos[3*tris[i+2]+2]),
				c,col);
	if (!c.empty()){
	  for (int j=0;j<3;j++){
	    double qMin = smallest_measure (tris[i+j],c[0]);
	    if (qMin > 0){
	      pos[3*tris[i+j]]   = c[0].x();
	      pos[3*tris[i+j]+1] = c[0].y();
	      front_nodes.push_back(tris[i+j]);
	      df.addFrontNode (tris[i+j],col[0],c[0]);
	      corners.push_back(tris[i+j]);
	      break;
	    }
	  }
	}
=======
        std::vector<SVector3> c;
        std::vector<int> col;
        // df.cornersInTriangle2d (SVector3(pos[3*tris[i]],pos[3*tris[i]+1],pos[3*tris[i]+2]),
        //       SVector3(pos[3*tris[i+1]],pos[3*tris[i+1]+1],pos[3*tris[i+1]+2]),
        //       SVector3(pos[3*tris[i+2]],pos[3*tris[i+2]+1],pos[3*tris[i+2]+2]),
        //       c,col);
        if (!c.empty()){
          for (int j=0;j<3;j++){
            int dimEdge = tets.size() ? 3:2;
            // find a way to detect corner on the bnd
            int dimi = dimVertex[tris[i+j]];
            if(dimi<dimEdge){
              printf("continued in %f,%f \n", c[0].x(), c[0].y());
              continue;
            } 
            
            double qMin = smallest_measure (tris[i+j],c[0]);
            if (qMin > 0){
              pos[3*tris[i+j]]   = c[0].x();
              pos[3*tris[i+j]+1] = c[0].y();
              front_nodes.push_back(tris[i+j]);
              corners.push_back(tris[i+j]);
              break;
            }
          }
        }
>>>>>>> 37986f68
      }
    }
    std::sort(front_nodes.begin(),front_nodes.end());
    std::sort(corners.begin(),corners.end());
    std::set<std::pair<size_t,size_t> > cuts;
    std::vector<edgeCut> moves;

    size_t maxCuts = 0;
    
    char name[245];
    sprintf(name,"AAA%d.pos",ITERR);
    FILE *fi = fopen(name,"w");
    fprintf(fi,"View \"\"{\n");
    int CC = 0;
    for (size_t i = 0; i< v2v.size() ; i++){
      for (auto j : v2v[i]){
<<<<<<< HEAD
	if (i < j){
	  std::pair<size_t,size_t> pa = std::make_pair(i,j);
	  if (std::binary_search(front_edges.begin(), front_edges.end(), pa))continue;

	  std::vector<std::pair<double,int> > ds = f (i,j);
	  if (ds.empty())continue;
	  if (ds.size() > 2) {
	    printf("glob %d iter %d we have edge %lu %lu cut by %lu\n",ITERR,ITTT,i,j,ds.size());
	    fprintf(fi,"SL(%g,%g,0,%g,%g,0){1,1};\n",pos[3*i],pos[3*i+1],pos[3*j],pos[3*j+1]);
	  }
	  std::pair<size_t,size_t> p = std::make_pair(std::min(i,j),std::max(i,j));
	  cuts.insert(p);

	  double xxx = (ds.size() - 1.)/2.0;
	  
	  size_t indexi = floor(xxx); 
	  size_t indexj = ceil(xxx);

	  const double di = ds[indexi].first;
	  const double dj = ds[indexj].first;
	  const int    ii = ds[indexi].second;
	  const int    ij = ds[indexj].second;
	  int dimEdge = tets.size() ? 3:2;
	  if (std::binary_search(bnd2d.begin(), bnd2d.end(), p))dimEdge = std::min(dimEdge,2);
	  if (std::binary_search(bnd1d.begin(), bnd1d.end(), p))dimEdge = std::min(dimEdge,1);
	  int dimi = dimVertex[i];
	  int dimj = dimVertex[j];
	  SVector3 pi (pos[3*i],pos[3*i+1],pos[3*i+2]); 
	  SVector3 pj (pos[3*j],pos[3*j+1],pos[3*j+2]); 
	  SVector3 pOpti  = pi + (pj-pi)*di;
	  SVector3 pOptj  = pi + (pj-pi)*dj;
	  SVector3 DI = pi-pOpti;
	  SVector3 DJ = pj-pOptj;
	  edgeCut mi(i, j, pOpti, DI.norm(), ii);
	  edgeCut mj(j, i, pOptj, DJ.norm(), ij);
	  // Not perfect ... but workable
	  if (!std::binary_search(front_nodes.begin(),front_nodes.end(),i))
	    if(di>0.0000001 && di<0.999999 && dimi >= dimEdge)moves.push_back(mi);
	  if (!std::binary_search(front_nodes.begin(),front_nodes.end(),j))
	    if(dj>0.0000001 && dj<0.999999 && dimj >= dimEdge)moves.push_back(mj);
	  maxCuts = std::max(maxCuts, ds.size());
	}
=======
        if (i < j){
          std::pair<size_t,size_t> pa = std::make_pair(i,j);
          if (std::binary_search(front_edges.begin(), front_edges.end(), pa))continue;

          std::vector<std::pair<double,int> > ds = f (i,j);
          if (ds.empty())continue;
          if (ds.size() > 2) {
            printf("iter %d we have edge %lu %lu cut by %lu\n",ITTT,i,j,ds.size());
          }
          std::pair<size_t,size_t> p = std::make_pair(std::min(i,j),std::max(i,j));
          cuts.insert(p);

          double xxx = (ds.size() - 1.)/2.0;
          
          size_t indexi = 0;//floor(xxx); 
          size_t indexj = ds.size() - 1.;//ceil(xxx);

          const double di = ds[indexi].first;
          const double dj = ds[indexj].first;
          const int    ii = ds[indexi].second;
          const int    ij = ds[indexj].second;
          int dimEdge = tets.size() ? 3:2;
          if (std::binary_search(bnd2d.begin(), bnd2d.end(), p))dimEdge = std::min(dimEdge,2);
          if (std::binary_search(bnd1d.begin(), bnd1d.end(), p))dimEdge = std::min(dimEdge,1);
          int dimi = dimVertex[i];
          int dimj = dimVertex[j];
          SVector3 pi (pos[3*i],pos[3*i+1],pos[3*i+2]); 
          SVector3 pj (pos[3*j],pos[3*j+1],pos[3*j+2]); 
          SVector3 pOpti  = pi + (pj-pi)*di;
          SVector3 pOptj  = pi + (pj-pi)*dj;
          SVector3 DI = pi-pOpti;
          SVector3 DJ = pj-pOptj;
          edgeCut mi(i, j, pOpti, DI.norm(), ii);
          edgeCut mj(j, i, pOptj, DJ.norm(), ij);
          // Not perfect ... but workable
          if (!std::binary_search(front_nodes.begin(),front_nodes.end(),i))
            if(di>0.0000001 && di<0.999999 && dimi >= dimEdge)moves.push_back(mi);
          if (!std::binary_search(front_nodes.begin(),front_nodes.end(),j))
            if(dj>0.0000001 && dj<0.999999 && dimj >= dimEdge)moves.push_back(mj);
          maxCuts = std::max(maxCuts, ds.size());
        }
>>>>>>> 37986f68
      }
    }
    fprintf(fi,"};\n");
    fclose(fi);
    //    if(CC){
    //      print4debug ("A.pos");
      //      exit(1);
    //    }
    //    printf("%d %lu\n",ITTT,maxCuts);
    //    if (ITTT > -1)maxCuts = 2;
    
    if (moves.empty())break;
    std::sort(moves.begin(), moves.end());

    for (auto c : moves){
      size_t i = c.a;
      size_t j = c.b;
      std::pair<size_t,size_t> p = std::make_pair(std::min(i,j), std::max(i,j));
      if (cuts.find(p) == cuts.end())continue;
      
      SVector3 pOpt = c.p;
      double qMin = smallest_measure (i,pOpt);
      
      if (qMin < 0) continue;
      
      for (auto k : v2v[i]){
        p = std::make_pair(std::min(i,k), std::max(i,k));
        cuts.erase(p);
      }
      if(dimVertex[i]==1){
        printf("i = %d (%f,%f), j = %d (%f,%f), popti = %f, %f \n \n", i, pos[3*i], pos[3*i+1], j, pos[3*j], pos[3*j+1], pOpt.x(), pOpt.y());
      }
      front_nodes.push_back(i);
      df.addFrontNode (i,c.index,pOpt);
      pos[3*i] = pOpt.x();
      pos[3*i+1] = pOpt.y();
      pos[3*i+2] = pOpt.z();
    }
    std::sort(front_nodes.begin(),front_nodes.end());
  }
}

static SVector3 average (const std::vector<size_t> &vs, const std::vector<double> &pos){
  SVector3 a(0,0,0);
  for (auto i : vs){
    SVector3 p(pos[3*i],pos[3*i+1],pos[3*i+2]);
    a += p;
  }
  a *= (1./vs.size());
  return a;
}

void meshRelaying::doRelaxFrontNode (size_t i, const std::vector<size_t> &n, double r,
				     std::vector<std::pair<size_t,size_t> > &fe){

  if (df.empty())return;
  if (std::binary_search(corners.begin(),corners.end(),i))return;
  if (dimVertex[i]<2) return;

  df.relaxFrontNode(i);
}

void meshRelaying::doRelax (double r){
  auto front_edges = df.getFrontEdges();

  for (size_t i=0;i<v2v.size();i++){
    if (!std::binary_search(front_nodes.begin(), front_nodes.end(),i)){
      SVector3 pi (initial_pos[3*i],initial_pos[3*i+1],initial_pos[3*i+2]);
      if (tets.empty() && dimVertex[i] == 2)pi = average(v2v[i],pos);
      SVector3 pj (pos[3*i],pos[3*i+1],pos[3*i+2]);
      SVector3 p = pj*(1-r) + pi*r;
      double qMin = smallest_measure (i,p);
      if (qMin > 0){
        pos[3*i] = p.x();
        pos[3*i+1] = p.y();
        pos[3*i+2] = p.z();
      }
    }
    else {
      doRelaxFrontNode (i, v2v[i], r, front_edges);
    }
  }
}

void meshRelaying::print4debug(const char *fn){
  FILE *f = fopen (fn,"w");
  fprintf(f,"View \"Front Geometry\"{\n");
  df.printGeometry(f);
  fprintf(f,"};\n");
  fprintf(f,"View \"Front Mesh\"{\n");
  df.printMesh(f);
  fprintf(f,"};\n");
  fprintf(f,"View \"Mesh\"{\n");  
  for (size_t i=0;i<tets.size();i+=4){
    fprintf(f,"SS(%g,%g,%g,%g,%g,%g,%g,%g,%g,%g,%g,%g){%g,%g,%g,%g};\n",
	    pos[3*tets[i]],pos[3*tets[i]+1],pos[3*tets[i]+2],
	    pos[3*tets[i+1]],pos[3*tets[i+1]+1],pos[3*tets[i+1]+2],
	    pos[3*tets[i+2]],pos[3*tets[i+2]+1],pos[3*tets[i+2]+2],
	    pos[3*tets[i+3]],pos[3*tets[i+3]+1],pos[3*tets[i+3]+2],
	    ll(pos[3*tets[i]],pos[3*tets[i]+1],pos[3*tets[i]+2],time),
	    ll(pos[3*tets[i+1]],pos[3*tets[i+1]+1],pos[3*tets[i+1]+2],time),
	    ll(pos[3*tets[i+2]],pos[3*tets[i+2]+1],pos[3*tets[i+2]+2],time),  
	    ll(pos[3*tets[i+3]],pos[3*tets[i+3]+1],pos[3*tets[i+3]+2],time));    
  }

  for (size_t i=0;i<tris.size();i+=3){
    SVector3 COG((pos[3*tris[i]]+pos[3*tris[i+1]]+pos[3*tris[i+2]])/3.0,
		 (pos[3*tris[i]+1]+pos[3*tris[i+1]+1]+pos[3*tris[i+2]+1])/3.0,
		 (pos[3*tris[i]+2]+pos[3*tris[i+1]+2]+pos[3*tris[i+2]+2])/3.0);
    int color = 1;
    if (!df.empty()){
      color = df.whatIsTheColorOf2d(COG);
    }
    
    fprintf(f,"ST(%g,%g,%g,%g,%g,%g,%g,%g,%g){%d,%d,%d};\n",
	    pos[3*tris[i]],pos[3*tris[i]+1],pos[3*tris[i]+2],
	    pos[3*tris[i+1]],pos[3*tris[i+1]+1],pos[3*tris[i+1]+2],
	    pos[3*tris[i+2]],pos[3*tris[i+2]+1],pos[3*tris[i+2]+2],color,color,color);
  }

  for (size_t i=0;i<front_nodes.size();i++){
    fprintf(f,"SP(%g,%g,%g){3};\n",pos[3*front_nodes[i]],
	    pos[3*front_nodes[i]+1],pos[3*front_nodes[i]+2]);
  }
  

  fprintf(f,"};\n");
  fclose(f);
}

void meshRelaying::concentration(std::vector<int> *concentration){
  for (size_t i=0;i<tris.size();i+=3){
    SVector3 COG((pos[3*tris[i]]+pos[3*tris[i+1]]+pos[3*tris[i+2]])/3.0,
		 (pos[3*tris[i]+1]+pos[3*tris[i+1]+1]+pos[3*tris[i+2]+1])/3.0,
		 0);
    int color = 1;
    if (!df.empty()){
      color = df.whatIsTheColorOf2d(COG);
      if(color<0) color = 0;
    }
    (*concentration).push_back(color);
  }
}

void meshRelaying::setBndFront(){
  std::vector<size_t> l;
  std::vector<double> p;
  std::vector<int> c; 

  size_t iter = 0;
  l.push_back(iter);
  iter++;
  c.push_back(-1);
  p.push_back(pos[3*bnd1d[0].first]);
  p.push_back(pos[3*bnd1d[0].first+1]);
  p.push_back(pos[3*bnd1d[0].first+2]);
  size_t current = bnd1d[0].second;
  size_t first = bnd1d[0].first;
  size_t id_current = 0;
  
  while(current!= first){
    l.push_back(iter);
    l.push_back(iter);
    iter++;
    c.push_back(-1);
    p.push_back(pos[3*current]);
    p.push_back(pos[3*current+1]);
    p.push_back(pos[3*current+2]);
    
    for(size_t j=0; j<bnd1d.size(); ++j){
      if(bnd1d[j].first == current && j!=id_current){
        current = bnd1d[j].second;
        id_current = j;
        break;
      } else if(bnd1d[j].second == current && j!=id_current){
        current = bnd1d[j].first;
        id_current = j;
        break;
      }
    }
  }
  l.push_back(l[0]);

  _df.addLines(p,l,c); 
}



/*
  FOR API
*/

void concentration(std::vector<int> &concentration){
  _mr.concentration(&concentration);
}

void advanceInTime(double dt, std::vector<SVector3> v){
  _mr.advanceInTime(dt, v);
}

void addFreeForm(int tag, const std::vector<SVector3> &poly){
  _df.addFreeForm(tag, poly);
}

void getDFPosition(std::vector<double> &api_position){
  _mr.getDFPosition(&api_position);
}

void getNodesPosition(std::vector<double> &api_position){
  _mr.getNodesPosition(&api_position);
}

void initRelaying(){
  _mr = meshRelaying();
}

void setDiscreteFront(){
  _mr.setDiscreteFront(_df);
}

void resetDiscreteFront(){
  _df.clear();
  _mr.setDiscreteFront(_df);
}

void relayingAndRelax(){
  _mr.print4debug("in_gmsh.pos");
  _mr.doRelaying(0);      // time not used for df -> 0
  _mr.print4debug("between_gmsh.pos");
  _mr.doRelax(1);         // full relax
  _mr.print4debug("out_gmsh.pos");
}

void redistFront(double lc){
  _mr.redistFront(lc);
}

void setBndFront(){
  _mr.setBndFront();
}

  





<|MERGE_RESOLUTION|>--- conflicted
+++ resolved
@@ -6,13 +6,17 @@
 #include "MLine.h"
 #include "MVertex.h"
 #include "robustPredicates.h"
-// #include "libol1.h"
+//#include "libol1.h"
+
+discreteFront *discreteFront::_instance = nullptr;
+meshRelaying *meshRelaying::_instance = nullptr;
 
 int TESTCASE = 2;
-
-discreteFront::discreteFront (std::vector<double> &p, std::vector<size_t> &l, std::vector<int> &c, double _t){
-  addLines(p,l,c);
-}
+int PRINT = 0;
+
+//discreteFront::discreteFront (std::vector<double> &p, std::vector<size_t> &l, std::vector<int> &c, double _t){
+//  addLines(p,l,c);
+//}
 
 void discreteFront::printGeometry(FILE *f){
   for (size_t i=0 ; i< lines.size() ; i+=2){
@@ -20,12 +24,6 @@
 	    pos[3*lines[i]],pos[3*lines[i]+1],
 	    pos[3*lines[i+1]],pos[3*lines[i+1]+1],-colors[i/2],-colors[i/2]);
   }
-
-  for(size_t i=0; i<lines.size(); i+=2){
-    fprintf(f, "T3(%12.5E, %12.5E, 0.01, 0){'%d'};\n", pos[3*lines[i]],pos[3*lines[i]+1], lines[i]);
-    fprintf(f, "T3(%12.5E, %12.5E, 0.01, 0){'%d'};\n", pos[3*lines[i+1]],pos[3*lines[i+1]+1], lines[i+1]);
-  }
-
 }
 
 SVector3 discreteFront::relaxFrontNode (size_t i){
@@ -73,26 +71,20 @@
   std::set<int> cs;
   std::vector<int> cols;
   for (auto c : colors){
-    if (c<0) continue; 
     if (cs.find(c) == cs.end()){
       cs.insert(c);
       double angTot = 0.0;
       for (size_t i=0 ; i< lines.size() ; i+=2){
-        if (colors[i/2] == c){
-          SVector3 A(pos[3*lines[i]],pos[3*lines[i]+1],0);
-          SVector3 B(pos[3*lines[i+1]],pos[3*lines[i+1]+1],0);
-          SVector3 PA = A-P;
-          SVector3 PB = B-P;
-          SVector3 pv = crossprod(PB,PA);
-          
-          double a = atan2(pv.z(),dot(PA,PB));
-          angTot += a;
-        }
-      }
-      if(fabs(angTot)>1 && fabs(angTot) < M_PI*1.99){
-        printf("angle total = %f \n", angTot);
-      }
-      
+	if (colors[i/2] == c){
+	  SVector3 A(pos[3*lines[i]],pos[3*lines[i]+1],0);
+	  SVector3 B(pos[3*lines[i+1]],pos[3*lines[i+1]+1],0);
+	  SVector3 PA = A-P;
+	  SVector3 PB = B-P;
+	  SVector3 pv = crossprod(PB,PA);
+	  double a = atan2(pv.z(),dot(PA,PB));
+	  angTot += a;
+	}
+      }
       if (fabs(angTot) > M_PI*1.99)cols.push_back(c);
     }
   }
@@ -110,7 +102,6 @@
   SPoint2 a1(p1.x(),p1.y());
   SPoint2 a2(p2.x(),p2.y());
   for (auto i : corners){
-    if(colors[i]<0) continue;
     SPoint2 p(pos[3*i],pos[3*i+1]);
     SVector3 p3(pos[3*i],pos[3*i+1],0);
     double d = std::min(std::min((p0-p3).norm(),(p1-p3).norm()),(p2-p3).norm());
@@ -161,7 +152,9 @@
   std::sort(_ind.begin(), _ind.end());
   auto last = std::unique (_ind.begin(), _ind.end());
   _ind.erase(last,_ind.end());
- 
+
+  if (PRINT)printf("FIND %g %g --> %g %g\n",p0.x(),p0.y(),p1.x(),p1.y());
+  
   for (size_t I=0 ; I< _ind.size() ; I++){
     size_t i = _ind[I];
     //    printf("%lu\n",i);
@@ -174,16 +167,32 @@
     double ymaxb = std::max(a3[1],a4[1]);
     if  (ymaxb < ymin)continue;
     if  (xmaxb < xmin)continue;
-    if  (xminb > xmax)continue;
+    if  (xminb > xmax)continue;    
     if  (yminb > ymax)continue;
+    
     double a143 = robustPredicates::orient2d(a1,a4,a3);
     double a243 = robustPredicates::orient2d(a2,a4,a3);    
-    if (a143*a243 >= 0) continue;
+
+    if (PRINT){
+      printf("A  %g %g --> %g %g\n",a3[0],a3[1]);
+      printf("A  %g %g --> %g %g\n",a4[0],a4[1]);
+      printf("XX %22.15E %22.15E\n",a143,a243);
+    }
+
+    if (a143*a243 > 0) continue;
     double a123 = robustPredicates::orient2d(a1,a2,a3);
     double a124 = robustPredicates::orient2d(a1,a2,a4);
-    if (a123*a124 >= 0) continue;
+
+    if (PRINT){
+      printf("B %g %g\n",a123,a124);
+    }
+
+    if (a123*a124 > 0) continue;
     d.push_back(a143/(a143-a243));
     c.push_back(i);
+  }
+  if (PRINT){
+    getchar();
   }
 }
 
@@ -281,6 +290,1087 @@
   }
   t+=dt;
 }
+
+SVector3 discreteFront::closestPoints2d (const SVector3 &P){
+  double dmin = 1.e22;
+  SVector3 res;
+  for (size_t i=0 ; i< lines.size() ; i+=2){
+    SVector3 A (pos[3*lines[i]],pos[3*lines[i]+1],pos[3*lines[i]+2]);
+    SVector3 B (pos[3*lines[i+1]],pos[3*lines[i+1]+1],pos[3*lines[i+1]+2]);
+    if (dim() == 2){
+      SVector3 AB = B - A;
+      double lAB = AB.norm();
+      AB.normalize();
+      SVector3 AP = P - A;
+      double L = dot(AP,AB);
+      SVector3 H;
+      if (L < 0)H = A;
+      else if (L > lAB)H = B;
+      else H = A + AB * L;
+      SVector3 HP = P - H;
+      double d = HP.norm();
+      if (d < dmin){
+	dmin = d;
+	res = H;
+      }
+    }
+  }
+  return res;
+}
+
+void discreteFront::addRectangle (int tag, double x0, double y0, double r1, double r2, int n){
+  std::vector<double> p;
+  std::vector<size_t> l;
+  std::vector<int> c;
+  double dX[4] = {r1,0,-r1,0};
+  double dY[4] = {0,r2,0,-r2};
+  double x = x0-r1/2, y=y0-r2/2;
+  double dx = r1/n;
+  double dy = r2/n;
+  for (int k=0;k<4;k++){
+    for (int i=0;i<n;i++){
+      c.push_back(tag);
+      l.push_back(k*n+i);
+      l.push_back((k*n+i+1)%(4*n));
+      p.push_back(x);
+      p.push_back(y);
+      p.push_back(0.);
+      x += dx * dX[k];
+      y += dy * dY[k];
+    }
+  }
+  addLines (p,l,c);
+}
+
+void discreteFront::addPolygon (int tag, const std::vector<SVector3> &poly, int n){
+  for (size_t k=0;k<poly.size();k++){
+    std::vector<double> p;
+    std::vector<size_t> l;
+    std::vector<int> c;
+    SVector3 p0 = poly[k];
+    SVector3 p1 = poly[(k+1)%poly.size()];
+    for (int i=0;i<n;i++){
+      c.push_back(tag);
+      l.push_back(i);
+      l.push_back((i+1)%n);
+      double t = (double) i/(n-1);
+      double x = p0.x() + (p1.x()-p0.x())*t;
+      double y = p0.y() + (p1.y()-p0.y())*t;
+      p.push_back(x);
+      p.push_back(y);
+      p.push_back(0.);
+      addLines (p,l,c);
+    }
+  }  
+}
+
+void discreteFront::addEllipsis (int tag, double x0, double y0, double theta0, double r1, double r2, int n){
+  std::vector<double> p;
+  std::vector<size_t> l;
+  std::vector<int> c;
+  for (int i=0;i<n;i++){
+    c.push_back(tag);
+    l.push_back(i);
+    l.push_back((i+1)%n);
+    double theta = theta0+2.*(double)i*M_PI/n;
+    p.push_back(x0 + r1*cos(theta));
+    p.push_back(y0 + r2*sin(theta));
+    p.push_back(0.);
+  }
+  addLines (p,l,c);
+}
+
+void discreteFront::boolOp (){
+  // this stuff is just about finding corners
+  corners.clear();
+  // corners are where angles are above a certain threshold 
+  std::vector<std::vector<size_t> > _lls;
+  std::vector<size_t> _ll;
+
+  for (size_t i=0;i<lines.size();i+=2){
+    _ll.push_back(lines[i]);
+    _ll.push_back(lines[i+1]);
+    if (lines[(i+2)%lines.size()] != lines[i+1]){
+      _lls.push_back(_ll);
+      _ll.clear();
+    }
+  }
+  if (_ll.size()) _lls.push_back(_ll);
+  for (size_t k=0;k<_lls.size();k++){
+    for (size_t i=0;i<_lls[k].size();i+=2){
+      double a1[2] = {pos[3*_lls[k][i]],pos[3*_lls[k][i]+1]};
+      double a2[2] = {pos[3*_lls[k][i+1]],pos[3*_lls[k][i+1]+1]};
+      double a3[2] = {pos[3*_lls[k][(i+3)%_lls[k].size()]],
+		      pos[3*_lls[k][(i+3)%_lls[k].size()]+1]};
+      SVector3 v1 (a2[0]-a1[0],a2[1]-a1[1],0);
+      SVector3 v2 (a3[0]-a2[0],a3[1]-a2[1],0);
+      v1.normalize();
+      v2.normalize();
+      double c = dot(v1,v2);
+      if (c < sqrt(3)/2){
+	corners.push_back(_lls[k][i+1]);
+      }
+    }
+  }
+  
+  //  printf("%lu cornres %lu\n",corners.size(),_lls.size());
+  
+  std::map<size_t, std::vector<size_t> > cuts;
+  for (size_t i=0;i<lines.size();i+=2){
+    double a1[2] = {pos[3*lines[i]],pos[3*lines[i]+1]};
+    double a2[2] = {pos[3*lines[i+1]],pos[3*lines[i+1]+1]};
+    int IMIN,IMAX,JMIN,JMAX;
+    getCoordinates(std::min(a1[0],a2[0]),std::min(a1[1],a2[1]),IMIN,JMIN);
+    getCoordinates(std::max(a1[0],a2[0]),std::max(a1[1],a2[1]),IMAX,JMAX);
+    std::set<size_t> touched;
+    for (size_t I=IMIN; I<=IMAX;I++){
+      for (size_t J=JMIN; J<=JMAX;J++){
+	size_t index = I+NX*J;
+	for (auto j : sss [index]){
+	  if (touched.find(j) != touched.end())continue;
+	  touched.insert(j);
+	  if (i < j){ // only compute once intersections
+	    double a3[2] = {pos[3*lines[j]],pos[3*lines[j]+1]};
+	    double a4[2] = {pos[3*lines[j+1]],pos[3*lines[j+1]+1]};
+	    double a143 = robustPredicates::orient2d(a1,a4,a3);
+	    double a243 = robustPredicates::orient2d(a2,a4,a3);    
+	    double a123 = robustPredicates::orient2d(a1,a2,a3);
+	    double a124 = robustPredicates::orient2d(a1,a2,a4);
+	    if (a143*a243 < 0 && a123*a124 < 0){
+	      double t = a143/(a143-a243);
+	      size_t n = pos.size()/3;
+	      cuts[i].push_back(n);
+	      cuts[j].push_back(n);
+	      corners.push_back(n);
+	      //	      printf("corner %lu %lu %lu %12.5E %12.5E\n",i,j,n,a1[0]+(a2[0]-a1[0])*t,a1[1]+(a2[1]-a1[1])*t);
+	      pos.push_back(a1[0]+(a2[0]-a1[0])*t);
+	      pos.push_back(a1[1]+(a2[1]-a1[1])*t);
+	      pos.push_back(0.0);
+	    }
+	  }
+	}
+      }
+    }
+  }
+  return;
+  std::vector<size_t> l;
+  std::vector<int> c;
+  for (size_t i=0;i<lines.size();i+=2){
+    auto it = cuts.find(i);
+    if (it == cuts.end()){
+      l.push_back(lines[i]);
+      l.push_back(lines[i+1]);
+      c.push_back(colors[i/2]);
+    }
+    else {
+      l.push_back(lines[i]);
+      c.push_back(colors[i/2]);
+      for (auto j : it->second){
+	l.push_back(j);
+	l.push_back(j);	
+	c.push_back(colors[i/2]);
+      }
+      l.push_back(lines[i+1]);
+    }
+  }
+  lines = l;
+  colors = c;
+}
+
+void discreteFront :: printMesh (FILE *f) {
+  std::sort(fn.begin(), fn.end());
+  std::vector<SVector3> pp;
+  int current_color = getColor(fn[0].line);
+  for (size_t i=0;i<fn.size();i++){
+    const frontNode &n = fn[i];
+    //    printf("front node %lu %lu %g\n",n.meshNode,n.line,n.t);
+    size_t l = n.line;
+    int color = getColor(l);
+    SVector3 p0 (pos[3*lines[l]],pos[3*lines[l]+1],pos[3*lines[l]+2]);
+    SVector3 p1 (pos[3*lines[l+1]],pos[3*lines[l+1]+1],pos[3*lines[l+1]+2]);
+    SVector3 p = p0+(p1-p0)*n.t;
+    fprintf(f,"SP(%g,%g,%g){%lu};\n",p.x(),p.y(),p.z(),current_color);
+    if (current_color != color){
+      for (size_t j=0;j<pp.size();j++){
+	fprintf(f,"SL(%g,%g,%g,%g,%g,%g){%d,%d};\n",
+		pp[j].x(),pp[j].y(),pp[j].z(),
+		pp[(j+1)%pp.size()].x(),pp[(j+1)%pp.size()].y(),pp[(j+1)%pp.size()].z(),
+		current_color,current_color);	
+      }
+      pp.clear();
+      current_color = color;
+    }
+    pp.push_back(p);
+  }
+  for (size_t i=0;i<pp.size();i++){
+    fprintf(f,"SL(%g,%g,%g,%g,%g,%g){%d,%d};\n",
+	    pp[i].x(),pp[i].y(),pp[i].z(),
+	    pp[(i+1)%pp.size()].x(),pp[(i+1)%pp.size()].y(),pp[(i+1)%pp.size()].z(),
+	    current_color,current_color);	
+  }  
+}
+
+std::vector<std::pair<size_t,size_t> > discreteFront :: getFrontEdges() {
+  std::sort(fn.begin(), fn.end());
+  std::vector<std::pair<size_t,size_t> > pp;
+  std::vector<size_t>  curr;
+  int current_color = getColor(fn[0].line);
+  for (size_t i=0;i<fn.size();i++){
+    const frontNode &n = fn[i];
+    size_t l = n.line;
+    int color = getColor(l);
+    //    printf("front node %lu %lu %g\n",n.meshNode,n.line,n.t);
+    if (current_color != color){
+      for (size_t j=0;j<curr.size();j++){
+	size_t A = curr[j];
+	size_t B = curr[(j+1)%curr.size()];
+	std::pair<size_t,size_t> pa = std::make_pair(std::min(A,B), std::max(A,B));
+	pp.push_back(pa);
+      }
+      curr.clear();
+      current_color = color;
+    }
+    curr.push_back(n.meshNode);
+  }
+  //  printf("front edges :");
+  for (size_t j=0;j<curr.size();j++){
+    size_t A = curr[j];
+    size_t B = curr[(j+1)%curr.size()];
+    std::pair<size_t,size_t> pa = std::make_pair(std::min(A,B), std::max(A,B));
+    //    printf("(%lu,%lu)",pa.first,pa.second);
+    pp.push_back(pa);
+  }
+  std::sort(pp.begin(),pp.end());
+  //  printf("\n");
+  return pp;
+}
+
+
+
+// -----------------------------------------------------------------------------------------------
+// -----------------------------------------------------------------------------------------------
+// -----------------------------------------------------------------------------------------------
+
+
+double ll (double x, double y, double z, double t){
+  //  return x+t;
+  return (x-.05)*(x-.05)+.3*y*y+z*z-0.25*sin(t*M_PI)*sin(t*M_PI);
+}
+
+int ITERR = 0;
+
+void testRelaying() {
+  if (TESTCASE == 0){
+    discreteFront::instance()->addEllipsis(1,-0.6,0.4,M_PI/8,0.25,0.5,300);
+    discreteFront::instance()->addRectangle(3,0,0.5,.7172,.7172,10);
+    discreteFront::instance()->addEllipsis(2,0.6,0.25,0,0.35,0.25,300);
+    discreteFront::instance()->buildSpatialSearchStructure () ;
+    discreteFront::instance()->boolOp();
+  }
+  if (TESTCASE == 1){
+    //    df.addEllipsis(1,-0.6,0.4,M_PI/8,0.25,0.5,300);
+    discreteFront::instance()->addPolygon(1,{{-.5,0,0}, {0,0,0}, {0.25,0.25,0}, {0.001,-0.0005,0}, {0.25,-0.25,0}, {0.0,-0.001,0}},10);
+    discreteFront::instance()->addEllipsis(2,0.,0.,0,0.35,0.35,300);
+    discreteFront::instance()->buildSpatialSearchStructure () ;
+    discreteFront::instance()->boolOp();
+  }
+  else if (TESTCASE == 11){
+    discreteFront::instance()->addRectangle(1,0,0,.7172,.7172,10);
+    discreteFront::instance()->addRectangle(2,0.3,0,.7,.7,10);
+    discreteFront::instance()->buildSpatialSearchStructure () ;
+    discreteFront::instance()->boolOp();
+  }
+  else if (TESTCASE == 12){
+    discreteFront::instance()->addEllipsis(1,-2.,0.5,0,0.8,0.8,3000);
+    //    df.addEllipsis(0,1.5,0.5,0,0.6,0.6,1000);
+  }
+  else if (TESTCASE == 2){
+    //    df.addRectangle(1,0.5,0.75,0.3,0.003,200);
+    discreteFront::instance()->addEllipsis(1,0.5,0.75,0,0.15,0.15,1000);
+    //    df.addEllipsis(2,0.5,0.25,0,0.15,0.15,1000);
+    //    df.addEllipsis(3,0.25,0.5,0,0.15,0.15,1000);
+  }
+  else if (TESTCASE == 3){
+    discreteFront::instance()->addEllipsis(1, 0.5, 0.75, 0, 0.15,0.15,200);
+    discreteFront::instance()->addEllipsis(2, 0.37, 0.75, 0, 0.15,0.15,200);
+    discreteFront::instance()->buildSpatialSearchStructure () ;
+    discreteFront::instance()->boolOp();
+  }
+
+  meshRelaying::instance()->setLevelset (ll);
+  meshRelaying::instance()->setDiscreteFrontBBox();
+  double t = 0.0;
+  meshRelaying::instance()->print4debug ("test.pos");
+  for (size_t i=0;i<1200;i++){
+    printf("ITER %8d time %12.5E\n",ITERR,t);
+    meshRelaying::instance()->doRelaying (t);
+    char name [245];
+    sprintf(name, "test%lu.pos",i);
+    //    if(ITERR%10==0){
+      meshRelaying::instance()->print4debug (name);
+      //  }
+    meshRelaying::instance()->advanceInTime(0.025);
+    if (t > 16)break;
+    t+= 0.025;
+    ITERR++;
+  }
+}
+
+
+//------------------------------------------------
+// ---           Constructor                   ---
+// ---  Create datastructures in 2D and 3D     ---
+//------------------------------------------------
+
+meshRelaying::meshRelaying(GModel *gm){
+  
+  if (!gm)gm=GModel::current();
+
+  std::set <MVertex*, MVertexPtrLessThan> vs; 
+
+  // Get all vertices.
+  for (auto eit = gm->firstEdge() ; eit != gm->lastEdge() ; ++eit){
+    for (auto e : (*eit)->lines){
+      for (size_t i=0;i<2;i++)vs.insert(e->getVertex(i));
+    }
+  }
+  for (auto fit = gm->firstFace() ; fit != gm->lastFace() ; ++fit){
+    for (auto t : (*fit)->triangles){
+      for (size_t i=0;i<3;i++)vs.insert(t->getVertex(i));
+    }
+  }
+  for (auto git = gm->firstRegion() ; git != gm->lastRegion() ; ++git){
+    for (auto t : (*git)->tetrahedra){
+      for (size_t i=0;i<4;i++)vs.insert(t->getVertex(i));
+    }    
+  }
+
+  // Store positions
+  size_t counter = 0;
+  for (auto v : vs){
+    v->setIndex(counter++);
+    pos.push_back(v->x());
+    pos.push_back(v->y());
+    pos.push_back(v->z());
+    dimVertex.push_back(v->onWhat()->dim());
+  }
+
+  v2v.resize(counter);
+  v2tet.resize(counter);
+  v2tri.resize(counter);
+  v2edg.resize(counter);
+  
+  size_t tetCount = 0;
+  for (auto git = gm->firstRegion() ; git != gm->lastRegion() ; ++git){
+    for (auto t : (*git)->tetrahedra){
+      for (size_t i=0;i<6;i++){
+	MEdge e = t->getEdge(i);
+	v2v[e.getVertex(0)->getIndex()].push_back(e.getVertex(1)->getIndex());
+	v2v[e.getVertex(1)->getIndex()].push_back(e.getVertex(0)->getIndex());
+      }
+      for (size_t i=0;i<4;i++){
+	tets.push_back(t->getVertex(i)->getIndex());
+	v2tet[t->getVertex(i)->getIndex()].push_back(tetCount);
+      }
+      tetCount++;
+    }    
+  }
+  
+  size_t triCount = 0;
+  for (auto fit = gm->firstFace() ; fit != gm->lastFace() ; ++fit){
+    for (auto t : (*fit)->triangles){
+      for (size_t i=0;i<3;i++){
+	MEdge e = t->getEdge(i);
+	v2v[e.getVertex(0)->getIndex()].push_back(e.getVertex(1)->getIndex());
+	v2v[e.getVertex(1)->getIndex()].push_back(e.getVertex(0)->getIndex());
+	if (tetCount){
+	  std::pair<size_t,size_t> p =
+	    std::make_pair(std::min(e.getVertex(0)->getIndex(),e.getVertex(1)->getIndex()),
+			   std::max(e.getVertex(0)->getIndex(),e.getVertex(1)->getIndex()));
+	  bnd2d.push_back(p);
+	}	
+      }
+      for (size_t i=0;i<3;i++){
+	tris.push_back(t->getVertex(i)->getIndex());
+	v2tri[t->getVertex(i)->getIndex()].push_back(triCount);
+      }
+      triCount++;
+    }
+  }
+
+  size_t edgCount = 0;
+  for (auto eit = gm->firstEdge() ; eit != gm->lastEdge() ; ++eit){
+    for (auto e : (*eit)->lines){
+      if (triCount){
+	std::pair<size_t,size_t> p =
+	  std::make_pair(std::min(e->getVertex(0)->getIndex(),e->getVertex(1)->getIndex()),
+			 std::max(e->getVertex(0)->getIndex(),e->getVertex(1)->getIndex()));
+	bnd1d.push_back(p);
+      }	
+      for (size_t i=0;i<2;i++){
+	edgs.push_back(e->getVertex(i)->getIndex());
+	v2edg[e->getVertex(i)->getIndex()].push_back(edgCount);
+      }
+      edgCount++;
+    }
+  }
+
+  {
+    std::sort(bnd2d.begin(), bnd2d.end());
+    auto last = std::unique (bnd2d.begin(), bnd2d.end());
+    bnd2d.erase(last,bnd2d.end());
+  }
+  {
+    std::sort(bnd1d.begin(), bnd1d.end());
+    auto last = std::unique (bnd1d.begin(), bnd1d.end());
+    bnd1d.erase(last,bnd1d.end());
+  }
+  {
+    size_t count = 0;
+    for (auto v : v2v){
+      std::sort(v.begin(), v.end());
+      auto last = std::unique (v.begin(), v.end());
+      v.erase(last,v.end());
+      v2v[count++] = v;
+    }
+  }
+  initial_pos = pos;
+}
+
+//------------------------------------------------
+// ---            doRelaying                   ---
+// ---  Assume a levelset has been provided    ---
+//------------------------------------------------
+
+void meshRelaying::doRelaying (double t){
+  time = t;
+  auto f_levelset = [this] (size_t i, size_t j) -> std::vector<std::pair<double,int > > {
+    double x0 = pos [3*i];
+    double y0 = pos [3*i+1];
+    double z0 = pos [3*i+2];
+    double x1 = pos [3*j];
+    double y1 = pos [3*j+1];
+    double z1 = pos [3*j+2];
+    double l0 = levelset(x0,y0,z0,time);
+    double l1 = levelset(x1,y1,z1,time);
+    double t = -1;
+    std::vector<std::pair<double,int > > ds;
+    if (l0 * l1 < 0){
+      t = l0/(l0-l1);
+      std::pair<double,int > d = std::make_pair(t,1);
+      ds.push_back(d);
+    }
+    return ds;    
+  };
+
+  auto f_discrete = [this] (size_t i, size_t j) -> std::vector<std::pair<double,int > > {
+    SVector3 p0(pos [3*i],pos [3*i+1],pos [3*i+2]);
+    SVector3 p1(pos [3*j],pos [3*j+1],pos [3*j+2]);   
+    
+    std::vector<double> d;
+    std::vector<int> c;
+    //    if (std::binary_search(front_nodes.begin(), front_nodes.end(), i) &&
+    //	std::binary_search(front_nodes.begin(), front_nodes.end(), j)){
+    //      if (i == 203 && j == 204) PRINT = 1;
+    //    }
+    discreteFront::instance()->intersectLine2d (p0, p1,d,c);
+    PRINT = 0;
+    std::vector<std::pair<double,int > > ds;
+    for (size_t i=0;i<d.size();i++){
+      std::pair<double,int > p = std::make_pair(d[i],c[i]);
+      ds.push_back(p);
+    }
+    std::sort(ds.begin(),ds.end());
+    /*
+    if (std::binary_search(front_nodes.begin(), front_nodes.end(), i) &&
+	std::binary_search(front_nodes.begin(), front_nodes.end(), j)){
+      if (ds.size()==0){
+	printf("error in intersectLine2d : (%lu,%lu) are front nodes but no intersection is not computed\n",i,j);
+      }
+      else if (ds.size()==1){
+	printf("error in intersectLine2d : (%lu,%lu) are front nodes but only 1 intersection is computed (%22.15E)\n",i,j,ds[0].first);
+      }
+      else if (ds[ds.size()-1].first<0.999999 || ds[0].first>0.0000001){
+	printf("error in intersectLine2d : (%lu,%lu) are front nodes %lu intersection are computed (%22.15E,%22.15E)\n",i,j,ds.size(),ds[0].first,ds[ds.size()-1].first);
+      }
+    }
+    */
+
+    return ds;
+  };
+  if (discreteFront::instance()->empty())
+    doRelaying(f_levelset);
+  else{
+    pos = initial_pos;
+    doRelaying(f_discrete);
+  }
+}
+
+
+double meshRelaying::smallest_measure (const size_t n, 
+				    const SVector3 &t){
+  
+  double volume = 1.e22;
+  if (tets.size()){
+    for (auto tri : v2tet[n]) {
+      size_t n0 = tets[4*tri];
+      size_t n1 = tets[4*tri+1];
+      size_t n2 = tets[4*tri+2];
+      size_t n3 = tets[4*tri+3];
+      double x0 = n0 == n ? t.x() : pos [3*n0];
+      double y0 = n0 == n ? t.y() : pos [3*n0+1];
+      double z0 = n0 == n ? t.z() : pos [3*n0+2];
+      double x1 = n1 == n ? t.x() : pos [3*n1];
+      double y1 = n1 == n ? t.y() : pos [3*n1+1];
+      double z1 = n1 == n ? t.z() : pos [3*n1+2];
+      double x2 = n2 == n ? t.x() : pos [3*n2];
+      double y2 = n2 == n ? t.y() : pos [3*n2+1];
+      double z2 = n2 == n ? t.z() : pos [3*n2+2];
+      double x3 = n3 == n ? t.x() : pos [3*n3];
+      double y3 = n3 == n ? t.y() : pos [3*n3+1];
+      double z3 = n3 == n ? t.z() : pos [3*n3+2];
+      double p0[3]={x0,y0,z0};
+      double p1[3]={x1,y1,z1};
+      double p2[3]={x2,y2,z2};
+      double p3[3]={x3,y3,z3};
+      double v = robustPredicates::orient3d(p0,p1,p2,p3);
+      volume = std::min(v,volume);
+    }
+  }
+  else if (tris.size()){
+    for (auto tri : v2tri[n]) {
+      size_t n0 = tris[3*tri];
+      size_t n1 = tris[3*tri+1];
+      size_t n2 = tris[3*tri+2];
+      double x0 = n0 == n ? t.x() : pos [3*n0];
+      double y0 = n0 == n ? t.y() : pos [3*n0+1];
+      double x1 = n1 == n ? t.x() : pos [3*n1];
+      double y1 = n1 == n ? t.y() : pos [3*n1+1];
+      double x2 = n2 == n ? t.x() : pos [3*n2];
+      double y2 = n2 == n ? t.y() : pos [3*n2+1];
+      double p0[2]={x0,y0};
+      double p1[2]={x1,y1};
+      double p2[2]={x2,y2};
+      double v = robustPredicates::orient2d(p0,p1,p2);
+      volume = std::min(v,volume);
+    }
+  }
+  return volume;
+}
+
+void meshRelaying::doRelaying (const std::function<std::vector<std::pair<double,int> >(size_t, size_t)> &f){
+  
+  front_nodes.clear();
+  discreteFront::instance()->clearFrontNodes();
+  //Compute all cuts ...
+  int ITTT = 1;
+  discreteFront::instance()->buildSpatialSearchStructure ();
+  discreteFront::instance()->boolOp();
+  int MAXIT = 10;
+
+  char name[245];
+  
+  while(1) {
+    //    sprintf(name,"AAA%d.pos",ITERR);
+    //    FILE *fi = fopen(name,"w");
+    //    fprintf(fi,"View \"\"{\n");
+
+    auto front_edges = discreteFront::instance()->getFrontEdges();
+    
+    if (ITTT++ == MAXIT)break;
+    if (tets.empty()){      
+      for (size_t i=0;i<tris.size();i+=3){
+	std::vector<SVector3> c;
+	std::vector<int> col;
+	discreteFront::instance()->cornersInTriangle2d (SVector3(pos[3*tris[i]],pos[3*tris[i]+1],pos[3*tris[i]+2]),
+							SVector3(pos[3*tris[i+1]],pos[3*tris[i+1]+1],pos[3*tris[i+1]+2]),
+				SVector3(pos[3*tris[i+2]],pos[3*tris[i+2]+1],pos[3*tris[i+2]+2]),
+							c,col);
+	if (!c.empty()){
+	  for (int j=0;j<3;j++){
+	    double qMin = smallest_measure (tris[i+j],c[0]);
+	    if (qMin > 0){
+	      pos[3*tris[i+j]]   = c[0].x();
+	      pos[3*tris[i+j]+1] = c[0].y();
+	      front_nodes.push_back(tris[i+j]);
+	      discreteFront::instance()->addFrontNode (tris[i+j],col[0],c[0]);
+	      corners.push_back(tris[i+j]);
+	      break;
+	    }
+	  }
+	}
+      }
+    }
+    std::sort(front_nodes.begin(),front_nodes.end());
+    std::sort(corners.begin(),corners.end());
+    std::set<std::pair<size_t,size_t> > cuts;
+    std::vector<edgeCut> moves;
+
+    size_t maxCuts = 0;
+    
+    for (size_t i = 0; i< v2v.size() ; i++){
+      for (auto j : v2v[i]){
+	if (i < j){
+	  std::pair<size_t,size_t> pa = std::make_pair(i,j);
+	  if (std::binary_search(front_edges.begin(), front_edges.end(), pa))continue;
+
+	  std::vector<std::pair<double,int> > ds = f (i,j);
+	  if (ds.empty())continue;
+	  //	  if (ITTT == MAXIT){
+	  //	    if (ds.size() == 2) {
+	  //	      //	    printf("glob %d iter %d we have edge %lu %lu cut by %lu\n",ITERR,ITTT,i,j,ds.size());
+	  //	      fprintf(fi,"SL(%g,%g,0,%g,%g,0){2,2};\n",pos[3*i],pos[3*i+1],pos[3*j],pos[3*j+1]);
+	  //	    }
+	  //	  if (ds.size() > 2) {
+	  //	    printf("glob %d iter %d we have edge %lu %lu cut by %lu\n",ITERR,ITTT,i,j,ds.size());
+	  //	    fprintf(fi,"SL(%g,%g,0,%g,%g,0){%lu,%lu};\n",pos[3*i],pos[3*i+1],pos[3*j],pos[3*j+1],ds.size(),ds.size());
+	  //	  }
+	  //	}
+	  std::pair<size_t,size_t> p = std::make_pair(std::min(i,j),std::max(i,j));
+	  cuts.insert(p);
+	  
+	  //	  double xxx = (ds.size() - 1.)/2.0;
+	  
+	  size_t indexi = 0;//floor(xxx); 
+	  size_t indexj = ds.size() - 1;//ceil(xxx);
+
+	  const double di = ds[indexi].first;
+	  const double dj = ds[indexj].first;
+	  const int    ii = ds[indexi].second;
+	  const int    ij = ds[indexj].second;
+	  int dimEdge = tets.size() ? 3:2;
+	  if (std::binary_search(bnd2d.begin(), bnd2d.end(), p))dimEdge = std::min(dimEdge,2);
+	  if (std::binary_search(bnd1d.begin(), bnd1d.end(), p))dimEdge = std::min(dimEdge,1);
+	  int dimi = dimVertex[i];
+	  int dimj = dimVertex[j];
+	  SVector3 pi (pos[3*i],pos[3*i+1],pos[3*i+2]); 
+	  SVector3 pj (pos[3*j],pos[3*j+1],pos[3*j+2]); 
+	  SVector3 pOpti  = pi + (pj-pi)*di;
+	  SVector3 pOptj  = pi + (pj-pi)*dj;
+	  SVector3 DI = pi-pOpti;
+	  SVector3 DJ = pj-pOptj;
+	  edgeCut mi(i, j, pOpti, DI.norm(), ii);
+	  edgeCut mj(j, i, pOptj, DJ.norm(), ij);
+
+	  //	  fprintf(fi,"SP(%g,%g,0){2};\n",pOpti.x(),pOpti.y());
+
+	  // Not perfect ... but workable
+	  if (!std::binary_search(front_nodes.begin(),front_nodes.end(),i))
+	    if(di>0.0000001 && di<0.999999 && dimi >= dimEdge)moves.push_back(mi);
+	  if (!std::binary_search(front_nodes.begin(),front_nodes.end(),j))
+	    if(dj>0.0000001 && dj<0.999999 && dimj >= dimEdge)moves.push_back(mj);
+	  maxCuts = std::max(maxCuts, ds.size());
+	}
+      }
+    }
+    //    fprintf(fi,"};\n");
+    //    fclose(fi);
+    //    if(CC){
+    //      print4debug ("A.pos");
+      //      exit(1);
+    //    }
+    //    printf("%d %lu\n",ITTT,maxCuts);
+    //    if (ITTT > -1)maxCuts = 2;
+    
+    if (moves.empty())break;
+    std::sort(moves.begin(), moves.end());
+
+    for (auto c : moves){
+      size_t i = c.a;
+      size_t j = c.b;
+      std::pair<size_t,size_t> p = std::make_pair(std::min(i,j), std::max(i,j));
+      if (cuts.find(p) == cuts.end())continue;
+      
+      SVector3 pOpt = c.p;
+      double qMin = smallest_measure (i,pOpt);
+      
+      if (qMin < 0) continue;
+      
+      for (auto j : v2v[i]){
+	p = std::make_pair(std::min(i,j), std::max(i,j));
+	cuts.erase(p);
+      }
+      
+      front_nodes.push_back(i);
+      discreteFront::instance()->addFrontNode (i,c.index,pOpt);
+      pos[3*i] = pOpt.x();
+      pos[3*i+1] = pOpt.y();
+      pos[3*i+2] = pOpt.z();
+    }
+    std::sort(front_nodes.begin(),front_nodes.end());
+  }
+
+  {
+    auto front_edges = discreteFront::instance()->getFrontEdges();
+    auto missing_edges = front_edges;
+    missing_edges.clear();
+    for (auto fe : front_edges){
+      bool found = false;
+      for (auto j : v2v[fe.first]){
+	if (j== fe.second)found = true; 
+      }
+      if (!found){
+	missing_edges.push_back(fe);
+      }
+    }
+    if (!missing_edges.empty()){
+      printf("%lu missing font edges on the mesh :",missing_edges.size());
+      sprintf(name,"missing%d.pos",ITERR);
+      FILE *fi = fopen(name,"w");
+      fprintf(fi,"View \"\"{\n");
+      for (auto fe : missing_edges){
+	size_t i = fe.first;
+	size_t j = fe.second;
+	printf("(%lu,%lu)",i,j);
+	fprintf(fi,"SL(%g,%g,0,%g,%g,0){%lu,%lu};\n",pos[3*i],pos[3*i+1],pos[3*j],pos[3*j+1],i,j);
+      }
+      printf("\n");
+      fprintf(fi,"};\n");
+      fclose(fi);
+    }
+  }
+}
+
+static SVector3 average (const std::vector<size_t> &vs, const std::vector<double> &pos){
+  SVector3 a(0,0,0);
+  for (auto i : vs){
+    SVector3 p(pos[3*i],pos[3*i+1],pos[3*i+2]);
+    a += p;
+  }
+  a *= (1./vs.size());
+  return a;
+}
+
+void meshRelaying::doRelaxFrontNode (size_t i, const std::vector<size_t> &n, double r,
+				     std::vector<std::pair<size_t,size_t> > &fe){
+
+  if (discreteFront::instance()->empty())return;
+  if (std::binary_search(corners.begin(),corners.end(),i))return;
+
+  discreteFront::instance()->relaxFrontNode(i);
+}
+
+void meshRelaying::doRelax (double r){
+  auto front_edges = discreteFront::instance()->getFrontEdges();
+
+  for (size_t i=0;i<v2v.size();i++){
+    if (!std::binary_search(front_nodes.begin(), front_nodes.end(),i)){
+      SVector3 pi (initial_pos[3*i],initial_pos[3*i+1],initial_pos[3*i+2]);
+      if (tets.empty() && dimVertex[i] == 2)pi = average(v2v[i],pos);
+      SVector3 pj (pos[3*i],pos[3*i+1],pos[3*i+2]);
+      SVector3 p = pj*(1-r) + pi*r;
+      double qMin = smallest_measure (i,p);
+      if (qMin > 0){
+	pos[3*i] = p.x();
+	pos[3*i+1] = p.y();
+	pos[3*i+2] = p.z();
+      }
+    }
+    else {
+      doRelaxFrontNode (i, v2v[i], r, front_edges);
+    }
+  }
+}
+
+void meshRelaying::print4debug(const char *fn){
+  FILE *f = fopen (fn,"w");
+  fprintf(f,"View \"Front Geometry\"{\n");
+  discreteFront::instance()->printGeometry(f);
+  fprintf(f,"};\n");
+  fprintf(f,"View \"Front Mesh\"{\n");
+  discreteFront::instance()->printMesh(f);
+  fprintf(f,"};\n");
+  fprintf(f,"View \"Mesh\"{\n");  
+  for (size_t i=0;i<tets.size();i+=4){
+    fprintf(f,"SS(%g,%g,%g,%g,%g,%g,%g,%g,%g,%g,%g,%g){%g,%g,%g,%g};\n",
+	    pos[3*tets[i]],pos[3*tets[i]+1],pos[3*tets[i]+2],
+	    pos[3*tets[i+1]],pos[3*tets[i+1]+1],pos[3*tets[i+1]+2],
+	    pos[3*tets[i+2]],pos[3*tets[i+2]+1],pos[3*tets[i+2]+2],
+	    pos[3*tets[i+3]],pos[3*tets[i+3]+1],pos[3*tets[i+3]+2],
+	    ll(pos[3*tets[i]],pos[3*tets[i]+1],pos[3*tets[i]+2],time),
+	    ll(pos[3*tets[i+1]],pos[3*tets[i+1]+1],pos[3*tets[i+1]+2],time),
+	    ll(pos[3*tets[i+2]],pos[3*tets[i+2]+1],pos[3*tets[i+2]+2],time),  
+	    ll(pos[3*tets[i+3]],pos[3*tets[i+3]+1],pos[3*tets[i+3]+2],time));    
+  }
+
+  for (size_t i=0;i<tris.size();i+=3){
+    SVector3 COG((pos[3*tris[i]]+pos[3*tris[i+1]]+pos[3*tris[i+2]])/3.0,
+		 (pos[3*tris[i]+1]+pos[3*tris[i+1]+1]+pos[3*tris[i+2]+1])/3.0,
+		 (pos[3*tris[i]+2]+pos[3*tris[i+1]+2]+pos[3*tris[i+2]+2])/3.0);
+    int color = 1;
+    if (!discreteFront::instance()->empty()){
+      color = discreteFront::instance()->whatIsTheColorOf2d(COG);
+    }
+    
+    fprintf(f,"ST(%g,%g,%g,%g,%g,%g,%g,%g,%g){%d,%d,%d};\n",
+	    pos[3*tris[i]],pos[3*tris[i]+1],pos[3*tris[i]+2],
+	    pos[3*tris[i+1]],pos[3*tris[i+1]+1],pos[3*tris[i+1]+2],
+	    pos[3*tris[i+2]],pos[3*tris[i+2]+1],pos[3*tris[i+2]+2],color,color,color);
+  }
+
+  for (size_t i=0;i<front_nodes.size();i++){
+    fprintf(f,"SP(%g,%g,%g){3};\n",pos[3*front_nodes[i]],
+	    pos[3*front_nodes[i]+1],pos[3*front_nodes[i]+2]);
+  }
+  
+
+  fprintf(f,"};\n");
+  fclose(f);
+}
+
+/*
+  FOR API
+*/
+
+
+void concentration(std::vector<int> &concentration){
+  meshRelaying::instance()->concentration(&concentration);
+}
+
+void advanceInTime(double dt, std::vector<SVector3> v){
+  meshRelaying::instance()->advanceInTime(dt, v);
+}
+
+void addFreeForm(int tag, const std::vector<SVector3> &poly){
+   discreteFront::instance()->addFreeForm(tag, poly);
+}
+
+void getDFPosition(std::vector<double> &api_position){
+  meshRelaying::instance()->getDFPosition(&api_position);
+}
+
+void getNodesPosition(std::vector<double> &api_position){
+  meshRelaying::instance()->getNodesPosition(&api_position);
+}
+
+void initRelaying(){
+}
+
+void setDiscreteFront(){
+}
+
+void resetDiscreteFront(){
+  discreteFront::instance()->clear();
+}
+
+void relayingAndRelax(){
+  meshRelaying::instance()->print4debug("in_gmsh.pos");
+  meshRelaying::instance()->doRelaying(0);      // time not used for df -> 0
+  meshRelaying::instance()->print4debug("between_gmsh.pos");
+  meshRelaying::instance()->doRelax(1);         // full relax
+  meshRelaying::instance()->print4debug("out_gmsh.pos");
+}
+
+void redistFront(double lc){
+  meshRelaying::instance()->redistFront(lc);
+}
+
+void setBndFront(){
+  meshRelaying::instance()->setBndFront();
+}
+
+void meshRelaying::setBndFront(){
+  std::vector<size_t> l;
+  std::vector<double> p;
+  std::vector<int> c; 
+
+  size_t iter = 0;
+  l.push_back(iter);
+  iter++;
+  c.push_back(-1);
+  p.push_back(pos[3*bnd1d[0].first]);
+  p.push_back(pos[3*bnd1d[0].first+1]);
+  p.push_back(pos[3*bnd1d[0].first+2]);
+  size_t current = bnd1d[0].second;
+  size_t first = bnd1d[0].first;
+  size_t id_current = 0;
+  
+  while(current!= first){
+    l.push_back(iter);
+    l.push_back(iter);
+    iter++;
+    c.push_back(-1);
+    p.push_back(pos[3*current]);
+    p.push_back(pos[3*current+1]);
+    p.push_back(pos[3*current+2]);
+    
+    for(size_t j=0; j<bnd1d.size(); ++j){
+      if(bnd1d[j].first == current && j!=id_current){
+        current = bnd1d[j].second;
+        id_current = j;
+        break;
+      } else if(bnd1d[j].second == current && j!=id_current){
+        current = bnd1d[j].first;
+        id_current = j;
+        break;
+      }
+    }
+  }
+  l.push_back(l[0]);
+
+  discreteFront::instance()->addLines(p,l,c); 
+}
+
+void discreteFront::clear(){
+  colors.clear();
+  corners.clear();
+  lines.clear();
+  pos.clear();
+}
+
+void meshRelaying::concentration(std::vector<int> *concentration){
+  for (size_t i=0;i<tris.size();i+=3){
+    SVector3 COG((pos[3*tris[i]]+pos[3*tris[i+1]]+pos[3*tris[i+2]])/3.0,
+		 (pos[3*tris[i]+1]+pos[3*tris[i+1]+1]+pos[3*tris[i+2]+1])/3.0,
+		 0);
+    int color = 1;
+    if (!discreteFront::instance()->empty()){
+      color = discreteFront::instance()->whatIsTheColorOf2d(COG);
+      if(color<0) color = 0;
+    }
+    (*concentration).push_back(color);
+  }
+}
+
+
+
+
+void discreteFront::redistFront(double lc){
+  double fc_min=0.5; 
+  double fc_max=1.5;
+  double small_dist = fc_min*lc;
+  double large_dist = fc_max*lc;
+  std::vector<std::vector<size_t> > _lls;
+  std::vector<size_t> _ll;
+
+  std::vector<size_t> l;
+  std::vector<int> c;
+  std::vector<double> p;
+
+  for (size_t i=0;i<lines.size();i+=2){
+    _ll.push_back(lines[i]);
+    _ll.push_back(lines[i+1]);
+    if (lines[(i+2)%lines.size()] != lines[i+1]){
+      _lls.push_back(_ll);
+      _ll.clear();
+    }
+  }
+  if(!_ll.empty()){
+    _lls.push_back(_ll);
+  }
+  
+  size_t iter = 0;
+  for(size_t i=0; i<_lls.size(); ++i){
+    int n = _lls[i].size();
+    // first marker
+    size_t first = iter;
+    l.push_back(iter);
+    for(int k=0; k<3; ++k){
+      p.push_back(pos[3*_lls[i][0]+k]);
+    }
+
+    // loop through markers
+    for(size_t j=1; j<n; j+=2){
+      double dist;
+      if(colors[_lls[i][j]]<0){
+        dist = lc;
+      } else {
+        dist = sqrt(pow(pos[3*_lls[i][j]] - p.end()[-3], 2) + pow(pos[3*_lls[i][j]+1] - p.end()[-2], 2)); 
+      }
+      
+      if(dist<small_dist){          // markers too close -> take the middle position
+        if(j==n-1){
+          c.push_back(colors[_lls[i][j]]);
+          l.push_back(first);
+        } else {
+          double temp;
+          for(int k=0; k<3; k++){
+            temp = (pos[3*_lls[i][j]+k] + p.end()[-3+k])/2.0;
+            p.end()[-3+k] = temp;
+          }
+        }
+      } else if(dist>large_dist){   // markers too far -> add markers
+        int n_new = (int) (dist/lc - (fc_max-1.01));
+        double temp[3];
+        for(int k=0; k<3; k++){
+          temp[k] = p.end()[-3+k];
+        }
+        for(int k=0; k<n_new; ++k){
+          double s = (k+1.0)/(n_new+1.0);
+          iter++;
+          l.push_back(iter);
+          l.push_back(iter);
+          c.push_back(colors[_lls[i][j]]);
+          for(int k=0; k<3; k++){
+            p.push_back(s*temp[k]+(1-s)*pos[3*_lls[i][j]+k]);
+          }
+        }
+
+        c.push_back(colors[_lls[i][j]]);
+        if(j!=n-1){
+          iter++;
+          l.push_back(iter);
+          l.push_back(iter);
+          for(int k=0; k<3; ++k){
+            p.push_back(pos[3*_lls[i][j]+k]);
+          }
+        } else {
+          l.push_back(first);
+        }
+        
+      }else{                        // good distance
+        c.push_back(colors[_lls[i][j]]);
+        if(j!=n-1){
+          iter++;
+          l.push_back(iter);
+          l.push_back(iter);
+          for(int k=0; k<3; ++k){
+            p.push_back(pos[3*_lls[i][j]+k]);
+          }
+        } else {
+          l.push_back(first);
+        }
+      }
+    }
+    iter++;
+  }
+
+  pos.clear(); colors.clear(); lines.clear();
+  for(int i=0; i<p.size(); ++i){
+    pos.push_back(p[i]);
+  }
+  for(int i=0; i<c.size(); ++i){
+    colors.push_back(c[i]);
+  }
+  for(int i=0; i<l.size(); ++i){
+    lines.push_back(l[i]);
+  }
+  
+}
+
+void discreteFront::addFreeForm (int tag, const std::vector<SVector3> &poly){
+  std::vector<double> p;
+  std::vector<size_t> l;
+  std::vector<int> c;
+  for (size_t k=0;k<poly.size();k++){
+    SVector3 p0 = poly[k];
+    c.push_back(tag);
+    l.push_back(k);
+    l.push_back((k+1)%poly.size());
+    p.push_back(p0.x());
+    p.push_back(p0.y());
+    p.push_back(0.);
+  }  
+  addLines(p,l,c);
+}
+
+void discreteFront::getDFPosition(std::vector<double> *position){
+  for(int i=0; i<pos.size(); ++i){
+    position->push_back(pos[i]);
+  }
+  return;
+}
+
 
 void discreteFront::moveFromV (double dt, std::vector<SVector3> v, bool bnd){
   size_t n = v.size();
@@ -377,1118 +1467,4 @@
     pos[i] = target[i];
   }
   return;
-}
-
-SVector3 discreteFront::closestPoints2d (const SVector3 &P){
-  double dmin = 1.e22;
-  SVector3 res;
-  for (size_t i=0 ; i< lines.size() ; i+=2){
-    SVector3 A (pos[3*lines[i]],pos[3*lines[i]+1],pos[3*lines[i]+2]);
-    SVector3 B (pos[3*lines[i+1]],pos[3*lines[i+1]+1],pos[3*lines[i+1]+2]);
-    if (dim() == 2){
-      SVector3 AB = B - A;
-      double lAB = AB.norm();
-      AB.normalize();
-      SVector3 AP = P - A;
-      double L = dot(AP,AB);
-      SVector3 H;
-      if (L < 0)H = A;
-      else if (L > lAB)H = B;
-      else H = A + AB * L;
-      SVector3 HP = P - H;
-      double d = HP.norm();
-      if (d < dmin){
-	dmin = d;
-	res = H;
-      }
-    }
-  }
-  return res;
-}
-
-void discreteFront::addRectangle (int tag, double x0, double y0, double r1, double r2, int n){
-  std::vector<double> p;
-  std::vector<size_t> l;
-  std::vector<int> c;
-  double dX[4] = {r1,0,-r1,0};
-  double dY[4] = {0,r2,0,-r2};
-  double x = x0-r1/2, y=y0-r2/2;
-  double dx = r1/n;
-  double dy = r2/n;
-  for (int k=0;k<4;k++){
-    for (int i=0;i<n;i++){
-      c.push_back(tag);
-      l.push_back(k*n+i);
-      l.push_back((k*n+i+1)%(4*n));
-      p.push_back(x);
-      p.push_back(y);
-      p.push_back(0.);
-      x += dx * dX[k];
-      y += dy * dY[k];
-    }
-  }
-  addLines (p,l,c);
-}
-
-void discreteFront::addPolygon (int tag, const std::vector<SVector3> &poly, int n){
-  for (size_t k=0;k<poly.size();k++){
-    std::vector<double> p;
-    std::vector<size_t> l;
-    std::vector<int> c;
-    SVector3 p0 = poly[k];
-    SVector3 p1 = poly[(k+1)%poly.size()];
-    for (int i=0;i<n;i++){
-      c.push_back(tag);
-      l.push_back(i);
-      l.push_back((i+1)%n);
-      double t = (double) i/(n-1);
-      double x = p0.x() + (p1.x()-p0.x())*t;
-      double y = p0.y() + (p1.y()-p0.y())*t;
-      p.push_back(x);
-      p.push_back(y);
-      p.push_back(0.);
-      addLines (p,l,c);
-    }
-  }  
-}
-
-void discreteFront::addFreeForm (int tag, const std::vector<SVector3> &poly){
-  std::vector<double> p;
-  std::vector<size_t> l;
-  std::vector<int> c;
-  for (size_t k=0;k<poly.size();k++){
-    SVector3 p0 = poly[k];
-    c.push_back(tag);
-    l.push_back(k);
-    l.push_back((k+1)%poly.size());
-    p.push_back(p0.x());
-    p.push_back(p0.y());
-    p.push_back(0.);
-  }  
-  addLines(p,l,c);
-}
-
-void discreteFront::addEllipsis (int tag, double x0, double y0, double theta0, double r1, double r2, int n){
-  std::vector<double> p;
-  std::vector<size_t> l;
-  std::vector<int> c;
-  for (int i=0;i<n;i++){
-    c.push_back(tag);
-    l.push_back(i);
-    l.push_back((i+1)%n);
-    double theta = theta0+2.*(double)i*M_PI/n;
-    p.push_back(x0 + r1*cos(theta));
-    p.push_back(y0 + r2*sin(theta));
-    p.push_back(0.);
-  }
-  addLines (p,l,c);
-}
-
-void discreteFront::boolOp (){
-  // this stuff is just about finding corners
-  corners.clear();
-  // corners are where angles are above a certain threshold 
-  std::vector<std::vector<size_t> > _lls;
-  std::vector<size_t> _ll;
-
-  for (size_t i=0;i<lines.size();i+=2){
-    _ll.push_back(lines[i]);
-    _ll.push_back(lines[i+1]);
-    if (lines[(i+2)%lines.size()] != lines[i+1]){
-      _lls.push_back(_ll);
-      _ll.clear();
-    }
-  }
-  if (_ll.size()) _lls.push_back(_ll);
-  for (size_t k=0;k<_lls.size();k++){
-    for (size_t i=0;i<_lls[k].size();i+=2){
-      if(colors[_lls[k][i+1]]<0) continue;
-      double a1[2] = {pos[3*_lls[k][i]],pos[3*_lls[k][i]+1]};
-      double a2[2] = {pos[3*_lls[k][i+1]],pos[3*_lls[k][i+1]+1]};
-      double a3[2] = {pos[3*_lls[k][(i+3)%_lls[k].size()]],
-		      pos[3*_lls[k][(i+3)%_lls[k].size()]+1]};
-      SVector3 v1 (a2[0]-a1[0],a2[1]-a1[1],0);
-      SVector3 v2 (a3[0]-a2[0],a3[1]-a2[1],0);
-      v1.normalize();
-      v2.normalize();
-      double c = dot(v1,v2);
-      if (c < sqrt(2)/2){
-	      corners.push_back(_lls[k][i+1]);
-      }
-    }
-  }
-  
-  //  printf("%lu cornres %lu\n",corners.size(),_lls.size());
-  
-  std::map<size_t, std::vector<size_t> > cuts;
-  for (size_t i=0;i<lines.size();i+=2){
-    double a1[2] = {pos[3*lines[i]],pos[3*lines[i]+1]};
-    double a2[2] = {pos[3*lines[i+1]],pos[3*lines[i+1]+1]};
-    int IMIN,IMAX,JMIN,JMAX;
-    getCoordinates(std::min(a1[0],a2[0]),std::min(a1[1],a2[1]),IMIN,JMIN);
-    getCoordinates(std::max(a1[0],a2[0]),std::max(a1[1],a2[1]),IMAX,JMAX);
-    std::set<size_t> touched;
-    for (size_t I=IMIN; I<=IMAX;I++){
-      for (size_t J=JMIN; J<=JMAX;J++){
-        size_t index = I+NX*J;
-        for (auto j : sss [index]){
-          if (touched.find(j) != touched.end())continue;
-          touched.insert(j);
-          if (i < j){ // only compute once intersections
-            double a3[2] = {pos[3*lines[j]],pos[3*lines[j]+1]};
-            double a4[2] = {pos[3*lines[j+1]],pos[3*lines[j+1]+1]};
-            double a143 = robustPredicates::orient2d(a1,a4,a3);
-            double a243 = robustPredicates::orient2d(a2,a4,a3);    
-            double a123 = robustPredicates::orient2d(a1,a2,a3);
-            double a124 = robustPredicates::orient2d(a1,a2,a4);
-            if (a143*a243 < 0 && a123*a124 < 0){
-              double t = a143/(a143-a243);
-              size_t n = pos.size()/3;
-              cuts[i].push_back(n);
-              cuts[j].push_back(n);
-              corners.push_back(n);
-              //	      printf("corner %lu %lu %lu %12.5E %12.5E\n",i,j,n,a1[0]+(a2[0]-a1[0])*t,a1[1]+(a2[1]-a1[1])*t);
-              pos.push_back(a1[0]+(a2[0]-a1[0])*t);
-              pos.push_back(a1[1]+(a2[1]-a1[1])*t);
-              pos.push_back(0.0);
-            }
-          }
-        }
-      }
-    }
-  }
-  return;
-  std::vector<size_t> l;
-  std::vector<int> c;
-  for (size_t i=0;i<lines.size();i+=2){
-    auto it = cuts.find(i);
-    if (it == cuts.end()){
-      l.push_back(lines[i]);
-      l.push_back(lines[i+1]);
-      c.push_back(colors[i/2]);
-    }
-    else {
-      l.push_back(lines[i]);
-      c.push_back(colors[i/2]);
-      for (auto j : it->second){
-        l.push_back(j);
-        l.push_back(j);	
-        c.push_back(colors[i/2]);
-      }
-      l.push_back(lines[i+1]);
-    }
-  }
-  lines = l;
-  colors = c;
-}
-
-void discreteFront::getDFPosition(std::vector<double> *position){
-  for(int i=0; i<pos.size(); ++i){
-    position->push_back(pos[i]);
-  }
-  return;
-}
-
-void discreteFront::clear(){
-  colors.clear();
-  corners.clear();
-  lines.clear();
-  pos.clear();
-}
-
-void discreteFront::redistFront(double lc){
-  double fc_min=0.5; 
-  double fc_max=1.5;
-  double small_dist = fc_min*lc;
-  double large_dist = fc_max*lc;
-  std::vector<std::vector<size_t> > _lls;
-  std::vector<size_t> _ll;
-
-  std::vector<size_t> l;
-  std::vector<int> c;
-  std::vector<double> p;
-
-  for (size_t i=0;i<lines.size();i+=2){
-    _ll.push_back(lines[i]);
-    _ll.push_back(lines[i+1]);
-    if (lines[(i+2)%lines.size()] != lines[i+1]){
-      _lls.push_back(_ll);
-      _ll.clear();
-    }
-  }
-  if(!_ll.empty()){
-    _lls.push_back(_ll);
-  }
-  
-  size_t iter = 0;
-  for(size_t i=0; i<_lls.size(); ++i){
-    int n = _lls[i].size();
-    // first marker
-    size_t first = iter;
-    l.push_back(iter);
-    for(int k=0; k<3; ++k){
-      p.push_back(pos[3*_lls[i][0]+k]);
-    }
-
-    // loop through markers
-    for(size_t j=1; j<n; j+=2){
-      double dist;
-      if(colors[_lls[i][j]]<0){
-        dist = lc;
-      } else {
-        dist = sqrt(pow(pos[3*_lls[i][j]] - p.end()[-3], 2) + pow(pos[3*_lls[i][j]+1] - p.end()[-2], 2)); 
-      }
-      
-      if(dist<small_dist){          // markers too close -> take the middle position
-        if(j==n-1){
-          c.push_back(colors[_lls[i][j]]);
-          l.push_back(first);
-        } else {
-          double temp;
-          for(int k=0; k<3; k++){
-            temp = (pos[3*_lls[i][j]+k] + p.end()[-3+k])/2.0;
-            p.end()[-3+k] = temp;
-          }
-        }
-      } else if(dist>large_dist){   // markers too far -> add markers
-        int n_new = (int) (dist/lc - (fc_max-1.01));
-        double temp[3];
-        for(int k=0; k<3; k++){
-          temp[k] = p.end()[-3+k];
-        }
-        for(int k=0; k<n_new; ++k){
-          double s = (k+1.0)/(n_new+1.0);
-          iter++;
-          l.push_back(iter);
-          l.push_back(iter);
-          c.push_back(colors[_lls[i][j]]);
-          for(int k=0; k<3; k++){
-            p.push_back(s*temp[k]+(1-s)*pos[3*_lls[i][j]+k]);
-          }
-        }
-
-        c.push_back(colors[_lls[i][j]]);
-        if(j!=n-1){
-          iter++;
-          l.push_back(iter);
-          l.push_back(iter);
-          for(int k=0; k<3; ++k){
-            p.push_back(pos[3*_lls[i][j]+k]);
-          }
-        } else {
-          l.push_back(first);
-        }
-        
-      }else{                        // good distance
-        c.push_back(colors[_lls[i][j]]);
-        if(j!=n-1){
-          iter++;
-          l.push_back(iter);
-          l.push_back(iter);
-          for(int k=0; k<3; ++k){
-            p.push_back(pos[3*_lls[i][j]+k]);
-          }
-        } else {
-          l.push_back(first);
-        }
-      }
-    }
-    iter++;
-  }
-
-  pos.clear(); colors.clear(); lines.clear();
-  for(int i=0; i<p.size(); ++i){
-    pos.push_back(p[i]);
-  }
-  for(int i=0; i<c.size(); ++i){
-    colors.push_back(c[i]);
-  }
-  for(int i=0; i<l.size(); ++i){
-    lines.push_back(l[i]);
-  }
-  
-}
-
-void discreteFront :: printMesh (FILE *f) {
-  if(fn.empty()) return;
-  std::sort(fn.begin(), fn.end());
-  std::vector<SVector3> pp;
-  int current_color = getColor(fn[0].line);
-  for (size_t i=0;i<fn.size();i++){
-    const frontNode &n = fn[i];
-    //    printf("front node %lu %lu %g\n",n.meshNode,n.line,n.t);
-    size_t l = n.line;
-    int color = getColor(l);
-    SVector3 p0 (pos[3*lines[l]],pos[3*lines[l]+1],pos[3*lines[l]+2]);
-    SVector3 p1 (pos[3*lines[l+1]],pos[3*lines[l+1]+1],pos[3*lines[l+1]+2]);
-    SVector3 p = p0+(p1-p0)*n.t;
-    fprintf(f,"SP(%g,%g,%g){%lu};\n",p.x(),p.y(),p.z(),current_color);
-    if (current_color != color){
-      for (size_t j=0;j<pp.size();j++){
-	fprintf(f,"SL(%g,%g,%g,%g,%g,%g){%d,%d};\n",
-		pp[j].x(),pp[j].y(),pp[j].z(),
-		pp[(j+1)%pp.size()].x(),pp[(j+1)%pp.size()].y(),pp[(j+1)%pp.size()].z(),
-		current_color,current_color);	
-      }
-      pp.clear();
-      current_color = color;
-    }
-    pp.push_back(p);
-  }
-  for (size_t i=0;i<pp.size();i++){
-    fprintf(f,"SL(%g,%g,%g,%g,%g,%g){%d,%d};\n",
-	    pp[i].x(),pp[i].y(),pp[i].z(),
-	    pp[(i+1)%pp.size()].x(),pp[(i+1)%pp.size()].y(),pp[(i+1)%pp.size()].z(),
-	    current_color,current_color);	
-  }  
-}
-
-std::vector<std::pair<size_t,size_t> > discreteFront :: getFrontEdges() {
-  std::sort(fn.begin(), fn.end());
-  std::vector<std::pair<size_t,size_t> > pp;
-  std::vector<size_t>  curr;
-  int current_color = getColor(fn[0].line);
-  for (size_t i=0;i<fn.size();i++){
-    const frontNode &n = fn[i];
-    size_t l = n.line;
-    int color = getColor(l);
-    //    printf("front node %lu %lu %g\n",n.meshNode,n.line,n.t);
-    if (current_color != color){
-      for (size_t j=0;j<curr.size();j++){
-	size_t A = curr[j];
-	size_t B = curr[(j+1)%curr.size()];
-	std::pair<size_t,size_t> pa = std::make_pair(std::min(A,B), std::max(A,B));
-	pp.push_back(pa);
-      }
-      curr.clear();
-      current_color = color;
-    }
-    curr.push_back(n.meshNode);
-  }
-  //  printf("front edges :");
-  for (size_t j=0;j<curr.size();j++){
-    size_t A = curr[j];
-    size_t B = curr[(j+1)%curr.size()];
-    std::pair<size_t,size_t> pa = std::make_pair(std::min(A,B), std::max(A,B));
-    //    printf("(%lu,%lu)",pa.first,pa.second);
-    pp.push_back(pa);
-  }
-  std::sort(pp.begin(),pp.end());
-  //  printf("\n");
-  return pp;
-}
-
-
-
-// -----------------------------------------------------------------------------------------------
-// -----------------------------------------------------------------------------------------------
-// -----------------------------------------------------------------------------------------------
-
-
-double ll (double x, double y, double z, double t){
-  //  return x+t;
-  return (x-.05)*(x-.05)+.3*y*y+z*z-0.25*sin(t*M_PI)*sin(t*M_PI);
-}
-
-int ITERR = 0;
-
-void testRelaying() {
-  
-  if (TESTCASE == 0){
-    _df.addEllipsis(1,-0.6,0.4,M_PI/8,0.25,0.5,300);
-    _df.addRectangle(3,0,0.5,.7172,.7172,10);
-    _df.addEllipsis(2,0.6,0.25,0,0.35,0.25,300);
-    _df.buildSpatialSearchStructure () ;
-    _df.boolOp();
-  }
-  if (TESTCASE == 1){
-    //    df.addEllipsis(1,-0.6,0.4,M_PI/8,0.25,0.5,300);
-    _df.addPolygon(1,{{-.5,0,0}, {0,0,0}, {0.25,0.25,0}, {0.001,-0.0005,0}, {0.25,-0.25,0}, {0.0,-0.001,0}},10);
-    _df.addEllipsis(2,0.,0.,0,0.35,0.35,300);
-    _df.buildSpatialSearchStructure () ;
-    _df.boolOp();
-  }
-  else if (TESTCASE == 11){
-    _df.addRectangle(1,0,0,.7172,.7172,10);
-    _df.addRectangle(2,0.3,0,.7,.7,10);
-    _df.buildSpatialSearchStructure () ;
-    _df.boolOp();
-  }
-  else if (TESTCASE == 12){
-    _df.addEllipsis(1,1.,0.6,0,0.3,0.3,3000);
-  }
-  else if (TESTCASE == 2){
-    //    df.addRectangle(1,0.5,0.75,0.3,0.003,200);
-    _df.addEllipsis(1,0.5,0.75,0,0.15,0.15,1000);
-    _df.addEllipsis(2,0.5,0.25,0,0.15,0.15,1000);
-    _df.addEllipsis(3,0.25,0.5,0,0.15,0.15,1000);
-  }
-  else if (TESTCASE == 3){
-    _df.addEllipsis(1, 0.5, 0.75, 0, 0.15,0.15,200);
-    _df.addEllipsis(2, 0.37, 0.75, 0, 0.15,0.15,200);
-    _df.buildSpatialSearchStructure () ;
-    _df.boolOp();
-  }
-
-  _mr.setLevelset (ll);
-  _mr.setDiscreteFront(_df);  
-  double t = 0.0;
-  ITERR = 0;
-  _mr.print4debug ("test.pos");
-  for (size_t i=0;i<1500;i++){
-    printf("ITER %8d time %12.5E\n",ITERR,t);
-<<<<<<< HEAD
-    mr.doRelaying (t);
-    //    mr.doRelax (1);
-    //    mr.doRelax (1);
-    //    mr.doRelax (1);
-=======
-    _mr.doRelaying (t);
-    _mr.doRelax (1);
-    _mr.doRelax (1);
-    _mr.doRelax (1);
->>>>>>> 37986f68
-    char name [245];
-    sprintf(name, "test%lu.pos",i);
-    if(ITERR%20==0)_mr.print4debug (name);
-    _mr.advanceInTime(0.025);
-    if (t > 16)break;
-    t+= 0.025;
-    ITERR++;
-  }
-}
-
-
-//------------------------------------------------
-// ---           Constructor                   ---
-// ---  Create datastructures in 2D and 3D     ---
-//------------------------------------------------
-
-meshRelaying::meshRelaying(GModel *gm){
-  
-  if (!gm)gm=GModel::current();
-
-  std::set <MVertex*, MVertexPtrLessThan> vs; 
-
-  // Get all vertices.
-  for (auto eit = gm->firstEdge() ; eit != gm->lastEdge() ; ++eit){
-    for (auto e : (*eit)->lines){
-      for (size_t i=0;i<2;i++)vs.insert(e->getVertex(i));
-    }
-  }
-  for (auto fit = gm->firstFace() ; fit != gm->lastFace() ; ++fit){
-    for (auto t : (*fit)->triangles){
-      for (size_t i=0;i<3;i++)vs.insert(t->getVertex(i));
-    }
-  }
-  for (auto git = gm->firstRegion() ; git != gm->lastRegion() ; ++git){
-    for (auto t : (*git)->tetrahedra){
-      for (size_t i=0;i<4;i++)vs.insert(t->getVertex(i));
-    }    
-  }
-
-  // Store positions
-  size_t counter = 0;
-  for (auto v : vs){
-    v->setIndex(counter++);
-    pos.push_back(v->x());
-    pos.push_back(v->y());
-    pos.push_back(v->z());
-    dimVertex.push_back(v->onWhat()->dim());
-  }
-
-  v2v.resize(counter);
-  v2tet.resize(counter);
-  v2tri.resize(counter);
-  v2edg.resize(counter);
-  
-  size_t tetCount = 0;
-  for (auto git = gm->firstRegion() ; git != gm->lastRegion() ; ++git){
-    for (auto t : (*git)->tetrahedra){
-      for (size_t i=0;i<6;i++){
-	MEdge e = t->getEdge(i);
-	v2v[e.getVertex(0)->getIndex()].push_back(e.getVertex(1)->getIndex());
-	v2v[e.getVertex(1)->getIndex()].push_back(e.getVertex(0)->getIndex());
-      }
-      for (size_t i=0;i<4;i++){
-	tets.push_back(t->getVertex(i)->getIndex());
-	v2tet[t->getVertex(i)->getIndex()].push_back(tetCount);
-      }
-      tetCount++;
-    }    
-  }
-  
-  size_t triCount = 0;
-  for (auto fit = gm->firstFace() ; fit != gm->lastFace() ; ++fit){
-    for (auto t : (*fit)->triangles){
-      for (size_t i=0;i<3;i++){
-	MEdge e = t->getEdge(i);
-	v2v[e.getVertex(0)->getIndex()].push_back(e.getVertex(1)->getIndex());
-	v2v[e.getVertex(1)->getIndex()].push_back(e.getVertex(0)->getIndex());
-	if (tetCount){
-	  std::pair<size_t,size_t> p =
-	    std::make_pair(std::min(e.getVertex(0)->getIndex(),e.getVertex(1)->getIndex()),
-			   std::max(e.getVertex(0)->getIndex(),e.getVertex(1)->getIndex()));
-	  bnd2d.push_back(p);
-	}	
-      }
-      for (size_t i=0;i<3;i++){
-	tris.push_back(t->getVertex(i)->getIndex());
-	v2tri[t->getVertex(i)->getIndex()].push_back(triCount);
-      }
-      triCount++;
-    }
-  }
-
-  size_t edgCount = 0;
-  for (auto eit = gm->firstEdge() ; eit != gm->lastEdge() ; ++eit){
-    for (auto e : (*eit)->lines){
-      if (triCount){
-	std::pair<size_t,size_t> p =
-	  std::make_pair(std::min(e->getVertex(0)->getIndex(),e->getVertex(1)->getIndex()),
-			 std::max(e->getVertex(0)->getIndex(),e->getVertex(1)->getIndex()));
-	bnd1d.push_back(p);
-      }	
-      for (size_t i=0;i<2;i++){
-	edgs.push_back(e->getVertex(i)->getIndex());
-	v2edg[e->getVertex(i)->getIndex()].push_back(edgCount);
-      }
-      edgCount++;
-    }
-  }
-
-  {
-    std::sort(bnd2d.begin(), bnd2d.end());
-    auto last = std::unique (bnd2d.begin(), bnd2d.end());
-    bnd2d.erase(last,bnd2d.end());
-  }
-  {
-    std::sort(bnd1d.begin(), bnd1d.end());
-    auto last = std::unique (bnd1d.begin(), bnd1d.end());
-    bnd1d.erase(last,bnd1d.end());
-  }
-  {
-    size_t count = 0;
-    for (auto v : v2v){
-      std::sort(v.begin(), v.end());
-      auto last = std::unique (v.begin(), v.end());
-      v.erase(last,v.end());
-      v2v[count++] = v;
-    }
-  }
-  initial_pos = pos;
-}
-
-//------------------------------------------------
-// ---            doRelaying                   ---
-// ---  Assume a levelset has been provided    ---
-//------------------------------------------------
-
-void meshRelaying::doRelaying (double t){
-  time = t;
-  auto f_levelset = [this] (size_t i, size_t j) -> std::vector<std::pair<double,int > > {
-    double x0 = pos [3*i];
-    double y0 = pos [3*i+1];
-    double z0 = pos [3*i+2];
-    double x1 = pos [3*j];
-    double y1 = pos [3*j+1];
-    double z1 = pos [3*j+2];
-    double l0 = levelset(x0,y0,z0,time);
-    double l1 = levelset(x1,y1,z1,time);
-    double t = -1;
-    std::vector<std::pair<double,int > > ds;
-    if (l0 * l1 < 0){
-      t = l0/(l0-l1);
-      std::pair<double,int > d = std::make_pair(t,1);
-      ds.push_back(d);
-    }
-    return ds;    
-  };
-
-  auto f_discrete = [this] (size_t i, size_t j) -> std::vector<std::pair<double,int > > {
-    SVector3 p0(pos [3*i],pos [3*i+1],pos [3*i+2]);
-    SVector3 p1(pos [3*j],pos [3*j+1],pos [3*j+2]);
-    std::vector<double> d;
-    std::vector<int> c;
-    df.intersectLine2d (p0, p1,d,c);    
-    std::vector<std::pair<double,int > > ds;
-    for (size_t i=0;i<d.size();i++){
-      std::pair<double,int > p = std::make_pair(d[i],c[i]);
-      ds.push_back(p);
-    }
-    std::sort(ds.begin(),ds.end());
-    return ds;
-  };
-  if (df.empty())
-    doRelaying(f_levelset);
-  else{
-    pos = initial_pos;
-    doRelaying(f_discrete);
-  }
-}
-
-
-double meshRelaying::smallest_measure (const size_t n, 
-				    const SVector3 &t){
-  
-  double volume = 1.e22;
-  if (tets.size()){
-    for (auto tri : v2tet[n]) {
-      size_t n0 = tets[4*tri];
-      size_t n1 = tets[4*tri+1];
-      size_t n2 = tets[4*tri+2];
-      size_t n3 = tets[4*tri+3];
-      double x0 = n0 == n ? t.x() : pos [3*n0];
-      double y0 = n0 == n ? t.y() : pos [3*n0+1];
-      double z0 = n0 == n ? t.z() : pos [3*n0+2];
-      double x1 = n1 == n ? t.x() : pos [3*n1];
-      double y1 = n1 == n ? t.y() : pos [3*n1+1];
-      double z1 = n1 == n ? t.z() : pos [3*n1+2];
-      double x2 = n2 == n ? t.x() : pos [3*n2];
-      double y2 = n2 == n ? t.y() : pos [3*n2+1];
-      double z2 = n2 == n ? t.z() : pos [3*n2+2];
-      double x3 = n3 == n ? t.x() : pos [3*n3];
-      double y3 = n3 == n ? t.y() : pos [3*n3+1];
-      double z3 = n3 == n ? t.z() : pos [3*n3+2];
-      double p0[3]={x0,y0,z0};
-      double p1[3]={x1,y1,z1};
-      double p2[3]={x2,y2,z2};
-      double p3[3]={x3,y3,z3};
-      double v = robustPredicates::orient3d(p0,p1,p2,p3);
-      volume = std::min(v,volume);
-    }
-  }
-  else if (tris.size()){
-    for (auto tri : v2tri[n]) {
-      size_t n0 = tris[3*tri];
-      size_t n1 = tris[3*tri+1];
-      size_t n2 = tris[3*tri+2];
-      double x0 = n0 == n ? t.x() : pos [3*n0];
-      double y0 = n0 == n ? t.y() : pos [3*n0+1];
-      double x1 = n1 == n ? t.x() : pos [3*n1];
-      double y1 = n1 == n ? t.y() : pos [3*n1+1];
-      double x2 = n2 == n ? t.x() : pos [3*n2];
-      double y2 = n2 == n ? t.y() : pos [3*n2+1];
-      double p0[2]={x0,y0};
-      double p1[2]={x1,y1};
-      double p2[2]={x2,y2};
-      double v = robustPredicates::orient2d(p0,p1,p2);
-      volume = std::min(v,volume);
-    }
-  }
-  return volume;
-}
-
-void meshRelaying::doRelaying (const std::function<std::vector<std::pair<double,int> >(size_t, size_t)> &f){
-  
-  front_nodes.clear();
-  df.clearFrontNodes();
-  //Compute all cuts ...
-  int ITTT = 1;
-  df.buildSpatialSearchStructure ();
-  df.boolOp();
-  int MAXIT = 10;
-  while(1) {
-
-    auto front_edges = df.getFrontEdges();
-    
-    if (ITTT++ == MAXIT)break;
-    if (tets.empty()){      
-      for (size_t i=0;i<tris.size();i+=3){
-<<<<<<< HEAD
-	std::vector<SVector3> c;
-	std::vector<int> col;
-	df.cornersInTriangle2d (SVector3(pos[3*tris[i]],pos[3*tris[i]+1],pos[3*tris[i]+2]),
-				SVector3(pos[3*tris[i+1]],pos[3*tris[i+1]+1],pos[3*tris[i+1]+2]),
-				SVector3(pos[3*tris[i+2]],pos[3*tris[i+2]+1],pos[3*tris[i+2]+2]),
-				c,col);
-	if (!c.empty()){
-	  for (int j=0;j<3;j++){
-	    double qMin = smallest_measure (tris[i+j],c[0]);
-	    if (qMin > 0){
-	      pos[3*tris[i+j]]   = c[0].x();
-	      pos[3*tris[i+j]+1] = c[0].y();
-	      front_nodes.push_back(tris[i+j]);
-	      df.addFrontNode (tris[i+j],col[0],c[0]);
-	      corners.push_back(tris[i+j]);
-	      break;
-	    }
-	  }
-	}
-=======
-        std::vector<SVector3> c;
-        std::vector<int> col;
-        // df.cornersInTriangle2d (SVector3(pos[3*tris[i]],pos[3*tris[i]+1],pos[3*tris[i]+2]),
-        //       SVector3(pos[3*tris[i+1]],pos[3*tris[i+1]+1],pos[3*tris[i+1]+2]),
-        //       SVector3(pos[3*tris[i+2]],pos[3*tris[i+2]+1],pos[3*tris[i+2]+2]),
-        //       c,col);
-        if (!c.empty()){
-          for (int j=0;j<3;j++){
-            int dimEdge = tets.size() ? 3:2;
-            // find a way to detect corner on the bnd
-            int dimi = dimVertex[tris[i+j]];
-            if(dimi<dimEdge){
-              printf("continued in %f,%f \n", c[0].x(), c[0].y());
-              continue;
-            } 
-            
-            double qMin = smallest_measure (tris[i+j],c[0]);
-            if (qMin > 0){
-              pos[3*tris[i+j]]   = c[0].x();
-              pos[3*tris[i+j]+1] = c[0].y();
-              front_nodes.push_back(tris[i+j]);
-              corners.push_back(tris[i+j]);
-              break;
-            }
-          }
-        }
->>>>>>> 37986f68
-      }
-    }
-    std::sort(front_nodes.begin(),front_nodes.end());
-    std::sort(corners.begin(),corners.end());
-    std::set<std::pair<size_t,size_t> > cuts;
-    std::vector<edgeCut> moves;
-
-    size_t maxCuts = 0;
-    
-    char name[245];
-    sprintf(name,"AAA%d.pos",ITERR);
-    FILE *fi = fopen(name,"w");
-    fprintf(fi,"View \"\"{\n");
-    int CC = 0;
-    for (size_t i = 0; i< v2v.size() ; i++){
-      for (auto j : v2v[i]){
-<<<<<<< HEAD
-	if (i < j){
-	  std::pair<size_t,size_t> pa = std::make_pair(i,j);
-	  if (std::binary_search(front_edges.begin(), front_edges.end(), pa))continue;
-
-	  std::vector<std::pair<double,int> > ds = f (i,j);
-	  if (ds.empty())continue;
-	  if (ds.size() > 2) {
-	    printf("glob %d iter %d we have edge %lu %lu cut by %lu\n",ITERR,ITTT,i,j,ds.size());
-	    fprintf(fi,"SL(%g,%g,0,%g,%g,0){1,1};\n",pos[3*i],pos[3*i+1],pos[3*j],pos[3*j+1]);
-	  }
-	  std::pair<size_t,size_t> p = std::make_pair(std::min(i,j),std::max(i,j));
-	  cuts.insert(p);
-
-	  double xxx = (ds.size() - 1.)/2.0;
-	  
-	  size_t indexi = floor(xxx); 
-	  size_t indexj = ceil(xxx);
-
-	  const double di = ds[indexi].first;
-	  const double dj = ds[indexj].first;
-	  const int    ii = ds[indexi].second;
-	  const int    ij = ds[indexj].second;
-	  int dimEdge = tets.size() ? 3:2;
-	  if (std::binary_search(bnd2d.begin(), bnd2d.end(), p))dimEdge = std::min(dimEdge,2);
-	  if (std::binary_search(bnd1d.begin(), bnd1d.end(), p))dimEdge = std::min(dimEdge,1);
-	  int dimi = dimVertex[i];
-	  int dimj = dimVertex[j];
-	  SVector3 pi (pos[3*i],pos[3*i+1],pos[3*i+2]); 
-	  SVector3 pj (pos[3*j],pos[3*j+1],pos[3*j+2]); 
-	  SVector3 pOpti  = pi + (pj-pi)*di;
-	  SVector3 pOptj  = pi + (pj-pi)*dj;
-	  SVector3 DI = pi-pOpti;
-	  SVector3 DJ = pj-pOptj;
-	  edgeCut mi(i, j, pOpti, DI.norm(), ii);
-	  edgeCut mj(j, i, pOptj, DJ.norm(), ij);
-	  // Not perfect ... but workable
-	  if (!std::binary_search(front_nodes.begin(),front_nodes.end(),i))
-	    if(di>0.0000001 && di<0.999999 && dimi >= dimEdge)moves.push_back(mi);
-	  if (!std::binary_search(front_nodes.begin(),front_nodes.end(),j))
-	    if(dj>0.0000001 && dj<0.999999 && dimj >= dimEdge)moves.push_back(mj);
-	  maxCuts = std::max(maxCuts, ds.size());
-	}
-=======
-        if (i < j){
-          std::pair<size_t,size_t> pa = std::make_pair(i,j);
-          if (std::binary_search(front_edges.begin(), front_edges.end(), pa))continue;
-
-          std::vector<std::pair<double,int> > ds = f (i,j);
-          if (ds.empty())continue;
-          if (ds.size() > 2) {
-            printf("iter %d we have edge %lu %lu cut by %lu\n",ITTT,i,j,ds.size());
-          }
-          std::pair<size_t,size_t> p = std::make_pair(std::min(i,j),std::max(i,j));
-          cuts.insert(p);
-
-          double xxx = (ds.size() - 1.)/2.0;
-          
-          size_t indexi = 0;//floor(xxx); 
-          size_t indexj = ds.size() - 1.;//ceil(xxx);
-
-          const double di = ds[indexi].first;
-          const double dj = ds[indexj].first;
-          const int    ii = ds[indexi].second;
-          const int    ij = ds[indexj].second;
-          int dimEdge = tets.size() ? 3:2;
-          if (std::binary_search(bnd2d.begin(), bnd2d.end(), p))dimEdge = std::min(dimEdge,2);
-          if (std::binary_search(bnd1d.begin(), bnd1d.end(), p))dimEdge = std::min(dimEdge,1);
-          int dimi = dimVertex[i];
-          int dimj = dimVertex[j];
-          SVector3 pi (pos[3*i],pos[3*i+1],pos[3*i+2]); 
-          SVector3 pj (pos[3*j],pos[3*j+1],pos[3*j+2]); 
-          SVector3 pOpti  = pi + (pj-pi)*di;
-          SVector3 pOptj  = pi + (pj-pi)*dj;
-          SVector3 DI = pi-pOpti;
-          SVector3 DJ = pj-pOptj;
-          edgeCut mi(i, j, pOpti, DI.norm(), ii);
-          edgeCut mj(j, i, pOptj, DJ.norm(), ij);
-          // Not perfect ... but workable
-          if (!std::binary_search(front_nodes.begin(),front_nodes.end(),i))
-            if(di>0.0000001 && di<0.999999 && dimi >= dimEdge)moves.push_back(mi);
-          if (!std::binary_search(front_nodes.begin(),front_nodes.end(),j))
-            if(dj>0.0000001 && dj<0.999999 && dimj >= dimEdge)moves.push_back(mj);
-          maxCuts = std::max(maxCuts, ds.size());
-        }
->>>>>>> 37986f68
-      }
-    }
-    fprintf(fi,"};\n");
-    fclose(fi);
-    //    if(CC){
-    //      print4debug ("A.pos");
-      //      exit(1);
-    //    }
-    //    printf("%d %lu\n",ITTT,maxCuts);
-    //    if (ITTT > -1)maxCuts = 2;
-    
-    if (moves.empty())break;
-    std::sort(moves.begin(), moves.end());
-
-    for (auto c : moves){
-      size_t i = c.a;
-      size_t j = c.b;
-      std::pair<size_t,size_t> p = std::make_pair(std::min(i,j), std::max(i,j));
-      if (cuts.find(p) == cuts.end())continue;
-      
-      SVector3 pOpt = c.p;
-      double qMin = smallest_measure (i,pOpt);
-      
-      if (qMin < 0) continue;
-      
-      for (auto k : v2v[i]){
-        p = std::make_pair(std::min(i,k), std::max(i,k));
-        cuts.erase(p);
-      }
-      if(dimVertex[i]==1){
-        printf("i = %d (%f,%f), j = %d (%f,%f), popti = %f, %f \n \n", i, pos[3*i], pos[3*i+1], j, pos[3*j], pos[3*j+1], pOpt.x(), pOpt.y());
-      }
-      front_nodes.push_back(i);
-      df.addFrontNode (i,c.index,pOpt);
-      pos[3*i] = pOpt.x();
-      pos[3*i+1] = pOpt.y();
-      pos[3*i+2] = pOpt.z();
-    }
-    std::sort(front_nodes.begin(),front_nodes.end());
-  }
-}
-
-static SVector3 average (const std::vector<size_t> &vs, const std::vector<double> &pos){
-  SVector3 a(0,0,0);
-  for (auto i : vs){
-    SVector3 p(pos[3*i],pos[3*i+1],pos[3*i+2]);
-    a += p;
-  }
-  a *= (1./vs.size());
-  return a;
-}
-
-void meshRelaying::doRelaxFrontNode (size_t i, const std::vector<size_t> &n, double r,
-				     std::vector<std::pair<size_t,size_t> > &fe){
-
-  if (df.empty())return;
-  if (std::binary_search(corners.begin(),corners.end(),i))return;
-  if (dimVertex[i]<2) return;
-
-  df.relaxFrontNode(i);
-}
-
-void meshRelaying::doRelax (double r){
-  auto front_edges = df.getFrontEdges();
-
-  for (size_t i=0;i<v2v.size();i++){
-    if (!std::binary_search(front_nodes.begin(), front_nodes.end(),i)){
-      SVector3 pi (initial_pos[3*i],initial_pos[3*i+1],initial_pos[3*i+2]);
-      if (tets.empty() && dimVertex[i] == 2)pi = average(v2v[i],pos);
-      SVector3 pj (pos[3*i],pos[3*i+1],pos[3*i+2]);
-      SVector3 p = pj*(1-r) + pi*r;
-      double qMin = smallest_measure (i,p);
-      if (qMin > 0){
-        pos[3*i] = p.x();
-        pos[3*i+1] = p.y();
-        pos[3*i+2] = p.z();
-      }
-    }
-    else {
-      doRelaxFrontNode (i, v2v[i], r, front_edges);
-    }
-  }
-}
-
-void meshRelaying::print4debug(const char *fn){
-  FILE *f = fopen (fn,"w");
-  fprintf(f,"View \"Front Geometry\"{\n");
-  df.printGeometry(f);
-  fprintf(f,"};\n");
-  fprintf(f,"View \"Front Mesh\"{\n");
-  df.printMesh(f);
-  fprintf(f,"};\n");
-  fprintf(f,"View \"Mesh\"{\n");  
-  for (size_t i=0;i<tets.size();i+=4){
-    fprintf(f,"SS(%g,%g,%g,%g,%g,%g,%g,%g,%g,%g,%g,%g){%g,%g,%g,%g};\n",
-	    pos[3*tets[i]],pos[3*tets[i]+1],pos[3*tets[i]+2],
-	    pos[3*tets[i+1]],pos[3*tets[i+1]+1],pos[3*tets[i+1]+2],
-	    pos[3*tets[i+2]],pos[3*tets[i+2]+1],pos[3*tets[i+2]+2],
-	    pos[3*tets[i+3]],pos[3*tets[i+3]+1],pos[3*tets[i+3]+2],
-	    ll(pos[3*tets[i]],pos[3*tets[i]+1],pos[3*tets[i]+2],time),
-	    ll(pos[3*tets[i+1]],pos[3*tets[i+1]+1],pos[3*tets[i+1]+2],time),
-	    ll(pos[3*tets[i+2]],pos[3*tets[i+2]+1],pos[3*tets[i+2]+2],time),  
-	    ll(pos[3*tets[i+3]],pos[3*tets[i+3]+1],pos[3*tets[i+3]+2],time));    
-  }
-
-  for (size_t i=0;i<tris.size();i+=3){
-    SVector3 COG((pos[3*tris[i]]+pos[3*tris[i+1]]+pos[3*tris[i+2]])/3.0,
-		 (pos[3*tris[i]+1]+pos[3*tris[i+1]+1]+pos[3*tris[i+2]+1])/3.0,
-		 (pos[3*tris[i]+2]+pos[3*tris[i+1]+2]+pos[3*tris[i+2]+2])/3.0);
-    int color = 1;
-    if (!df.empty()){
-      color = df.whatIsTheColorOf2d(COG);
-    }
-    
-    fprintf(f,"ST(%g,%g,%g,%g,%g,%g,%g,%g,%g){%d,%d,%d};\n",
-	    pos[3*tris[i]],pos[3*tris[i]+1],pos[3*tris[i]+2],
-	    pos[3*tris[i+1]],pos[3*tris[i+1]+1],pos[3*tris[i+1]+2],
-	    pos[3*tris[i+2]],pos[3*tris[i+2]+1],pos[3*tris[i+2]+2],color,color,color);
-  }
-
-  for (size_t i=0;i<front_nodes.size();i++){
-    fprintf(f,"SP(%g,%g,%g){3};\n",pos[3*front_nodes[i]],
-	    pos[3*front_nodes[i]+1],pos[3*front_nodes[i]+2]);
-  }
-  
-
-  fprintf(f,"};\n");
-  fclose(f);
-}
-
-void meshRelaying::concentration(std::vector<int> *concentration){
-  for (size_t i=0;i<tris.size();i+=3){
-    SVector3 COG((pos[3*tris[i]]+pos[3*tris[i+1]]+pos[3*tris[i+2]])/3.0,
-		 (pos[3*tris[i]+1]+pos[3*tris[i+1]+1]+pos[3*tris[i+2]+1])/3.0,
-		 0);
-    int color = 1;
-    if (!df.empty()){
-      color = df.whatIsTheColorOf2d(COG);
-      if(color<0) color = 0;
-    }
-    (*concentration).push_back(color);
-  }
-}
-
-void meshRelaying::setBndFront(){
-  std::vector<size_t> l;
-  std::vector<double> p;
-  std::vector<int> c; 
-
-  size_t iter = 0;
-  l.push_back(iter);
-  iter++;
-  c.push_back(-1);
-  p.push_back(pos[3*bnd1d[0].first]);
-  p.push_back(pos[3*bnd1d[0].first+1]);
-  p.push_back(pos[3*bnd1d[0].first+2]);
-  size_t current = bnd1d[0].second;
-  size_t first = bnd1d[0].first;
-  size_t id_current = 0;
-  
-  while(current!= first){
-    l.push_back(iter);
-    l.push_back(iter);
-    iter++;
-    c.push_back(-1);
-    p.push_back(pos[3*current]);
-    p.push_back(pos[3*current+1]);
-    p.push_back(pos[3*current+2]);
-    
-    for(size_t j=0; j<bnd1d.size(); ++j){
-      if(bnd1d[j].first == current && j!=id_current){
-        current = bnd1d[j].second;
-        id_current = j;
-        break;
-      } else if(bnd1d[j].second == current && j!=id_current){
-        current = bnd1d[j].first;
-        id_current = j;
-        break;
-      }
-    }
-  }
-  l.push_back(l[0]);
-
-  _df.addLines(p,l,c); 
-}
-
-
-
-/*
-  FOR API
-*/
-
-void concentration(std::vector<int> &concentration){
-  _mr.concentration(&concentration);
-}
-
-void advanceInTime(double dt, std::vector<SVector3> v){
-  _mr.advanceInTime(dt, v);
-}
-
-void addFreeForm(int tag, const std::vector<SVector3> &poly){
-  _df.addFreeForm(tag, poly);
-}
-
-void getDFPosition(std::vector<double> &api_position){
-  _mr.getDFPosition(&api_position);
-}
-
-void getNodesPosition(std::vector<double> &api_position){
-  _mr.getNodesPosition(&api_position);
-}
-
-void initRelaying(){
-  _mr = meshRelaying();
-}
-
-void setDiscreteFront(){
-  _mr.setDiscreteFront(_df);
-}
-
-void resetDiscreteFront(){
-  _df.clear();
-  _mr.setDiscreteFront(_df);
-}
-
-void relayingAndRelax(){
-  _mr.print4debug("in_gmsh.pos");
-  _mr.doRelaying(0);      // time not used for df -> 0
-  _mr.print4debug("between_gmsh.pos");
-  _mr.doRelax(1);         // full relax
-  _mr.print4debug("out_gmsh.pos");
-}
-
-void redistFront(double lc){
-  _mr.redistFront(lc);
-}
-
-void setBndFront(){
-  _mr.setBndFront();
-}
-
-  
-
-
-
-
-
+}