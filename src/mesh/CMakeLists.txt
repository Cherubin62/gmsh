--- conflicted
+++ resolved
@@ -43,13 +43,9 @@
   automaticMeshSizeField.cpp
   meshQuadQuasiStructured.cpp
   meshOctreeLibOL.cpp
-<<<<<<< HEAD
+  meshCombine3D.cpp
   meshPolyMesh.cpp
 )
-=======
-  meshCombine3D.cpp
- )
->>>>>>> 0fc289c3
 
 file(GLOB HDR RELATIVE ${CMAKE_CURRENT_SOURCE_DIR} *.h)
 append_gmsh_src(src/mesh "${SRC};${HDR}")