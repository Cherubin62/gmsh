# Gmsh - Copyright (C) 1997-2024 C. Geuzaine, J.-F. Remacle
#
# See the LICENSE.txt file in the Gmsh root directory for license information.
# Please report all issues on https://gitlab.onelab.info/gmsh/gmsh/issues.

set(SRC
  alphaShapes.cpp
  Generator.cpp
  meshGEdge.cpp
    meshGEdgeExtruded.cpp
  meshGFace.cpp
  meshGFacePack.cpp
    meshGFaceTransfinite.cpp meshGFaceExtruded.cpp
    meshGFaceBamg.cpp meshGFaceBDS.cpp meshGFaceDelaunayInsertion.cpp
    meshGFaceOptimize.cpp
    meshGFaceBipartiteLabelling.cpp
  meshGRegion.cpp
    meshGRegionBoundaryRecovery.cpp
    meshGRegionHxt.cpp meshGRegionNetgen.cpp
    meshGRegionDelaunayInsertion.cpp meshGRegionTransfinite.cpp
    meshGRegionExtruded.cpp meshGRegionCarveHole.cpp
    meshGRegionLocalMeshMod.cpp meshGRegionMMG.cpp
  meshGRegionBoundaryLayer.cpp
  meshRelocateVertex.cpp
  meshRenumber.cpp
  meshTriangulation.cpp
  meshMetric.cpp
  meshUntangle.cpp
  meshMesquite.cpp
  BackgroundMesh.cpp BackgroundMeshTools.cpp
  qualityMeasures.cpp qualityMeasuresJacobian.cpp
  BoundaryLayers.cpp
  BDS.cpp
  HighOrder.cpp
  meshPartition.cpp
  meshRefine.cpp
  delaunay3d.cpp
  DivideAndConquer.cpp
  Field.cpp
  filterElements.cpp
  gmshCrossFields.cpp
  automaticMeshSizeField.cpp
  meshQuadQuasiStructured.cpp
  meshOctreeLibOL.cpp
  meshCombine3D.cpp
<<<<<<< HEAD
  meshRelaying.cpp
)
=======
 )
>>>>>>> 08762fa5

file(GLOB HDR RELATIVE ${CMAKE_CURRENT_SOURCE_DIR} *.h)
append_gmsh_src(src/mesh "${SRC};${HDR}")<|MERGE_RESOLUTION|>--- conflicted
+++ resolved
@@ -43,12 +43,9 @@
   meshQuadQuasiStructured.cpp
   meshOctreeLibOL.cpp
   meshCombine3D.cpp
-<<<<<<< HEAD
   meshRelaying.cpp
 )
-=======
- )
->>>>>>> 08762fa5
+
 
 file(GLOB HDR RELATIVE ${CMAKE_CURRENT_SOURCE_DIR} *.h)
 append_gmsh_src(src/mesh "${SRC};${HDR}")