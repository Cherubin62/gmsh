#include <math.h>
#include <vector>
#include <stack>
#include <algorithm>
#include "alphaShapes.h"
#include "gmsh.h"
#include "GmshMessage.h"

#include <iostream>



/* compute distance between 2 points -- 3D */
double twoPointsDistance(const double *p0, const double *p1){
  return sqrt( (p0[0]-p1[0])*(p0[0]-p1[0]) + (p0[1]-p1[1])*(p0[1]-p1[1]) + (p0[2]-p1[2])*(p0[2]-p1[2]));
}

/* compute distance between 2 points -- 2D */
double twoPointsDistance2D(const double *p0, const double *p1){
  return sqrt( (p0[0]-p1[0])*(p0[0]-p1[0]) + (p0[1]-p1[1])*(p0[1]-p1[1]));
}

/* verify if circumscribed radius is smaller than alpha threshold -- 3D */
double alphaShape (const size_t *t, const std::vector<double> &p, const double hMean){
  double tetcircumcenter(double a[3], double b[3], double c[3], double d[3],
			 double circumcenter[3], double *xi, double *eta,
			 double *zeta);
  double C[3], xi, eta, zeta;
  const double *x = &p[3*t[0]];
  const double *y = &p[3*t[1]];
  const double *z = &p[3*t[2]];
  const double *w = &p[3*t[3]];
  double a[3] = {x[0], x[1], x[2]};
  double b[3] = {y[0], y[1], y[2]};
  double c[3] = {z[0], z[1], z[2]};
  double d[3] = {w[0], w[1], w[2]};
  tetcircumcenter(a,b,c,d,C, &xi, &eta, &zeta);
  double R = sqrt ((x[0]-C[0])*(x[0]-C[0])+(x[1]-C[1])*(x[1]-C[1])+(x[2]-C[2])*(x[2]-C[2]));
  return R/hMean;
}

/* verify if circumscribed radius is smaller than alpha threshold -- 2D */
double alphaShape2D(const size_t *t, const std::vector<double> &p, const double hMean){
  const double *p0 = &p[2*t[0]];
  const double *p1 = &p[2*t[1]];
  const double *p2 = &p[2*t[2]];
  const double a = twoPointsDistance2D(p0,p1);
  const double b = twoPointsDistance2D(p0,p2);
  const double c = twoPointsDistance2D(p1,p2);
  double s = (a+b+c)/2;
  double den = 4*sqrt(s*(s-a)*(s-b)*(s-c));
  double R = a*b*c / den;
  return R/hMean;
}

/* commpute the mean minimum edge length of all elements -- 3D */
double meanEdgeLength (const std::vector<double> &p, const std::vector<size_t> &tetrahedra){
  double hMean = 0;
  for (size_t i=0; i<tetrahedra.size(); i+=4){
    const double *p0 = &p[3*tetrahedra[i+0]];
    const double *p1 = &p[3*tetrahedra[i+1]];
    const double *p2 = &p[3*tetrahedra[i+2]];
    const double *p3 = &p[3*tetrahedra[i+3]];
    double d0 = twoPointsDistance(p0, p1);
    double d1 = twoPointsDistance(p0, p2);
    double hMin = std::min(d0, d1);
    double d2 = twoPointsDistance(p0, p3);
    hMin = std::min(hMin, d2);
    double d3 = twoPointsDistance(p1, p2);
    hMin = std::min(hMin, d3);
    double d4 = twoPointsDistance(p1, p3);
    hMin = std::min(hMin, d4);
    double d5 = twoPointsDistance(p2, p3);
    hMin = std::min(hMin, d5);
    hMean += hMin;
<<<<<<< HEAD
  }
  hMean = hMean / (tetrahedra.size()/4);
  return hMean;
}

/* commpute the mean minimum edge length of all elements -- 2D */
double meanEdgeLength2D (const std::vector<double> &p, const std::vector<size_t> &triangles){
  double hMean = 0;
  for (size_t i=0; i<triangles.size(); i+=3){
    const double *p0 = &p[2*triangles[i+0]];
    const double *p1 = &p[2*triangles[i+1]];
    const double *p2 = &p[2*triangles[i+2]];
    double d0 = twoPointsDistance2D(p0, p1);
    double d1 = twoPointsDistance2D(p0, p2);
    double hMin = std::min(d0, d1);
    double d2 = twoPointsDistance2D(p1, p2);
    hMin = std::min(hMin, d2);
    hMean += hMin;
  }
  hMean = hMean / (triangles.size()/3);
  return hMean;
}

/* face ordering convention */
static int _faces [4][3] = {{0,1,2}, {0,1,3}, {0,2,3}, {1,2,3}};

/* order the tet faces according to convention */
void getOrderedFace (const size_t *t, int i, size_t *f){
  size_t no1 = t[_faces[i][0]];
  size_t no2 = t[_faces[i][1]];
  size_t no3 = t[_faces[i][2]];
  size_t lo, hi, sto;
  
  if (no1>no2) {   
      sto=no1;    
      lo=no2;   
   } else {
      sto=no2;  
      lo=no1;  
   } 
   if (sto>no3) { 
      hi=sto;    
      if(lo>no3){         
	sto=lo;                
	lo=no3;
      }else {
	sto=no3;      
      }         
   }else hi=no3; 
   
   f[0] = lo;
   f[1] = sto;
   f[2] = hi;
}

/* edge ordereing convetion */
static int _edges [3][2] = {{0,1}, {0,2}, {1,2}};

/* order the element edges according to convention */
void getOrderedEdge (const size_t *t, int i, size_t *e){
  size_t no1 = t[_edges[i][0]];
  size_t no2 = t[_edges[i][1]];
  if (no1 < no2){
    e[0] = no1;
    e[1] = no2;
  }
  else {
    e[0] = no2;
    e[1] = no1;
  }
}

int compareFourInt (const void *a , const void *b){
  const size_t *f0 = (size_t*)a;
  const size_t *f1 = (size_t*)b;
  if (f0[0] < f1[0])return 1; 
  if (f0[0] > f1[0])return -1; 
  if (f0[1] < f1[1])return 1; 
  if (f0[1] > f1[1])return -1; 
  if (f0[2] < f1[2])return 1; 
  if (f0[2] > f1[2])return -1;
  return 0;
}


int compareTwoInt (const void *a , const void *b){
  const size_t *e0 = (size_t*)a;
  const size_t *e1 = (size_t*)b;
  if (e0[0] < e1[0])return 1; 
  if (e0[0] > e1[0])return -1; 
  if (e0[1] < e1[1])return 1; 
  if (e0[1] > e1[1])return -1; 
  return 0;
}

/* compute the neighbors of all tets, returned as a list of neighbors for each tet 
 * if a face is a boundary face, the value there is tetrahedra.size()
 */
int computeTetNeighbors_ (const std::vector<size_t> &tetrahedra, std::vector<size_t> &neigh){
  
  neigh.resize(tetrahedra.size());
  for (size_t i=0;i<neigh.size();i++)neigh[i] = tetrahedra.size();
  
  size_t *temp = new size_t [5*tetrahedra.size()];
  size_t counter = 0;
  for (size_t i = 0; i < tetrahedra.size(); i+=4){
    const size_t *t = &tetrahedra[i];
    for (int j=0;j<4;j++){
      size_t f[3];
      getOrderedFace ( t, j, f);
      temp[counter++] = f[0];
      temp[counter++] = f[1];
      temp[counter++] = f[2];
      temp[counter++] = i/4;      
      temp[counter++] = j;
    }
  }  

  qsort(temp, tetrahedra.size(), 5*sizeof(size_t),compareFourInt);

  // loop over faces
  counter  = 0;
  while (1){
    if (counter == tetrahedra.size())break;
    size_t *ft0 = &temp[5*(counter++)];
    if (counter == tetrahedra.size())break;
    size_t *ft1 = &temp[5*counter];

    if (compareFourInt(ft0,ft1) == 0){
      neigh[4*ft0[3]+ft0[4]] = 4*ft1[3]+ ft1[4];
      neigh[4*ft1[3]+ft1[4]] = 4*ft0[3]+ ft0[4];
      counter++;
    }
  }

  delete [] temp;  
  return 0;
}

/* compute the neighbors of all triangles, returned as a list of neighbors for each triangle
 * if a face is a boundary face, the value there is triangles.size()
 */
int computeTriNeighbors_ (const std::vector<size_t> &triangles, std::vector<size_t> &neigh){
  neigh.resize(triangles.size());
  for (size_t i=0;i<neigh.size();i++)neigh[i] = triangles.size();
  
  size_t *temp = new size_t [4*triangles.size()];
  size_t counter = 0;
  for (size_t i = 0; i < triangles.size(); i+=3){
    const size_t *t = &triangles[i];
    for (int j=0;j<3;j++){
      size_t e[2];
      getOrderedEdge (t, j, e);
      temp[counter++] = e[0];
      temp[counter++] = e[1];
      temp[counter++] = i/3;      
      temp[counter++] = j;
    }
  }
  qsort(temp, triangles.size(), 4*sizeof(size_t),compareTwoInt);

  // loop over edges
  counter  = 0;
  while (1){
    if (counter == triangles.size())break;
    size_t *et0 = &temp[4*(counter++)];
    if (counter == triangles.size())break;
    size_t *et1 = &temp[4*counter];

    if (compareTwoInt(et0,et1) == 0){
      neigh[3*et0[2]+et0[3]] = et1[2];
      neigh[3*et1[2]+et1[3]] = et0[2];
      counter++;
    }
  }

  delete [] temp;  
  return 0;  
}

/* return the alphashape of the delaunay triangulation of a cloud of points, with alpha = threshold. -- 2D */ 
int alphaShapes2D_(const double threshold,
		 const std::vector<double> &pts,
		 std::vector<size_t> &triangles, 
		 std::vector<std::vector<size_t> > &domains,
		 std::vector<std::vector<size_t> > &boundaries,
		 std::vector<size_t> &neigh, 
     const double meanValue){
  
  
  gmsh::model::mesh::triangulate(pts, triangles);

  for (size_t i = 0; i < triangles.size(); i++) triangles[i]--;
  double hMean; 
  if(meanValue < 0) hMean = meanEdgeLength2D(pts, triangles);
  else hMean = meanValue;

  computeTriNeighbors_ (triangles, neigh);

  std::vector<bool> _touched;
  _touched.resize(triangles.size()/3);
  for (size_t i=0;i<_touched.size();i++)_touched[i] = false;

  for (size_t i = 0; i < triangles.size(); i+=3){
    size_t *t = &triangles[i];
    if (alphaShape2D(t, pts, hMean) < threshold && _touched[i/3] == false){
=======
  }
  hMean = hMean / (tetrahedra.size()/4);
  return hMean;
}

/* commpute the mean minimum edge length of all elements -- 2D */
double meanEdgeLength2D (const std::vector<double> &p, const std::vector<size_t> &triangles){
  double hMean = 0;
  for (size_t i=0; i<triangles.size(); i+=3){
    const double *p0 = &p[2*triangles[i+0]];
    const double *p1 = &p[2*triangles[i+1]];
    const double *p2 = &p[2*triangles[i+2]];
    double d0 = twoPointsDistance2D(p0, p1);
    double d1 = twoPointsDistance2D(p0, p2);
    double hMin = std::min(d0, d1);
    double d2 = twoPointsDistance2D(p1, p2);
    hMin = std::min(hMin, d2);
    hMean += hMin;
  }
  hMean = hMean / (triangles.size()/3);
  return hMean;
}

/* face ordering convention */
static int _faces [4][3] = {{0,1,2}, {0,1,3}, {0,2,3}, {1,2,3}};

/* order the tet faces according to convention */
void getOrderedFace (const size_t *t, int i, size_t *f){
  size_t no1 = t[_faces[i][0]];
  size_t no2 = t[_faces[i][1]];
  size_t no3 = t[_faces[i][2]];
  size_t lo, hi, sto;
  
  if (no1>no2) {   
      sto=no1;    
      lo=no2;   
   } else {
      sto=no2;  
      lo=no1;  
   } 
   if (sto>no3) { 
      hi=sto;    
      if(lo>no3){         
	sto=lo;                
	lo=no3;
      }else {
	sto=no3;      
      }         
   }else hi=no3; 
   
   f[0] = lo;
   f[1] = sto;
   f[2] = hi;
}

/* edge ordereing convetion */
static int _edges [3][2] = {{0,1}, {0,2}, {1,2}};

/* order the element edges according to convention */
void getOrderedEdge (const size_t *t, int i, size_t *e){
  size_t no1 = t[_edges[i][0]];
  size_t no2 = t[_edges[i][1]];
  if (no1 < no2){
    e[0] = no1;
    e[1] = no2;
  }
  else {
    e[0] = no2;
    e[1] = no1;
  }
}

int compareFourInt (const void *a , const void *b){
  const size_t *f0 = (size_t*)a;
  const size_t *f1 = (size_t*)b;
  if (f0[0] < f1[0])return 1; 
  if (f0[0] > f1[0])return -1; 
  if (f0[1] < f1[1])return 1; 
  if (f0[1] > f1[1])return -1; 
  if (f0[2] < f1[2])return 1; 
  if (f0[2] > f1[2])return -1;
  return 0;
}


int compareTwoInt (const void *a , const void *b){
  const size_t *e0 = (size_t*)a;
  const size_t *e1 = (size_t*)b;
  if (e0[0] < e1[0])return 1; 
  if (e0[0] > e1[0])return -1; 
  if (e0[1] < e1[1])return 1; 
  if (e0[1] > e1[1])return -1; 
  return 0;
}

/* compute the neighbors of all tets, returned as a list of neighbors for each tet 
 * if a face is a boundary face, the value there is tetrahedra.size()
 */
int computeTetNeighbors_ (const std::vector<size_t> &tetrahedra, std::vector<size_t> &neigh){
  
  neigh.resize(tetrahedra.size());
  for (size_t i=0;i<neigh.size();i++)neigh[i] = tetrahedra.size();
  
  size_t *temp = new size_t [5*tetrahedra.size()];
  size_t counter = 0;
  for (size_t i = 0; i < tetrahedra.size(); i+=4){
    const size_t *t = &tetrahedra[i];
    for (int j=0;j<4;j++){
      size_t f[3];
      getOrderedFace ( t, j, f);
      temp[counter++] = f[0];
      temp[counter++] = f[1];
      temp[counter++] = f[2];
      temp[counter++] = i/4;      
      temp[counter++] = j;
    }
  }  

  qsort(temp, tetrahedra.size(), 5*sizeof(size_t),compareFourInt);

  // loop over faces
  counter  = 0;
  while (1){
    if (counter == tetrahedra.size())break;
    size_t *ft0 = &temp[5*(counter++)];
    if (counter == tetrahedra.size())break;
    size_t *ft1 = &temp[5*counter];

    if (compareFourInt(ft0,ft1) == 0){
      neigh[4*ft0[3]+ft0[4]] = 4*ft1[3]+ ft1[4];
      neigh[4*ft1[3]+ft1[4]] = 4*ft0[3]+ ft0[4];
      counter++;
    }
  }

  delete [] temp;  
  return 0;
}

/* compute the neighbors of all triangles, returned as a list of neighbors for each triangle
 * if a face is a boundary face, the value there is triangles.size()
 */
int computeTriNeighbors_ (const std::vector<size_t> &triangles, std::vector<size_t> &neigh){
  neigh.resize(triangles.size());
  for (size_t i=0;i<neigh.size();i++)neigh[i] = triangles.size();
  
  size_t *temp = new size_t [4*triangles.size()];
  size_t counter = 0;
  for (size_t i = 0; i < triangles.size(); i+=3){
    const size_t *t = &triangles[i];
    for (int j=0;j<3;j++){
      size_t e[2];
      getOrderedEdge (t, j, e);
      temp[counter++] = e[0];
      temp[counter++] = e[1];
      temp[counter++] = i/3;      
      temp[counter++] = j;
    }
  }
  qsort(temp, triangles.size(), 4*sizeof(size_t),compareTwoInt);

  // loop over edges
  counter  = 0;
  while (1){
    if (counter == triangles.size())break;
    size_t *et0 = &temp[4*(counter++)];
    if (counter == triangles.size())break;
    size_t *et1 = &temp[4*counter];

    if (compareTwoInt(et0,et1) == 0){
      neigh[3*et0[2]+et0[3]] = et1[2];
      neigh[3*et1[2]+et1[3]] = et0[2];
      counter++;
    }
  }

  delete [] temp;  
  return 0;  
}

/* return the alphashape of the delaunay triangulation of a cloud of points, with alpha = threshold. -- 2D */ 
int alphaShapes2D_(const double threshold,
		 const std::vector<double> &pts,
		 const std::vector<double> &nodalSize,
     std::vector<size_t> &triangles, 
		 std::vector<std::vector<size_t> > &domains,
		 std::vector<std::vector<size_t> > &boundaries,
		 std::vector<size_t> &neigh){
  
  
  gmsh::model::mesh::triangulate(pts, triangles);
  const int numPts = (int)(pts.size()/2);
  std::vector<double> h(numPts); 
  double hMean;
  if (nodalSize.size() == 1) {
    if (nodalSize[0] < 0) hMean = meanEdgeLength2D(pts,triangles);
    else hMean = nodalSize[0];
    for (size_t i = 0; i < numPts; i++)
    {
      h[i] = hMean;
    }
  }
  else if (nodalSize.size() == numPts) {
    for (size_t i = 0; i < numPts; i++)
    {
      h[i] = nodalSize[i];
    }
  }

  for (size_t i = 0; i < triangles.size(); i++) triangles[i]--;

  //double hMean; 
  // if(meanValue < 0) hMean = meanEdgeLength2D(pts, triangles);
  // else hMean = meanValue;

  computeTriNeighbors_ (triangles, neigh);

  std::vector<bool> _touched;
  _touched.resize(triangles.size()/3);
  for (size_t i=0;i<_touched.size();i++)_touched[i] = false;
  double hTriangle;
  for (size_t i = 0; i < triangles.size(); i+=3){
    size_t *t = &triangles[i];
    hTriangle = (h[t[0]] + h[t[1]] + h[t[2]])/3;
    if (alphaShape2D(t, pts, hTriangle) < threshold && _touched[i/3] == false){
      std::stack<size_t> _s;
      std::vector<size_t> _domain;
      std::vector<size_t> _boundary;
      _s.push(i/3);
      _touched[i/3] = true;
      _domain.push_back(i/3);
      while(!_s.empty()){
        size_t t = _s.top();
        _s.pop();
        for (int j=0;j<3;j++){
          size_t tj = neigh[3*t+j];
          if (tj == triangles.size()){
            _boundary.push_back(t);
            _boundary.push_back(j);
          }
          else if (!_touched[tj]){
            size_t *t_neigh = &triangles[3*tj]; 
            hTriangle = (h[t_neigh[0]] + h[t_neigh[1]] + h[t_neigh[2]])/3;
            if (alphaShape2D(t_neigh, pts, hTriangle) < threshold){
              _s.push(tj);
              _touched[tj] = true;
              _domain.push_back(tj);	    
            }	    
            else {
              _boundary.push_back(t);
              _boundary.push_back(j);	      
            }
          }
        }	  
      }
      boundaries.push_back(_boundary);
      domains.push_back(_domain); 
    }
  }

  for (size_t i = 0; i < triangles.size(); i++)triangles[i]++;
  return 0;
}

/* return the alphashape of the delaunay triangulation of a cloud of points, with alpha = threshold. -- 3D */
int alphaShapes3D_ (const double threshold,
		 const std::vector<double> &pts,
     const std::vector<double> &nodalSize,
		 std::vector<size_t> &tetrahedra, 
		 std::vector<std::vector<size_t> > &domains,
		 std::vector<std::vector<size_t> > &boundaries,
		 std::vector<size_t> &neigh) {
  
  gmsh::model::mesh::tetrahedralize(pts, tetrahedra);
  
  const int numPts = (int)(pts.size()/3);
  for (size_t i = 0; i < tetrahedra.size(); i++)tetrahedra[i]--;
  std::vector<double> h; 
  double hMean(numPts);
  if (nodalSize.size() == 1) {
    if (nodalSize[0] < 0) hMean = meanEdgeLength(pts,tetrahedra);
    else hMean = nodalSize[0];
    for (size_t i = 0; i < numPts; i++)
    {
      h[i] = hMean;
    }
  }
  else if (nodalSize.size() == numPts) {
    for (size_t i = 0; i < numPts; i++)
    {
      h[i] = nodalSize[i];
    }
  }
  // if (meanValue < 0) hMean = meanEdgeLength(pts,tetrahedra);
  // else hMean = meanValue;
  
  computeTetNeighbors_ (tetrahedra, neigh);

  std::vector<bool> _touched;
  _touched.resize(tetrahedra.size()/4);
  for (size_t i=0;i<_touched.size();i++)_touched[i] = false;
  double hTet;
  for (size_t i = 0; i < tetrahedra.size(); i+=4){
      size_t *t = &tetrahedra[i];
      hTet = (h[t[0]] + h[t[1]] + h[t[2]] + h[t[3]])/4; 
      if (alphaShape(t, pts, hTet) < threshold && _touched[i/4] == false){
        std::stack<size_t> _s;
        std::vector<size_t> _domain;
        std::vector<size_t> _boundary;
        _s.push(i/4);
        _touched[i/4] = true;
        _domain.push_back(i/4);
        while(!_s.empty()){
          size_t t = _s.top();
          _s.pop();
          for (int j=0;j<4;j++){
            size_t tj = neigh[(4*t+j)]/4;
            if (tj*4 == tetrahedra.size()){
              _boundary.push_back(t);
              _boundary.push_back(j);
            }
            else if (!_touched[tj]){
              size_t *t_neigh = &tetrahedra[4*tj];
              hTet = (h[t_neigh[0]] + h[t_neigh[1]] + h[t_neigh[2]] + h[t_neigh[3]])/4; 
              if (alphaShape(t_neigh, pts, hTet) < threshold){
                _s.push(tj);
                _touched[tj] = true;
                _domain.push_back(tj);	    
              }	    
              else {
                _boundary.push_back(t);
                _boundary.push_back(j);	      
              }
            }
          }	  
        }
        boundaries.push_back(_boundary);
        domains.push_back(_domain);
      }
  }
  for (size_t i = 0; i < tetrahedra.size(); i++)tetrahedra[i]++;
  return 0;
}

int alphaShapes_ (const double threshold,
     const int dim,
		 const std::vector<double> &pts,
     const std::vector<double> &nodalSize,
		 std::vector<size_t> &elements, 
		 std::vector<std::vector<size_t> > &domains,
		 std::vector<std::vector<size_t> > &boundaries,
		 std::vector<size_t> &neigh){
  
  if (dim == 2){
    return alphaShapes2D_(threshold, pts, nodalSize, elements, domains, boundaries, neigh);
  }
  else if (dim == 3){
    return alphaShapes3D_(threshold, pts, nodalSize, elements, domains, boundaries, neigh);
  }
  else {
    Msg::Error("Invalid dimension");
  }
  return 0;
}

bool onlyBnd(std::vector<std::size_t> tet, size_t nBndPts){
  for (size_t i = 0; i < 4; i++)
  {
    if (tet[i] >= nBndPts) {return false;}
  }
  return true;
}

bool checkBndColor(const size_t *t, std::vector<size_t> &bndColor, const std::vector<size_t> &controlNodeIndices){
  size_t nBnd = 0;
  size_t nControlNodes = 8;
  for (size_t i = 0; i < 4; i++)
  {
    if (bndColor[t[i]])
      nBnd++;
  }
  return nBnd > 2;
  // if (nBnd > 2) {
  //   for (size_t i = 0; i < 4; i++){
  //     if (std::find(controlNodeIndices.begin(), controlNodeIndices.end(), t[i]) != controlNodeIndices.end()){
  //       return false;
  //     }
  //   }
  //   return true;
  // }
  // return false;
}

void constrainedAlphaShapes2D_(GModel* m, 
                            const int dim, 
                            const int tag,
                            const std::vector<double>& coord,
                            const std::vector<int>& nodeTags, 
                            const double alpha, 
                            const double meanValue,
                            std::vector<size_t> &triangles, 
                            std::vector<std::vector<size_t> > &domains,
                            std::vector<std::vector<size_t> > &boundaries,
                            std::vector<size_t> &neigh, 
                            double &hMean,
                            const std::vector<int> &controlNodes)
{
  std::set<GRegion *, GEntityPtrLessThan> rs;
  rs = m->getRegions();
  std::vector<GRegion *> regions(rs.begin(), rs.end());
  std::for_each(m->firstRegion(), m->lastRegion(), deMeshGRegion());

  std::vector<double> pCoords;
  gmsh::model::getParametrization(2, tag, coord, pCoords);
  
  gmsh::model::mesh::generateMesh(2, tag, 0, pCoords, nodeTags);
  
  std::map<int,int> g2i;
  int count = 0;
  for (size_t i=0; i<controlNodes.size(); i++){
    g2i.insert(std::pair<int,int>(controlNodes[i], count));
    count++;
  }
  std::vector<std::size_t> tags1D;
  std::vector<double> coord1D, pCoord1D;
  gmsh::model::mesh::getNodes(tags1D, coord1D,pCoord1D,1,-1,false,false);
  for (size_t i=0; i<tags1D.size(); i++){
    g2i.insert(std::pair<int,int>(tags1D[i], count));
    count++;
  }                           
  for (size_t i=0; i<nodeTags.size(); i++){
    g2i.insert(std::pair<int,int>(nodeTags[i], count));
    count++;
  }

  std::vector<int> elementTypes;
  std::vector<std::vector<std::size_t> > elementTags;
  std::vector<std::vector<std::size_t> > elementNodeTags;
  
  gmsh::model::mesh::getElements(elementTypes, elementTags, elementNodeTags, 2, tag);
  std::vector<size_t> tris;
  for (size_t i = 0; i < elementNodeTags[0].size(); i++)
  {
    triangles.push_back(elementNodeTags[0][i]);
    tris.push_back(g2i[elementNodeTags[0][i]]);
  }
  std::vector<double> allNodeCoords; 
  for (size_t i = 0; i < controlNodes.size(); i++)
  {
    std::vector<double> c, pc;
    int d0, t0;
    gmsh::model::mesh::getNode(controlNodes[i],c, pc,d0,t0);
    allNodeCoords.push_back(c[0]);
    allNodeCoords.push_back(c[1]);
  }
  for (size_t i = 0; i < coord1D.size()/3; i++)
  {
    allNodeCoords.push_back(coord1D[3*i+0]);
    allNodeCoords.push_back(coord1D[3*i+1]);
  }
  for (size_t i = 0; i < coord.size()/3; i++)
  {
    allNodeCoords.push_back(coord[3*i+0]);
    allNodeCoords.push_back(coord[3*i+1]);
  }

  //double hMean;
  if (meanValue < 0) hMean = meanEdgeLength2D(allNodeCoords,tris);
  else hMean = meanValue;
  int ok = computeTriNeighbors_ (tris, neigh);

  // The alpha-shape
  std::vector<bool> _touched;
  _touched.resize(tris.size()/3);
  for (size_t i=0;i<_touched.size();i++)_touched[i] = false;
  for (size_t i = 0; i < tris.size(); i+=3){
    size_t *t = &tris[i];
    if (alphaShape2D(t, allNodeCoords, hMean) < alpha && _touched[i/3] == false){
>>>>>>> 43e33180
      std::stack<size_t> _s;
      std::vector<size_t> _domain;
      std::vector<size_t> _boundary;
      _s.push(i/3);
      _touched[i/3] = true;
      _domain.push_back(i/3);
      while(!_s.empty()){
        size_t t = _s.top();
        _s.pop();
        for (int j=0;j<3;j++){
          size_t tj = neigh[3*t+j];
<<<<<<< HEAD
          if (tj == triangles.size()){
=======
          if (tj == tris.size()){
>>>>>>> 43e33180
            _boundary.push_back(t);
            _boundary.push_back(j);
          }
          else if (!_touched[tj]){
<<<<<<< HEAD
            if (alphaShape2D(&triangles[3*tj], pts, hMean) < threshold){
=======
            size_t *t_neigh = &tris[3*tj]; 
            if (alphaShape2D(t_neigh, allNodeCoords, hMean) < alpha){
>>>>>>> 43e33180
              _s.push(tj);
              _touched[tj] = true;
              _domain.push_back(tj);	    
            }	    
            else {
              _boundary.push_back(t);
              _boundary.push_back(j);	      
            }
          }
        }	  
      }
      boundaries.push_back(_boundary);
      domains.push_back(_domain); 
    }
  }

<<<<<<< HEAD
  for (size_t i = 0; i < triangles.size(); i++)triangles[i]++;
  return 0;
}

/* return the alphashape of the delaunay triangulation of a cloud of points, with alpha = threshold. -- 3D */
int alphaShapes3D_ (const double threshold,
		 const std::vector<double> &pts,
		 std::vector<size_t> &tetrahedra, 
		 std::vector<std::vector<size_t> > &domains,
		 std::vector<std::vector<size_t> > &boundaries,
		 std::vector<size_t> &neigh, 
     const double meanValue) {
  
  gmsh::model::mesh::tetrahedralize(pts, tetrahedra);
  

  for (size_t i = 0; i < tetrahedra.size(); i++)tetrahedra[i]--;
  double hMean;
  if (meanValue < 0) hMean = meanEdgeLength(pts,tetrahedra);
  else hMean = meanValue;
  
  computeTetNeighbors_ (tetrahedra, neigh);

  std::vector<bool> _touched;
  _touched.resize(tetrahedra.size()/4);
  for (size_t i=0;i<_touched.size();i++)_touched[i] = false;

  for (size_t i = 0; i < tetrahedra.size(); i+=4){
      size_t *t = &tetrahedra[i];
      if (alphaShape(t, pts, hMean) < threshold && _touched[i/4] == false){
        std::stack<size_t> _s;
        std::vector<size_t> _domain;
        std::vector<size_t> _boundary;
        _s.push(i/4);
        _touched[i/4] = true;
        _domain.push_back(i/4);
        while(!_s.empty()){
          size_t t = _s.top();
          _s.pop();
          for (int j=0;j<4;j++){
            size_t tj = neigh[(4*t+j)]/4;
            if (tj*4 == tetrahedra.size()){
              _boundary.push_back(t);
              _boundary.push_back(j);
            }
            else if (!_touched[tj]){
              if (alphaShape(&tetrahedra[4*tj], pts, hMean) < threshold){
                _s.push(tj);
                _touched[tj] = true;
                _domain.push_back(tj);	    
              }	    
              else {
                _boundary.push_back(t);
                _boundary.push_back(j);	      
              }
            }
          }	  
        }
        boundaries.push_back(_boundary);
        domains.push_back(_domain);
      }
  }
  for (size_t i = 0; i < tetrahedra.size(); i++)tetrahedra[i]++;
  return 0;
}

int alphaShapes_ (const double threshold,
     const int dim,
		 const std::vector<double> &pts,
		 std::vector<size_t> &elements, 
		 std::vector<std::vector<size_t> > &domains,
		 std::vector<std::vector<size_t> > &boundaries,
		 std::vector<size_t> &neigh, 
     const double meanValue){
  
  if (dim == 2){
    return alphaShapes2D_(threshold, pts, elements, domains, boundaries, neigh, meanValue);
  }
  else if (dim == 3){
    return alphaShapes3D_(threshold, pts, elements, domains, boundaries, neigh, meanValue);
  }
  else {
    Msg::Error("Invalid dimension");
  }
  return 0;
}

bool onlyBnd(std::vector<std::size_t> tet, size_t nBndPts){
  for (size_t i = 0; i < 4; i++)
  {
    if (tet[i] >= nBndPts) {return false;}
  }
  return true;
}

void constrainedAlphaShapes_(GModel* m, 
=======
}

void constrainedAlphaShapes3D_(GModel* m, 
>>>>>>> 43e33180
                            const int dim, 
                            const std::vector<double>& coord,
                            const std::vector<int>& nodeTags, 
                            const double alpha, 
                            const double meanValue,
                            std::vector<size_t> &tetrahedra, 
                            std::vector<std::vector<size_t> > &domains,
                            std::vector<std::vector<size_t> > &boundaries,
                            std::vector<size_t> &neigh, 
<<<<<<< HEAD
=======
                            double &hMean,
>>>>>>> 43e33180
                            const std::vector<int> &controlNodes)
{  
  
  /*
  if (meshDim < dim-1){ // if no 1D boundary mesh for a 2D domain, if no 2D boundary mesh for a 3D domain --> so generate one
    GenerateMesh(m, dim-1);
  }
  else if (meshDim == dim)
  {
    GenerateMesh(m, dim-1);
  }
  */
  
  
  /* initialize hxt mesh */
  HXTMesh *mesh;
  hxtMeshCreate(&mesh);

  /* set the gmsh surface mesh to hxt format */
  std::map<MVertex *, uint32_t> v2c;
  std::vector<MVertex *> c2v;
  std::set<GRegion *, GEntityPtrLessThan> rs;
  rs = m->getRegions();
  std::vector<GRegion *> regions(rs.begin(), rs.end());
  std::for_each(m->firstRegion(), m->lastRegion(), deMeshGRegion());
  Gmsh2HxtAlpha(regions, mesh, v2c, c2v);

  // all other fields of the options will be 0 or NULL (standard C behavior)
	HXTTetMeshOptions options = {
		.verbosity=2,
    .stat=1,
    .optimize=0
	};

	// create the empty mesh
	hxtTetMesh(mesh, &options);

  uint32_t nBndPts = mesh->vertices.num;

  // create the bounding box of the mesh
	HXTBbox bbox;
	hxtBboxInit(&bbox);
	hxtBboxAdd(&bbox, mesh->vertices.coord, mesh->vertices.num);

  uint32_t numNewPts = coord.size()/3;
  HXTNodeInfo nodeInfo[numNewPts];

  /* add the internal nodes to the mesh */
  mesh->vertices.num += numNewPts;
	if (mesh->vertices.num > mesh->vertices.size) {
		hxtAlignedRealloc(&mesh->vertices.coord, sizeof(double) * mesh->vertices.num * 4);
		mesh->vertices.size = mesh->vertices.num;
	}
  for (size_t p = 0; p < numNewPts; p++) {
    uint32_t nodeIndex = p + nBndPts;
    for (int dim = 0; dim < 3; dim++) {
      mesh->vertices.coord[4 * nodeIndex + dim] = coord[3*p+dim];
    }
    nodeInfo[p].node = nodeIndex;
    nodeInfo[p].status = HXT_STATUS_TRYAGAIN; // state that we want to insert this point
  }

  HXTDelaunayOptions delOptions = {
    .bbox = &bbox,
    .numVerticesInMesh = nBndPts,
    .insertionFirst = nBndPts,
    .allowOuterInsertion = 0, // if you set this to one, even vertices that are outside will be inserted
    .verbosity = 2,
  };

<<<<<<< HEAD
  HXTTetMeshOptions options2 = {
    .refine=0, 
    .quality={.min=0.35}, 
    .nodalSizes={.factor=1.0},
    .verbosity=2,
    .optimize=0,
    .stat=1,
    .reproducible=0
	};

  HXTOptimizeOptions optiOptions = {
    .bbox = &bbox,
    .qualityFun = options2.quality.callback,
    .qualityData = options2.quality.userData,
    .qualityMin = options2.quality.min,
    .numThreads = options2.improveThreads,
    .numVerticesConstrained = mesh->vertices.num,
    .verbosity = options2.verbosity,
    .reproducible = 0
  };
=======
  // HXTTetMeshOptions options2 = {
  //   .reproducible=0,
  //   .verbosity=2,
  //   .stat=1,
  //   .refine=0, 
  //   .optimize=0,
  //   .quality={.min=0.35}, 
  //   .nodalSizes={.factor=1.0}
	// };

  // HXTOptimizeOptions optiOptions = {
  //   .bbox = &bbox,
  //   .qualityFun = options2.quality.callback,
  //   .qualityData = options2.quality.userData,
  //   .qualityMin = options2.quality.min,
  //   .numThreads = options2.improveThreads,
  //   .numVerticesConstrained = mesh->vertices.num,
  //   .verbosity = options2.verbosity,
  //   .reproducible = 0
  // };
>>>>>>> 43e33180

  /* Generate the tet mesh */
  hxtDelaunaySteadyVertices(mesh, &delOptions, nodeInfo, numNewPts);


 /* ------------------------alpha shapes of the newly generated mesh -----------------------------*/
<<<<<<< HEAD
=======
  /*
>>>>>>> 43e33180
  std::map<std::size_t,std::size_t> controlIndices;
  size_t count=0;
  for (size_t i = 0; i < mesh->lines.num; i++)
  {
    controlIndices[mesh->lines.node[2*i+0]] = count++;
    controlIndices[mesh->lines.node[2*i+1]] = count++;
  }
<<<<<<< HEAD
=======
  */
>>>>>>> 43e33180

  //setFlagsToProcessOnlyVolumesInBrep(mesh);
  //hxtOptimizeTetrahedra(mesh,&optiOptions);

  std::vector<size_t> fluidTets;
  bool flag;
  for (size_t i=0; i<mesh->tetrahedra.num; i++){
    flag = false;
<<<<<<< HEAD
=======
    /*
>>>>>>> 43e33180
    for (size_t j = 0; j < 4; j++)
    {
      if (controlIndices.find(mesh->tetrahedra.node[4*i+j]) != controlIndices.end()){
        flag = true; break;
      }
    }
<<<<<<< HEAD
    if (!flag){
=======
    */
    if (mesh->tetrahedra.color[i] < mesh->brep.numVolumes){
>>>>>>> 43e33180
      for (size_t j = 0; j < 4; j++){
        fluidTets.push_back(mesh->tetrahedra.node[4*i+j]); 
      }
    }
  }
  
  computeTetNeighbors_ (fluidTets, neigh);
  
<<<<<<< HEAD
  double hMean;
=======
  //double hMean;
>>>>>>> 43e33180
  std::vector<double> allMeshPoints;
  for (size_t i=0; i<mesh->vertices.num; i++){
    for (size_t dim=0; dim<3; dim++){
      allMeshPoints.push_back(mesh->vertices.coord[4*i+dim]);
    }
  }
<<<<<<< HEAD
  
=======

  std::vector<size_t> bndColor;
  std::vector<size_t> controlNodeIndices;
  for (size_t i=0; i<mesh->vertices.num; i++){
    bndColor.push_back(i<nBndPts && c2v[i]->getNum() > controlNodes.size());
    if (i<nBndPts && c2v[i]->getNum() <= controlNodes.size() ){
       controlNodeIndices.push_back(i);
    }
  }

>>>>>>> 43e33180
  if (meanValue < 0) hMean = meanEdgeLength(allMeshPoints, fluidTets);
  else hMean = meanValue;
  std::cout << "hMean = " << hMean << "\n";

  std::vector<bool> _touched;
  _touched.resize(fluidTets.size()/4);
  for (size_t i=0;i<_touched.size();i++)_touched[i] = false;
<<<<<<< HEAD
  for (size_t i = 0; i < fluidTets.size(); i+=4){
      size_t *t = &fluidTets[i];
      if (alphaShape(t, allMeshPoints, hMean) < alpha && _touched[i/4] == false){
=======
  double alpha_test;
  for (size_t i = 0; i < fluidTets.size(); i+=4){
      size_t *t = &fluidTets[i];
      //if ((alphaShape(t, allMeshPoints, hMean) < alpha || checkBndColor(t, bndColor, controlNodeIndices)) && _touched[i/4] == false){
      if (checkBndColor(t, bndColor, controlNodeIndices)) alpha_test = 1.5 * alpha;
      else alpha_test = alpha;
      if (alphaShape(t, allMeshPoints, hMean) < alpha_test && _touched[i/4] == false){
>>>>>>> 43e33180
        std::stack<size_t> _s;
        std::vector<size_t> _domain;
        std::vector<size_t> _boundary;
        _s.push(i/4);
        _touched[i/4] = true;
        _domain.push_back(i/4);
        while(!_s.empty()){
          size_t t = _s.top();
          _s.pop();
          for (int j=0;j<4;j++){
            size_t tj = neigh[4*t+j]/4;
            if (tj*4 == fluidTets.size()){
              _boundary.push_back(t);
              _boundary.push_back(j);
            }
            else if (!_touched[tj]){
<<<<<<< HEAD
              if (alphaShape(&fluidTets[4*tj], allMeshPoints, hMean) < alpha){
=======
              //if (alphaShape(&fluidTets[4*tj], allMeshPoints, hMean) < alpha || checkBndColor(&fluidTets[4*tj], bndColor, controlNodeIndices)){
              if (checkBndColor(&fluidTets[4*tj], bndColor, controlNodeIndices)) alpha_test = 1.5 * alpha;
              else alpha_test = alpha;
              if (alphaShape(&fluidTets[4*tj], allMeshPoints, hMean) < alpha_test){
>>>>>>> 43e33180
                _s.push(tj);
                _touched[tj] = true;
                _domain.push_back(tj);	    
              }	    
              else {
                _boundary.push_back(t);
                _boundary.push_back(j);	      
              }
            }
          }	  
        }
        boundaries.push_back(_boundary);
        domains.push_back(_domain);
      }
  }
  /* ------------------------------------------------------------------ */

  /* write back to gmsh format, and do not keep "external elements" */
<<<<<<< HEAD
=======
  /*
>>>>>>> 43e33180
  for (size_t i=0; i<mesh->tetrahedra.num; i++){
    for (size_t j = 0; j < 4; j++)
    {
      if (controlIndices.find(mesh->tetrahedra.node[4*i+j]) != controlIndices.end()){
        mesh->tetrahedra.color[i] = UINT64_MAX;
      }
    }
  }
<<<<<<< HEAD
=======
  */
>>>>>>> 43e33180
  Hxt2GmshAlpha(regions, mesh, v2c, c2v);

  /* reset the vertex indices */
  for (size_t i=nBndPts; i<mesh->vertices.num; i++){
    MVertex* oldv = c2v[i];
    if(nodeTags.size()){
      oldv->forceNum(nodeTags[i-nBndPts]);
    }
  }

  /* convert tetrahedra points to gmsh global identifier */
  for (size_t i=0; i < mesh->tetrahedra.num; i++){
    if (mesh->tetrahedra.color[i] > mesh->brep.numVolumes)
      continue;
    for (size_t j = 0; j < 4; j++){
        tetrahedra.push_back(c2v[mesh->tetrahedra.node[4*i+j]]->getNum());
    }
  }

  hxtMeshDelete(&mesh);
<<<<<<< HEAD
  int meshDim = m->getMeshStatus(false); 
}

=======
  //int meshDim = m->getMeshStatus(false); 
}

void constrainedAlphaShapes_(GModel* m, 
                            const int dim, 
                            const int tag,
                            const std::vector<double>& coord,
                            const std::vector<int>& nodeTags, 
                            const double alpha, 
                            const double meanValue,
                            std::vector<size_t> &tetrahedra, 
                            std::vector<std::vector<size_t> > &domains,
                            std::vector<std::vector<size_t> > &boundaries,
                            std::vector<size_t> &neigh, 
                            double &hMean,
                            const std::vector<int> &controlNodes)
{
  if (dim == 2) constrainedAlphaShapes2D_(m, dim, tag, coord, nodeTags, alpha, meanValue, tetrahedra, domains, boundaries, neigh, hMean, controlNodes);
  else if (dim == 3) constrainedAlphaShapes3D_(m, dim, coord, nodeTags, alpha, meanValue, tetrahedra, domains, boundaries, neigh, hMean, controlNodes);
}


>>>>>>> 43e33180
/*
 * filename : the 2D boundary mesh
 * coord : vector of 3D coords of the nodes
 */
void createHxtMesh_(const std::string &inputMesh, const std::vector<double>& coord, const std::string& outputMesh, std::vector<double> &pts, std::vector<std::size_t> &tets){
  /* NB : filename should be a 2D surface mesh */
  
  /* create the hxt mesh data struct */
  const char *cstr = &inputMesh[0];
  HXTMesh* mesh;
  hxtMeshCreate(&mesh);
  
  /* read the gmsh 2D surface mesh */
  hxtMeshReadGmsh(mesh, cstr); // faire une autre avec géométrie deja loadée (gmsh2hxt) --> GModel::current() if (pas de triangles) : générer maillage 2D

  /* add the internal nodes from vector coord */
  double arr[coord.size()];
  std::copy(coord.begin(),coord.end(),arr);
  hxtAddNodes(mesh, arr, coord.size()/3);

  /* generate and write the tet mesh */
  HXTTetMeshOptions options = {.verbosity=3, .refine=0, .optimize=1, .quality={.min=0.35}, .nodalSizes={.factor=1.0}};
  hxtTetMesh(mesh, &options);
  hxtMeshWriteGmsh( mesh, &outputMesh[0]); // enlever

  // hxt2gmsh

  for (size_t i=0; i<mesh->vertices.num; i++){
    for (size_t j=0; j<3; j++){
      pts.push_back(mesh->vertices.coord[4*i+j]);
    }
  }

  for (size_t i=0; i<mesh->tetrahedra.num; i++){
    for (size_t j=0; j<4; j++){
      tets.push_back(mesh->tetrahedra.node[4*i+j]);
    }
  }


}<|MERGE_RESOLUTION|>--- conflicted
+++ resolved
@@ -73,214 +73,6 @@
     double d5 = twoPointsDistance(p2, p3);
     hMin = std::min(hMin, d5);
     hMean += hMin;
-<<<<<<< HEAD
-  }
-  hMean = hMean / (tetrahedra.size()/4);
-  return hMean;
-}
-
-/* commpute the mean minimum edge length of all elements -- 2D */
-double meanEdgeLength2D (const std::vector<double> &p, const std::vector<size_t> &triangles){
-  double hMean = 0;
-  for (size_t i=0; i<triangles.size(); i+=3){
-    const double *p0 = &p[2*triangles[i+0]];
-    const double *p1 = &p[2*triangles[i+1]];
-    const double *p2 = &p[2*triangles[i+2]];
-    double d0 = twoPointsDistance2D(p0, p1);
-    double d1 = twoPointsDistance2D(p0, p2);
-    double hMin = std::min(d0, d1);
-    double d2 = twoPointsDistance2D(p1, p2);
-    hMin = std::min(hMin, d2);
-    hMean += hMin;
-  }
-  hMean = hMean / (triangles.size()/3);
-  return hMean;
-}
-
-/* face ordering convention */
-static int _faces [4][3] = {{0,1,2}, {0,1,3}, {0,2,3}, {1,2,3}};
-
-/* order the tet faces according to convention */
-void getOrderedFace (const size_t *t, int i, size_t *f){
-  size_t no1 = t[_faces[i][0]];
-  size_t no2 = t[_faces[i][1]];
-  size_t no3 = t[_faces[i][2]];
-  size_t lo, hi, sto;
-  
-  if (no1>no2) {   
-      sto=no1;    
-      lo=no2;   
-   } else {
-      sto=no2;  
-      lo=no1;  
-   } 
-   if (sto>no3) { 
-      hi=sto;    
-      if(lo>no3){         
-	sto=lo;                
-	lo=no3;
-      }else {
-	sto=no3;      
-      }         
-   }else hi=no3; 
-   
-   f[0] = lo;
-   f[1] = sto;
-   f[2] = hi;
-}
-
-/* edge ordereing convetion */
-static int _edges [3][2] = {{0,1}, {0,2}, {1,2}};
-
-/* order the element edges according to convention */
-void getOrderedEdge (const size_t *t, int i, size_t *e){
-  size_t no1 = t[_edges[i][0]];
-  size_t no2 = t[_edges[i][1]];
-  if (no1 < no2){
-    e[0] = no1;
-    e[1] = no2;
-  }
-  else {
-    e[0] = no2;
-    e[1] = no1;
-  }
-}
-
-int compareFourInt (const void *a , const void *b){
-  const size_t *f0 = (size_t*)a;
-  const size_t *f1 = (size_t*)b;
-  if (f0[0] < f1[0])return 1; 
-  if (f0[0] > f1[0])return -1; 
-  if (f0[1] < f1[1])return 1; 
-  if (f0[1] > f1[1])return -1; 
-  if (f0[2] < f1[2])return 1; 
-  if (f0[2] > f1[2])return -1;
-  return 0;
-}
-
-
-int compareTwoInt (const void *a , const void *b){
-  const size_t *e0 = (size_t*)a;
-  const size_t *e1 = (size_t*)b;
-  if (e0[0] < e1[0])return 1; 
-  if (e0[0] > e1[0])return -1; 
-  if (e0[1] < e1[1])return 1; 
-  if (e0[1] > e1[1])return -1; 
-  return 0;
-}
-
-/* compute the neighbors of all tets, returned as a list of neighbors for each tet 
- * if a face is a boundary face, the value there is tetrahedra.size()
- */
-int computeTetNeighbors_ (const std::vector<size_t> &tetrahedra, std::vector<size_t> &neigh){
-  
-  neigh.resize(tetrahedra.size());
-  for (size_t i=0;i<neigh.size();i++)neigh[i] = tetrahedra.size();
-  
-  size_t *temp = new size_t [5*tetrahedra.size()];
-  size_t counter = 0;
-  for (size_t i = 0; i < tetrahedra.size(); i+=4){
-    const size_t *t = &tetrahedra[i];
-    for (int j=0;j<4;j++){
-      size_t f[3];
-      getOrderedFace ( t, j, f);
-      temp[counter++] = f[0];
-      temp[counter++] = f[1];
-      temp[counter++] = f[2];
-      temp[counter++] = i/4;      
-      temp[counter++] = j;
-    }
-  }  
-
-  qsort(temp, tetrahedra.size(), 5*sizeof(size_t),compareFourInt);
-
-  // loop over faces
-  counter  = 0;
-  while (1){
-    if (counter == tetrahedra.size())break;
-    size_t *ft0 = &temp[5*(counter++)];
-    if (counter == tetrahedra.size())break;
-    size_t *ft1 = &temp[5*counter];
-
-    if (compareFourInt(ft0,ft1) == 0){
-      neigh[4*ft0[3]+ft0[4]] = 4*ft1[3]+ ft1[4];
-      neigh[4*ft1[3]+ft1[4]] = 4*ft0[3]+ ft0[4];
-      counter++;
-    }
-  }
-
-  delete [] temp;  
-  return 0;
-}
-
-/* compute the neighbors of all triangles, returned as a list of neighbors for each triangle
- * if a face is a boundary face, the value there is triangles.size()
- */
-int computeTriNeighbors_ (const std::vector<size_t> &triangles, std::vector<size_t> &neigh){
-  neigh.resize(triangles.size());
-  for (size_t i=0;i<neigh.size();i++)neigh[i] = triangles.size();
-  
-  size_t *temp = new size_t [4*triangles.size()];
-  size_t counter = 0;
-  for (size_t i = 0; i < triangles.size(); i+=3){
-    const size_t *t = &triangles[i];
-    for (int j=0;j<3;j++){
-      size_t e[2];
-      getOrderedEdge (t, j, e);
-      temp[counter++] = e[0];
-      temp[counter++] = e[1];
-      temp[counter++] = i/3;      
-      temp[counter++] = j;
-    }
-  }
-  qsort(temp, triangles.size(), 4*sizeof(size_t),compareTwoInt);
-
-  // loop over edges
-  counter  = 0;
-  while (1){
-    if (counter == triangles.size())break;
-    size_t *et0 = &temp[4*(counter++)];
-    if (counter == triangles.size())break;
-    size_t *et1 = &temp[4*counter];
-
-    if (compareTwoInt(et0,et1) == 0){
-      neigh[3*et0[2]+et0[3]] = et1[2];
-      neigh[3*et1[2]+et1[3]] = et0[2];
-      counter++;
-    }
-  }
-
-  delete [] temp;  
-  return 0;  
-}
-
-/* return the alphashape of the delaunay triangulation of a cloud of points, with alpha = threshold. -- 2D */ 
-int alphaShapes2D_(const double threshold,
-		 const std::vector<double> &pts,
-		 std::vector<size_t> &triangles, 
-		 std::vector<std::vector<size_t> > &domains,
-		 std::vector<std::vector<size_t> > &boundaries,
-		 std::vector<size_t> &neigh, 
-     const double meanValue){
-  
-  
-  gmsh::model::mesh::triangulate(pts, triangles);
-
-  for (size_t i = 0; i < triangles.size(); i++) triangles[i]--;
-  double hMean; 
-  if(meanValue < 0) hMean = meanEdgeLength2D(pts, triangles);
-  else hMean = meanValue;
-
-  computeTriNeighbors_ (triangles, neigh);
-
-  std::vector<bool> _touched;
-  _touched.resize(triangles.size()/3);
-  for (size_t i=0;i<_touched.size();i++)_touched[i] = false;
-
-  for (size_t i = 0; i < triangles.size(); i+=3){
-    size_t *t = &triangles[i];
-    if (alphaShape2D(t, pts, hMean) < threshold && _touched[i/3] == false){
-=======
   }
   hMean = hMean / (tetrahedra.size()/4);
   return hMean;
@@ -759,7 +551,6 @@
   for (size_t i = 0; i < tris.size(); i+=3){
     size_t *t = &tris[i];
     if (alphaShape2D(t, allNodeCoords, hMean) < alpha && _touched[i/3] == false){
->>>>>>> 43e33180
       std::stack<size_t> _s;
       std::vector<size_t> _domain;
       std::vector<size_t> _boundary;
@@ -771,21 +562,13 @@
         _s.pop();
         for (int j=0;j<3;j++){
           size_t tj = neigh[3*t+j];
-<<<<<<< HEAD
-          if (tj == triangles.size()){
-=======
           if (tj == tris.size()){
->>>>>>> 43e33180
             _boundary.push_back(t);
             _boundary.push_back(j);
           }
           else if (!_touched[tj]){
-<<<<<<< HEAD
-            if (alphaShape2D(&triangles[3*tj], pts, hMean) < threshold){
-=======
             size_t *t_neigh = &tris[3*tj]; 
             if (alphaShape2D(t_neigh, allNodeCoords, hMean) < alpha){
->>>>>>> 43e33180
               _s.push(tj);
               _touched[tj] = true;
               _domain.push_back(tj);	    
@@ -802,108 +585,9 @@
     }
   }
 
-<<<<<<< HEAD
-  for (size_t i = 0; i < triangles.size(); i++)triangles[i]++;
-  return 0;
-}
-
-/* return the alphashape of the delaunay triangulation of a cloud of points, with alpha = threshold. -- 3D */
-int alphaShapes3D_ (const double threshold,
-		 const std::vector<double> &pts,
-		 std::vector<size_t> &tetrahedra, 
-		 std::vector<std::vector<size_t> > &domains,
-		 std::vector<std::vector<size_t> > &boundaries,
-		 std::vector<size_t> &neigh, 
-     const double meanValue) {
-  
-  gmsh::model::mesh::tetrahedralize(pts, tetrahedra);
-  
-
-  for (size_t i = 0; i < tetrahedra.size(); i++)tetrahedra[i]--;
-  double hMean;
-  if (meanValue < 0) hMean = meanEdgeLength(pts,tetrahedra);
-  else hMean = meanValue;
-  
-  computeTetNeighbors_ (tetrahedra, neigh);
-
-  std::vector<bool> _touched;
-  _touched.resize(tetrahedra.size()/4);
-  for (size_t i=0;i<_touched.size();i++)_touched[i] = false;
-
-  for (size_t i = 0; i < tetrahedra.size(); i+=4){
-      size_t *t = &tetrahedra[i];
-      if (alphaShape(t, pts, hMean) < threshold && _touched[i/4] == false){
-        std::stack<size_t> _s;
-        std::vector<size_t> _domain;
-        std::vector<size_t> _boundary;
-        _s.push(i/4);
-        _touched[i/4] = true;
-        _domain.push_back(i/4);
-        while(!_s.empty()){
-          size_t t = _s.top();
-          _s.pop();
-          for (int j=0;j<4;j++){
-            size_t tj = neigh[(4*t+j)]/4;
-            if (tj*4 == tetrahedra.size()){
-              _boundary.push_back(t);
-              _boundary.push_back(j);
-            }
-            else if (!_touched[tj]){
-              if (alphaShape(&tetrahedra[4*tj], pts, hMean) < threshold){
-                _s.push(tj);
-                _touched[tj] = true;
-                _domain.push_back(tj);	    
-              }	    
-              else {
-                _boundary.push_back(t);
-                _boundary.push_back(j);	      
-              }
-            }
-          }	  
-        }
-        boundaries.push_back(_boundary);
-        domains.push_back(_domain);
-      }
-  }
-  for (size_t i = 0; i < tetrahedra.size(); i++)tetrahedra[i]++;
-  return 0;
-}
-
-int alphaShapes_ (const double threshold,
-     const int dim,
-		 const std::vector<double> &pts,
-		 std::vector<size_t> &elements, 
-		 std::vector<std::vector<size_t> > &domains,
-		 std::vector<std::vector<size_t> > &boundaries,
-		 std::vector<size_t> &neigh, 
-     const double meanValue){
-  
-  if (dim == 2){
-    return alphaShapes2D_(threshold, pts, elements, domains, boundaries, neigh, meanValue);
-  }
-  else if (dim == 3){
-    return alphaShapes3D_(threshold, pts, elements, domains, boundaries, neigh, meanValue);
-  }
-  else {
-    Msg::Error("Invalid dimension");
-  }
-  return 0;
-}
-
-bool onlyBnd(std::vector<std::size_t> tet, size_t nBndPts){
-  for (size_t i = 0; i < 4; i++)
-  {
-    if (tet[i] >= nBndPts) {return false;}
-  }
-  return true;
-}
-
-void constrainedAlphaShapes_(GModel* m, 
-=======
 }
 
 void constrainedAlphaShapes3D_(GModel* m, 
->>>>>>> 43e33180
                             const int dim, 
                             const std::vector<double>& coord,
                             const std::vector<int>& nodeTags, 
@@ -913,10 +597,7 @@
                             std::vector<std::vector<size_t> > &domains,
                             std::vector<std::vector<size_t> > &boundaries,
                             std::vector<size_t> &neigh, 
-<<<<<<< HEAD
-=======
                             double &hMean,
->>>>>>> 43e33180
                             const std::vector<int> &controlNodes)
 {  
   
@@ -987,28 +668,6 @@
     .verbosity = 2,
   };
 
-<<<<<<< HEAD
-  HXTTetMeshOptions options2 = {
-    .refine=0, 
-    .quality={.min=0.35}, 
-    .nodalSizes={.factor=1.0},
-    .verbosity=2,
-    .optimize=0,
-    .stat=1,
-    .reproducible=0
-	};
-
-  HXTOptimizeOptions optiOptions = {
-    .bbox = &bbox,
-    .qualityFun = options2.quality.callback,
-    .qualityData = options2.quality.userData,
-    .qualityMin = options2.quality.min,
-    .numThreads = options2.improveThreads,
-    .numVerticesConstrained = mesh->vertices.num,
-    .verbosity = options2.verbosity,
-    .reproducible = 0
-  };
-=======
   // HXTTetMeshOptions options2 = {
   //   .reproducible=0,
   //   .verbosity=2,
@@ -1029,17 +688,13 @@
   //   .verbosity = options2.verbosity,
   //   .reproducible = 0
   // };
->>>>>>> 43e33180
 
   /* Generate the tet mesh */
   hxtDelaunaySteadyVertices(mesh, &delOptions, nodeInfo, numNewPts);
 
 
  /* ------------------------alpha shapes of the newly generated mesh -----------------------------*/
-<<<<<<< HEAD
-=======
   /*
->>>>>>> 43e33180
   std::map<std::size_t,std::size_t> controlIndices;
   size_t count=0;
   for (size_t i = 0; i < mesh->lines.num; i++)
@@ -1047,10 +702,7 @@
     controlIndices[mesh->lines.node[2*i+0]] = count++;
     controlIndices[mesh->lines.node[2*i+1]] = count++;
   }
-<<<<<<< HEAD
-=======
   */
->>>>>>> 43e33180
 
   //setFlagsToProcessOnlyVolumesInBrep(mesh);
   //hxtOptimizeTetrahedra(mesh,&optiOptions);
@@ -1059,22 +711,15 @@
   bool flag;
   for (size_t i=0; i<mesh->tetrahedra.num; i++){
     flag = false;
-<<<<<<< HEAD
-=======
     /*
->>>>>>> 43e33180
     for (size_t j = 0; j < 4; j++)
     {
       if (controlIndices.find(mesh->tetrahedra.node[4*i+j]) != controlIndices.end()){
         flag = true; break;
       }
     }
-<<<<<<< HEAD
-    if (!flag){
-=======
     */
     if (mesh->tetrahedra.color[i] < mesh->brep.numVolumes){
->>>>>>> 43e33180
       for (size_t j = 0; j < 4; j++){
         fluidTets.push_back(mesh->tetrahedra.node[4*i+j]); 
       }
@@ -1083,20 +728,13 @@
   
   computeTetNeighbors_ (fluidTets, neigh);
   
-<<<<<<< HEAD
-  double hMean;
-=======
   //double hMean;
->>>>>>> 43e33180
   std::vector<double> allMeshPoints;
   for (size_t i=0; i<mesh->vertices.num; i++){
     for (size_t dim=0; dim<3; dim++){
       allMeshPoints.push_back(mesh->vertices.coord[4*i+dim]);
     }
   }
-<<<<<<< HEAD
-  
-=======
 
   std::vector<size_t> bndColor;
   std::vector<size_t> controlNodeIndices;
@@ -1107,7 +745,6 @@
     }
   }
 
->>>>>>> 43e33180
   if (meanValue < 0) hMean = meanEdgeLength(allMeshPoints, fluidTets);
   else hMean = meanValue;
   std::cout << "hMean = " << hMean << "\n";
@@ -1115,11 +752,6 @@
   std::vector<bool> _touched;
   _touched.resize(fluidTets.size()/4);
   for (size_t i=0;i<_touched.size();i++)_touched[i] = false;
-<<<<<<< HEAD
-  for (size_t i = 0; i < fluidTets.size(); i+=4){
-      size_t *t = &fluidTets[i];
-      if (alphaShape(t, allMeshPoints, hMean) < alpha && _touched[i/4] == false){
-=======
   double alpha_test;
   for (size_t i = 0; i < fluidTets.size(); i+=4){
       size_t *t = &fluidTets[i];
@@ -1127,7 +759,6 @@
       if (checkBndColor(t, bndColor, controlNodeIndices)) alpha_test = 1.5 * alpha;
       else alpha_test = alpha;
       if (alphaShape(t, allMeshPoints, hMean) < alpha_test && _touched[i/4] == false){
->>>>>>> 43e33180
         std::stack<size_t> _s;
         std::vector<size_t> _domain;
         std::vector<size_t> _boundary;
@@ -1144,14 +775,10 @@
               _boundary.push_back(j);
             }
             else if (!_touched[tj]){
-<<<<<<< HEAD
-              if (alphaShape(&fluidTets[4*tj], allMeshPoints, hMean) < alpha){
-=======
               //if (alphaShape(&fluidTets[4*tj], allMeshPoints, hMean) < alpha || checkBndColor(&fluidTets[4*tj], bndColor, controlNodeIndices)){
               if (checkBndColor(&fluidTets[4*tj], bndColor, controlNodeIndices)) alpha_test = 1.5 * alpha;
               else alpha_test = alpha;
               if (alphaShape(&fluidTets[4*tj], allMeshPoints, hMean) < alpha_test){
->>>>>>> 43e33180
                 _s.push(tj);
                 _touched[tj] = true;
                 _domain.push_back(tj);	    
@@ -1170,10 +797,7 @@
   /* ------------------------------------------------------------------ */
 
   /* write back to gmsh format, and do not keep "external elements" */
-<<<<<<< HEAD
-=======
   /*
->>>>>>> 43e33180
   for (size_t i=0; i<mesh->tetrahedra.num; i++){
     for (size_t j = 0; j < 4; j++)
     {
@@ -1182,10 +806,7 @@
       }
     }
   }
-<<<<<<< HEAD
-=======
   */
->>>>>>> 43e33180
   Hxt2GmshAlpha(regions, mesh, v2c, c2v);
 
   /* reset the vertex indices */
@@ -1206,11 +827,6 @@
   }
 
   hxtMeshDelete(&mesh);
-<<<<<<< HEAD
-  int meshDim = m->getMeshStatus(false); 
-}
-
-=======
   //int meshDim = m->getMeshStatus(false); 
 }
 
@@ -1233,7 +849,6 @@
 }
 
 
->>>>>>> 43e33180
 /*
  * filename : the 2D boundary mesh
  * coord : vector of 3D coords of the nodes
