#include <math.h>
#include <vector>
#include <stack>
#include <algorithm>
#include "alphaShapes.h"
#include "gmsh.h"
#include "GmshMessage.h"

#include <iostream>



/* compute distance between 2 points -- 3D */
double twoPointsDistance(const double *p0, const double *p1){
  return sqrt( (p0[0]-p1[0])*(p0[0]-p1[0]) + (p0[1]-p1[1])*(p0[1]-p1[1]) + (p0[2]-p1[2])*(p0[2]-p1[2]));
}

/* compute distance between 2 points -- 2D */
double twoPointsDistance2D(const double *p0, const double *p1){
  return sqrt( (p0[0]-p1[0])*(p0[0]-p1[0]) + (p0[1]-p1[1])*(p0[1]-p1[1]));
}

/* verify if circumscribed radius is smaller than alpha threshold -- 3D */
double alphaShape (const size_t *t, const std::vector<double> &p, const double hMean){
  double tetcircumcenter(double a[3], double b[3], double c[3], double d[3],
			 double circumcenter[3], double *xi, double *eta,
			 double *zeta);
  double C[3], xi, eta, zeta;
  const double *x = &p[3*t[0]];
  const double *y = &p[3*t[1]];
  const double *z = &p[3*t[2]];
  const double *w = &p[3*t[3]];
  double a[3] = {x[0], x[1], x[2]};
  double b[3] = {y[0], y[1], y[2]};
  double c[3] = {z[0], z[1], z[2]};
  double d[3] = {w[0], w[1], w[2]};
  tetcircumcenter(a,b,c,d,C, &xi, &eta, &zeta);
  double R = sqrt ((x[0]-C[0])*(x[0]-C[0])+(x[1]-C[1])*(x[1]-C[1])+(x[2]-C[2])*(x[2]-C[2]));
  return R/hMean;
}

/* verify if circumscribed radius is smaller than alpha threshold -- 2D */
double alphaShape2D(const size_t *t, const std::vector<double> &p, const double hMean){
  const double *p0 = &p[2*t[0]];
  const double *p1 = &p[2*t[1]];
  const double *p2 = &p[2*t[2]];
  const double a = twoPointsDistance2D(p0,p1);
  const double b = twoPointsDistance2D(p0,p2);
  const double c = twoPointsDistance2D(p1,p2);
  double s = (a+b+c)/2;
  double den = 4*sqrt(s*(s-a)*(s-b)*(s-c));
  double R = a*b*c / den;
  return R/hMean;
}

/* commpute the mean minimum edge length of all elements -- 3D */
double meanEdgeLength (const std::vector<double> &p, const std::vector<size_t> &tetrahedra){
  double hMean = 0;
  for (size_t i=0; i<tetrahedra.size(); i+=4){
    const double *p0 = &p[3*tetrahedra[i+0]];
    const double *p1 = &p[3*tetrahedra[i+1]];
    const double *p2 = &p[3*tetrahedra[i+2]];
    const double *p3 = &p[3*tetrahedra[i+3]];
    double d0 = twoPointsDistance(p0, p1);
    double d1 = twoPointsDistance(p0, p2);
    double hMin = std::min(d0, d1);
    double d2 = twoPointsDistance(p0, p3);
    hMin = std::min(hMin, d2);
    double d3 = twoPointsDistance(p1, p2);
    hMin = std::min(hMin, d3);
    double d4 = twoPointsDistance(p1, p3);
    hMin = std::min(hMin, d4);
    double d5 = twoPointsDistance(p2, p3);
    hMin = std::min(hMin, d5);
    hMean += hMin;
  }
  hMean = hMean / (tetrahedra.size()/4);
  return hMean;
}

/* commpute the mean minimum edge length of all elements -- 2D */
double meanEdgeLength2D (const std::vector<double> &p, const std::vector<size_t> &triangles){
  double hMean = 0;
  for (size_t i=0; i<triangles.size(); i+=3){
    const double *p0 = &p[2*triangles[i+0]];
    const double *p1 = &p[2*triangles[i+1]];
    const double *p2 = &p[2*triangles[i+2]];
    double d0 = twoPointsDistance2D(p0, p1);
    double d1 = twoPointsDistance2D(p0, p2);
    double hMin = std::min(d0, d1);
    double d2 = twoPointsDistance2D(p1, p2);
    hMin = std::min(hMin, d2);
    hMean += hMin;
  }
  hMean = hMean / (triangles.size()/3);
  return hMean;
}

/* face ordering convention */
static int _faces [4][3] = {{0,1,2}, {0,1,3}, {0,2,3}, {1,2,3}};

/* order the tet faces according to convention */
void getOrderedFace (const size_t *t, int i, size_t *f){
  size_t no1 = t[_faces[i][0]];
  size_t no2 = t[_faces[i][1]];
  size_t no3 = t[_faces[i][2]];
  size_t lo, hi, sto;
  
  if (no1>no2) {   
      sto=no1;    
      lo=no2;   
   } else {
      sto=no2;  
      lo=no1;  
   } 
   if (sto>no3) { 
      hi=sto;    
      if(lo>no3){         
	sto=lo;                
	lo=no3;
      }else {
	sto=no3;      
      }         
   }else hi=no3; 
   
   f[0] = lo;
   f[1] = sto;
   f[2] = hi;
}

/* edge ordereing convetion */
static int _edges [3][2] = {{0,1}, {0,2}, {1,2}};

/* order the element edges according to convention */
void getOrderedEdge (const size_t *t, int i, size_t *e){
  size_t no1 = t[_edges[i][0]];
  size_t no2 = t[_edges[i][1]];
  if (no1 < no2){
    e[0] = no1;
    e[1] = no2;
  }
  else {
    e[0] = no2;
    e[1] = no1;
  }
}

int compareFourInt (const void *a , const void *b){
  const size_t *f0 = (size_t*)a;
  const size_t *f1 = (size_t*)b;
  if (f0[0] < f1[0])return 1; 
  if (f0[0] > f1[0])return -1; 
  if (f0[1] < f1[1])return 1; 
  if (f0[1] > f1[1])return -1; 
  if (f0[2] < f1[2])return 1; 
  if (f0[2] > f1[2])return -1;
  return 0;
}


int compareTwoInt (const void *a , const void *b){
  const size_t *e0 = (size_t*)a;
  const size_t *e1 = (size_t*)b;
  if (e0[0] < e1[0])return 1; 
  if (e0[0] > e1[0])return -1; 
  if (e0[1] < e1[1])return 1; 
  if (e0[1] > e1[1])return -1; 
  return 0;
}

/* compute the neighbors of all tets, returned as a list of neighbors for each tet 
 * if a face is a boundary face, the value there is tetrahedra.size()
 */
int computeTetNeighbors_ (const std::vector<size_t> &tetrahedra, std::vector<size_t> &neigh){
  
  neigh.resize(tetrahedra.size());
  for (size_t i=0;i<neigh.size();i++)neigh[i] = tetrahedra.size();
  
  size_t *temp = new size_t [5*tetrahedra.size()];
  size_t counter = 0;
  for (size_t i = 0; i < tetrahedra.size(); i+=4){
    const size_t *t = &tetrahedra[i];
    for (int j=0;j<4;j++){
      size_t f[3];
      getOrderedFace ( t, j, f);
      temp[counter++] = f[0];
      temp[counter++] = f[1];
      temp[counter++] = f[2];
      temp[counter++] = i/4;      
      temp[counter++] = j;
    }
  }  

  qsort(temp, tetrahedra.size(), 5*sizeof(size_t),compareFourInt);

  // loop over faces
  counter  = 0;
  while (1){
    if (counter == tetrahedra.size())break;
    size_t *ft0 = &temp[5*(counter++)];
    if (counter == tetrahedra.size())break;
    size_t *ft1 = &temp[5*counter];

    if (compareFourInt(ft0,ft1) == 0){
      neigh[4*ft0[3]+ft0[4]] = 4*ft1[3]+ ft1[4];
      neigh[4*ft1[3]+ft1[4]] = 4*ft0[3]+ ft0[4];
      counter++;
    }
<<<<<<< HEAD
  }

  delete [] temp;  
  return 0;
}

/* compute the neighbors of all triangles, returned as a list of neighbors for each triangle
 * if a face is a boundary face, the value there is triangles.size()
 */
int computeTriNeighbors_ (const std::vector<size_t> &triangles, std::vector<size_t> &neigh){
  neigh.resize(triangles.size());
  for (size_t i=0;i<neigh.size();i++)neigh[i] = triangles.size();
  
  size_t *temp = new size_t [4*triangles.size()];
  size_t counter = 0;
  for (size_t i = 0; i < triangles.size(); i+=3){
    const size_t *t = &triangles[i];
    for (int j=0;j<3;j++){
      size_t e[2];
      getOrderedEdge (t, j, e);
      temp[counter++] = e[0];
      temp[counter++] = e[1];
      temp[counter++] = i/3;      
      temp[counter++] = j;
    }
  }
  qsort(temp, triangles.size(), 4*sizeof(size_t),compareTwoInt);

  // loop over edges
  counter  = 0;
  while (1){
    if (counter == triangles.size())break;
    size_t *et0 = &temp[4*(counter++)];
    if (counter == triangles.size())break;
    size_t *et1 = &temp[4*counter];

    if (compareTwoInt(et0,et1) == 0){
      neigh[3*et0[2]+et0[3]] = et1[2];
      neigh[3*et1[2]+et1[3]] = et0[2];
      counter++;
    }
  }

  delete [] temp;  
=======
  }

  delete [] temp;  
  return 0;
}

/* compute the neighbors of all triangles, returned as a list of neighbors for each triangle
 * if a face is a boundary face, the value there is triangles.size()
 */
int computeTriNeighbors_ (const std::vector<size_t> &triangles, std::vector<size_t> &neigh){
  neigh.resize(triangles.size());
  for (size_t i=0;i<neigh.size();i++)neigh[i] = triangles.size();
  
  size_t *temp = new size_t [4*triangles.size()];
  size_t counter = 0;
  for (size_t i = 0; i < triangles.size(); i+=3){
    const size_t *t = &triangles[i];
    for (int j=0;j<3;j++){
      size_t e[2];
      getOrderedEdge (t, j, e);
      temp[counter++] = e[0];
      temp[counter++] = e[1];
      temp[counter++] = i/3;      
      temp[counter++] = j;
    }
  }
  qsort(temp, triangles.size(), 4*sizeof(size_t),compareTwoInt);

  // loop over edges
  counter  = 0;
  while (1){
    if (counter == triangles.size())break;
    size_t *et0 = &temp[4*(counter++)];
    if (counter == triangles.size())break;
    size_t *et1 = &temp[4*counter];

    if (compareTwoInt(et0,et1) == 0){
      neigh[3*et0[2]+et0[3]] = et1[2];
      neigh[3*et1[2]+et1[3]] = et0[2];
      counter++;
    }
  }

  delete [] temp;  
>>>>>>> 12a97cbc
  return 0;  
}

/* return the alphashape of the delaunay triangulation of a cloud of points, with alpha = threshold. -- 2D */ 
int alphaShapes2D_(const double threshold,
		 const std::vector<double> &pts,
		 std::vector<size_t> &triangles, 
		 std::vector<std::vector<size_t> > &domains,
		 std::vector<std::vector<size_t> > &boundaries,
		 std::vector<size_t> &neigh, 
     const double meanValue){
  
  
  gmsh::model::mesh::triangulate(pts, triangles);

  for (size_t i = 0; i < triangles.size(); i++) triangles[i]--;
  double hMean; 
  if(meanValue < 0) hMean = meanEdgeLength2D(pts, triangles);
  else hMean = meanValue;

  computeTriNeighbors_ (triangles, neigh);

  std::vector<bool> _touched;
  _touched.resize(triangles.size()/3);
  for (size_t i=0;i<_touched.size();i++)_touched[i] = false;

  for (size_t i = 0; i < triangles.size(); i+=3){
    size_t *t = &triangles[i];
    if (alphaShape2D(t, pts, hMean) < threshold && _touched[i/3] == false){
      std::stack<size_t> _s;
      std::vector<size_t> _domain;
      std::vector<size_t> _boundary;
      _s.push(i/3);
      _touched[i/3] = true;
      _domain.push_back(i/3);
      while(!_s.empty()){
        size_t t = _s.top();
        _s.pop();
        for (int j=0;j<3;j++){
          size_t tj = neigh[3*t+j];
          if (tj == triangles.size()){
            _boundary.push_back(t);
            _boundary.push_back(j);
          }
          else if (!_touched[tj]){
            if (alphaShape2D(&triangles[3*tj], pts, hMean) < threshold){
              _s.push(tj);
              _touched[tj] = true;
              _domain.push_back(tj);	    
            }	    
            else {
              _boundary.push_back(t);
              _boundary.push_back(j);	      
            }
          }
        }	  
      }
      boundaries.push_back(_boundary);
      domains.push_back(_domain); 
    }
  }

  for (size_t i = 0; i < triangles.size(); i++)triangles[i]++;
  return 0;
}

/* return the alphashape of the delaunay triangulation of a cloud of points, with alpha = threshold. -- 3D */
int alphaShapes3D_ (const double threshold,
		 const std::vector<double> &pts,
		 std::vector<size_t> &tetrahedra, 
		 std::vector<std::vector<size_t> > &domains,
		 std::vector<std::vector<size_t> > &boundaries,
		 std::vector<size_t> &neigh, 
     const double meanValue) {
  
  gmsh::model::mesh::tetrahedralize(pts, tetrahedra);
  

  for (size_t i = 0; i < tetrahedra.size(); i++)tetrahedra[i]--;
  double hMean;
  if (meanValue < 0) hMean = meanEdgeLength(pts,tetrahedra);
  else hMean = meanValue;
  
  computeTetNeighbors_ (tetrahedra, neigh);

  std::vector<bool> _touched;
  _touched.resize(tetrahedra.size()/4);
  for (size_t i=0;i<_touched.size();i++)_touched[i] = false;

  for (size_t i = 0; i < tetrahedra.size(); i+=4){
      size_t *t = &tetrahedra[i];
      if (alphaShape(t, pts, hMean) < threshold && _touched[i/4] == false){
        std::stack<size_t> _s;
        std::vector<size_t> _domain;
        std::vector<size_t> _boundary;
        _s.push(i/4);
        _touched[i/4] = true;
        _domain.push_back(i/4);
        while(!_s.empty()){
          size_t t = _s.top();
          _s.pop();
          for (int j=0;j<4;j++){
            size_t tj = neigh[(4*t+j)]/4;
            if (tj*4 == tetrahedra.size()){
              _boundary.push_back(t);
              _boundary.push_back(j);
            }
            else if (!_touched[tj]){
              if (alphaShape(&tetrahedra[4*tj], pts, hMean) < threshold){
                _s.push(tj);
                _touched[tj] = true;
                _domain.push_back(tj);	    
              }	    
              else {
                _boundary.push_back(t);
                _boundary.push_back(j);	      
              }
            }
          }	  
        }
        boundaries.push_back(_boundary);
        domains.push_back(_domain);
      }
  }
  for (size_t i = 0; i < tetrahedra.size(); i++)tetrahedra[i]++;
  return 0;
}

int alphaShapes_ (const double threshold,
     const int dim,
		 const std::vector<double> &pts,
		 std::vector<size_t> &elements, 
		 std::vector<std::vector<size_t> > &domains,
		 std::vector<std::vector<size_t> > &boundaries,
		 std::vector<size_t> &neigh, 
     const double meanValue){
  
  if (dim == 2){
    return alphaShapes2D_(threshold, pts, elements, domains, boundaries, neigh, meanValue);
  }
  else if (dim == 3){
    return alphaShapes3D_(threshold, pts, elements, domains, boundaries, neigh, meanValue);
  }
  else {
    Msg::Error("Invalid dimension");
  }
  return 0;
}

bool onlyBnd(std::vector<std::size_t> tet, size_t nBndPts){
  for (size_t i = 0; i < 4; i++)
  {
    if (tet[i] >= nBndPts) {return false;}
  }
  return true;
}

void constrainedAlphaShapes_(GModel* m, 
                            const int dim, 
<<<<<<< HEAD
                            const std::vector<double>& coord, 
=======
                            const std::vector<double>& coord,
                            const std::vector<int>& nodeTags, 
>>>>>>> 12a97cbc
                            const double alpha, 
                            const double meanValue,
                            std::vector<size_t> &tetrahedra, 
                            std::vector<std::vector<size_t> > &domains,
                            std::vector<std::vector<size_t> > &boundaries,
                            std::vector<size_t> &neigh)
{  
<<<<<<< HEAD
  int meshDim = m->getMeshStatus(false); 
  std::cout << "mesh Dim : " << meshDim << "\n";
  
  
=======
  
  /*
>>>>>>> 12a97cbc
  if (meshDim < dim-1){ // if no 1D boundary mesh for a 2D domain, if no 2D boundary mesh for a 3D domain --> so generate one
    GenerateMesh(m, dim-1);
  }
  else if (meshDim == dim)
  {
    GenerateMesh(m, dim-1);
  }
<<<<<<< HEAD
  
=======
  */
>>>>>>> 12a97cbc
  
  
  /* initialize hxt mesh */
  HXTMesh *mesh;
  hxtMeshCreate(&mesh);

  /* set the gmsh surface mesh to hxt format */
  std::map<MVertex *, uint32_t> v2c;
  std::vector<MVertex *> c2v;
  std::set<GRegion *, GEntityPtrLessThan> rs;
  rs = m->getRegions();
  std::vector<GRegion *> regions(rs.begin(), rs.end());
  std::for_each(m->firstRegion(), m->lastRegion(), deMeshGRegion());
  Gmsh2HxtAlpha(regions, mesh, v2c, c2v);
<<<<<<< HEAD

=======
  
>>>>>>> 12a97cbc
  // all other fields of the options will be 0 or NULL (standard C behavior)
	HXTTetMeshOptions options = {
		.verbosity=2,
    .stat=1
	};
	// create the empty mesh
	hxtTetMesh(mesh, &options);

  uint32_t nBndPts = mesh->vertices.num;

  // create the bounding box of the mesh
	HXTBbox bbox;
	hxtBboxInit(&bbox);
	hxtBboxAdd(&bbox, mesh->vertices.coord, mesh->vertices.num);

  uint32_t numNewPts = coord.size()/3;
  HXTNodeInfo nodeInfo[numNewPts];

  /* add the internal nodes to the mesh */
  mesh->vertices.num += numNewPts;
	if (mesh->vertices.num > mesh->vertices.size) {
		hxtAlignedRealloc(&mesh->vertices.coord, sizeof(double) * mesh->vertices.num * 4);
		mesh->vertices.size = mesh->vertices.num;
	}
  for (size_t p = 0; p < numNewPts; p++) {
    uint32_t nodeIndex = p + nBndPts;
    for (int dim = 0; dim < 3; dim++) {
      mesh->vertices.coord[4 * nodeIndex + dim] = coord[3*p+dim];
    }
    nodeInfo[p].node = nodeIndex;
    nodeInfo[p].status = HXT_STATUS_TRYAGAIN; // state that we want to insert this point
  }

  HXTDelaunayOptions delOptions = {
    .bbox = &bbox,
    .numVerticesInMesh = nBndPts,
    .insertionFirst = nBndPts,
    .allowOuterInsertion = 0, // if you set this to one, even vertices that are outside will be inserted
    .verbosity = 1,
  };

  /* Generate the tet mesh */
  hxtDelaunaySteadyVertices(mesh, &delOptions, nodeInfo, numNewPts);

 /* ------------------------alpha shapes of the newly generated mesh -----------------------------*/
  std::map<size_t, size_t> hxt2my;
  size_t count = 0;
  for (size_t i=0; i<mesh->tetrahedra.num; i++){
    if (mesh->tetrahedra.color[i] < UINT32_MAX)
    {
      hxt2my[i] = count;
      count++;
      std::vector<size_t> tet;
      for (size_t j = 0; j < 4; j++)
      {
        tet.push_back(mesh->tetrahedra.node[4*i+j]);
      }
      //if(!onlyBnd(tet, nBndPts)){
      tetrahedra.insert(tetrahedra.end(), tet.begin(), tet.end());
      //}
    }
  }
  
  computeTetNeighbors_ (tetrahedra, neigh);
  
  double hMean;
  std::vector<double> allMeshPoints;
  for (size_t i=0; i<mesh->vertices.num; i++){
    for (size_t dim=0; dim<3; dim++){
      allMeshPoints.push_back(mesh->vertices.coord[4*i+dim]);
    }
  }
  
  if (meanValue < 0) hMean = meanEdgeLength(allMeshPoints,tetrahedra);
  else hMean = meanValue;
  std::vector<bool> _touched;
  _touched.resize(tetrahedra.size()/4);
  for (size_t i=0;i<_touched.size();i++)_touched[i] = false;
  for (size_t i = 0; i < tetrahedra.size(); i+=4){
      size_t *t = &tetrahedra[i];
      if (alphaShape(t, allMeshPoints, hMean) < alpha && _touched[i/4] == false){
        std::stack<size_t> _s;
        std::vector<size_t> _domain;
        std::vector<size_t> _boundary;
        _s.push(i/4);
        _touched[i/4] = true;
        _domain.push_back(i/4);
        while(!_s.empty()){
          size_t t = _s.top();
          _s.pop();
          for (int j=0;j<4;j++){
            size_t tj = neigh[4*t+j]/4;
            if (tj*4 == tetrahedra.size()){
              _boundary.push_back(t);
              _boundary.push_back(j);
            }
            else if (!_touched[tj]){
              if (alphaShape(&tetrahedra[4*tj], allMeshPoints, hMean) < alpha){
                _s.push(tj);
                _touched[tj] = true;
                _domain.push_back(tj);	    
              }	    
              else {
                _boundary.push_back(t);
                _boundary.push_back(j);	      
              }
            }
          }	  
        }
        boundaries.push_back(_boundary);
        domains.push_back(_domain);
      }
  }
  /* ------------------------------------------------------------------ */

  /* write back to gmsh format */
  Hxt2GmshAlpha(regions, mesh, v2c, c2v);
<<<<<<< HEAD
  m->renumberMeshVertices();
  m->renumberMeshElements();
=======

  // reset the vertex indices
  for (size_t i=nBndPts; i<mesh->vertices.num; i++){
    MVertex* oldv = c2v[i];
    oldv->forceNum(nodeTags[i-nBndPts]);
    //std::cout <<"newnodetag : " <<  oldv->getNum() <<  "\n";
  }
  /*
  std::vector<GEntity *> entities;
  m->getEntities(entities);
  
  for(std::size_t i = 0; i < entities.size(); i++) {
    GEntity *ge = entities[i];
    for(std::size_t j = 0; j < ge->getNumMeshVertices(); j++) {
      MVertex* oldv = ge->getMeshVertex(j);
      int index = v2c[oldv];
      std::cout <<"index : " <<  index <<  "\n";
      ge->getMeshVertex(j)->forceNum(nodeTags[index]);
      std::cout <<"index new : " <<  ge->getMeshVertex(j)->getNum() <<  "\n";
      /// TO CONTINUE!
    }
  }
  */

  //m->renumberMeshVertices();
  //m->renumberMeshElements();
>>>>>>> 12a97cbc

  /* convert tetrahedra points to gmsh global identifier */
  for (size_t i = 0; i < tetrahedra.size(); i++)
  { 
    tetrahedra[i] = c2v[tetrahedra[i]]->getNum();
  }

  hxtMeshDelete(&mesh);
<<<<<<< HEAD
=======
  int meshDim = m->getMeshStatus(false); 
>>>>>>> 12a97cbc
}

/*
 * filename : the 2D boundary mesh
 * coord : vector of 3D coords of the nodes
 */
void createHxtMesh_(const std::string &inputMesh, const std::vector<double>& coord, const std::string& outputMesh, std::vector<double> &pts, std::vector<std::size_t> &tets){
  /* NB : filename should be a 2D surface mesh */
  
  /* create the hxt mesh data struct */
  const char *cstr = &inputMesh[0];
  HXTMesh* mesh;
  hxtMeshCreate(&mesh);
  
  /* read the gmsh 2D surface mesh */
  hxtMeshReadGmsh(mesh, cstr); // faire une autre avec géométrie deja loadée (gmsh2hxt) --> GModel::current() if (pas de triangles) : générer maillage 2D

  /* add the internal nodes from vector coord */
  double arr[coord.size()];
  std::copy(coord.begin(),coord.end(),arr);
  hxtAddNodes(mesh, arr, coord.size()/3);

  /* generate and write the tet mesh */
  HXTTetMeshOptions options = {.verbosity=2, .refine=0, .optimize=0, .quality={.min=0.35}, .nodalSizes={.factor=1.0}};
  hxtTetMesh(mesh, &options);
  hxtMeshWriteGmsh( mesh, &outputMesh[0]); // enlever

  // hxt2gmsh

  for (size_t i=0; i<mesh->vertices.num; i++){
    for (size_t j=0; j<3; j++){
      pts.push_back(mesh->vertices.coord[4*i+j]);
    }
  }

  for (size_t i=0; i<mesh->tetrahedra.num; i++){
    for (size_t j=0; j<4; j++){
      tets.push_back(mesh->tetrahedra.node[4*i+j]);
    }
  }


}<|MERGE_RESOLUTION|>--- conflicted
+++ resolved
@@ -206,7 +206,6 @@
       neigh[4*ft1[3]+ft1[4]] = 4*ft0[3]+ ft0[4];
       counter++;
     }
-<<<<<<< HEAD
   }
 
   delete [] temp;  
@@ -251,52 +250,6 @@
   }
 
   delete [] temp;  
-=======
-  }
-
-  delete [] temp;  
-  return 0;
-}
-
-/* compute the neighbors of all triangles, returned as a list of neighbors for each triangle
- * if a face is a boundary face, the value there is triangles.size()
- */
-int computeTriNeighbors_ (const std::vector<size_t> &triangles, std::vector<size_t> &neigh){
-  neigh.resize(triangles.size());
-  for (size_t i=0;i<neigh.size();i++)neigh[i] = triangles.size();
-  
-  size_t *temp = new size_t [4*triangles.size()];
-  size_t counter = 0;
-  for (size_t i = 0; i < triangles.size(); i+=3){
-    const size_t *t = &triangles[i];
-    for (int j=0;j<3;j++){
-      size_t e[2];
-      getOrderedEdge (t, j, e);
-      temp[counter++] = e[0];
-      temp[counter++] = e[1];
-      temp[counter++] = i/3;      
-      temp[counter++] = j;
-    }
-  }
-  qsort(temp, triangles.size(), 4*sizeof(size_t),compareTwoInt);
-
-  // loop over edges
-  counter  = 0;
-  while (1){
-    if (counter == triangles.size())break;
-    size_t *et0 = &temp[4*(counter++)];
-    if (counter == triangles.size())break;
-    size_t *et1 = &temp[4*counter];
-
-    if (compareTwoInt(et0,et1) == 0){
-      neigh[3*et0[2]+et0[3]] = et1[2];
-      neigh[3*et1[2]+et1[3]] = et0[2];
-      counter++;
-    }
-  }
-
-  delete [] temp;  
->>>>>>> 12a97cbc
   return 0;  
 }
 
@@ -456,12 +409,8 @@
 
 void constrainedAlphaShapes_(GModel* m, 
                             const int dim, 
-<<<<<<< HEAD
-                            const std::vector<double>& coord, 
-=======
                             const std::vector<double>& coord,
                             const std::vector<int>& nodeTags, 
->>>>>>> 12a97cbc
                             const double alpha, 
                             const double meanValue,
                             std::vector<size_t> &tetrahedra, 
@@ -469,15 +418,8 @@
                             std::vector<std::vector<size_t> > &boundaries,
                             std::vector<size_t> &neigh)
 {  
-<<<<<<< HEAD
-  int meshDim = m->getMeshStatus(false); 
-  std::cout << "mesh Dim : " << meshDim << "\n";
-  
-  
-=======
   
   /*
->>>>>>> 12a97cbc
   if (meshDim < dim-1){ // if no 1D boundary mesh for a 2D domain, if no 2D boundary mesh for a 3D domain --> so generate one
     GenerateMesh(m, dim-1);
   }
@@ -485,11 +427,7 @@
   {
     GenerateMesh(m, dim-1);
   }
-<<<<<<< HEAD
-  
-=======
   */
->>>>>>> 12a97cbc
   
   
   /* initialize hxt mesh */
@@ -504,11 +442,7 @@
   std::vector<GRegion *> regions(rs.begin(), rs.end());
   std::for_each(m->firstRegion(), m->lastRegion(), deMeshGRegion());
   Gmsh2HxtAlpha(regions, mesh, v2c, c2v);
-<<<<<<< HEAD
-
-=======
-  
->>>>>>> 12a97cbc
+  
   // all other fields of the options will be 0 or NULL (standard C behavior)
 	HXTTetMeshOptions options = {
 		.verbosity=2,
@@ -626,10 +560,6 @@
 
   /* write back to gmsh format */
   Hxt2GmshAlpha(regions, mesh, v2c, c2v);
-<<<<<<< HEAD
-  m->renumberMeshVertices();
-  m->renumberMeshElements();
-=======
 
   // reset the vertex indices
   for (size_t i=nBndPts; i<mesh->vertices.num; i++){
@@ -656,7 +586,6 @@
 
   //m->renumberMeshVertices();
   //m->renumberMeshElements();
->>>>>>> 12a97cbc
 
   /* convert tetrahedra points to gmsh global identifier */
   for (size_t i = 0; i < tetrahedra.size(); i++)
@@ -665,10 +594,7 @@
   }
 
   hxtMeshDelete(&mesh);
-<<<<<<< HEAD
-=======
   int meshDim = m->getMeshStatus(false); 
->>>>>>> 12a97cbc
 }
 
 /*
