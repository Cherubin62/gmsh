--- conflicted
+++ resolved
@@ -999,7 +999,6 @@
     generateMesh3D_(coord, nodeTags);
   }
 }
-<<<<<<< HEAD
 
 
 
@@ -1096,7 +1095,4 @@
   //   // TODO
   //   int a = 0;
   // }
-}
-=======
-#endif
->>>>>>> ba854d6e
+}