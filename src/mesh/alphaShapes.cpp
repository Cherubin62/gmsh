<<<<<<< HEAD
=======
#include "GmshConfig.h"
#ifdef HAVE_HXT
>>>>>>> 2154358c
#include <math.h>
#include <vector>
#include <stack>
#include <algorithm>
#include "alphaShapes.h"
#include "gmsh.h"
<<<<<<< HEAD
#include "GmshMessage.h"

#include <iostream>



=======
#include "Context.h"
#include "GmshMessage.h"
#include "SPoint3.h"

#include <time.h>
#include <iostream>

>>>>>>> 2154358c
/* compute distance between 2 points -- 3D */
double twoPointsDistance(const double *p0, const double *p1){
  return sqrt( (p0[0]-p1[0])*(p0[0]-p1[0]) + (p0[1]-p1[1])*(p0[1]-p1[1]) + (p0[2]-p1[2])*(p0[2]-p1[2]));
}

/* compute distance between 2 points -- 2D */
double twoPointsDistance2D(const double *p0, const double *p1){
  return sqrt( (p0[0]-p1[0])*(p0[0]-p1[0]) + (p0[1]-p1[1])*(p0[1]-p1[1]));
}

/* verify if circumscribed radius is smaller than alpha threshold -- 3D */
double alphaShape (const size_t *t, const std::vector<double> &p, const double hMean){
  double tetcircumcenter(double a[3], double b[3], double c[3], double d[3],
			 double circumcenter[3], double *xi, double *eta,
			 double *zeta);
  double C[3], xi, eta, zeta;
  const double *x = &p[3*t[0]];
  const double *y = &p[3*t[1]];
  const double *z = &p[3*t[2]];
  const double *w = &p[3*t[3]];
  double a[3] = {x[0], x[1], x[2]};
  double b[3] = {y[0], y[1], y[2]};
  double c[3] = {z[0], z[1], z[2]};
  double d[3] = {w[0], w[1], w[2]};
  tetcircumcenter(a,b,c,d,C, &xi, &eta, &zeta);
  double R = sqrt ((x[0]-C[0])*(x[0]-C[0])+(x[1]-C[1])*(x[1]-C[1])+(x[2]-C[2])*(x[2]-C[2]));
  return R/hMean;
}

<<<<<<< HEAD
=======

>>>>>>> 2154358c
/* verify if circumscribed radius is smaller than alpha threshold -- 2D */
double alphaShape2D(const size_t *t, const std::vector<double> &p, const double hMean){
  const double *p0 = &p[2*t[0]];
  const double *p1 = &p[2*t[1]];
  const double *p2 = &p[2*t[2]];
  const double a = twoPointsDistance2D(p0,p1);
  const double b = twoPointsDistance2D(p0,p2);
  const double c = twoPointsDistance2D(p1,p2);
  double s = (a+b+c)/2;
  double den = 4*sqrt(s*(s-a)*(s-b)*(s-c));
  double R = a*b*c / den;
  return R/hMean;
}

/* commpute the mean minimum edge length of all elements -- 3D */
double meanEdgeLength (const std::vector<double> &p, const std::vector<size_t> &tetrahedra){
  double hMean = 0;
  for (size_t i=0; i<tetrahedra.size(); i+=4){
    const double *p0 = &p[3*tetrahedra[i+0]];
    const double *p1 = &p[3*tetrahedra[i+1]];
    const double *p2 = &p[3*tetrahedra[i+2]];
    const double *p3 = &p[3*tetrahedra[i+3]];
    double d0 = twoPointsDistance(p0, p1);
    double d1 = twoPointsDistance(p0, p2);
    double hMin = std::min(d0, d1);
    double d2 = twoPointsDistance(p0, p3);
    hMin = std::min(hMin, d2);
    double d3 = twoPointsDistance(p1, p2);
    hMin = std::min(hMin, d3);
    double d4 = twoPointsDistance(p1, p3);
    hMin = std::min(hMin, d4);
    double d5 = twoPointsDistance(p2, p3);
    hMin = std::min(hMin, d5);
    hMean += hMin;
  }
  hMean = hMean / (tetrahedra.size()/4);
  return hMean;
}

/* commpute the mean minimum edge length of all elements -- 2D */
double meanEdgeLength2D (const std::vector<double> &p, const std::vector<size_t> &triangles){
  double hMean = 0;
  for (size_t i=0; i<triangles.size(); i+=3){
    const double *p0 = &p[2*triangles[i+0]];
    const double *p1 = &p[2*triangles[i+1]];
    const double *p2 = &p[2*triangles[i+2]];
    double d0 = twoPointsDistance2D(p0, p1);
    double d1 = twoPointsDistance2D(p0, p2);
    double hMin = std::min(d0, d1);
    double d2 = twoPointsDistance2D(p1, p2);
    hMin = std::min(hMin, d2);
    hMean += hMin;
  }
  hMean = hMean / (triangles.size()/3);
  return hMean;
}

/* face ordering convention */
static int _faces [4][3] = {{0,1,2}, {0,1,3}, {0,2,3}, {1,2,3}};

/* order the tet faces according to convention */
void getOrderedFace (const size_t *t, int i, size_t *f){
  size_t no1 = t[_faces[i][0]];
  size_t no2 = t[_faces[i][1]];
  size_t no3 = t[_faces[i][2]];
  size_t lo, hi, sto;
  
  if (no1>no2) {   
      sto=no1;    
      lo=no2;   
   } else {
      sto=no2;  
      lo=no1;  
   } 
   if (sto>no3) { 
      hi=sto;    
      if(lo>no3){         
	sto=lo;                
	lo=no3;
      }else {
	sto=no3;      
      }         
   }else hi=no3; 
   
   f[0] = lo;
   f[1] = sto;
   f[2] = hi;
}

<<<<<<< HEAD
/* edge ordereing convetion */
=======
/* edge ordering convention in 2D */
>>>>>>> 2154358c
static int _edges [3][2] = {{0,1}, {0,2}, {1,2}};

/* order the element edges according to convention */
void getOrderedEdge (const size_t *t, int i, size_t *e){
  size_t no1 = t[_edges[i][0]];
  size_t no2 = t[_edges[i][1]];
  if (no1 < no2){
    e[0] = no1;
    e[1] = no2;
  }
  else {
    e[0] = no2;
    e[1] = no1;
  }
}

int compareFourInt (const void *a , const void *b){
  const size_t *f0 = (size_t*)a;
  const size_t *f1 = (size_t*)b;
  if (f0[0] < f1[0])return 1; 
  if (f0[0] > f1[0])return -1; 
  if (f0[1] < f1[1])return 1; 
  if (f0[1] > f1[1])return -1; 
  if (f0[2] < f1[2])return 1; 
  if (f0[2] > f1[2])return -1;
  return 0;
}


int compareTwoInt (const void *a , const void *b){
  const size_t *e0 = (size_t*)a;
  const size_t *e1 = (size_t*)b;
  if (e0[0] < e1[0])return 1; 
  if (e0[0] > e1[0])return -1; 
  if (e0[1] < e1[1])return 1; 
  if (e0[1] > e1[1])return -1; 
  return 0;
}

/* compute the neighbors of all tets, returned as a list of neighbors for each tet 
 * if a face is a boundary face, the value there is tetrahedra.size()
 */
int computeTetNeighbors_ (const std::vector<size_t> &tetrahedra, std::vector<size_t> &neigh){
<<<<<<< HEAD
  
=======
>>>>>>> 2154358c
  neigh.resize(tetrahedra.size());
  for (size_t i=0;i<neigh.size();i++)neigh[i] = tetrahedra.size();
  
  size_t *temp = new size_t [5*tetrahedra.size()];
  size_t counter = 0;
  for (size_t i = 0; i < tetrahedra.size(); i+=4){
    const size_t *t = &tetrahedra[i];
    for (int j=0;j<4;j++){
      size_t f[3];
      getOrderedFace ( t, j, f);
      temp[counter++] = f[0];
      temp[counter++] = f[1];
      temp[counter++] = f[2];
      temp[counter++] = i/4;      
      temp[counter++] = j;
    }
  }  

  qsort(temp, tetrahedra.size(), 5*sizeof(size_t),compareFourInt);

  // loop over faces
  counter  = 0;
  while (1){
    if (counter == tetrahedra.size())break;
    size_t *ft0 = &temp[5*(counter++)];
    if (counter == tetrahedra.size())break;
    size_t *ft1 = &temp[5*counter];
<<<<<<< HEAD

=======
>>>>>>> 2154358c
    if (compareFourInt(ft0,ft1) == 0){
      neigh[4*ft0[3]+ft0[4]] = 4*ft1[3]+ ft1[4];
      neigh[4*ft1[3]+ft1[4]] = 4*ft0[3]+ ft0[4];
      counter++;
    }
  }

  delete [] temp;  
  return 0;
}

/* compute the neighbors of all triangles, returned as a list of neighbors for each triangle
 * if a face is a boundary face, the value there is triangles.size()
 */
int computeTriNeighbors_ (const std::vector<size_t> &triangles, std::vector<size_t> &neigh){
  neigh.resize(triangles.size());
  for (size_t i=0;i<neigh.size();i++)neigh[i] = triangles.size();
  
  size_t *temp = new size_t [4*triangles.size()];
  size_t counter = 0;
  for (size_t i = 0; i < triangles.size(); i+=3){
    const size_t *t = &triangles[i];
    for (int j=0;j<3;j++){
      size_t e[2];
      getOrderedEdge (t, j, e);
      temp[counter++] = e[0];
      temp[counter++] = e[1];
      temp[counter++] = i/3;      
      temp[counter++] = j;
    }
  }
  qsort(temp, triangles.size(), 4*sizeof(size_t),compareTwoInt);

  // loop over edges
  counter  = 0;
  while (1){
    if (counter == triangles.size())break;
    size_t *et0 = &temp[4*(counter++)];
    if (counter == triangles.size())break;
    size_t *et1 = &temp[4*counter];

    if (compareTwoInt(et0,et1) == 0){
      neigh[3*et0[2]+et0[3]] = et1[2];
      neigh[3*et1[2]+et1[3]] = et0[2];
      counter++;
    }
<<<<<<< HEAD
  }

  delete [] temp;  
  return 0;  
}

/* return the alphashape of the delaunay triangulation of a cloud of points, with alpha = threshold. -- 2D */ 
int alphaShapes2D_(const double threshold,
		 const std::vector<double> &pts,
		 const std::vector<double> &nodalSize,
     std::vector<size_t> &triangles, 
		 std::vector<std::vector<size_t> > &domains,
		 std::vector<std::vector<size_t> > &boundaries,
		 std::vector<size_t> &neigh){
  
  
  gmsh::model::mesh::triangulate(pts, triangles);
  const int numPts = (int)(pts.size()/2);
  std::vector<double> h(numPts); 
  double hMean;
  if (nodalSize.size() == 1) {
    if (nodalSize[0] < 0) hMean = meanEdgeLength2D(pts,triangles);
    else hMean = nodalSize[0];
    for (size_t i = 0; i < numPts; i++)
    {
      h[i] = hMean;
    }
  }
  else if (nodalSize.size() == numPts) {
    for (size_t i = 0; i < numPts; i++)
    {
      h[i] = nodalSize[i];
    }
  }

  for (size_t i = 0; i < triangles.size(); i++) triangles[i]--;

  //double hMean; 
  // if(meanValue < 0) hMean = meanEdgeLength2D(pts, triangles);
  // else hMean = meanValue;

  computeTriNeighbors_ (triangles, neigh);

  std::vector<bool> _touched;
  _touched.resize(triangles.size()/3);
  for (size_t i=0;i<_touched.size();i++)_touched[i] = false;
  double hTriangle;
  for (size_t i = 0; i < triangles.size(); i+=3){
    size_t *t = &triangles[i];
    hTriangle = (h[t[0]] + h[t[1]] + h[t[2]])/3;
    if (alphaShape2D(t, pts, hTriangle) < threshold && _touched[i/3] == false){
      std::stack<size_t> _s;
      std::vector<size_t> _domain;
      std::vector<size_t> _boundary;
      _s.push(i/3);
      _touched[i/3] = true;
      _domain.push_back(i/3);
      while(!_s.empty()){
        size_t t = _s.top();
        _s.pop();
        for (int j=0;j<3;j++){
          size_t tj = neigh[3*t+j];
          if (tj == triangles.size()){
            _boundary.push_back(t);
            _boundary.push_back(j);
          }
          else if (!_touched[tj]){
            size_t *t_neigh = &triangles[3*tj]; 
            hTriangle = (h[t_neigh[0]] + h[t_neigh[1]] + h[t_neigh[2]])/3;
            if (alphaShape2D(t_neigh, pts, hTriangle) < threshold){
              _s.push(tj);
              _touched[tj] = true;
              _domain.push_back(tj);	    
            }	    
            else {
              _boundary.push_back(t);
              _boundary.push_back(j);	      
            }
          }
        }	  
      }
      boundaries.push_back(_boundary);
      domains.push_back(_domain); 
    }
  }

  for (size_t i = 0; i < triangles.size(); i++)triangles[i]++;
  return 0;
}

/* return the alphashape of the delaunay triangulation of a cloud of points, with alpha = threshold. -- 3D */
int alphaShapes3D_ (const double threshold,
		 const std::vector<double> &pts,
     const std::vector<double> &nodalSize,
		 std::vector<size_t> &tetrahedra, 
		 std::vector<std::vector<size_t> > &domains,
		 std::vector<std::vector<size_t> > &boundaries,
		 std::vector<size_t> &neigh) {
  
  gmsh::model::mesh::tetrahedralize(pts, tetrahedra);
  
  const int numPts = (int)(pts.size()/3);
  for (size_t i = 0; i < tetrahedra.size(); i++)tetrahedra[i]--;
  std::vector<double> h; 
  double hMean(numPts);
  if (nodalSize.size() == 1) {
    if (nodalSize[0] < 0) hMean = meanEdgeLength(pts,tetrahedra);
    else hMean = nodalSize[0];
    for (size_t i = 0; i < numPts; i++)
    {
      h[i] = hMean;
    }
  }
  else if (nodalSize.size() == numPts) {
    for (size_t i = 0; i < numPts; i++)
    {
      h[i] = nodalSize[i];
    }
  }
  // if (meanValue < 0) hMean = meanEdgeLength(pts,tetrahedra);
  // else hMean = meanValue;
  
  computeTetNeighbors_ (tetrahedra, neigh);

  std::vector<bool> _touched;
  _touched.resize(tetrahedra.size()/4);
  for (size_t i=0;i<_touched.size();i++)_touched[i] = false;
  double hTet;
  for (size_t i = 0; i < tetrahedra.size(); i+=4){
      size_t *t = &tetrahedra[i];
      hTet = (h[t[0]] + h[t[1]] + h[t[2]] + h[t[3]])/4; 
      if (alphaShape(t, pts, hTet) < threshold && _touched[i/4] == false){
        std::stack<size_t> _s;
        std::vector<size_t> _domain;
        std::vector<size_t> _boundary;
        _s.push(i/4);
        _touched[i/4] = true;
        _domain.push_back(i/4);
        while(!_s.empty()){
          size_t t = _s.top();
          _s.pop();
          for (int j=0;j<4;j++){
            size_t tj = neigh[(4*t+j)]/4;
            if (tj*4 == tetrahedra.size()){
              _boundary.push_back(t);
              _boundary.push_back(j);
            }
            else if (!_touched[tj]){
              size_t *t_neigh = &tetrahedra[4*tj];
              hTet = (h[t_neigh[0]] + h[t_neigh[1]] + h[t_neigh[2]] + h[t_neigh[3]])/4; 
              if (alphaShape(t_neigh, pts, hTet) < threshold){
                _s.push(tj);
                _touched[tj] = true;
                _domain.push_back(tj);	    
              }	    
              else {
                _boundary.push_back(t);
                _boundary.push_back(j);	      
              }
            }
          }	  
        }
        boundaries.push_back(_boundary);
        domains.push_back(_domain);
      }
=======
  }

  delete [] temp;  
  return 0;  
}

/* return the alphashape of the delaunay triangulation of a cloud of points, with alpha = threshold. -- 2D */ 
int alphaShapes2D_(const double threshold,
		 const std::vector<double> &pts,
		 const std::vector<double> &nodalSize,
     std::vector<size_t> &triangles, 
		 std::vector<std::vector<size_t> > &domains,
		 std::vector<std::vector<size_t> > &boundaries,
		 std::vector<size_t> &neigh){
  
  gmsh::model::mesh::triangulate(pts, triangles);
  const size_t numPts = (int)(pts.size()/2);
  std::vector<double> h(numPts); 
  double hMean;
  if (nodalSize.size() == 1) {
    if (nodalSize[0] < 0) hMean = meanEdgeLength2D(pts,triangles);
    else hMean = nodalSize[0];
    for (size_t i = 0; i < numPts; i++)
    {
      h[i] = hMean;
    }
  }
  else if (nodalSize.size() == numPts) {
    for (size_t i = 0; i < numPts; i++)
    {
      h[i] = nodalSize[i];
    }
  }

  for (size_t i = 0; i < triangles.size(); i++) triangles[i]--;

  //double hMean; 
  // if(meanValue < 0) hMean = meanEdgeLength2D(pts, triangles);
  // else hMean = meanValue;

  computeTriNeighbors_ (triangles, neigh);

  std::vector<bool> _touched;
  _touched.resize(triangles.size()/3);
  for (size_t i=0;i<_touched.size();i++)_touched[i] = false;
  double hTriangle;
  for (size_t i = 0; i < triangles.size(); i+=3){
    size_t *t = &triangles[i];
    hTriangle = (h[t[0]] + h[t[1]] + h[t[2]])/3;
    if (alphaShape2D(t, pts, hTriangle) < threshold && _touched[i/3] == false){
      std::stack<size_t> _s;
      std::vector<size_t> _domain;
      std::vector<size_t> _boundary;
      _s.push(i/3);
      _touched[i/3] = true;
      _domain.push_back(i/3);
      while(!_s.empty()){
        size_t t = _s.top();
        _s.pop();
        for (int j=0;j<3;j++){
          size_t tj = neigh[3*t+j];
          if (tj == triangles.size()){
            _boundary.push_back(t);
            _boundary.push_back(j);
          }
          else if (!_touched[tj]){
            size_t *t_neigh = &triangles[3*tj]; 
            hTriangle = (h[t_neigh[0]] + h[t_neigh[1]] + h[t_neigh[2]])/3;
            if (alphaShape2D(t_neigh, pts, hTriangle) < threshold){
              _s.push(tj);
              _touched[tj] = true;
              _domain.push_back(tj);	    
            }	    
            else {
              _boundary.push_back(t);
              _boundary.push_back(j);	      
            }
          }
        }	  
      }
      boundaries.push_back(_boundary);
      domains.push_back(_domain); 
    }
  }

  for (size_t i = 0; i < triangles.size(); i++)triangles[i]++;
  return 0;
}

/* return the alphashape of the delaunay triangulation of a cloud of points, with alpha = threshold. -- 3D */
int alphaShapes3D_ (const double threshold,
		 const std::vector<double> &pts,
     const std::vector<double> &nodalSize,
		 std::vector<size_t> &tetrahedra, 
		 std::vector<std::vector<size_t> > &domains,
		 std::vector<std::vector<size_t> > &boundaries,
		 std::vector<size_t> &neigh) {
  
  gmsh::model::mesh::tetrahedralize(pts, tetrahedra);
  
  const size_t numPts = (int)(pts.size()/3);
  for (size_t i = 0; i < tetrahedra.size(); i++)tetrahedra[i]--;
  std::vector<double> h; 
  double hMean(numPts);
  if (nodalSize.size() == 1) {
    if (nodalSize[0] < 0) hMean = meanEdgeLength(pts,tetrahedra);
    else hMean = nodalSize[0];
    for (size_t i = 0; i < numPts; i++)
    {
      h[i] = hMean;
    }
  }
  else if (nodalSize.size() == numPts) {
    for (size_t i = 0; i < numPts; i++)
    {
      h[i] = nodalSize[i];
    }
  }
  // if (meanValue < 0) hMean = meanEdgeLength(pts,tetrahedra);
  // else hMean = meanValue;
  
  computeTetNeighbors_ (tetrahedra, neigh);

  std::vector<bool> _touched;
  _touched.resize(tetrahedra.size()/4);
  for (size_t i=0;i<_touched.size();i++)_touched[i] = false;
  double hTet;
  for (size_t i = 0; i < tetrahedra.size(); i+=4){
      size_t *t = &tetrahedra[i];
      hTet = (h[t[0]] + h[t[1]] + h[t[2]] + h[t[3]])/4; 
      if (alphaShape(t, pts, hTet) < threshold && _touched[i/4] == false){
        std::stack<size_t> _s;
        std::vector<size_t> _domain;
        std::vector<size_t> _boundary;
        _s.push(i/4);
        _touched[i/4] = true;
        _domain.push_back(i/4);
        while(!_s.empty()){
          size_t t = _s.top();
          _s.pop();
          for (int j=0;j<4;j++){
            size_t tj = neigh[(4*t+j)]/4;
            if (tj*4 == tetrahedra.size()){
              _boundary.push_back(t);
              _boundary.push_back(j);
            }
            else if (!_touched[tj]){
              size_t *t_neigh = &tetrahedra[4*tj];
              hTet = (h[t_neigh[0]] + h[t_neigh[1]] + h[t_neigh[2]] + h[t_neigh[3]])/4; 
              if (alphaShape(t_neigh, pts, hTet) < threshold){
                _s.push(tj);
                _touched[tj] = true;
                _domain.push_back(tj);	    
              }	    
              else {
                _boundary.push_back(t);
                _boundary.push_back(j);	      
              }
            }
          }	  
        }
        boundaries.push_back(_boundary);
        domains.push_back(_domain);
      }
  }
  for (size_t i = 0; i < tetrahedra.size(); i++)tetrahedra[i]++;
  return 0;
}

int alphaShapes_ (const double threshold,
     const int dim,
		 const std::vector<double> &pts,
     const std::vector<double> &nodalSize,
		 std::vector<size_t> &elements, 
		 std::vector<std::vector<size_t> > &domains,
		 std::vector<std::vector<size_t> > &boundaries,
		 std::vector<size_t> &neigh){
  
  if (dim == 2){
    return alphaShapes2D_(threshold, pts, nodalSize, elements, domains, boundaries, neigh);
  }
  else if (dim == 3){
    return alphaShapes3D_(threshold, pts, nodalSize, elements, domains, boundaries, neigh);
  }
  else {
    Msg::Error("Invalid dimension");
  }
  return 0;
}

bool onlyBnd(std::vector<std::size_t> tet, size_t nBndPts){
  for (size_t i = 0; i < 4; i++)
  {
    if (tet[i] >= nBndPts) {return false;}
  }
  return true;
}

bool checkBndColor(const size_t *t, std::vector<size_t> &bndColor, const std::vector<size_t> &controlNodeIndices){
  size_t nBnd = 0;
  for (size_t i = 0; i < 4; i++)
  {
    if (bndColor[t[i]])
      nBnd++;
  }
  return nBnd > 2;
  // if (nBnd > 2) {
  //   for (size_t i = 0; i < 4; i++){
  //     if (std::find(controlNodeIndices.begin(), controlNodeIndices.end(), t[i]) != controlNodeIndices.end()){
  //       return false;
  //     }
  //   }
  //   return true;
  // }
  // return false;
}

void constrainedAlphaShapes2D_(GModel* m, 
                            const int dim, 
                            const int tag,
                            const std::vector<double>& coord,
                            const std::vector<int>& nodeTags, 
                            const double alpha, 
                            const double meanValue,
                            std::vector<size_t> &triangles, 
                            std::vector<std::vector<size_t> > &domains,
                            std::vector<std::vector<size_t> > &boundaries,
                            std::vector<size_t> &neigh, 
                            double &hMean,
                            const std::vector<int> &controlNodes)
{
  
  
  std::map<int,int> g2i;
  int count = 0;
  for (size_t i=0; i<controlNodes.size(); i++){
    g2i.insert(std::pair<int,int>(controlNodes[i], count));
    count++;
  }
  std::vector<std::size_t> tags1D;
  std::vector<double> coord1D, pCoord1D;
  gmsh::model::mesh::getNodes(tags1D, coord1D,pCoord1D,1,-1,false,false);
  for (size_t i=0; i<tags1D.size(); i++){
    g2i.insert(std::pair<int,int>(tags1D[i], count));
    count++;
  }                           
  for (size_t i=0; i<nodeTags.size(); i++){
    g2i.insert(std::pair<int,int>(nodeTags[i], count));
    count++;
  }

  std::vector<int> elementTypes;
  std::vector<std::vector<std::size_t> > elementTags;
  std::vector<std::vector<std::size_t> > elementNodeTags;
  
  gmsh::model::mesh::getElements(elementTypes, elementTags, elementNodeTags, 2, tag);
  std::vector<size_t> tris;
  for (size_t i = 0; i < elementNodeTags[0].size(); i++)
  {
    triangles.push_back(elementNodeTags[0][i]);
    tris.push_back(g2i[elementNodeTags[0][i]]);
  }
  std::vector<double> allNodeCoords; 
  for (size_t i = 0; i < controlNodes.size(); i++)
  {
    std::vector<double> c, pc;
    int d0, t0;
    gmsh::model::mesh::getNode(controlNodes[i],c, pc,d0,t0);
    allNodeCoords.push_back(c[0]);
    allNodeCoords.push_back(c[1]);
  }
  for (size_t i = 0; i < coord1D.size()/3; i++)
  {
    allNodeCoords.push_back(coord1D[3*i+0]);
    allNodeCoords.push_back(coord1D[3*i+1]);
  }
  for (size_t i = 0; i < coord.size()/3; i++)
  {
    allNodeCoords.push_back(coord[3*i+0]);
    allNodeCoords.push_back(coord[3*i+1]);
  }

  //double hMean;
  if (meanValue < 0) hMean = meanEdgeLength2D(allNodeCoords,tris);
  else hMean = meanValue;
  computeTriNeighbors_ (tris, neigh);

  // The alpha-shape
  std::vector<bool> _touched;
  _touched.resize(tris.size()/3);
  for (size_t i=0;i<_touched.size();i++)_touched[i] = false;
  for (size_t i = 0; i < tris.size(); i+=3){
    size_t *t = &tris[i];
    if (alphaShape2D(t, allNodeCoords, hMean) < alpha && _touched[i/3] == false){
      std::stack<size_t> _s;
      std::vector<size_t> _domain;
      std::vector<size_t> _boundary;
      _s.push(i/3);
      _touched[i/3] = true;
      _domain.push_back(i/3);
      while(!_s.empty()){
        size_t t = _s.top();
        _s.pop();
        for (int j=0;j<3;j++){
          size_t tj = neigh[3*t+j];
          if (tj == tris.size()){
            _boundary.push_back(t);
            _boundary.push_back(j);
          }
          else if (!_touched[tj]){
            size_t *t_neigh = &tris[3*tj]; 
            if (alphaShape2D(t_neigh, allNodeCoords, hMean) < alpha){
              _s.push(tj);
              _touched[tj] = true;
              _domain.push_back(tj);	    
            }	    
            else {
              _boundary.push_back(t);
              _boundary.push_back(j);	      
            }
          }
        }	  
      }
      boundaries.push_back(_boundary);
      domains.push_back(_domain); 
    }
  }

}

void generateMesh3D_(const std::vector<double>& coord, const std::vector<int>& nodeTags){
  GModel *m = GModel::current();
  
  /* initialize hxt mesh */
  HXTMesh *mesh;
  hxtMeshCreate(&mesh);

  /* set the gmsh surface mesh to hxt format */
  std::map<MVertex *, uint32_t> v2c;
  std::vector<MVertex *> c2v;
  std::set<GRegion *, GEntityPtrLessThan> rs;
  rs = m->getRegions();
  std::vector<GRegion *> regions(rs.begin(), rs.end());
  std::for_each(m->firstRegion(), m->lastRegion(), deMeshGRegion());
  Gmsh2HxtAlpha(regions, mesh, v2c, c2v);

  // all other fields of the options will be 0 or NULL (standard C behavior)
  HXTTetMeshOptions options = {};
  options.defaultThreads = 1;
  options.verbosity=2;
  options.stat=1;

	// create the empty mesh
	hxtTetMesh(mesh, &options);

  uint32_t nBndPts = mesh->vertices.num;

  // create the bounding box of the mesh
	HXTBbox bbox;
	hxtBboxInit(&bbox);
	hxtBboxAdd(&bbox, mesh->vertices.coord, mesh->vertices.num);

  uint32_t numNewPts = coord.size()/3;
  std::vector<HXTNodeInfo> nodeInfo(numNewPts);

  /* add the internal nodes to the mesh */
  mesh->vertices.num += numNewPts;
	if (mesh->vertices.num > mesh->vertices.size) {
		hxtAlignedRealloc(&mesh->vertices.coord, sizeof(double) * mesh->vertices.num * 4);
		mesh->vertices.size = mesh->vertices.num;
	}
  for (size_t p = 0; p < numNewPts; p++) {
    uint32_t nodeIndex = p + nBndPts;
    for (int dim = 0; dim < 3; dim++) {
      mesh->vertices.coord[4 * nodeIndex + dim] = coord[3*p+dim];
    }
    nodeInfo[p].node = nodeIndex;
    nodeInfo[p].status = HXT_STATUS_TRYAGAIN; // state that we want to insert this point
  }

  HXTDelaunayOptions delOptions = {};
  delOptions.bbox = &bbox;
  delOptions.numVerticesInMesh = nBndPts;
  delOptions.insertionFirst = nBndPts;
  delOptions.verbosity = 2;

  /* Generate the tet mesh */
  hxtDelaunaySteadyVertices(mesh, &delOptions, &nodeInfo[0], numNewPts);

  /* ------------------------------------------------------------------ */

  /* write back to gmsh format, and do not keep "external elements" */
  /*
  for (size_t i=0; i<mesh->tetrahedra.num; i++){
    for (size_t j = 0; j < 4; j++)
    {
      if (controlIndices.find(mesh->tetrahedra.node[4*i+j]) != controlIndices.end()){
        mesh->tetrahedra.color[i] = UINT64_MAX;
      }
    }
  }
  */
  Hxt2GmshAlpha(regions, mesh, v2c, c2v);

  /* reset the vertex indices */
  for (size_t i=nBndPts; i<mesh->vertices.num; i++){
    MVertex* oldv = c2v[i];
    if(nodeTags.size()){
      oldv->forceNum(nodeTags[i-nBndPts]);
    }
  }

  hxtMeshDelete(&mesh);

  // /* convert tetrahedra points to gmsh global identifier */
  // for (size_t i=0; i < mesh->tetrahedra.num; i++){
  //   if (mesh->tetrahedra.color[i] > mesh->brep.numVolumes)
  //     continue;
  //   for (size_t j = 0; j < 4; j++){
  //       tetrahedra.push_back(c2v[mesh->tetrahedra.node[4*i+j]]->getNum());
  //   }
  // }

 
  //int meshDim = m->getMeshStatus(false); 
}

void constrainedAlphaShapes3D_(GModel* m,  
                            const int dim,
                            const std::vector<double>& coord, 
                            const std::vector<int>& nodeTags,           
                            const double alpha, 
                            const double meanValue,
                            std::vector<size_t> &tetrahedra, 
                            std::vector<std::vector<size_t> > &domains,
                            std::vector<std::vector<size_t> > &boundaries,
                            std::vector<size_t> &neigh, 
                            double &hMean,
                            const std::vector<int> &controlNodes)
{  

 /* ------------------------alpha shapes of the newly generated mesh -----------------------------*/
  /*
  std::map<std::size_t,std::size_t> controlIndices;
  size_t count=0;
  for (size_t i = 0; i < mesh->lines.num; i++)
  {
    controlIndices[mesh->lines.node[2*i+0]] = count++;
    controlIndices[mesh->lines.node[2*i+1]] = count++;
  }
  */
  
  // setFlagsToProcessOnlyVolumesInBrep(mesh);
  // hxtOptimizeTetrahedra(mesh,&optiOptions);

   /* initialize hxt mesh */
  // HXTMesh *mesh;
  // hxtMeshCreate(&mesh);

  // /* set the gmsh surface mesh to hxt format */
  // std::map<MVertex *, uint32_t> v2c;
  // std::vector<MVertex *> c2v;
  // std::set<GRegion *, GEntityPtrLessThan> rs;
  // rs = m->getRegions();
  // std::vector<GRegion *> regions(rs.begin(), rs.end());
  // std::for_each(m->firstRegion(), m->lastRegion(), deMeshGRegion());
  // Gmsh2HxtAlpha(regions, mesh, v2c, c2v);
  
  // uint32_t nBndPts = mesh->vertices.num;

  std::vector<size_t> elementsTags;
  std::vector<size_t> elementNodeTags;
  gmsh::model::mesh::getElementsByType(4, elementsTags, elementNodeTags);

  std::vector<size_t> nTags;
  std::vector<double> nCoords;
  std::vector<double> pCoords;
  gmsh::model::mesh::getNodes(nTags, nCoords, pCoords, -1, -2, true, false);

  std::unordered_map<size_t, uint32_t> g2i;
  for (size_t i=0; i<nTags.size(); i++){
    g2i[nTags[i]] = i;
  }
  
  for (size_t i=0; i<elementNodeTags.size(); i++){
    tetrahedra.push_back(g2i[elementNodeTags[i]]);
  }
  

  // std::vector<size_t> fluidTets;
  // for (size_t i=0; i<mesh->tetrahedra.num; i++){
  //   /*
  //   for (size_t j = 0; j < 4; j++)
  //   {
  //     if (controlIndices.find(mesh->tetrahedra.node[4*i+j]) != controlIndices.end()){
  //       flag = true; break;
  //     }
  //   }
  //   */
  //   if (mesh->tetrahedra.color[i] < mesh->brep.numVolumes){
  //     for (size_t j = 0; j < 4; j++){
  //       fluidTets.push_back(mesh->tetrahedra.node[4*i+j]); 
  //     }
  //   }
  // }
  
  computeTetNeighbors_ (tetrahedra, neigh);
  
  //double hMean;
  // std::vector<double> allMeshPoints;
  // for (size_t i=0; i<mesh->vertices.num; i++){
  //   for (size_t dim=0; dim<3; dim++){
  //     allMeshPoints.push_back(mesh->vertices.coord[4*i+dim]);
  //   }
  // }

  // std::vector<size_t> bndColor;
  // std::vector<size_t> controlNodeIndices;
  // for (size_t i=0; i<mesh->vertices.num; i++){
  //   bndColor.push_back(i<nBndPts && c2v[i]->getNum() > controlNodes.size());
  //   if (i<nBndPts && c2v[i]->getNum() <= controlNodes.size() ){
  //      controlNodeIndices.push_back(i);
  //   }
  // }

  if (meanValue < 0) hMean = meanEdgeLength(nCoords, tetrahedra);
  else hMean = meanValue;
  std::cout << "hMean = " << hMean << "\n";

  std::vector<bool> _touched;
  _touched.resize(tetrahedra.size()/4);
  for (size_t i=0;i<_touched.size();i++)_touched[i] = false;
  double alpha_test;
  for (size_t i = 0; i < tetrahedra.size(); i+=4){
      size_t *t = &tetrahedra[i];
      //if ((alphaShape(t, allMeshPoints, hMean) < alpha || checkBndColor(t, bndColor, controlNodeIndices)) && _touched[i/4] == false){
      // if (checkBndColor(t, bndColor, controlNodeIndices)) alpha_test = 1.5 * alpha;
      // else alpha_test = alpha;
      alpha_test = alpha;
      if (alphaShape(t, nCoords, hMean) < alpha_test && _touched[i/4] == false){
        std::stack<size_t> _s;
        std::vector<size_t> _domain;
        std::vector<size_t> _boundary;
        _s.push(i/4);
        _touched[i/4] = true;
        _domain.push_back(i/4);
        while(!_s.empty()){
          size_t t = _s.top();
          _s.pop();
          for (int j=0;j<4;j++){
            size_t tj = neigh[4*t+j]/4;
            if (tj*4 == tetrahedra.size()){
              _boundary.push_back(t);
              _boundary.push_back(j);
            }
            else if (!_touched[tj]){
              //if (alphaShape(&tetrahedra[4*tj], allMeshPoints, hMean) < alpha || checkBndColor(&tetrahedra[4*tj], bndColor, controlNodeIndices)){
              // if (checkBndColor(&tetrahedra[4*tj], bndColor, controlNodeIndices)) alpha_test = 1.5 * alpha;
              // else alpha_test = alpha;
              alpha_test = alpha;
              if (alphaShape(&tetrahedra[4*tj], nCoords, hMean) < alpha_test){
                _s.push(tj);
                _touched[tj] = true;
                _domain.push_back(tj);	    
              }	    
              else {
                _boundary.push_back(t);
                _boundary.push_back(j);	      
              }
            }
          }	  
        }
        boundaries.push_back(_boundary);
        domains.push_back(_domain);
      }
  }

}

void constrainedAlphaShapes_(GModel* m, 
                            const int dim, 
                            const int tag,
                            const std::vector<double>& coord,
                            const std::vector<int>& nodeTags, 
                            const double alpha, 
                            const double meanValue,
                            std::vector<size_t> &tetrahedra, 
                            std::vector<std::vector<size_t> > &domains,
                            std::vector<std::vector<size_t> > &boundaries,
                            std::vector<size_t> &neigh, 
                            double &hMean,
                            const std::vector<int> &controlNodes)
{
  std::set<GRegion *, GEntityPtrLessThan> rs;
  rs = m->getRegions();
  std::vector<GRegion *> regions(rs.begin(), rs.end());
  std::for_each(m->firstRegion(), m->lastRegion(), deMeshGRegion());
  gmsh::model::mesh::generateMesh(dim, tag, 0, coord, nodeTags);
  if (dim == 2) constrainedAlphaShapes2D_(m, dim, tag, coord, nodeTags, alpha, meanValue, tetrahedra, domains, boundaries, neigh, hMean, controlNodes);
  else if (dim == 3) constrainedAlphaShapes3D_(m, dim, coord, nodeTags, alpha, meanValue, tetrahedra, domains, boundaries, neigh, hMean, controlNodes);
}


/*
 * filename : the 2D boundary mesh
 * coord : vector of 3D coords of the nodes
 */
void createHxtMesh_(const std::string &inputMesh, const std::vector<double>& coord, const std::string& outputMesh, std::vector<double> &pts, std::vector<std::size_t> &tets){
  /* NB : filename should be a 2D surface mesh */
  
  /* create the hxt mesh data struct */
  const char *cstr = &inputMesh[0];
  HXTMesh* mesh;
  hxtMeshCreate(&mesh);
  
  /* read the gmsh 2D surface mesh */
  hxtMeshReadGmsh(mesh, cstr); // faire une autre avec géométrie deja loadée (gmsh2hxt) --> GModel::current() if (pas de triangles) : générer maillage 2D

  /* add the internal nodes from vector coord */
  std::vector<double> arr = coord;
  hxtAddNodes(mesh, &arr[0], coord.size()/3);

  /* generate and write the tet mesh */
  HXTTetMeshOptions options = {};
  options.verbosity=3;
  options.refine=1;
  options.optimize=1;
  options.quality.min=0.35;
  options.nodalSizes.factor=1.0;
  hxtTetMesh(mesh, &options);
  hxtMeshWriteGmsh( mesh, &outputMesh[0]); // enlever

  // hxt2gmsh

  for (size_t i=0; i<mesh->vertices.num; i++){
    for (size_t j=0; j<3; j++){
      pts.push_back(mesh->vertices.coord[4*i+j]);
    }
  }

  for (size_t i=0; i<mesh->tetrahedra.num; i++){
    for (size_t j=0; j<4; j++){
      tets.push_back(mesh->tetrahedra.node[4*i+j]);
    }
  }


}

void generateMesh_(const int dim, const int tag, const bool refine, const std::vector<double> &coord, const std::vector<int> &nodeTags){
  // -----------------  1D ------------------------------
  std::vector<double> pCoord;
  gmsh::model::getParametrization(dim, tag, coord, pCoord);
  
  if (dim == 1){
    Msg::Info("generating mesh for edge %d\n",tag);
    deMeshGEdge killer;
    GEdge *ge = GModel::current()->getEdgeByTag(tag);
    if (!ge)return;
    killer(ge);
    std::vector<int> index(pCoord.size(), 0);
    for (size_t i = 0 ; i != index.size() ; i++) {
      index[i] = i;
    }
    sort(index.begin(), index.end(), [&](const int& a, const int& b) { return (pCoord[a] < pCoord[b]);});
    for (auto t : index){
      GPoint gp = ge->point(pCoord[t]);
      MEdgeVertex *vv = new MEdgeVertex(gp.x(), gp.y(), gp.z(), ge, pCoord[t], nodeTags[t]);
      ge->mesh_vertices.push_back(vv);   
    }
    int lineCount = 1;
    for(std::size_t i = 0; i < ge->mesh_vertices.size() + 1; i++) {
      MVertex *v0 = (i == 0) ? ge->getBeginVertex()->mesh_vertices[0] : ge->mesh_vertices[i - 1];
      MVertex *v1 = (i == ge->mesh_vertices.size()) ? ge->getEndVertex()->mesh_vertices[0] : ge->mesh_vertices[i];
      ge->lines.push_back(new MLine(v0, v1));
      lineCount++;
    }
  }
  // -----------------  2D ------------------------------
  else if (dim == 2){
    Msg::Info("generating surface mesh for face %d\n",tag);
    deMeshGFace killer;
    GFace *gf = GModel::current()->getFaceByTag(tag);
    if (!gf)return;
    killer(gf);
    std::vector<double> cc = pCoord;
    PolyMesh *pm = GFaceInitialMesh(tag, 1, &cc);
    std::vector<GEdge*> ed = gf->edges();
    std::unordered_map<int,MVertex*> vs;
    size_t vmax = 0;
    
    for (auto e : ed){
      for (auto l : e->lines){
        vs[l->getVertex(0)->getNum()] = l->getVertex(0);
        vs[l->getVertex(1)->getNum()] = l->getVertex(1);
        if (l->getVertex(0)->getNum() > vmax) vmax=l->getVertex(0)->getNum();
        if (l->getVertex(1)->getNum() > vmax) vmax=l->getVertex(1)->getNum();
      }
    }

    size_t idx = 0;
    for(size_t i = 4; i < pm->vertices.size() ; i++) {
      PolyMesh::Vertex *v = pm->vertices[i];
      if (v->data == -1){
	      //v->data = ++vmax;
        v->data = nodeTags[idx];
        idx++;
      }
    }
    int triCount = 1;
    for(size_t i = 0; i < pm->faces.size(); i++) {
      PolyMesh::HalfEdge *he = pm->faces[i]->he;
      int a = he->v->data;
      int b = he->next->v->data;
      int c = he->next->next->v->data;
      if (a != -1 && b != -1 && c != -1){
        MVertex *va,*vb,*vc;
        std::unordered_map<int,MVertex*>::iterator ita = vs.find(a);
        std::unordered_map<int,MVertex*>::iterator itb = vs.find(b);
        std::unordered_map<int,MVertex*>::iterator itc = vs.find(c);
        if (ita != vs.end())va = ita->second;
        else{
          GPoint gp = gf->point(he->v->position.x(),he->v->position.y());
          va = new MFaceVertex (gp.x(),gp.y(),gp.z(),gf,gp.u(),gp.v(),he->v->data);
          gf->mesh_vertices.push_back(va);
          vs[a] = va;
        }
        if (itb != vs.end())vb = itb->second;
        else{
          GPoint gp = gf->point(he->next->v->position.x(),he->next->v->position.y());
          vb = new MFaceVertex (gp.x(),gp.y(),gp.z(),gf,gp.u(),gp.v(),he->next->v->data);
          gf->mesh_vertices.push_back(vb);
          vs[b] = vb;
        }
        if (itc != vs.end())vc = itc->second;
        else{
          GPoint gp = gf->point(he->next->next->v->position.x(),he->next->next->v->position.y());
          vc = new MFaceVertex (gp.x(),gp.y(),gp.z(),gf,gp.u(),gp.v(),he->next->next->v->data);
          gf->mesh_vertices.push_back(vc);
          vs[c] = vc;
        }
	      gf->triangles.push_back(new MTriangle(va,vb,vc));
        triCount++;
      }
    }
    // pm->print4debug(1);
    delete pm;
  }
  // -----------------  3D ------------------------------
  else if (dim == 3){
    generateMesh3D_(coord, nodeTags);
  }
}

// static double faceQuality(PolyMesh::HalfEdge *he, GFace *gf)
// {
//   PolyMesh::Vertex *v0 = he->v;
//   PolyMesh::Vertex *v1 = he->next->v;
//   PolyMesh::Vertex *v2 = he->next->next->v;
//   GPoint p0 = gf->point(v0->position.x(), v0->position.y());
//   GPoint p1 = gf->point(v1->position.x(), v1->position.y());
//   GPoint p2 = gf->point(v2->position.x(), v2->position.y());
//   return qmTriangle::gamma(p0.x(), p0.y(), p0.z(), p1.x(), p1.y(), p1.z(),
//                            p2.x(), p2.y(), p2.z());
// }

static void faceCircumCenter(PolyMesh::HalfEdge *he, GFace *gf, double *res,
                             double *uv, double* R)
{
  PolyMesh::Vertex *v0 = he->v;
  PolyMesh::Vertex *v1 = he->next->v;
  PolyMesh::Vertex *v2 = he->next->next->v;
  GPoint p0 = gf->point(v0->position.x(), v0->position.y());
  GPoint p1 = gf->point(v1->position.x(), v1->position.y());
  GPoint p2 = gf->point(v2->position.x(), v2->position.y());
  double q0[3] = {p0.x(), p0.y(), p0.z()};
  double q1[3] = {p1.x(), p1.y(), p1.z()};
  double q2[3] = {p2.x(), p2.y(), p2.z()};
  circumCenterXYZ(q0, q1, q2, res, uv);
  double v[3] = {q0[0] - res[0], q0[1] - res[1], q0[2] - res[2]};
  *R = norm3(v);
}

static void faceInfo(PolyMesh::HalfEdge *he, GFace* gf, double *x_center, double *uv_center, double *R, double *quality){
  PolyMesh::Vertex *v0 = he->v;
  PolyMesh::Vertex *v1 = he->next->v;
  PolyMesh::Vertex *v2 = he->next->next->v;
  GPoint p0 = gf->point(v0->position.x(), v0->position.y());
  GPoint p1 = gf->point(v1->position.x(), v1->position.y());
  GPoint p2 = gf->point(v2->position.x(), v2->position.y());
  double q0[3] = {p0.x(), p0.y(), p0.z()};
  double q1[3] = {p1.x(), p1.y(), p1.z()};
  double q2[3] = {p2.x(), p2.y(), p2.z()};
  circumCenterXYZ(q0, q1, q2, x_center, uv_center);
  double v[3] = {q0[0] - x_center[0], q0[1] - x_center[1], q0[2] - x_center[2]};
  *R = norm3(v);
  *quality = qmTriangle::gamma(p0.x(), p0.y(), p0.z(), p1.x(), p1.y(), p1.z(),
                           p2.x(), p2.y(), p2.z());

}

static double faceSize(PolyMesh::HalfEdge *he, GFace *gf, std::vector<double>& i2Size){
  return 1./3.* (i2Size[abs(he->v->data)] + i2Size[abs(he->next->v->data)] + i2Size[abs(he->next->next->v->data)]);
}

PolyMesh::Vertex* findVertex(PolyMesh* pm, size_t num){
  size_t i = 0;
  while(i < pm->vertices.size()){
    if (pm->vertices[i]->data == (int)num) return pm->vertices[i];
    i+=1;
  }
  return nullptr;
}

void Walk(PolyMesh::Face *f, double x, double y, PolyMesh::HalfEdge** heCandidate, bool* found)
{
  // heCandidate = nullptr;
  double POS[2] = {x, y};
  PolyMesh::HalfEdge *he = f->he;
  bool cont = true;
  while(cont) {
    PolyMesh::Vertex *v0 = he->v;
    PolyMesh::Vertex *v1 = he->next->v;
    PolyMesh::Vertex *v2 = he->next->next->v;

    double s0 = robustPredicates::orient2d(v0->position, v1->position, POS);
    double s1 = robustPredicates::orient2d(v1->position, v2->position, POS);
    double s2 = robustPredicates::orient2d(v2->position, v0->position, POS);

    if(s0 >= 0 && s1 >= 0 && s2 >= 0) {
      /* printf("Face %g %g %g / %g %g %g / %g %g %g \n",
                v0->position.x(), v0->position.y(), v0->position.z(),
                v1->position.x(), v1->position.y(), v1->position.z(),
                v2->position.x(), v2->position.y(), v2->position.z());
                printf("point %g %g CURRENT FACE %p %g %g %g\n", x,y,he->f,
                s0,s1,s2); */
      // getchar();
      *heCandidate = he;
      // printf("he iiii %d\n ",*heCandidate->data);
      *found = true;
      cont = false;
    }
    else if(s0 <= 0 && s1 >= 0 && s2 >= 0){
      if (he->data < 0)
        he = he->opposite;
      else {
        *heCandidate = he;
        *found = false;
        cont = false;
      }
    }
    else if(s1 <= 0 && s0 >= 0 && s2 >= 0){
      if (he->next->data < 0)
        he = he->next->opposite;
      else {
        *heCandidate = he->next;
        *found = false;
        cont = false;
      }
    }
    else if(s2 <= 0 && s0 >= 0 && s1 >= 0){
      if (he->next->next->data < 0)
        he = he->next->next->opposite;
      else {
        *heCandidate = he->next->next;
        *found = false;
        cont = false;
      }
    }
    else if(s0 <= 0 && s1 <= 0){
      // he = s0 > s1 ? he->opposite : he->next->opposite;
      if (s0 > s1){
        if (he->data < 0)
          he = he->opposite;
        else {
          *heCandidate = he;
          *found = false;
          cont = false;
        }
      }
      else{
        if (he->next->data < 0)
          he = he->next->opposite;
        else {
          *heCandidate = he->next;
          *found = false;
          cont = false;
        }
      }
    }
    else if(s0 <= 0 && s2 <= 0){
      // he = s0 > s2 ? he->opposite : he->next->next->opposite;
      if (s0 > s2){
        if (he->data < 0)
          he = he->opposite;
        else {
          *heCandidate = he;
          *found = false;
          cont = false;
        }
      }
      else {
        if (he->next->next->data < 0)
          he = he->next->next->opposite;
        else {
          *heCandidate = he->next->next;
          *found = false;
          cont = false;
        }
      }
    }
    else if(s1 <= 0 && s2 <= 0){
      // he = s1 > s2 ? he->next->opposite : he->next->next->opposite;
      if (s1 > s2){
        if(he->next->data < 0)
          he = he->next->opposite;
        else {
          *heCandidate = he->next;
          *found = false;
          cont = false;
        }
      }
      else {
        if(he->next->next->data < 0)
          he = he->next->next->opposite;
        else {
          *heCandidate = he->next->next;
          *found = false;
          cont = false;
        }
      }
    }
    else {
      Msg::Error("Could not find half-edge in walk for point %g %g on "
                 "face %g %g %g / %g %g %g / %g %g %g "
                 "(orientation tests %g %g %g)", x, y,
                 v0->position.x(), v0->position.y(), v0->position.z(),
                 v1->position.x(), v1->position.y(), v1->position.z(),
                 v2->position.x(), v2->position.y(), v2->position.z(),
                 s0, s1, s2);
    }
    if(he == nullptr) break;
  }
  // should only come here wether the triangulated domain is not convex
  if(he== nullptr) *found = false;
}

static int delaunayEdgeCriterionPlaneIsotropic(PolyMesh::HalfEdge *he, void *)
{
  if(he->f == nullptr) return -1;
  if(he->opposite == nullptr) return -1;
  if(he->data > -1) return 0;
  PolyMesh::Vertex *v0 = he->v;
  PolyMesh::Vertex *v1 = he->next->v;
  PolyMesh::Vertex *v2 = he->next->next->v;
  PolyMesh::Vertex *v = he->opposite->next->next->v;

  // FIXME : should be oriented anyway !
  double result = robustPredicates::incircle(v0->position, v1->position,
                                              v2->position, v->position);

  return (result > 0) ? 1 : 0;
}

struct greater_than_key
{
  GFace* gf_;
  greater_than_key(GFace* gf){gf_ = gf;};
  inline bool operator() (PolyMesh::Face* f0, PolyMesh::Face* f1)
  {
    double uv[2];
    SPoint3 cc;
    double R0;
    double R1;
    faceCircumCenter(f0->he, gf_, cc, uv, &R0);
    faceCircumCenter(f1->he, gf_, cc, uv, &R1);
    return (R0 > R1);
  }
};
struct he_size
{
  inline bool operator() (PolyMesh::HalfEdge* he0, PolyMesh::HalfEdge* he1)
  {
    double d0 = norm(he0->v->position - he0->next->v->position);
    double d1 = norm(he1->v->position - he1->next->v->position);
    return (d0 > d1);
  }
};

void delaunayCheck(PolyMesh* pm, std::vector<PolyMesh::HalfEdge* > hes, std::vector<PolyMesh::HalfEdge* > *_t){
  std::stack<PolyMesh::HalfEdge *> _stack;
  for (auto he : hes) _stack.push(he);
  std::vector<PolyMesh::HalfEdge *> _touched;
  while(!_stack.empty()) {
    PolyMesh::HalfEdge *he = _stack.top();
    _touched.push_back(he);
    _stack.pop();
    if(delaunayEdgeCriterionPlaneIsotropic(he, NULL) == 1) {
      pm->swap_edge(he);
      PolyMesh::HalfEdge *H[2] = {he, he->opposite};
      for(int k = 0; k < 2; k++) {
        if(H[k] == NULL) continue;
        PolyMesh::HalfEdge *heb = H[k]->next;
        PolyMesh::HalfEdge *hebo = heb->opposite;
        if(std::find(_touched.begin(), _touched.end(), heb) ==
              _touched.end() &&
            std::find(_touched.begin(), _touched.end(), hebo) ==
              _touched.end()) {
          _stack.push(heb);
        }
        PolyMesh::HalfEdge *hec = heb->next;
        PolyMesh::HalfEdge *heco = hec->opposite;

        if(std::find(_touched.begin(), _touched.end(), hec) ==
              _touched.end() &&
            std::find(_touched.begin(), _touched.end(), heco) ==
              _touched.end()) {
          _stack.push(hec);
        }
      }
    }
  }
  *_t = _touched;
}

 void getVerticesWithinRadius(PolyMesh* pm, PolyMesh::Vertex* v, double R, std::vector<PolyMesh::Vertex*> * closeVertices){
  // Neighbor to neighbor walk to check if nodes are within a distance R of v.
  std::vector<PolyMesh::Vertex*> _temp;
  std::vector<PolyMesh::Vertex*> _currNeighbors;
  std::vector<PolyMesh::Vertex*> close;
  SVector3 vPos = v->position;
  pm->vertexNeighbors(v, &_currNeighbors);
  for (auto vv : _currNeighbors) _temp.push_back(vv);
  while (!_temp.empty()){
    PolyMesh::Vertex* vtest = *_temp.begin();
    _temp.erase(_temp.begin());
    SVector3 vect = vtest->position - vPos;
    double dist = vect.norm();
    if (dist < R){
      close.push_back(vtest);
      pm->vertexNeighbors(vtest, &_currNeighbors);
      for (auto vv : _currNeighbors){
        if(vv != v &&
           std::find(close.begin(), close.end(), vv) == close.end() &&
           std::find(_temp.begin(), _temp.end(), vv) == _temp.end() )
            _temp.push_back(vv);
      }
    }
  }
  *closeVertices = close;
 }

 bool freeSurfaceCheck(PolyMesh* pm, PolyMesh::Vertex* v){
  PolyMesh::HalfEdge *he = v->he;
  do {
    he = he->opposite;
    if(he == NULL) return true;
    he = he->next;
    if(he->data == 0) return true;
  } while(he != v->he);
  return false;
 }

 PolyMesh::HalfEdge* getNextEdgeOnFreeSurface(PolyMesh::HalfEdge* he){
  if (he->data != 0) return nullptr;
  if (he->next->data == 0) return he->next;
  PolyMesh::HalfEdge* _he = he->next;
  do {
    if (_he->opposite) _he = _he->opposite->next;
    else return nullptr;
    if (_he->data == 0) return _he;
  } while (_he != he);
  return nullptr;
 }

 void print4debug(PolyMesh* pm, const int debugTag)
  {
    char name[256];
    sprintf(name, "polyMesh%d.pos", debugTag);
    FILE *f = fopen(name, "w");
    fprintf(f, "View \" %s \"{\n", name);
    for(auto it : pm->faces) {
      PolyMesh::HalfEdge *he0 = it->he;
      PolyMesh::HalfEdge *he1 = it->he->next;
      PolyMesh::HalfEdge *he2 = it->he->next->next;
      if (it->he)
        fprintf(f, "ST(%g,%g,0,%g,%g,0,%g,%g,0){%d,%d,%d};\n",
                he0->v->position.x(), he0->v->position.y(), he1->v->position.x(),
                he1->v->position.y(), he2->v->position.x(), he2->v->position.y(),
                it->data, it->data, it->data);
    }
    // for(auto it : pm->hedges) {
    //   PolyMesh::HalfEdge *he = it;
    //   if(he->opposite && he->f) {
    //     fprintf(f, "SL(%g,%g,0,%g,%g,0){%d,%d};\n", he->v->position.x(),
    //             he->v->position.y(), he->opposite->v->position.x(),
    //             he->opposite->v->position.y(), he->data, he->data);
    //   }
    // }

    fprintf(f, "};\n");
    fclose(f);
    printf("wrote mesh polyMesh%d.pos\n", debugTag);
  }

// Generate a mesh on entity of dimension dim and tag tag based on pre-defined locations of nodes, with possibly a size field on the nodes.
// The mesh will be refined if necessary, in order to respect the mesh size field.
// coord is a vector of size n*3 containing the coordinates of the nodes, nodeTags is a vector of size n containing the tags of the nodes, 
// and sizeAtNodes is a vector of size n containing the maximum size of elements allowed around this node.
// minRadius is the minimum allowed circumradius of elements in the mesh. An element that has a circumradius which is smaller than this value will 
// not be refined. constrainedEdges, if defined, is a list of edges that need to be in the mesh. It should be of size m*2, with an edge defined 
// by its two end nodes.
// Returns newly added nodes and corresponding size field
void constrainedDelaunayRefinement_(const int dim, const int tag,
                                    const std::vector<size_t> &elementTags,
                                    const std::vector<size_t> &constrainedEdges,
                                    const std::vector<size_t> &nodeTags,
                                    const std::vector<double> &sizeAtNodes, 
                                    const double minRadius, 
                                    std::vector<size_t> &newNodeTags, 
                                    std::vector<double>& newCoords, 
                                    std::vector<double>& newsizeAtNodes, 
                                    std::vector<std::vector<size_t>>& newConstrainedEdges, 
                                    std::vector<size_t>& newElementsInRefinement){
  if (dim == 2){
    // clock_t initial = clock();
    // double elapsed;
    bool globalSize = sizeAtNodes.size() == 1;
    GModel* gm = GModel::current();

    GFace* gf = gm->getFaceByTag(tag);
    std::vector<std::pair<int, int> > bndDimTags;
    std::pair<int, int> dimTag = {dim, tag};
    std::vector<std::pair<int,int>> dimTags;
    dimTags.push_back(dimTag);
    gm->getBoundaryTags(dimTags, bndDimTags, true);

    std::vector<double> cc;
    std::vector<size_t> vTags;
    PolyMesh* pm;
    GFace2PolyMesh(tag, &pm);

    // Set the data of faces to -1 (is changed afterwards for the faces that we want to be improved.)
    for (size_t i=0; i<pm->faces.size(); i++){
      pm->faces[i]->data = -1;
    }
    
    // clock_t t0 = clock();
    // Recognise which are the faces to refine -> data at these faces is the gmsh face tag, else -1
    for (size_t n=0; n<elementTags.size(); n++){
      int etype, dd, tt;
      std::vector<size_t> nt;
      gmsh::model::mesh::getElement(elementTags[n], etype, nt, dd, tt); // note : not ideal...
      PolyMesh::Vertex* v0 = findVertex(pm, nt[0]);
      if (v0 == nullptr) Msg::Error("Invalid element tag %d\n", nt[0]);
      PolyMesh::Vertex* v1 = findVertex(pm, nt[1]);
      if (v1 == nullptr) Msg::Error("Invalid element tag %d\n", nt[1]);
      PolyMesh::HalfEdge* he0 = pm->getEdgeWithBnd(v0, v1);
      he0->f->data = 1;
    }
    // create a map from vertex to edge tag
    std::unordered_map <size_t, int> v2b;
    for (auto dt : bndDimTags){
      GEdge *ge = GModel::current()->getEdgeByTag(dt.second);
      v2b[ge->getBeginVertex()->mesh_vertices[0]->getNum()] = dt.second;
      for(std::size_t i = 0; i < ge->mesh_vertices.size(); i++) {
        v2b[ge->mesh_vertices[i]->getNum()] = dt.second;
      }
    }
    // clock_t t1 = clock();
    // elapsed = double(t1 - t0)/CLOCKS_PER_SEC;
    // printf("loop 1 : %f \n", elapsed);

    // Get and color the constrained half edges : the ones inside the domain get data 0
    for (size_t ed=0; ed < constrainedEdges.size(); ed+=2){
        PolyMesh::Vertex* v0 = findVertex(pm, constrainedEdges[ed]);
        PolyMesh::Vertex* v1 = findVertex(pm, constrainedEdges[ed+1]);
        PolyMesh::HalfEdge* he = pm->getEdgeWithBnd(v0, v1);
        he->data = 0; //-> bug is here
    }
    // also constrain the boundary edges : they get the tag of the bounding edge they belong to
    for (auto he : pm->hedges){
      if (!he->opposite){
        std::unordered_map<size_t, int>::iterator it = v2b.find(he->v->data);
        if (it != v2b.end())
          he->data = it->second;
        else{
          printf("we may have a problem...\n");
          exit(0);
        }
      }
    }
    // clock_t t2 = clock();
    // elapsed = double(t2 - t1)/CLOCKS_PER_SEC;
    // printf("loop 2 : %f \n", elapsed);
    

    // Map from gmsh node num to size at this node --> to change?
    // Change the data of each vertex to its index in the list, and keep track of the nodetags 
    // This is useful to avoid having the map for the size field.
    // std::unordered_map<int, double> i2g;
    std::unordered_map<int, double> v2sizeAtNodes;
    std::vector<int> i2g;
    std::vector<double> i2Size;
    if (!globalSize){
      for (size_t i=0; i<nodeTags.size(); i++){
        v2sizeAtNodes[nodeTags[i]] = sizeAtNodes[i];
      }
      for (size_t i=0; i<pm->vertices.size(); i++){
        PolyMesh::Vertex* v = pm->vertices[i];
        i2g.push_back(v->data);
        i2Size.push_back(v2sizeAtNodes[v->data]);
        // v2sizeAtNodes[nodeTags[i]] = sizeAtNodes[i];
        v->data = i;
      }
    }

    // Step 2: coarsen the mesh -> collapse edges that are too small
    //                  ^
    //                  |
    // TODO !!! STEP 2 -|
    std::vector<PolyMesh::HalfEdge *> heList;
    for (auto he : pm->hedges) heList.push_back(he);
    int i_delete = 0;
    while (!heList.empty()){
      std::sort(heList.begin(), heList.end(), he_size());
      PolyMesh::HalfEdge *he = *heList.begin();
      heList.erase(heList.begin());
      if (he == nullptr || he->v == nullptr || he->f == nullptr || he->f->data == -1 || he->data > -1 || pm->degree(he->v) < 0 || freeSurfaceCheck(pm, he->v)) continue;
      // printf("degree : %d\n",pm->degree(he->v));
      double d = norm(he->v->position - he->next->v->position);
      double size = 0.5*(i2Size[abs(he->v->data)] + i2Size[abs(he->next->v->data)]);
      // printf("distance : %f, size : %f \n", d, size);
      if (d < 0.7*size){
        std::vector<PolyMesh::HalfEdge *> _nhes;
        std::vector<PolyMesh::HalfEdge* > _t;
        // printf("coarsen deletion at (%f, %f) \n", he->v->position.x(), he->v->position.y());
        if (pm->checkHedgeCompatibility(he)){
          pm->hedgeCollapse(he, &_nhes);
          delaunayCheck(pm, _nhes, &_t);  
          for (auto _he : _t) heList.push_back(_he);
          i_delete++;
        }
        // else 
        //   printf("... did not collapse because incompatible\n");
      }
    }

    std::vector<PolyMesh::HalfEdge* > _t;
    std::vector<PolyMesh::HalfEdge* > hes;
    for (auto he : pm->hedges){
      if (he->f)
        hes.push_back(he);
    }
    // copy(pm->hedges.begin(), pm->hedges.end(), back_inserter(hes)); 
    // delaunayCheck(pm, hes, &_t);  

    // The initial mesh has been created; now we need to insert nodes such that the size field is respected.
    

    // Step 3: get the elements that do not respect the size or quality constraint
    std::vector<PolyMesh::Face *> _list;
    double _limit = 0.6; // Value to check!
    // double timer = 0.;
    for(auto f : pm->faces) {
      if (f->he && f->data != -1){
        double q;
        double uv[2];
        SPoint3 cc;
        double R;
        faceInfo(f->he, gf, cc, uv, &R, &q);
        double s;
        if (!globalSize){
          // clock_t inter = clock();
          s = faceSize(f->he, gf, i2Size);
          // clock_t inter2 = clock();
          // timer += double(inter2 - inter)/CLOCKS_PER_SEC;
        }
        else 
          s = sizeAtNodes[0];
        if((q < _limit || R > s) && R > minRadius) _list.push_back(f);
      }
    }
    // clock_t t3 = clock();
    // elapsed = double(t3 - t2)/CLOCKS_PER_SEC;
    // printf("loop 3 : %f, face info : %f \n", elapsed, timer);

    size_t newIdx = gm->getMaxVertexNumber()+1;
    size_t addFrom = pm->vertices.size();
    
    // Step 4: loop over faces to insert nodes where necessary
    // clock_t start = clock();
    // elapsed = double(start - initial)/CLOCKS_PER_SEC;
    // double fsTime = 0;
    // printf("initalize TIME : %f \n", elapsed);
    while (!_list.empty()){
      for(auto face_it = _list.begin() ; face_it != _list.end(); face_it++) {
        if (!(*face_it)->he) _list.erase(face_it--);
      }
      if (_list.empty()) continue;
      std::sort(_list.begin(), _list.end(), greater_than_key(gf));
      PolyMesh::Face *f = *_list.begin();
      _list.erase(_list.begin());
      if (f->he == nullptr) continue;
      double q;
      double uv[2];
      SPoint3 cc;
      double R;
      faceInfo(f->he, gf, cc, uv, &R, &q);
      double s;
      if (!globalSize){
        // clock_t tim0 = clock();
        s = faceSize(f->he, gf, i2Size);
        // clock_t tim1 = clock();
        // fsTime += double(tim1 - tim0)/CLOCKS_PER_SEC;
      }
      else 
        s = sizeAtNodes[0];
      if((q < _limit || R > s) && (R > minRadius && f->data != -1)){
        GPoint gp = gf->closestPoint(cc, uv);
        if(gp.succeeded()) { // we found it inside the geometrical domain
          PolyMesh::HalfEdge* heCandidate = nullptr;
          bool found; 
          Walk(f, gp.u(), gp.v(), &heCandidate, &found);
          // printf(" walk : %d\n", heCandidate->data);
          std::vector<PolyMesh::HalfEdge *> _touched;
          if (heCandidate && found){ // this means it is NOT a constrained edge
            pm->split_triangle(-1, gp.u(), gp.v(), 0, heCandidate->f, delaunayEdgeCriterionPlaneIsotropic, gf, &_touched);
            pm->vertices.back()->data = -pm->vertices.size()+1;
            // printf("split triangle \n");
          }
          else if (heCandidate && !found && heCandidate->data>-1) {
            SVector3 p0 = heCandidate->v->position;
            SVector3 p1 = heCandidate->next->v->position;
            const SVector3 pos = (p0+p1)*0.5;
            if ( heCandidate->opposite){
              pm->split_edge(heCandidate, pos, -1);
              // printf("split fs edge\n");
              pm->vertices.back()->data = -pm->vertices.size()+1;
              heCandidate->next->opposite->f->data = heCandidate->f->data;
              heCandidate->data = 0; // constrain them again
              heCandidate->next->opposite->next->data = 0; // constrain them again
              std::vector<PolyMesh::HalfEdge *> new_hes;
              new_hes.push_back(heCandidate);
              new_hes.push_back(heCandidate->next);
              new_hes.push_back(heCandidate->next->next);
              new_hes.push_back(heCandidate->next->opposite);
              new_hes.push_back(heCandidate->next->opposite->next);
              new_hes.push_back(heCandidate->next->opposite->next->next);
              delaunayCheck(pm, new_hes, &_touched);
            }
            else { // the circumcenter is outside of the geometrical domain -> we need to add a node on the boundary
              std::vector<PolyMesh::HalfEdge *> new_bnd_hes;
              int bndTag = heCandidate->data;
              // print4debug(pm, newIdx+1000);
              pm->split_boundary_edge(heCandidate, pos, -1, &new_bnd_hes);
              pm->vertices.back()->data = -pm->vertices.size()+1;
              for (auto bnd_he : new_bnd_hes)
                bnd_he->data = bndTag;
              std::vector<PolyMesh::HalfEdge *> new_hes;
              new_hes.push_back(new_bnd_hes[0]);
              new_hes.push_back(new_bnd_hes[0]->next);
              new_hes.push_back(new_bnd_hes[0]->next->next);
              new_hes.push_back(new_bnd_hes[1]);
              new_hes.push_back(new_bnd_hes[1]->next);
              new_hes.push_back(new_bnd_hes[1]->next->next);
              delaunayCheck(pm, new_hes, &_touched);
              // printf("split boundary edge\n");
            }
            SVector3 dist = pos-p0;
            std::vector<PolyMesh::Vertex *> closeVertices;
            getVerticesWithinRadius(pm, pm->vertices.back(), dist.norm(), &closeVertices);
            if (closeVertices.size() > 0){
              for (auto vv : closeVertices){
                _touched.clear();
                std::vector<PolyMesh::HalfEdge *> _nhes;
                if (pm->degree(vv) > 0 && !freeSurfaceCheck(pm, vv)) {
                  // int vIdx = vv->data;
                  // printf("deleted vertex at (%f, %f) \n", vv->position.x(), vv->position.y());
                  pm->deleteVertex(vv, &_nhes);
                }
                delaunayCheck(pm, _nhes, &_touched);  
              }
            }
          }
          if (!globalSize)
            i2Size.push_back(s);
          std::vector<PolyMesh::Face *> _newFaces;
          for(auto _h : _touched){
              if(_h->f && _h->f->he && std::find(_newFaces.begin(), _newFaces.end(), _h->f) == _newFaces.end())
                _newFaces.push_back(_h->f);
          }
          for(auto pf : _newFaces) {
              double q;
              double uv[2];
              SPoint3 cc;
              double R;
              faceInfo(pf->he, gf, cc, uv, &R, &q);
              double s;
              if (!globalSize){
                // clock_t tim0 = clock();
                s = faceSize(pf->he, gf, i2Size);
                // clock_t tim1 = clock();
                // fsTime += double(tim1 - tim0)/CLOCKS_PER_SEC;
              }
              else 
                s = sizeAtNodes[0];
              if((q < _limit || R > s) && (R > minRadius && pf->data != -1)) _list.push_back(pf);
          }
          newIdx++;
        }
        // print4debug(pm, newIdx);
      }
    }
    // clock_t stop = clock();
    // elapsed = double(stop - start)/CLOCKS_PER_SEC;
    // printf("time in DELAUNAY loop : %f, time computing face sizes : %f \n", elapsed, fsTime);
    // print4debug(pm, 999);
    
    // Step 5: dump the updated mesh back into gmsh GFace;
    // start = clock();
    // delete faces
    for(auto t : gf->triangles) delete t;
    gf->triangles.clear();
    
    // delete bounding edges
    for (auto dt : bndDimTags){
      GEdge *ge = GModel::current()->getEdgeByTag(dt.second);
      for (auto l : ge->lines) delete l;
      ge->lines.clear();
      ge->mesh_vertices.clear();
    }

    // delete all internal mesh vertices
    for (auto mv : gf->mesh_vertices){
      delete mv;
    }
    gf->mesh_vertices.clear();

    std::unordered_map<int, MVertex *> news;

    // Give back the tag of the nodes that were already in the domain at the beginning
    for (size_t i=0; i<addFrom; i++)
      pm->vertices[i]->data = i2g[i];
    
    // 1 -> add bounding edges
    for (auto he : pm->hedges){
      if (!he->f) continue;
      if (he->data > 0){
        PolyMesh::Vertex *v[2] = {he->v, he->next->v};
        MVertex *v_gmsh[2];
        GEdge *ge = GModel::current()->getEdgeByTag(he->data);
        MVertex *begin_v = ge->getBeginVertex()->mesh_vertices[0];
        MVertex *end_v = ge->getEndVertex()->mesh_vertices[0];
        for (int i=0; i<2; i++){
          if(v[i]->data > 0){
            auto it = news.find(v[i]->data);
            if(it == news.end()){
              if (v[i]->data == (int)begin_v->getNum())
                v_gmsh[i] = begin_v;
              else if (v[i]->data == (int)end_v->getNum())
                v_gmsh[i] = end_v;
              else {
                double u = 0;
                GPoint gp = ge->closestPoint(SPoint3(v[i]->position.x(), v[i]->position.y(), v[i]->position.z()), u);
                if(gp.succeeded()){
                  v_gmsh[i] = new MEdgeVertex(gp.x(), gp.y(), gp.z(), ge, gp.u(), v[i]->data);
                }
                else {
                  v_gmsh[i] = new MEdgeVertex(v[i]->position.x(), v[i]->position.y(),
                                              v[i]->position.z(), ge,
                                              v[i]->position.x());
                }
                ge->mesh_vertices.push_back(v_gmsh[i]);
              }
              news[v[i]->data] = v_gmsh[i];
              // v_gmsh[i] = GModel::current()->getMeshVertexByTag(v[i]->data);
            }
            else
              v_gmsh[i] = it->second;
          }
          else {
            double u = 0;
            GPoint gp = ge->closestPoint(SPoint3(v[i]->position.x(), v[i]->position.y(), v[i]->position.z()), u);
            if(gp.succeeded()){
              v_gmsh[i] = new MEdgeVertex(gp.x(), gp.y(), gp.z(), ge, gp.u());
            }
            else{
              v_gmsh[i] = new MEdgeVertex(v[i]->position.x(), v[i]->position.y(),
                                        v[i]->position.z(), ge,
                                        v[i]->position.x());
            }

            ge->mesh_vertices.push_back(v_gmsh[i]);
            v[i]->data = v_gmsh[i]->getNum();
            news[v[i]->data] = v_gmsh[i];
          }
        }
        ge->lines.push_back(new MLine(v_gmsh[0], v_gmsh[1]));
      }
    } 

    // 2 -> add the faces
    for(auto f : pm->faces) {
      // if (!f->he) continue;
      if (f->he) {
        PolyMesh::Vertex *v[3] = {f->he->v, f->he->next->v, f->he->next->next->v};
        MVertex *v_gmsh[3];
        // MVertex *v_gmsh_d[3];
        for(int i = 0; i < 3; i++) {
          if(v[i]->data > 0) {
            auto it = news.find(v[i]->data);
            if(it == news.end()){
              double uv[2] = {0, 0};
              GPoint gp = gf->closestPoint( SPoint3(v[i]->position.x(), v[i]->position.y(), v[i]->position.z()), uv);
              v_gmsh[i] = new MFaceVertex(gp.x(), gp.y(), gp.z(), gf, gp.u(), gp.v(), v[i]->data);
              // v_gmsh[i] = GModel::current()->getMeshVertexByTag(v[i]->data);
              gf->mesh_vertices.push_back(v_gmsh[i]);
              news[v[i]->data] = v_gmsh[i];
            }
            else
              v_gmsh[i] = it->second;
          }
          else {
            double uv[2] = {0, 0};
            GPoint gp = gf->closestPoint( SPoint3(v[i]->position.x(), v[i]->position.y(), v[i]->position.z()), uv);
            if(gp.succeeded()){
              v_gmsh[i] = new MFaceVertex(gp.x(), gp.y(), gp.z(), gf, gp.u(), gp.v());
            }
            else {
              v_gmsh[i] = new MFaceVertex(v[i]->position.x(), v[i]->position.y(),
                                          v[i]->position.z(), gf,
                                          v[i]->position.x(), v[i]->position.y());
            }
            
            gf->mesh_vertices.push_back(v_gmsh[i]);
            v[i]->data = v_gmsh[i]->getNum();
            news[v[i]->data] = v_gmsh[i];
          }
        }
        gf->triangles.push_back(new MTriangle(v_gmsh[0], v_gmsh[1], v_gmsh[2]));
        if (f->data != -1){
          newElementsInRefinement.push_back(gf->triangles.back()->getNum());
        }
      }
    }
    for (size_t i=addFrom; i<pm->vertices.size(); i++){
      newNodeTags.push_back(pm->vertices[i]->data);
      newCoords.push_back(pm->vertices[i]->position.x());
      newCoords.push_back(pm->vertices[i]->position.y());
      newCoords.push_back(pm->vertices[i]->position.z());
      if (!globalSize) newsizeAtNodes.push_back(v2sizeAtNodes[pm->vertices[i]->data]);
    }

    std::unordered_map<PolyMesh::HalfEdge*, bool> he_touched;
    std::vector<size_t> openLoop;
    for (auto he : pm->hedges){
      if (he->f && he->data == 0 && !he_touched[he]){
        std::vector<size_t> loop;
        PolyMesh::HalfEdge* _he = he;
        do {
          he_touched[_he] = true;
          loop.push_back(_he->v->data);
          loop.push_back(_he->next->v->data);
          _he = getNextEdgeOnFreeSurface(_he);
        } while (_he != nullptr && !he_touched[_he] && _he != he);
        if (_he == he)
          newConstrainedEdges.push_back(loop);
        else {
          size_t nf = loop.back();
          std::vector<size_t>::iterator n_insert;
          n_insert = find(openLoop.begin(), openLoop.end(), nf);
          openLoop.insert(n_insert, loop.begin(), loop.end());
        }
      }
    }
    newConstrainedEdges.push_back(openLoop);

    CTX::instance()->mesh.changed = ENT_ALL;
    delete pm;
    gm->rebuildMeshVertexCache();
    gm->rebuildMeshElementCache();
    
    // stop = clock();
    // elapsed = double(stop - start)/CLOCKS_PER_SEC;
    // printf("STEP 5 TIME : %f \n", elapsed);
>>>>>>> 2154358c
  }
  for (size_t i = 0; i < tetrahedra.size(); i++)tetrahedra[i]++;
  return 0;
}

<<<<<<< HEAD
int alphaShapes_ (const double threshold,
     const int dim,
		 const std::vector<double> &pts,
     const std::vector<double> &nodalSize,
		 std::vector<size_t> &elements, 
		 std::vector<std::vector<size_t> > &domains,
		 std::vector<std::vector<size_t> > &boundaries,
		 std::vector<size_t> &neigh){
  
  if (dim == 2){
    return alphaShapes2D_(threshold, pts, nodalSize, elements, domains, boundaries, neigh);
  }
  else if (dim == 3){
    return alphaShapes3D_(threshold, pts, nodalSize, elements, domains, boundaries, neigh);
  }
  else {
    Msg::Error("Invalid dimension");
  }
  return 0;
}

bool onlyBnd(std::vector<std::size_t> tet, size_t nBndPts){
  for (size_t i = 0; i < 4; i++)
  {
    if (tet[i] >= nBndPts) {return false;}
  }
  return true;
}

bool checkBndColor(const size_t *t, std::vector<size_t> &bndColor, const std::vector<size_t> &controlNodeIndices){
  size_t nBnd = 0;
  size_t nControlNodes = 8;
  for (size_t i = 0; i < 4; i++)
  {
    if (bndColor[t[i]])
      nBnd++;
  }
  return nBnd > 2;
  // if (nBnd > 2) {
  //   for (size_t i = 0; i < 4; i++){
  //     if (std::find(controlNodeIndices.begin(), controlNodeIndices.end(), t[i]) != controlNodeIndices.end()){
  //       return false;
  //     }
  //   }
  //   return true;
  // }
  // return false;
}

void constrainedAlphaShapes2D_(GModel* m, 
                            const int dim, 
                            const int tag,
                            const std::vector<double>& coord,
                            const std::vector<int>& nodeTags, 
                            const double alpha, 
                            const double meanValue,
                            std::vector<size_t> &triangles, 
                            std::vector<std::vector<size_t> > &domains,
                            std::vector<std::vector<size_t> > &boundaries,
                            std::vector<size_t> &neigh, 
                            double &hMean,
                            const std::vector<int> &controlNodes)
{
  std::set<GRegion *, GEntityPtrLessThan> rs;
  rs = m->getRegions();
  std::vector<GRegion *> regions(rs.begin(), rs.end());
  std::for_each(m->firstRegion(), m->lastRegion(), deMeshGRegion());

  std::vector<double> pCoords;
  gmsh::model::getParametrization(2, tag, coord, pCoords);
  
  gmsh::model::mesh::generateMesh(2, tag, 0, pCoords, nodeTags);
  
  std::map<int,int> g2i;
  int count = 0;
  for (size_t i=0; i<controlNodes.size(); i++){
    g2i.insert(std::pair<int,int>(controlNodes[i], count));
    count++;
  }
  std::vector<std::size_t> tags1D;
  std::vector<double> coord1D, pCoord1D;
  gmsh::model::mesh::getNodes(tags1D, coord1D,pCoord1D,1,-1,false,false);
  for (size_t i=0; i<tags1D.size(); i++){
    g2i.insert(std::pair<int,int>(tags1D[i], count));
    count++;
  }                           
  for (size_t i=0; i<nodeTags.size(); i++){
    g2i.insert(std::pair<int,int>(nodeTags[i], count));
    count++;
  }

  std::vector<int> elementTypes;
  std::vector<std::vector<std::size_t> > elementTags;
  std::vector<std::vector<std::size_t> > elementNodeTags;
  
  gmsh::model::mesh::getElements(elementTypes, elementTags, elementNodeTags, 2, tag);
  std::vector<size_t> tris;
  for (size_t i = 0; i < elementNodeTags[0].size(); i++)
  {
    triangles.push_back(elementNodeTags[0][i]);
    tris.push_back(g2i[elementNodeTags[0][i]]);
  }
  std::vector<double> allNodeCoords; 
  for (size_t i = 0; i < controlNodes.size(); i++)
  {
    std::vector<double> c, pc;
    int d0, t0;
    gmsh::model::mesh::getNode(controlNodes[i],c, pc,d0,t0);
    allNodeCoords.push_back(c[0]);
    allNodeCoords.push_back(c[1]);
  }
  for (size_t i = 0; i < coord1D.size()/3; i++)
  {
    allNodeCoords.push_back(coord1D[3*i+0]);
    allNodeCoords.push_back(coord1D[3*i+1]);
  }
  for (size_t i = 0; i < coord.size()/3; i++)
  {
    allNodeCoords.push_back(coord[3*i+0]);
    allNodeCoords.push_back(coord[3*i+1]);
  }

  //double hMean;
  if (meanValue < 0) hMean = meanEdgeLength2D(allNodeCoords,tris);
  else hMean = meanValue;
  int ok = computeTriNeighbors_ (tris, neigh);

  // The alpha-shape
  std::vector<bool> _touched;
  _touched.resize(tris.size()/3);
  for (size_t i=0;i<_touched.size();i++)_touched[i] = false;
  for (size_t i = 0; i < tris.size(); i+=3){
    size_t *t = &tris[i];
    if (alphaShape2D(t, allNodeCoords, hMean) < alpha && _touched[i/3] == false){
      std::stack<size_t> _s;
      std::vector<size_t> _domain;
      std::vector<size_t> _boundary;
      _s.push(i/3);
      _touched[i/3] = true;
      _domain.push_back(i/3);
      while(!_s.empty()){
        size_t t = _s.top();
        _s.pop();
        for (int j=0;j<3;j++){
          size_t tj = neigh[3*t+j];
          if (tj == tris.size()){
            _boundary.push_back(t);
            _boundary.push_back(j);
          }
          else if (!_touched[tj]){
            size_t *t_neigh = &tris[3*tj]; 
            if (alphaShape2D(t_neigh, allNodeCoords, hMean) < alpha){
              _s.push(tj);
              _touched[tj] = true;
              _domain.push_back(tj);	    
            }	    
            else {
              _boundary.push_back(t);
              _boundary.push_back(j);	      
            }
          }
        }	  
      }
      boundaries.push_back(_boundary);
      domains.push_back(_domain); 
    }
  }

}

void constrainedAlphaShapes3D_(GModel* m, 
                            const int dim, 
                            const std::vector<double>& coord,
                            const std::vector<int>& nodeTags, 
                            const double alpha, 
                            const double meanValue,
                            std::vector<size_t> &tetrahedra, 
                            std::vector<std::vector<size_t> > &domains,
                            std::vector<std::vector<size_t> > &boundaries,
                            std::vector<size_t> &neigh, 
                            double &hMean,
                            const std::vector<int> &controlNodes)
{  
  
  /*
  if (meshDim < dim-1){ // if no 1D boundary mesh for a 2D domain, if no 2D boundary mesh for a 3D domain --> so generate one
    GenerateMesh(m, dim-1);
  }
  else if (meshDim == dim)
  {
    GenerateMesh(m, dim-1);
  }
  */
  
  
  /* initialize hxt mesh */
  HXTMesh *mesh;
  hxtMeshCreate(&mesh);

  /* set the gmsh surface mesh to hxt format */
  std::map<MVertex *, uint32_t> v2c;
  std::vector<MVertex *> c2v;
  std::set<GRegion *, GEntityPtrLessThan> rs;
  rs = m->getRegions();
  std::vector<GRegion *> regions(rs.begin(), rs.end());
  std::for_each(m->firstRegion(), m->lastRegion(), deMeshGRegion());
  Gmsh2HxtAlpha(regions, mesh, v2c, c2v);

  // all other fields of the options will be 0 or NULL (standard C behavior)
	HXTTetMeshOptions options = {
		.verbosity=2,
    .stat=1,
    .optimize=0
	};

	// create the empty mesh
	hxtTetMesh(mesh, &options);

  uint32_t nBndPts = mesh->vertices.num;

  // create the bounding box of the mesh
	HXTBbox bbox;
	hxtBboxInit(&bbox);
	hxtBboxAdd(&bbox, mesh->vertices.coord, mesh->vertices.num);

  uint32_t numNewPts = coord.size()/3;
  HXTNodeInfo nodeInfo[numNewPts];

  /* add the internal nodes to the mesh */
  mesh->vertices.num += numNewPts;
	if (mesh->vertices.num > mesh->vertices.size) {
		hxtAlignedRealloc(&mesh->vertices.coord, sizeof(double) * mesh->vertices.num * 4);
		mesh->vertices.size = mesh->vertices.num;
	}
  for (size_t p = 0; p < numNewPts; p++) {
    uint32_t nodeIndex = p + nBndPts;
    for (int dim = 0; dim < 3; dim++) {
      mesh->vertices.coord[4 * nodeIndex + dim] = coord[3*p+dim];
    }
    nodeInfo[p].node = nodeIndex;
    nodeInfo[p].status = HXT_STATUS_TRYAGAIN; // state that we want to insert this point
  }

  HXTDelaunayOptions delOptions = {
    .bbox = &bbox,
    .numVerticesInMesh = nBndPts,
    .insertionFirst = nBndPts,
    .allowOuterInsertion = 0, // if you set this to one, even vertices that are outside will be inserted
    .verbosity = 2,
  };

  // HXTTetMeshOptions options2 = {
  //   .reproducible=0,
  //   .verbosity=2,
  //   .stat=1,
  //   .refine=0, 
  //   .optimize=0,
  //   .quality={.min=0.35}, 
  //   .nodalSizes={.factor=1.0}
	// };

  // HXTOptimizeOptions optiOptions = {
  //   .bbox = &bbox,
  //   .qualityFun = options2.quality.callback,
  //   .qualityData = options2.quality.userData,
  //   .qualityMin = options2.quality.min,
  //   .numThreads = options2.improveThreads,
  //   .numVerticesConstrained = mesh->vertices.num,
  //   .verbosity = options2.verbosity,
  //   .reproducible = 0
  // };

  /* Generate the tet mesh */
  hxtDelaunaySteadyVertices(mesh, &delOptions, nodeInfo, numNewPts);


 /* ------------------------alpha shapes of the newly generated mesh -----------------------------*/
  /*
  std::map<std::size_t,std::size_t> controlIndices;
  size_t count=0;
  for (size_t i = 0; i < mesh->lines.num; i++)
  {
    controlIndices[mesh->lines.node[2*i+0]] = count++;
    controlIndices[mesh->lines.node[2*i+1]] = count++;
  }
  */

  //setFlagsToProcessOnlyVolumesInBrep(mesh);
  //hxtOptimizeTetrahedra(mesh,&optiOptions);

  std::vector<size_t> fluidTets;
  bool flag;
  for (size_t i=0; i<mesh->tetrahedra.num; i++){
    flag = false;
    /*
    for (size_t j = 0; j < 4; j++)
    {
      if (controlIndices.find(mesh->tetrahedra.node[4*i+j]) != controlIndices.end()){
        flag = true; break;
      }
    }
    */
    if (mesh->tetrahedra.color[i] < mesh->brep.numVolumes){
      for (size_t j = 0; j < 4; j++){
        fluidTets.push_back(mesh->tetrahedra.node[4*i+j]); 
      }
    }
  }
  
  computeTetNeighbors_ (fluidTets, neigh);
  
  //double hMean;
  std::vector<double> allMeshPoints;
  for (size_t i=0; i<mesh->vertices.num; i++){
    for (size_t dim=0; dim<3; dim++){
      allMeshPoints.push_back(mesh->vertices.coord[4*i+dim]);
    }
  }

  std::vector<size_t> bndColor;
  std::vector<size_t> controlNodeIndices;
  for (size_t i=0; i<mesh->vertices.num; i++){
    bndColor.push_back(i<nBndPts && c2v[i]->getNum() > controlNodes.size());
    if (i<nBndPts && c2v[i]->getNum() <= controlNodes.size() ){
       controlNodeIndices.push_back(i);
    }
  }

  if (meanValue < 0) hMean = meanEdgeLength(allMeshPoints, fluidTets);
  else hMean = meanValue;
  std::cout << "hMean = " << hMean << "\n";

  std::vector<bool> _touched;
  _touched.resize(fluidTets.size()/4);
  for (size_t i=0;i<_touched.size();i++)_touched[i] = false;
  double alpha_test;
  for (size_t i = 0; i < fluidTets.size(); i+=4){
      size_t *t = &fluidTets[i];
      //if ((alphaShape(t, allMeshPoints, hMean) < alpha || checkBndColor(t, bndColor, controlNodeIndices)) && _touched[i/4] == false){
      if (checkBndColor(t, bndColor, controlNodeIndices)) alpha_test = 1.5 * alpha;
      else alpha_test = alpha;
      if (alphaShape(t, allMeshPoints, hMean) < alpha_test && _touched[i/4] == false){
        std::stack<size_t> _s;
        std::vector<size_t> _domain;
        std::vector<size_t> _boundary;
        _s.push(i/4);
        _touched[i/4] = true;
        _domain.push_back(i/4);
        while(!_s.empty()){
          size_t t = _s.top();
          _s.pop();
          for (int j=0;j<4;j++){
            size_t tj = neigh[4*t+j]/4;
            if (tj*4 == fluidTets.size()){
              _boundary.push_back(t);
              _boundary.push_back(j);
            }
            else if (!_touched[tj]){
              //if (alphaShape(&fluidTets[4*tj], allMeshPoints, hMean) < alpha || checkBndColor(&fluidTets[4*tj], bndColor, controlNodeIndices)){
              if (checkBndColor(&fluidTets[4*tj], bndColor, controlNodeIndices)) alpha_test = 1.5 * alpha;
              else alpha_test = alpha;
              if (alphaShape(&fluidTets[4*tj], allMeshPoints, hMean) < alpha_test){
                _s.push(tj);
                _touched[tj] = true;
                _domain.push_back(tj);	    
              }	    
              else {
                _boundary.push_back(t);
                _boundary.push_back(j);	      
              }
            }
          }	  
        }
        boundaries.push_back(_boundary);
        domains.push_back(_domain);
      }
  }
  /* ------------------------------------------------------------------ */

  /* write back to gmsh format, and do not keep "external elements" */
  /*
  for (size_t i=0; i<mesh->tetrahedra.num; i++){
    for (size_t j = 0; j < 4; j++)
    {
      if (controlIndices.find(mesh->tetrahedra.node[4*i+j]) != controlIndices.end()){
        mesh->tetrahedra.color[i] = UINT64_MAX;
      }
    }
  }
  */
  Hxt2GmshAlpha(regions, mesh, v2c, c2v);

  /* reset the vertex indices */
  for (size_t i=nBndPts; i<mesh->vertices.num; i++){
    MVertex* oldv = c2v[i];
    if(nodeTags.size()){
      oldv->forceNum(nodeTags[i-nBndPts]);
    }
  }

  /* convert tetrahedra points to gmsh global identifier */
  for (size_t i=0; i < mesh->tetrahedra.num; i++){
    if (mesh->tetrahedra.color[i] > mesh->brep.numVolumes)
      continue;
    for (size_t j = 0; j < 4; j++){
        tetrahedra.push_back(c2v[mesh->tetrahedra.node[4*i+j]]->getNum());
    }
  }

  hxtMeshDelete(&mesh);
  //int meshDim = m->getMeshStatus(false); 
}

void constrainedAlphaShapes_(GModel* m, 
                            const int dim, 
                            const int tag,
                            const std::vector<double>& coord,
                            const std::vector<int>& nodeTags, 
                            const double alpha, 
                            const double meanValue,
                            std::vector<size_t> &tetrahedra, 
                            std::vector<std::vector<size_t> > &domains,
                            std::vector<std::vector<size_t> > &boundaries,
                            std::vector<size_t> &neigh, 
                            double &hMean,
                            const std::vector<int> &controlNodes)
{
  if (dim == 2) constrainedAlphaShapes2D_(m, dim, tag, coord, nodeTags, alpha, meanValue, tetrahedra, domains, boundaries, neigh, hMean, controlNodes);
  else if (dim == 3) constrainedAlphaShapes3D_(m, dim, coord, nodeTags, alpha, meanValue, tetrahedra, domains, boundaries, neigh, hMean, controlNodes);
}


/*
 * filename : the 2D boundary mesh
 * coord : vector of 3D coords of the nodes
 */
void createHxtMesh_(const std::string &inputMesh, const std::vector<double>& coord, const std::string& outputMesh, std::vector<double> &pts, std::vector<std::size_t> &tets){
  /* NB : filename should be a 2D surface mesh */
  
  /* create the hxt mesh data struct */
  const char *cstr = &inputMesh[0];
  HXTMesh* mesh;
  hxtMeshCreate(&mesh);
  
  /* read the gmsh 2D surface mesh */
  hxtMeshReadGmsh(mesh, cstr); // faire une autre avec géométrie deja loadée (gmsh2hxt) --> GModel::current() if (pas de triangles) : générer maillage 2D

  /* add the internal nodes from vector coord */
  double arr[coord.size()];
  std::copy(coord.begin(),coord.end(),arr);
  hxtAddNodes(mesh, arr, coord.size()/3);

  /* generate and write the tet mesh */
  HXTTetMeshOptions options = {.verbosity=3, .refine=0, .optimize=1, .quality={.min=0.35}, .nodalSizes={.factor=1.0}};
  hxtTetMesh(mesh, &options);
  hxtMeshWriteGmsh( mesh, &outputMesh[0]); // enlever

  // hxt2gmsh

  for (size_t i=0; i<mesh->vertices.num; i++){
    for (size_t j=0; j<3; j++){
      pts.push_back(mesh->vertices.coord[4*i+j]);
    }
  }

  for (size_t i=0; i<mesh->tetrahedra.num; i++){
    for (size_t j=0; j<4; j++){
      tets.push_back(mesh->tetrahedra.node[4*i+j]);
    }
  }


}
=======
  // }
  // else if (dim == 3){
  //   // TODO
  //   int a = 0;
  // }
}

void alphaShape_entity(const int dim, const int tag, const double alpha, const std::vector<size_t>& nodeTags, const std::vector<double>& sizeAtNodes, std::vector<std::vector<size_t>>& elementTags, std::vector<std::vector<size_t>>& edges){
  // Currently only for 2D
  bool globalAlpha = sizeAtNodes.size() == 1;
  auto it_min = min_element(sizeAtNodes.begin(), sizeAtNodes.end()); // to restrict elements even more if all the nodes have minimum size field
  double minSize = *it_min;

  GModel* gm = GModel::current();
  GFace* gf = gm->getFaceByTag(tag);

  PolyMesh* pm;
  GFace2PolyMesh(tag, &pm);
  std::unordered_map<int, double> v2sizeAtNodes;
  if (!globalAlpha){
    for (size_t i=0; i<nodeTags.size(); i++){
      // PolyMesh::Vertex* v0 = findVertex(pm, nodeTags[i]);
      v2sizeAtNodes[nodeTags[i]] = sizeAtNodes[i];
    }
  }
  // Face data is the element tag -> note : dangerous but it works... (cfr GFace2PolyMesh function)
  std::vector<size_t> etFull;
  std::vector<size_t> ntFull;
  gmsh::model::mesh::getElementsByType(2, etFull, ntFull, tag);
  for (size_t i=0; i<pm->faces.size(); i++)
    pm->faces[i]->data = etFull[i];
  
  std::unordered_map<PolyMesh::Face*, bool> _touched;
  double hTriangle;
  double uv[2];
  SPoint3 cc;
  double R;
  for (size_t i = 0; i < pm->faces.size(); i++){
    PolyMesh::Face *f = pm->faces[i];
    if (!globalAlpha){
      PolyMesh::HalfEdge *h0 = f->he;
      PolyMesh::HalfEdge *h1 = f->he->next;
      PolyMesh::HalfEdge *h2 = f->he->next->next;
      hTriangle = (v2sizeAtNodes[h0->v->data] + v2sizeAtNodes[h1->v->data] + v2sizeAtNodes[h2->v->data])/3;
      if (abs(hTriangle-minSize)<1e-8){ 
          hTriangle *= 0.3;
      }
      // printf("size of triangle (%d, %d, %d) is %f\n", h0->v->data, h1->v->data, h2->v->data, hTriangle);
    }
    else
      hTriangle = sizeAtNodes[0];
    faceCircumCenter(f->he, gf, cc, uv, &R);
    if (R/hTriangle < alpha && !_touched[f]){
      // printf("triangle is in alpha shape : R = %f, alpha = %f, h = %f\n", R, alpha, hTriangle);
      std::stack<PolyMesh::Face *> _s;
      std::vector<size_t> _domain;
      std::vector<size_t> _boundary;
      _s.push(f);
      _touched[f] = true;
      _domain.push_back(f->data);
      while(!_s.empty()){
        PolyMesh::Face* _f = _s.top();
        _s.pop();
        PolyMesh::HalfEdge *_he = _f->he;
        do {
          if (_he->opposite == nullptr){
            // _boundary.push_back(_he->v->data);
            // _boundary.push_back(_he->next->v->data);
          }
          else if (!_touched[_he->opposite->f]){
            PolyMesh::Face *f_neigh = _he->opposite->f;
            if (!globalAlpha){
              PolyMesh::HalfEdge *_h0 = f_neigh->he;
              PolyMesh::HalfEdge *_h1 = f_neigh->he->next;
              PolyMesh::HalfEdge *_h2 = f_neigh->he->next->next;
              hTriangle = (v2sizeAtNodes[_h0->v->data] + v2sizeAtNodes[_h1->v->data] + v2sizeAtNodes[_h2->v->data])/3;
              if (abs(hTriangle-minSize)<1e-8){ 
                  hTriangle *= 0.3;
              }
              // printf("size of triangle (%d, %d, %d) is %f\n", _h0->v->data, _h1->v->data, _h2->v->data, hTriangle);
            }
            else
              hTriangle = sizeAtNodes[0];
            faceCircumCenter(f_neigh->he, gf, cc, uv, &R);
            if (R/hTriangle < alpha){
              // printf("triangle is in alpha shape : R = %f, alpha = %f, h = %f\n", R, alpha, hTriangle);
              _s.push(f_neigh);
              _touched[f_neigh] = true;
              _domain.push_back(f_neigh->data);	    
            }	    
            else {
              _boundary.push_back(_he->v->data);
              _boundary.push_back(_he->next->v->data);	      
            }
          }
          _he = _he->next;
        }while (_he != _f->he);
      }
      edges.push_back(_boundary);
      elementTags.push_back(_domain); 
    }
  }
}



#endif
>>>>>>> 2154358c
<|MERGE_RESOLUTION|>--- conflicted
+++ resolved
@@ -1,22 +1,11 @@
-<<<<<<< HEAD
-=======
 #include "GmshConfig.h"
 #ifdef HAVE_HXT
->>>>>>> 2154358c
 #include <math.h>
 #include <vector>
 #include <stack>
 #include <algorithm>
 #include "alphaShapes.h"
 #include "gmsh.h"
-<<<<<<< HEAD
-#include "GmshMessage.h"
-
-#include <iostream>
-
-
-
-=======
 #include "Context.h"
 #include "GmshMessage.h"
 #include "SPoint3.h"
@@ -24,7 +13,6 @@
 #include <time.h>
 #include <iostream>
 
->>>>>>> 2154358c
 /* compute distance between 2 points -- 3D */
 double twoPointsDistance(const double *p0, const double *p1){
   return sqrt( (p0[0]-p1[0])*(p0[0]-p1[0]) + (p0[1]-p1[1])*(p0[1]-p1[1]) + (p0[2]-p1[2])*(p0[2]-p1[2]));
@@ -54,10 +42,7 @@
   return R/hMean;
 }
 
-<<<<<<< HEAD
-=======
-
->>>>>>> 2154358c
+
 /* verify if circumscribed radius is smaller than alpha threshold -- 2D */
 double alphaShape2D(const size_t *t, const std::vector<double> &p, const double hMean){
   const double *p0 = &p[2*t[0]];
@@ -147,11 +132,7 @@
    f[2] = hi;
 }
 
-<<<<<<< HEAD
-/* edge ordereing convetion */
-=======
 /* edge ordering convention in 2D */
->>>>>>> 2154358c
 static int _edges [3][2] = {{0,1}, {0,2}, {1,2}};
 
 /* order the element edges according to convention */
@@ -195,10 +176,6 @@
  * if a face is a boundary face, the value there is tetrahedra.size()
  */
 int computeTetNeighbors_ (const std::vector<size_t> &tetrahedra, std::vector<size_t> &neigh){
-<<<<<<< HEAD
-  
-=======
->>>>>>> 2154358c
   neigh.resize(tetrahedra.size());
   for (size_t i=0;i<neigh.size();i++)neigh[i] = tetrahedra.size();
   
@@ -226,10 +203,6 @@
     size_t *ft0 = &temp[5*(counter++)];
     if (counter == tetrahedra.size())break;
     size_t *ft1 = &temp[5*counter];
-<<<<<<< HEAD
-
-=======
->>>>>>> 2154358c
     if (compareFourInt(ft0,ft1) == 0){
       neigh[4*ft0[3]+ft0[4]] = 4*ft1[3]+ ft1[4];
       neigh[4*ft1[3]+ft1[4]] = 4*ft0[3]+ ft0[4];
@@ -276,173 +249,6 @@
       neigh[3*et1[2]+et1[3]] = et0[2];
       counter++;
     }
-<<<<<<< HEAD
-  }
-
-  delete [] temp;  
-  return 0;  
-}
-
-/* return the alphashape of the delaunay triangulation of a cloud of points, with alpha = threshold. -- 2D */ 
-int alphaShapes2D_(const double threshold,
-		 const std::vector<double> &pts,
-		 const std::vector<double> &nodalSize,
-     std::vector<size_t> &triangles, 
-		 std::vector<std::vector<size_t> > &domains,
-		 std::vector<std::vector<size_t> > &boundaries,
-		 std::vector<size_t> &neigh){
-  
-  
-  gmsh::model::mesh::triangulate(pts, triangles);
-  const int numPts = (int)(pts.size()/2);
-  std::vector<double> h(numPts); 
-  double hMean;
-  if (nodalSize.size() == 1) {
-    if (nodalSize[0] < 0) hMean = meanEdgeLength2D(pts,triangles);
-    else hMean = nodalSize[0];
-    for (size_t i = 0; i < numPts; i++)
-    {
-      h[i] = hMean;
-    }
-  }
-  else if (nodalSize.size() == numPts) {
-    for (size_t i = 0; i < numPts; i++)
-    {
-      h[i] = nodalSize[i];
-    }
-  }
-
-  for (size_t i = 0; i < triangles.size(); i++) triangles[i]--;
-
-  //double hMean; 
-  // if(meanValue < 0) hMean = meanEdgeLength2D(pts, triangles);
-  // else hMean = meanValue;
-
-  computeTriNeighbors_ (triangles, neigh);
-
-  std::vector<bool> _touched;
-  _touched.resize(triangles.size()/3);
-  for (size_t i=0;i<_touched.size();i++)_touched[i] = false;
-  double hTriangle;
-  for (size_t i = 0; i < triangles.size(); i+=3){
-    size_t *t = &triangles[i];
-    hTriangle = (h[t[0]] + h[t[1]] + h[t[2]])/3;
-    if (alphaShape2D(t, pts, hTriangle) < threshold && _touched[i/3] == false){
-      std::stack<size_t> _s;
-      std::vector<size_t> _domain;
-      std::vector<size_t> _boundary;
-      _s.push(i/3);
-      _touched[i/3] = true;
-      _domain.push_back(i/3);
-      while(!_s.empty()){
-        size_t t = _s.top();
-        _s.pop();
-        for (int j=0;j<3;j++){
-          size_t tj = neigh[3*t+j];
-          if (tj == triangles.size()){
-            _boundary.push_back(t);
-            _boundary.push_back(j);
-          }
-          else if (!_touched[tj]){
-            size_t *t_neigh = &triangles[3*tj]; 
-            hTriangle = (h[t_neigh[0]] + h[t_neigh[1]] + h[t_neigh[2]])/3;
-            if (alphaShape2D(t_neigh, pts, hTriangle) < threshold){
-              _s.push(tj);
-              _touched[tj] = true;
-              _domain.push_back(tj);	    
-            }	    
-            else {
-              _boundary.push_back(t);
-              _boundary.push_back(j);	      
-            }
-          }
-        }	  
-      }
-      boundaries.push_back(_boundary);
-      domains.push_back(_domain); 
-    }
-  }
-
-  for (size_t i = 0; i < triangles.size(); i++)triangles[i]++;
-  return 0;
-}
-
-/* return the alphashape of the delaunay triangulation of a cloud of points, with alpha = threshold. -- 3D */
-int alphaShapes3D_ (const double threshold,
-		 const std::vector<double> &pts,
-     const std::vector<double> &nodalSize,
-		 std::vector<size_t> &tetrahedra, 
-		 std::vector<std::vector<size_t> > &domains,
-		 std::vector<std::vector<size_t> > &boundaries,
-		 std::vector<size_t> &neigh) {
-  
-  gmsh::model::mesh::tetrahedralize(pts, tetrahedra);
-  
-  const int numPts = (int)(pts.size()/3);
-  for (size_t i = 0; i < tetrahedra.size(); i++)tetrahedra[i]--;
-  std::vector<double> h; 
-  double hMean(numPts);
-  if (nodalSize.size() == 1) {
-    if (nodalSize[0] < 0) hMean = meanEdgeLength(pts,tetrahedra);
-    else hMean = nodalSize[0];
-    for (size_t i = 0; i < numPts; i++)
-    {
-      h[i] = hMean;
-    }
-  }
-  else if (nodalSize.size() == numPts) {
-    for (size_t i = 0; i < numPts; i++)
-    {
-      h[i] = nodalSize[i];
-    }
-  }
-  // if (meanValue < 0) hMean = meanEdgeLength(pts,tetrahedra);
-  // else hMean = meanValue;
-  
-  computeTetNeighbors_ (tetrahedra, neigh);
-
-  std::vector<bool> _touched;
-  _touched.resize(tetrahedra.size()/4);
-  for (size_t i=0;i<_touched.size();i++)_touched[i] = false;
-  double hTet;
-  for (size_t i = 0; i < tetrahedra.size(); i+=4){
-      size_t *t = &tetrahedra[i];
-      hTet = (h[t[0]] + h[t[1]] + h[t[2]] + h[t[3]])/4; 
-      if (alphaShape(t, pts, hTet) < threshold && _touched[i/4] == false){
-        std::stack<size_t> _s;
-        std::vector<size_t> _domain;
-        std::vector<size_t> _boundary;
-        _s.push(i/4);
-        _touched[i/4] = true;
-        _domain.push_back(i/4);
-        while(!_s.empty()){
-          size_t t = _s.top();
-          _s.pop();
-          for (int j=0;j<4;j++){
-            size_t tj = neigh[(4*t+j)]/4;
-            if (tj*4 == tetrahedra.size()){
-              _boundary.push_back(t);
-              _boundary.push_back(j);
-            }
-            else if (!_touched[tj]){
-              size_t *t_neigh = &tetrahedra[4*tj];
-              hTet = (h[t_neigh[0]] + h[t_neigh[1]] + h[t_neigh[2]] + h[t_neigh[3]])/4; 
-              if (alphaShape(t_neigh, pts, hTet) < threshold){
-                _s.push(tj);
-                _touched[tj] = true;
-                _domain.push_back(tj);	    
-              }	    
-              else {
-                _boundary.push_back(t);
-                _boundary.push_back(j);	      
-              }
-            }
-          }	  
-        }
-        boundaries.push_back(_boundary);
-        domains.push_back(_domain);
-      }
-=======
   }
 
   delete [] temp;  
@@ -2029,487 +1835,8 @@
     // stop = clock();
     // elapsed = double(stop - start)/CLOCKS_PER_SEC;
     // printf("STEP 5 TIME : %f \n", elapsed);
->>>>>>> 2154358c
-  }
-  for (size_t i = 0; i < tetrahedra.size(); i++)tetrahedra[i]++;
-  return 0;
-}
-
-<<<<<<< HEAD
-int alphaShapes_ (const double threshold,
-     const int dim,
-		 const std::vector<double> &pts,
-     const std::vector<double> &nodalSize,
-		 std::vector<size_t> &elements, 
-		 std::vector<std::vector<size_t> > &domains,
-		 std::vector<std::vector<size_t> > &boundaries,
-		 std::vector<size_t> &neigh){
-  
-  if (dim == 2){
-    return alphaShapes2D_(threshold, pts, nodalSize, elements, domains, boundaries, neigh);
-  }
-  else if (dim == 3){
-    return alphaShapes3D_(threshold, pts, nodalSize, elements, domains, boundaries, neigh);
-  }
-  else {
-    Msg::Error("Invalid dimension");
-  }
-  return 0;
-}
-
-bool onlyBnd(std::vector<std::size_t> tet, size_t nBndPts){
-  for (size_t i = 0; i < 4; i++)
-  {
-    if (tet[i] >= nBndPts) {return false;}
-  }
-  return true;
-}
-
-bool checkBndColor(const size_t *t, std::vector<size_t> &bndColor, const std::vector<size_t> &controlNodeIndices){
-  size_t nBnd = 0;
-  size_t nControlNodes = 8;
-  for (size_t i = 0; i < 4; i++)
-  {
-    if (bndColor[t[i]])
-      nBnd++;
-  }
-  return nBnd > 2;
-  // if (nBnd > 2) {
-  //   for (size_t i = 0; i < 4; i++){
-  //     if (std::find(controlNodeIndices.begin(), controlNodeIndices.end(), t[i]) != controlNodeIndices.end()){
-  //       return false;
-  //     }
-  //   }
-  //   return true;
-  // }
-  // return false;
-}
-
-void constrainedAlphaShapes2D_(GModel* m, 
-                            const int dim, 
-                            const int tag,
-                            const std::vector<double>& coord,
-                            const std::vector<int>& nodeTags, 
-                            const double alpha, 
-                            const double meanValue,
-                            std::vector<size_t> &triangles, 
-                            std::vector<std::vector<size_t> > &domains,
-                            std::vector<std::vector<size_t> > &boundaries,
-                            std::vector<size_t> &neigh, 
-                            double &hMean,
-                            const std::vector<int> &controlNodes)
-{
-  std::set<GRegion *, GEntityPtrLessThan> rs;
-  rs = m->getRegions();
-  std::vector<GRegion *> regions(rs.begin(), rs.end());
-  std::for_each(m->firstRegion(), m->lastRegion(), deMeshGRegion());
-
-  std::vector<double> pCoords;
-  gmsh::model::getParametrization(2, tag, coord, pCoords);
-  
-  gmsh::model::mesh::generateMesh(2, tag, 0, pCoords, nodeTags);
-  
-  std::map<int,int> g2i;
-  int count = 0;
-  for (size_t i=0; i<controlNodes.size(); i++){
-    g2i.insert(std::pair<int,int>(controlNodes[i], count));
-    count++;
-  }
-  std::vector<std::size_t> tags1D;
-  std::vector<double> coord1D, pCoord1D;
-  gmsh::model::mesh::getNodes(tags1D, coord1D,pCoord1D,1,-1,false,false);
-  for (size_t i=0; i<tags1D.size(); i++){
-    g2i.insert(std::pair<int,int>(tags1D[i], count));
-    count++;
-  }                           
-  for (size_t i=0; i<nodeTags.size(); i++){
-    g2i.insert(std::pair<int,int>(nodeTags[i], count));
-    count++;
-  }
-
-  std::vector<int> elementTypes;
-  std::vector<std::vector<std::size_t> > elementTags;
-  std::vector<std::vector<std::size_t> > elementNodeTags;
-  
-  gmsh::model::mesh::getElements(elementTypes, elementTags, elementNodeTags, 2, tag);
-  std::vector<size_t> tris;
-  for (size_t i = 0; i < elementNodeTags[0].size(); i++)
-  {
-    triangles.push_back(elementNodeTags[0][i]);
-    tris.push_back(g2i[elementNodeTags[0][i]]);
-  }
-  std::vector<double> allNodeCoords; 
-  for (size_t i = 0; i < controlNodes.size(); i++)
-  {
-    std::vector<double> c, pc;
-    int d0, t0;
-    gmsh::model::mesh::getNode(controlNodes[i],c, pc,d0,t0);
-    allNodeCoords.push_back(c[0]);
-    allNodeCoords.push_back(c[1]);
-  }
-  for (size_t i = 0; i < coord1D.size()/3; i++)
-  {
-    allNodeCoords.push_back(coord1D[3*i+0]);
-    allNodeCoords.push_back(coord1D[3*i+1]);
-  }
-  for (size_t i = 0; i < coord.size()/3; i++)
-  {
-    allNodeCoords.push_back(coord[3*i+0]);
-    allNodeCoords.push_back(coord[3*i+1]);
-  }
-
-  //double hMean;
-  if (meanValue < 0) hMean = meanEdgeLength2D(allNodeCoords,tris);
-  else hMean = meanValue;
-  int ok = computeTriNeighbors_ (tris, neigh);
-
-  // The alpha-shape
-  std::vector<bool> _touched;
-  _touched.resize(tris.size()/3);
-  for (size_t i=0;i<_touched.size();i++)_touched[i] = false;
-  for (size_t i = 0; i < tris.size(); i+=3){
-    size_t *t = &tris[i];
-    if (alphaShape2D(t, allNodeCoords, hMean) < alpha && _touched[i/3] == false){
-      std::stack<size_t> _s;
-      std::vector<size_t> _domain;
-      std::vector<size_t> _boundary;
-      _s.push(i/3);
-      _touched[i/3] = true;
-      _domain.push_back(i/3);
-      while(!_s.empty()){
-        size_t t = _s.top();
-        _s.pop();
-        for (int j=0;j<3;j++){
-          size_t tj = neigh[3*t+j];
-          if (tj == tris.size()){
-            _boundary.push_back(t);
-            _boundary.push_back(j);
-          }
-          else if (!_touched[tj]){
-            size_t *t_neigh = &tris[3*tj]; 
-            if (alphaShape2D(t_neigh, allNodeCoords, hMean) < alpha){
-              _s.push(tj);
-              _touched[tj] = true;
-              _domain.push_back(tj);	    
-            }	    
-            else {
-              _boundary.push_back(t);
-              _boundary.push_back(j);	      
-            }
-          }
-        }	  
-      }
-      boundaries.push_back(_boundary);
-      domains.push_back(_domain); 
-    }
-  }
-
-}
-
-void constrainedAlphaShapes3D_(GModel* m, 
-                            const int dim, 
-                            const std::vector<double>& coord,
-                            const std::vector<int>& nodeTags, 
-                            const double alpha, 
-                            const double meanValue,
-                            std::vector<size_t> &tetrahedra, 
-                            std::vector<std::vector<size_t> > &domains,
-                            std::vector<std::vector<size_t> > &boundaries,
-                            std::vector<size_t> &neigh, 
-                            double &hMean,
-                            const std::vector<int> &controlNodes)
-{  
-  
-  /*
-  if (meshDim < dim-1){ // if no 1D boundary mesh for a 2D domain, if no 2D boundary mesh for a 3D domain --> so generate one
-    GenerateMesh(m, dim-1);
-  }
-  else if (meshDim == dim)
-  {
-    GenerateMesh(m, dim-1);
-  }
-  */
-  
-  
-  /* initialize hxt mesh */
-  HXTMesh *mesh;
-  hxtMeshCreate(&mesh);
-
-  /* set the gmsh surface mesh to hxt format */
-  std::map<MVertex *, uint32_t> v2c;
-  std::vector<MVertex *> c2v;
-  std::set<GRegion *, GEntityPtrLessThan> rs;
-  rs = m->getRegions();
-  std::vector<GRegion *> regions(rs.begin(), rs.end());
-  std::for_each(m->firstRegion(), m->lastRegion(), deMeshGRegion());
-  Gmsh2HxtAlpha(regions, mesh, v2c, c2v);
-
-  // all other fields of the options will be 0 or NULL (standard C behavior)
-	HXTTetMeshOptions options = {
-		.verbosity=2,
-    .stat=1,
-    .optimize=0
-	};
-
-	// create the empty mesh
-	hxtTetMesh(mesh, &options);
-
-  uint32_t nBndPts = mesh->vertices.num;
-
-  // create the bounding box of the mesh
-	HXTBbox bbox;
-	hxtBboxInit(&bbox);
-	hxtBboxAdd(&bbox, mesh->vertices.coord, mesh->vertices.num);
-
-  uint32_t numNewPts = coord.size()/3;
-  HXTNodeInfo nodeInfo[numNewPts];
-
-  /* add the internal nodes to the mesh */
-  mesh->vertices.num += numNewPts;
-	if (mesh->vertices.num > mesh->vertices.size) {
-		hxtAlignedRealloc(&mesh->vertices.coord, sizeof(double) * mesh->vertices.num * 4);
-		mesh->vertices.size = mesh->vertices.num;
-	}
-  for (size_t p = 0; p < numNewPts; p++) {
-    uint32_t nodeIndex = p + nBndPts;
-    for (int dim = 0; dim < 3; dim++) {
-      mesh->vertices.coord[4 * nodeIndex + dim] = coord[3*p+dim];
-    }
-    nodeInfo[p].node = nodeIndex;
-    nodeInfo[p].status = HXT_STATUS_TRYAGAIN; // state that we want to insert this point
-  }
-
-  HXTDelaunayOptions delOptions = {
-    .bbox = &bbox,
-    .numVerticesInMesh = nBndPts,
-    .insertionFirst = nBndPts,
-    .allowOuterInsertion = 0, // if you set this to one, even vertices that are outside will be inserted
-    .verbosity = 2,
-  };
-
-  // HXTTetMeshOptions options2 = {
-  //   .reproducible=0,
-  //   .verbosity=2,
-  //   .stat=1,
-  //   .refine=0, 
-  //   .optimize=0,
-  //   .quality={.min=0.35}, 
-  //   .nodalSizes={.factor=1.0}
-	// };
-
-  // HXTOptimizeOptions optiOptions = {
-  //   .bbox = &bbox,
-  //   .qualityFun = options2.quality.callback,
-  //   .qualityData = options2.quality.userData,
-  //   .qualityMin = options2.quality.min,
-  //   .numThreads = options2.improveThreads,
-  //   .numVerticesConstrained = mesh->vertices.num,
-  //   .verbosity = options2.verbosity,
-  //   .reproducible = 0
-  // };
-
-  /* Generate the tet mesh */
-  hxtDelaunaySteadyVertices(mesh, &delOptions, nodeInfo, numNewPts);
-
-
- /* ------------------------alpha shapes of the newly generated mesh -----------------------------*/
-  /*
-  std::map<std::size_t,std::size_t> controlIndices;
-  size_t count=0;
-  for (size_t i = 0; i < mesh->lines.num; i++)
-  {
-    controlIndices[mesh->lines.node[2*i+0]] = count++;
-    controlIndices[mesh->lines.node[2*i+1]] = count++;
-  }
-  */
-
-  //setFlagsToProcessOnlyVolumesInBrep(mesh);
-  //hxtOptimizeTetrahedra(mesh,&optiOptions);
-
-  std::vector<size_t> fluidTets;
-  bool flag;
-  for (size_t i=0; i<mesh->tetrahedra.num; i++){
-    flag = false;
-    /*
-    for (size_t j = 0; j < 4; j++)
-    {
-      if (controlIndices.find(mesh->tetrahedra.node[4*i+j]) != controlIndices.end()){
-        flag = true; break;
-      }
-    }
-    */
-    if (mesh->tetrahedra.color[i] < mesh->brep.numVolumes){
-      for (size_t j = 0; j < 4; j++){
-        fluidTets.push_back(mesh->tetrahedra.node[4*i+j]); 
-      }
-    }
-  }
-  
-  computeTetNeighbors_ (fluidTets, neigh);
-  
-  //double hMean;
-  std::vector<double> allMeshPoints;
-  for (size_t i=0; i<mesh->vertices.num; i++){
-    for (size_t dim=0; dim<3; dim++){
-      allMeshPoints.push_back(mesh->vertices.coord[4*i+dim]);
-    }
-  }
-
-  std::vector<size_t> bndColor;
-  std::vector<size_t> controlNodeIndices;
-  for (size_t i=0; i<mesh->vertices.num; i++){
-    bndColor.push_back(i<nBndPts && c2v[i]->getNum() > controlNodes.size());
-    if (i<nBndPts && c2v[i]->getNum() <= controlNodes.size() ){
-       controlNodeIndices.push_back(i);
-    }
-  }
-
-  if (meanValue < 0) hMean = meanEdgeLength(allMeshPoints, fluidTets);
-  else hMean = meanValue;
-  std::cout << "hMean = " << hMean << "\n";
-
-  std::vector<bool> _touched;
-  _touched.resize(fluidTets.size()/4);
-  for (size_t i=0;i<_touched.size();i++)_touched[i] = false;
-  double alpha_test;
-  for (size_t i = 0; i < fluidTets.size(); i+=4){
-      size_t *t = &fluidTets[i];
-      //if ((alphaShape(t, allMeshPoints, hMean) < alpha || checkBndColor(t, bndColor, controlNodeIndices)) && _touched[i/4] == false){
-      if (checkBndColor(t, bndColor, controlNodeIndices)) alpha_test = 1.5 * alpha;
-      else alpha_test = alpha;
-      if (alphaShape(t, allMeshPoints, hMean) < alpha_test && _touched[i/4] == false){
-        std::stack<size_t> _s;
-        std::vector<size_t> _domain;
-        std::vector<size_t> _boundary;
-        _s.push(i/4);
-        _touched[i/4] = true;
-        _domain.push_back(i/4);
-        while(!_s.empty()){
-          size_t t = _s.top();
-          _s.pop();
-          for (int j=0;j<4;j++){
-            size_t tj = neigh[4*t+j]/4;
-            if (tj*4 == fluidTets.size()){
-              _boundary.push_back(t);
-              _boundary.push_back(j);
-            }
-            else if (!_touched[tj]){
-              //if (alphaShape(&fluidTets[4*tj], allMeshPoints, hMean) < alpha || checkBndColor(&fluidTets[4*tj], bndColor, controlNodeIndices)){
-              if (checkBndColor(&fluidTets[4*tj], bndColor, controlNodeIndices)) alpha_test = 1.5 * alpha;
-              else alpha_test = alpha;
-              if (alphaShape(&fluidTets[4*tj], allMeshPoints, hMean) < alpha_test){
-                _s.push(tj);
-                _touched[tj] = true;
-                _domain.push_back(tj);	    
-              }	    
-              else {
-                _boundary.push_back(t);
-                _boundary.push_back(j);	      
-              }
-            }
-          }	  
-        }
-        boundaries.push_back(_boundary);
-        domains.push_back(_domain);
-      }
-  }
-  /* ------------------------------------------------------------------ */
-
-  /* write back to gmsh format, and do not keep "external elements" */
-  /*
-  for (size_t i=0; i<mesh->tetrahedra.num; i++){
-    for (size_t j = 0; j < 4; j++)
-    {
-      if (controlIndices.find(mesh->tetrahedra.node[4*i+j]) != controlIndices.end()){
-        mesh->tetrahedra.color[i] = UINT64_MAX;
-      }
-    }
-  }
-  */
-  Hxt2GmshAlpha(regions, mesh, v2c, c2v);
-
-  /* reset the vertex indices */
-  for (size_t i=nBndPts; i<mesh->vertices.num; i++){
-    MVertex* oldv = c2v[i];
-    if(nodeTags.size()){
-      oldv->forceNum(nodeTags[i-nBndPts]);
-    }
-  }
-
-  /* convert tetrahedra points to gmsh global identifier */
-  for (size_t i=0; i < mesh->tetrahedra.num; i++){
-    if (mesh->tetrahedra.color[i] > mesh->brep.numVolumes)
-      continue;
-    for (size_t j = 0; j < 4; j++){
-        tetrahedra.push_back(c2v[mesh->tetrahedra.node[4*i+j]]->getNum());
-    }
-  }
-
-  hxtMeshDelete(&mesh);
-  //int meshDim = m->getMeshStatus(false); 
-}
-
-void constrainedAlphaShapes_(GModel* m, 
-                            const int dim, 
-                            const int tag,
-                            const std::vector<double>& coord,
-                            const std::vector<int>& nodeTags, 
-                            const double alpha, 
-                            const double meanValue,
-                            std::vector<size_t> &tetrahedra, 
-                            std::vector<std::vector<size_t> > &domains,
-                            std::vector<std::vector<size_t> > &boundaries,
-                            std::vector<size_t> &neigh, 
-                            double &hMean,
-                            const std::vector<int> &controlNodes)
-{
-  if (dim == 2) constrainedAlphaShapes2D_(m, dim, tag, coord, nodeTags, alpha, meanValue, tetrahedra, domains, boundaries, neigh, hMean, controlNodes);
-  else if (dim == 3) constrainedAlphaShapes3D_(m, dim, coord, nodeTags, alpha, meanValue, tetrahedra, domains, boundaries, neigh, hMean, controlNodes);
-}
-
-
-/*
- * filename : the 2D boundary mesh
- * coord : vector of 3D coords of the nodes
- */
-void createHxtMesh_(const std::string &inputMesh, const std::vector<double>& coord, const std::string& outputMesh, std::vector<double> &pts, std::vector<std::size_t> &tets){
-  /* NB : filename should be a 2D surface mesh */
-  
-  /* create the hxt mesh data struct */
-  const char *cstr = &inputMesh[0];
-  HXTMesh* mesh;
-  hxtMeshCreate(&mesh);
-  
-  /* read the gmsh 2D surface mesh */
-  hxtMeshReadGmsh(mesh, cstr); // faire une autre avec géométrie deja loadée (gmsh2hxt) --> GModel::current() if (pas de triangles) : générer maillage 2D
-
-  /* add the internal nodes from vector coord */
-  double arr[coord.size()];
-  std::copy(coord.begin(),coord.end(),arr);
-  hxtAddNodes(mesh, arr, coord.size()/3);
-
-  /* generate and write the tet mesh */
-  HXTTetMeshOptions options = {.verbosity=3, .refine=0, .optimize=1, .quality={.min=0.35}, .nodalSizes={.factor=1.0}};
-  hxtTetMesh(mesh, &options);
-  hxtMeshWriteGmsh( mesh, &outputMesh[0]); // enlever
-
-  // hxt2gmsh
-
-  for (size_t i=0; i<mesh->vertices.num; i++){
-    for (size_t j=0; j<3; j++){
-      pts.push_back(mesh->vertices.coord[4*i+j]);
-    }
-  }
-
-  for (size_t i=0; i<mesh->tetrahedra.num; i++){
-    for (size_t j=0; j<4; j++){
-      tets.push_back(mesh->tetrahedra.node[4*i+j]);
-    }
-  }
-
-
-}
-=======
+  }
+
   // }
   // else if (dim == 3){
   //   // TODO
@@ -2616,5 +1943,4 @@
 
 
 
-#endif
->>>>>>> 2154358c
+#endif