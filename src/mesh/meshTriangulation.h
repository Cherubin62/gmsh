--- conflicted
+++ resolved
@@ -20,15 +20,12 @@
 void GFaceDelaunayRefinement(int faceTag);
 int GFace2PolyMesh(int faceTag, PolyMesh **pm);
 int PolyMesh2GFace(PolyMesh *pm, int faceTag);
-<<<<<<< HEAD
+int PolyMeshDelaunayize (int faceTag);
 int meshTriangulate2d(const std::vector<double> &coord,
                       std::vector<std::size_t> &tri,
                       const std::vector<size_t> *edges_to_recover = 0);
 // apply Delaunay refinement using old algorithms
 // FIXME -- not working yet
 void GFaceDelaunayRefinementOldMesher(int faceTag);
-=======
-int PolyMeshDelaunayize (int faceTag);
->>>>>>> 0fc289c3
 
 #endif