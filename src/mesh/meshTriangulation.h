// Gmsh - Copyright (C) 1997-2023 C. Geuzaine, J.-F. Remacle
//
// See the LICENSE.txt file in the Gmsh root directory for license information.
// Please report all issues on https://gitlab.onelab.info/gmsh/gmsh/issues.

#ifndef MESH_TRIANGULATION_H
#define MESH_TRIANGULATION_H

#include "meshPolyMesh.h"
// returns a PolyMesh i.e. a half edge data structure that
// is actually the triangulation face boundary
// if recover = 1 --> edges are recovered and
// the triangulation is colored : triangles belonging
// to the model face are colored faceTag, other have negative colors.
PolyMesh *GFaceInitialMesh(int faceTag, int recover = 0,
                           std::vector<double> *additional = nullptr);
PolyMesh *GFaceInitialMeshAlpha(int faceTag, int recover,
                                std::vector<double> *additional,
                                std::vector<size_t> &IND);
void GFaceDelaunayRefinement(int faceTag);
int GFace2PolyMesh(int faceTag, PolyMesh **pm);
int PolyMesh2GFace(PolyMesh *pm, int faceTag);
<<<<<<< HEAD
int meshTriangulate2d (const std::vector<double> &coord,
		       std::vector<std::size_t> &tri,
		       const std::vector<size_t> *edges_to_recover = 0);
int triangulateEntity(const int tag);
=======
int meshTriangulate2d(const std::vector<double> &coord,
                      std::vector<std::size_t> &tri,
                      const std::vector<size_t> *edges_to_recover = 0);
>>>>>>> a638c801
// apply Delaunay refinement using old algorithms
// FIXME -- not working yet
void GFaceDelaunayRefinementOldMesher(int faceTag);

#endif<|MERGE_RESOLUTION|>--- conflicted
+++ resolved
@@ -20,16 +20,10 @@
 void GFaceDelaunayRefinement(int faceTag);
 int GFace2PolyMesh(int faceTag, PolyMesh **pm);
 int PolyMesh2GFace(PolyMesh *pm, int faceTag);
-<<<<<<< HEAD
 int meshTriangulate2d (const std::vector<double> &coord,
 		       std::vector<std::size_t> &tri,
 		       const std::vector<size_t> *edges_to_recover = 0);
 int triangulateEntity(const int tag);
-=======
-int meshTriangulate2d(const std::vector<double> &coord,
-                      std::vector<std::size_t> &tri,
-                      const std::vector<size_t> *edges_to_recover = 0);
->>>>>>> a638c801
 // apply Delaunay refinement using old algorithms
 // FIXME -- not working yet
 void GFaceDelaunayRefinementOldMesher(int faceTag);
