// Gmsh - Copyright (C) 1997-2023 C. Geuzaine, J.-F. Remacle
//
// See the LICENSE.txt file in the Gmsh root directory for license information.
// Please report all issues on https://gitlab.onelab.info/gmsh/gmsh/issues.

#include <utility>
#include <list>
#include <map>
#include <unordered_map>
#include "Context.h"
#include "gmsh.h"
#include "GModel.h"
#include "GFace.h"
#include "GEdge.h"
#include "MLine.h"
#include "MVertex.h"
#include "MTriangle.h"
#include "MQuadrangle.h"
#include "meshTriangulation.h"
#include "SBoundingBox3d.h"
#include "robustPredicates.h"
#include "meshGFaceDelaunayInsertion.h"
#include "qualityMeasures.h"
#include "Numeric.h"
#include "SPoint3.h"

void swap(double &a, double &b)
{
  double temp = a;
  a = b;
  b = temp;
}

size_t HilbertCoordinates(double x, double y, double x0, double y0, double xRed,
                          double yRed, double xBlue, double yBlue)
{
  size_t BIG = 1073741824;
  size_t RESULT = 0;
  for(int i = 0; i < 16; i++) {
    double coordRed = (x - x0) * xRed + (y - y0) * yRed;
    double coordBlue = (x - x0) * xBlue + (y - y0) * yBlue;
    xRed /= 2;
    yRed /= 2;
    xBlue /= 2;
    yBlue /= 2;
    if(coordRed <= 0 && coordBlue <= 0) { // quadrant 0
      x0 -= (xBlue + xRed);
      y0 -= (yBlue + yRed);
      swap(xRed, xBlue);
      swap(yRed, yBlue);
    }
    else if(coordRed <= 0 && coordBlue >= 0) { // quadrant 1
      RESULT += BIG;
      x0 += (xBlue - xRed);
      y0 += (yBlue - yRed);
    }
    else if(coordRed >= 0 && coordBlue >= 0) { // quadrant 2
      RESULT += 2 * BIG;
      x0 += (xBlue + xRed);
      y0 += (yBlue + yRed);
    }
    else if(coordRed >= 0 && coordBlue <= 0) { // quadrant 3
      x0 += (-xBlue + xRed);
      y0 += (-yBlue + yRed);
      swap(xRed, xBlue);
      swap(yRed, yBlue);
      xBlue = -xBlue;
      yBlue = -yBlue;
      xRed = -xRed;
      yRed = -yRed;
      RESULT += 3 * BIG;
    }
    else
      Msg::Warning("Hilbert failed %d %d", coordRed, coordBlue);
    BIG /= 4;
  }
  return RESULT;
}

struct pair_hash {
  template <class T1, class T2>
  std::size_t operator()(const std::pair<T1, T2> &pair) const
  {
    return std::hash<T1>()(pair.first) ^ std::hash<T2>()(pair.second);
  }
};

int PolyMesh2GFace(PolyMesh *pm, int faceTag)
{
  GFace *gf = GModel::current()->getFaceByTag(faceTag);

  if(!gf) {
    Msg::Error("PolyMesh2GFace cannot find surface %d", faceTag);
    return 0;
  }

  for(auto t : gf->triangles) delete t;
  for(auto q : gf->quadrangles) delete q;
  gf->triangles.clear();
  gf->quadrangles.clear();

  std::unordered_map<int, MVertex *> news;
  std::unordered_map<PolyMesh::HalfEdge *, GPoint> hon;

  if(!pm->high_order_nodes.empty()) {
    for(size_t i = 0; i < pm->high_order_nodes.size(); i++) {
      auto it = hon.find(pm->hedges[i]);
      if(it == hon.end()) {
        double uv[2] = {0, 0};
        SVector3 p = pm->high_order_nodes[i];
        GPoint gp = gf->closestPoint(SPoint3(p.x(), p.y(), p.z()), uv);
        if(!gp.succeeded()) {
          gp.x() = p.x();
          gp.y() = p.y();
          gp.z() = p.z();
        }
        hon[pm->hedges[i]] = gp;
        if(pm->hedges[i]->opposite) hon[pm->hedges[i]] = gp;
      }
    }
  }

  std::map<MEdge, GPoint, MEdgeLessThan> hop;

  for(auto f : pm->faces) {
    if(f->data == faceTag) {
      PolyMesh::Vertex *v[4] = {f->he->v, f->he->next->v, f->he->next->next->v,
                                f->he->next->next->next->v};
      MVertex *v_gmsh[4];

      for(int i = 0; i < pm->num_sides(f->he); i++) {
        if(v[i]->data != -1) {
          auto it = news.find(v[i]->data);
          if(it == news.end())
            v_gmsh[i] = GModel::current()->getMeshVertexByTag(v[i]->data);
          else
            v_gmsh[i] = it->second;
        }
        else {
          double uv[2] = {0, 0};
          GPoint gp = gf->closestPoint(
            SPoint3(v[i]->position.x(), v[i]->position.y(), v[i]->position.z()),
            uv);
          if(gp.succeeded())
            v_gmsh[i] =
              new MFaceVertex(gp.x(), gp.y(), gp.z(), gf, gp.u(), gp.v());
          else
            v_gmsh[i] = new MFaceVertex(v[i]->position.x(), v[i]->position.y(),
                                        v[i]->position.z(), gf,
                                        v[i]->position.x(), v[i]->position.y());
          gf->mesh_vertices.push_back(v_gmsh[i]);
          v[i]->data = v_gmsh[i]->getNum();
          news[v[i]->data] = v_gmsh[i];
        }
      }

      if(hon.size()) {
        MEdge l01(v_gmsh[0], v_gmsh[1]);
        hop[l01] = hon[f->he];
        MEdge l12(v_gmsh[1], v_gmsh[2]);
        hop[l12] = hon[f->he->next];
        MEdge l20(v_gmsh[2], v_gmsh[0]);
        hop[l20] = hon[f->he->next->next];
      }

      if(pm->num_sides(f->he) == 3)
        gf->triangles.push_back(new MTriangle(v_gmsh[0], v_gmsh[1], v_gmsh[2]));
      else if(pm->num_sides(f->he) == 4)
        gf->quadrangles.push_back(
          new MQuadrangle(v_gmsh[0], v_gmsh[1], v_gmsh[2], v_gmsh[3]));
    }
  }

  if(!hon.empty()) {
    GModel::current()->setOrderN(2, 0, 0, 0);
#if 1
    for(auto t : gf->triangles) {
      for(int i = 0; i < 3; i++) {
        MEdge li(t->getVertex(i), t->getVertex((i + 1) % 3));
        GPoint gp = hop[li];
        MVertex *vint = t->getVertex(i + 3);
        vint->x() = gp.x();
        vint->y() = gp.y();
        vint->z() = gp.z();
      }
    }
#endif
  }

  CTX::instance()->mesh.changed = ENT_ALL;

  return 0;
}

int GFace2PolyMesh(int faceTag, PolyMesh **pm)
{
  // FIXME using the public API inside Gmsh is not a good idea
  if(!gmsh::isInitialized()) gmsh::initialize();
  *pm = new PolyMesh;

  std::unordered_map<size_t, size_t> nodeLabels;
  std::unordered_map<std::pair<size_t, size_t>, PolyMesh::HalfEdge *, pair_hash>
    opposites;

  // FIXME should probably not use the public API here
  std::vector<int> elementTypes;
  std::vector<std::vector<std::size_t>> elementTags;
  std::vector<std::vector<std::size_t>> nodeTags;
  gmsh::model::mesh::getElements(elementTypes, elementTags, nodeTags, 2,
                                 faceTag);

  for(size_t K = 0; K < elementTypes.size(); K++) {
    int eT = elementTypes[K];
    int nNod = 0;
    if(eT == 2)
      nNod = 3;
    else if(eT == 3)
      nNod = 4;
    else {
      Msg::Error("GFace2PolyMesh only support quads (element type 3) and "
                 "triangles (element type 2)");
      return -1;
    }
    PolyMesh::Vertex *v[4] = {nullptr, nullptr, nullptr, nullptr};

    for(size_t i = 0; i < elementTags[K].size(); i++) {
      for(int j = 0; j < nNod; j++) {
        size_t nodeTag = nodeTags[K][nNod * i + j];
        auto it = nodeLabels.find(nodeTag);
        if(it == nodeLabels.end()) {
          // FIXME should probably not use the public API here
          std::vector<double> coord(3), parametricCoord(3);
          int entityDim, entityTag;
          gmsh::model::mesh::getNode(nodeTag, coord, parametricCoord, entityDim,
                                     entityTag);
          v[j] = new PolyMesh::Vertex(coord[0], coord[1], coord[2], nodeTag);
          nodeLabels[nodeTag] = (*pm)->vertices.size();
          (*pm)->vertices.push_back(v[j]);
        }
        else
          v[j] = (*pm)->vertices[it->second];
      }

      PolyMesh::HalfEdge *he[4];
      for(int j = 0; j < nNod; j++) {
        he[j] = new PolyMesh::HalfEdge(v[j]);
        (*pm)->hedges.push_back(he[j]);
        v[j]->he = he[j];
      }

      PolyMesh::Face *ff = new PolyMesh::Face(he[0]);
      (*pm)->faces.push_back(ff);

      for(int j = 0; j < nNod; j++) {
        he[j]->next = he[(j + 1) % nNod];
        he[j]->prev = he[(j - 1 + nNod) % nNod];
        he[j]->f = ff;
      }
    }
  }

  HalfEdgePtrLessThan compare;
  std::sort((*pm)->hedges.begin(), (*pm)->hedges.end(), compare);

  HalfEdgePtrEqual equal;

  std::vector<PolyMesh::Face*> toRemove;

  for(size_t i = 0; i < (*pm)->hedges.size() - 1; i++) {
    PolyMesh::HalfEdge *h0 = (*pm)->hedges[i];
    PolyMesh::HalfEdge *h1 = (*pm)->hedges[i + 1];
    if(equal(h0, h1)) {
      h0->opposite = h1;
      h1->opposite = h0;
      while (1){
	if (i+2 == (*pm)->hedges.size())break;
	PolyMesh::HalfEdge *h2 = (*pm)->hedges[i + 2];
	if(equal(h0, h2)){
	  Msg::Warning("Non Manifold Mesh cannot be encoded in a half edge data structure (edge %d %d) -- removing a face",
		       h0->v->data,h0->next->v->data);
	  toRemove.push_back(h2->f);
	  i++;
	}
	else break;
      }
      i++;
    }
  }

  //  printf("%lu %lu -->",(*pm)->hedges.size(),(*pm)->faces.size());
  
  for (auto f : toRemove){
    if (f->he->opposite)f->he->opposite->opposite = nullptr;
    if (f->he->next->opposite)f->he->next->opposite->opposite = nullptr;
    if (f->he->next->next->opposite)f->he->next->next->opposite->opposite = nullptr;
    (*pm)->hedges.erase(std::find((*pm)->hedges.begin(),(*pm)->hedges.end(), f->he));
    (*pm)->hedges.erase(std::find((*pm)->hedges.begin(),(*pm)->hedges.end(), f->he->next));
    (*pm)->hedges.erase(std::find((*pm)->hedges.begin(),(*pm)->hedges.end(), f->he->next->next));
    (*pm)->faces.erase(std::find((*pm)->faces.begin(),(*pm)->faces.end(), f));
  }
  for(size_t i = 0; i < (*pm)->hedges.size(); i++) {
    PolyMesh::HalfEdge *h0 = (*pm)->hedges[i];
    h0->v->he = h0;
  }
  //  printf(" %lu %lu\n",(*pm)->hedges.size(),(*pm)->faces.size());
  
  return 0;
}

static int delaunayEdgeCriterionPlaneIsotropic(PolyMesh::HalfEdge *he, void *)
{
  if(he->opposite == nullptr) return -1;
  PolyMesh::Vertex *v0 = he->v;
  PolyMesh::Vertex *v1 = he->next->v;
  PolyMesh::Vertex *v2 = he->next->next->v;
  PolyMesh::Vertex *v = he->opposite->next->next->v;

  // FIXME : should be oriented anyway !
  double result = -robustPredicates::incircle(v0->position, v1->position,
                                              v2->position, v->position);

  return (result > 0) ? 1 : 0;
}

static void faceCircumCenter(PolyMesh::HalfEdge *he, GFace *gf, double *res,
                             double *uv)
{
  PolyMesh::Vertex *v0 = he->v;
  PolyMesh::Vertex *v1 = he->next->v;
  PolyMesh::Vertex *v2 = he->next->next->v;
  GPoint p0 = gf->point(v0->position.x(), v0->position.y());
  GPoint p1 = gf->point(v1->position.x(), v1->position.y());
  GPoint p2 = gf->point(v2->position.x(), v2->position.y());
  double q0[3] = {p0.x(), p0.y(), p0.z()};
  double q1[3] = {p1.x(), p1.y(), p1.z()};
  double q2[3] = {p2.x(), p2.y(), p2.z()};
  circumCenterXYZ(q0, q1, q2, res, uv);
}

static double faceQuality(PolyMesh::HalfEdge *he, GFace *gf)
{
  PolyMesh::Vertex *v0 = he->v;
  PolyMesh::Vertex *v1 = he->next->v;
  PolyMesh::Vertex *v2 = he->next->next->v;
  GPoint p0 = gf->point(v0->position.x(), v0->position.y());
  GPoint p1 = gf->point(v1->position.x(), v1->position.y());
  GPoint p2 = gf->point(v2->position.x(), v2->position.y());
  return qmTriangle::gamma(p0.x(), p0.y(), p0.z(), p1.x(), p1.y(), p1.z(),
                           p2.x(), p2.y(), p2.z());
}

/*
static int qualityCriterion3D(PolyMesh::HalfEdge *he, void *p){
  if (he->data > 0) return -1;
  if (he->opposite == nullptr) return -1;
  if (p == nullptr) return -1;

  GFace *gf = (GFace*)p;

  PolyMesh::Vertex *v0 = he->v;
  PolyMesh::Vertex *v1 = he->next->v;
  PolyMesh::Vertex *v2 = he->next->next->v;
  PolyMesh::Vertex *v3 = he->opposite->next->next->v;

  GPoint p0 = gf->point (v0->position.x(),v0->position.y());
  GPoint p1 = gf->point (v1->position.x(),v1->position.y());
  GPoint p2 = gf->point (v2->position.x(),v2->position.y());
  GPoint p3 = gf->point (v3->position.x(),v3->position.y());

  double q1 = qmTriangle::gamma
(p0.x(),p0.y(),p0.z(),p1.x(),p1.y(),p1.z(),p2.x(),p2.y(),p2.z()); double q2 =
qmTriangle::gamma
(p2.x(),p2.y(),p2.z(),p3.x(),p3.y(),p3.z(),p0.x(),p0.y(),p0.z());

  double o1 = qmTriangle::gamma
(p1.x(),p1.y(),p1.z(),p2.x(),p2.y(),p2.z(),p3.x(),p3.y(),p3.z()); double o2 =
qmTriangle::gamma
(p3.x(),p3.y(),p3.z(),p0.x(),p0.y(),p0.z(),p1.x(),p1.y(),p1.z());

  return std::max(fabs(q1),fabs(q2)) > std::max(fabs(o1),fabs(o2)) ? 0 : 1;
}
*/

static PolyMesh::Face *Walk(PolyMesh::Face *f, double x, double y)
{
  double POS[2] = {x, y};
  PolyMesh::HalfEdge *he = f->he;

  while(1) {
    PolyMesh::Vertex *v0 = he->v;
    PolyMesh::Vertex *v1 = he->next->v;
    PolyMesh::Vertex *v2 = he->next->next->v;

    double s0 = -robustPredicates::orient2d(v0->position, v1->position, POS);
    double s1 = -robustPredicates::orient2d(v1->position, v2->position, POS);
    double s2 = -robustPredicates::orient2d(v2->position, v0->position, POS);

    if(s0 >= 0 && s1 >= 0 && s2 >= 0) {
      /* printf("Face %g %g %g / %g %g %g / %g %g %g \n",
                v0->position.x(), v0->position.y(), v0->position.z(),
                v1->position.x(), v1->position.y(), v1->position.z(),
                v2->position.x(), v2->position.y(), v2->position.z());
                printf("point %g %g CURRENT FACE %p %g %g %g\n", x,y,he->f,
                s0,s1,s2); */
      // getchar();
      return he->f;
    }
    else if(s0 <= 0 && s1 >= 0 && s2 >= 0)
      he = he->opposite;
    else if(s1 <= 0 && s0 >= 0 && s2 >= 0)
      he = he->next->opposite;
    else if(s2 <= 0 && s0 >= 0 && s1 >= 0)
      he = he->next->next->opposite;
    else if(s0 <= 0 && s1 <= 0)
      he = s0 > s1 ? he->opposite : he->next->opposite;
    else if(s0 <= 0 && s2 <= 0)
      he = s0 > s2 ? he->opposite : he->next->next->opposite;
    else if(s1 <= 0 && s2 <= 0)
      he = s1 > s2 ? he->next->opposite : he->next->next->opposite;
    else {
      Msg::Error("Could not find half-edge in walk for point %g %g on "
                 "face %g %g %g / %g %g %g / %g %g %g "
                 "(orientation tests %g %g %g)",
                 x, y, v0->position.x(), v0->position.y(), v0->position.z(),
                 v1->position.x(), v1->position.y(), v1->position.z(),
                 v2->position.x(), v2->position.y(), v2->position.z(), s0, s1,
                 s2);
    }
    if(he == nullptr) break;
  }
  // should only come here wether the triangulated domain is not convex
  return nullptr;
}

// recover an edge that goes from v_start --> v_end
// ----------------------------------- assume it's internal !!!

static int intersect(PolyMesh::Vertex *v0, PolyMesh::Vertex *v1,
                     PolyMesh::Vertex *b0, PolyMesh::Vertex *b1)
{
  double s0 =
    robustPredicates::orient2d(v0->position, v1->position, b0->position);
  double s1 =
    robustPredicates::orient2d(v0->position, v1->position, b1->position);
  if(s0 * s1 >= 0) return 0;
  double t0 =
    robustPredicates::orient2d(b0->position, b1->position, v0->position);
  double t1 =
    robustPredicates::orient2d(b0->position, b1->position, v1->position);
  if(t0 * t1 >= 0) return 0;
  return 1;
}

static int recover_edge(PolyMesh *pm, PolyMesh::Vertex *v_start,
                        PolyMesh::Vertex *v_end)
{
  PolyMesh::HalfEdge *he = v_start->he;
  std::list<PolyMesh::HalfEdge *> _list;

  do {
    PolyMesh::Vertex *v1 = he->next->v;
    if(v1 == v_end) {
      return 0; // edge exists
    }
    PolyMesh::Vertex *v2 = he->next->next->v;
    if(v2 == v_end) {
      return 0; // edge exists
    }

    if(intersect(v_start, v_end, v1, v2)) {
      // printf("INTERSECTION WITH %d %d\n", v1->data, v2->data);
      _list.push_back(he->next);
      break;
    }
    he = he->next->next->opposite;
  } while(he != v_start->he);

  //  printf("coucou2 %lu\n",_list.size());

  if(_list.empty()) { return -1; }

  // find all intersections
  int iter = 0;
  while(1) {
    if(iter++ > 1000) return -3;
    he = _list.back();
    he = he->opposite;
    if(!he) return -2;
    he = he->next;
    PolyMesh::Vertex *v1 = he->v;
    PolyMesh::Vertex *v2 = he->next->v;
    if(v2 == v_end) {
      // printf("END FOUND %d\n", v2->data);
      break;
    }
    if(intersect(v_start, v_end, v1, v2)) {
      // printf("INTESECTION %d %d\n", v1->data, v2->data);
      _list.push_back(he);
    }
    else {
      he = he->next;
      v1 = he->v;
      v2 = he->next->v;
      if(v2 == v_end) {
        // printf("END FOUND %d\n", v2->data);
        break;
      }
      if(intersect(v_start, v_end, v1, v2)) {
        // printf("INTESECTION %d %d\n", v1->data, v2->data);
        _list.push_back(he);
      }
      else {
        return -3;
      }
    }
  }

  int nbIntersection = _list.size();
  //  printf("%d intersections\n", nbIntersection);
  int K = 100;
  int _iter = 0;
  // pm->print4debug(K++);
  while(!_list.empty()) {
    he = *_list.begin();
    _list.erase(_list.begin());
    // ensure that swap is allowed (convex quad)
    if(intersect(he->v, he->next->v, he->next->next->v,
                 he->opposite->next->next->v)) {
      // ensure that swap removes one intersection
      int still_intersect = intersect(v_start, v_end, he->next->next->v,
                                      he->opposite->next->next->v);
      // printf("swapping %d %d\n", he->v->data, he->next->v->data);
      pm->swap_edge(he);
      // pm->print4debug(K++);
      if(still_intersect) _list.push_back(he);
    }
    else
      _list.push_back(he);
    if(_iter++ > 1000) return -1;
  }
  //  printf("%d intersections done\n", nbIntersection);
  return nbIntersection;
}

static PolyMesh::HalfEdge *Color(PolyMesh::HalfEdge *he, int color)
{
  std::stack<PolyMesh::Face *> _stack;
  _stack.push(he->f);

  PolyMesh::HalfEdge *other_side = nullptr;

  while(!_stack.empty()) {
    PolyMesh::Face *f = _stack.top();
    _stack.pop();
    f->data = color;
    he = f->he;
    for(int i = 0; i < 3; i++) {
      if(he->data == -1 && he->opposite != nullptr &&
         he->opposite->f->data == -1) {
        _stack.push(he->opposite->f);
      }
      else if(he->data != -1 && he->opposite != nullptr) {
        other_side = he->opposite;
      }
      he = he->next;
    }
  }
  return other_side;
}

void GFaceDelaunayRefinement(size_t faceTag)
{
  GFace *gf = GModel::current()->getFaceByTag(faceTag);

  PolyMesh *pm = GFaceInitialMesh(faceTag, 1);

  std::list<PolyMesh::HalfEdge *> _list;
  double _limit = 0.7;
  for(auto f : pm->faces) {
    double q = faceQuality(f->he, gf);
    if(q < _limit && f->data == gf->tag()) _list.push_back(f->he);
  }
  //  int I = 1;
  while(!_list.empty()) {
    PolyMesh::HalfEdge *he = *_list.begin();
    _list.erase(_list.begin());
    double q = faceQuality(he, gf);
    if(q < _limit) {
      double uv[2];
      SPoint3 cc;
      faceCircumCenter(he, gf, cc, uv);
      GPoint gp = gf->closestPoint(cc, uv);
      if(gp.succeeded()) {
        PolyMesh::Face *f = he->f;
        f = Walk(f, gp.u(), gp.v());
        if(f && f->data == (int)faceTag) {
          std::vector<PolyMesh::HalfEdge *> _touched;
          pm->split_triangle(-1, gp.u(), gp.v(), 0, f,
                             delaunayEdgeCriterionPlaneIsotropic, gf,
                             &_touched);
          if(_touched.size() == 3) {
            // we should unsplit ...
            // pm->undo_split(_touched);
          }
          else {
            std::vector<PolyMesh::Face *> _f;
            for(auto h : _touched)
              if(std::find(_f.begin(), _f.end(), h->f) == _f.end())
                _f.push_back(h->f);

            // printf("step %d %lu touched : ", I, _f.size());
            for(auto pf : _f) {
              q = faceQuality(pf->he, gf);
              // printf("%12.5E ", q);
              if(q < _limit && pf->data == gf->tag()) _list.push_back(pf->he);
            }
            // printf("\n");
          }
          // pm->print4debug(100000 + I++);
        }
      }
    }
  }
}

void GFaceDelaunayRefinementOldMesher(int faceTag)
{
  PolyMesh *pm = GFaceInitialMesh(faceTag);

  GFace *gf = GModel::current()->getFaceByTag(faceTag);

  // use old code ---

  for(auto f : pm->faces) {
    if(f->data == faceTag) {
      size_t n0 = f->he->v->data;
      size_t n1 = f->he->next->v->data;
      size_t n2 = f->he->next->next->v->data;
      MVertex *v0 = GModel::current()->getMeshVertexByTag(n0);
      MVertex *v1 = GModel::current()->getMeshVertexByTag(n1);
      MVertex *v2 = GModel::current()->getMeshVertexByTag(n2);
      gf->triangles.push_back(new MTriangle(v0, v1, v2));
    }
  }
  delete pm;
  // bowyerWatsonFrontal(gf);
}

struct nodeCopies {
  MVertex *mv;
  size_t nbCopies;
  double u[8], v[8]; // max 8 copies -- reduced to 4
  size_t id[8];
  nodeCopies(MVertex *_mv, double _u, double _v) : mv(_mv), nbCopies(1)
  {
    u[0] = _u;
    v[0] = _v;
  }
  void addCopy(double _u, double _v)
  {
    for(size_t i = 0; i < nbCopies; i++) {
      if(fabs(u[i] - _u) < 1.e-9 && fabs(v[i] - _v) < 1.e-9) return;
    }
    u[nbCopies] = _u;
    v[nbCopies] = _v;
    nbCopies++;
  }
  size_t closest(double _u, double _v)
  {
    double minD = 1.e22;
    size_t I = 0;
    for(size_t i = 0; i < nbCopies; i++) {
      double dist = sqrt((_u - u[i]) * (_u - u[i]) + (_v - v[i]) * (_v - v[i]));
      if(dist < minD) {
        minD = dist;
        I = i;
      }
    }
    return id[I];
  }
};

// INITIAL MESH --------- colored

static void getNodeCopies(GFace *gf,
                          std::unordered_map<size_t, nodeCopies> &copies)
{
  std::vector<GEdge *> edges = gf->edges();
  std::vector<GEdge *> emb_edges = gf->getEmbeddedEdges();
  edges.insert(edges.end(), emb_edges.begin(), emb_edges.end());
  std::set<GEdge *> touched;

  if(edges.empty())
    edges.insert(edges.end(), gf->model()->firstEdge(),
                 gf->model()->lastEdge());

  for(auto e : edges) {
    if(!e->isMeshDegenerated()) {
      std::set<MVertex *, MVertexPtrLessThan> e_vertices;
      for(std::size_t i = 0; i < e->lines.size(); i++) {
        MVertex *v1 = e->lines[i]->getVertex(0);
        MVertex *v2 = e->lines[i]->getVertex(1);
        e_vertices.insert(v1);
        e_vertices.insert(v2);
      }
      int direction = -1;
      if(e->isSeam(gf)) {
        direction = 0;
        if(touched.find(e) == touched.end())
          touched.insert(e);
        else
          direction = 1;
      }
      // printf("model edge %lu %lu vertices\n", e->tag(), e_vertices.size());
      for(auto v : e_vertices) {
        SPoint2 param;
        if(direction != -1) {
          double t = 0;
          if(v->onWhat()->dim() == 0)
            reparamMeshVertexOnEdge(v, e, t);
          else if(v->onWhat()->dim() == 1)
            v->getParameter(0, t);
          else
            Msg::Error("a seam edge without CAD ?");
          param = e->reparamOnFace(gf, t, direction);
        }
        else {
          // Hmm...
          if(!gf->haveParametrization() &&
             gf->geomType() == GEntity::DiscreteSurface) {
            param = SPoint2(v->x(), v->y());
          }
          else
            reparamMeshVertexOnFace(v, gf, param);
        }
        std::unordered_map<size_t, nodeCopies>::iterator it =
          copies.find(v->getNum());
        if(it == copies.end()) {
          nodeCopies c(v, param.x(), param.y());
          copies.insert(std::make_pair(v->getNum(), c));
        }
        else {
          it->second.addCopy(param.x(), param.y());
        }
      }
    }
  }

  std::vector<GVertex *> emb_vertx = gf->getEmbeddedVertices();
  for(auto v : emb_vertx) {
    SPoint2 param;
    reparamMeshVertexOnFace(v->mesh_vertices[0], gf, param);
    nodeCopies c(v->mesh_vertices[0], param.x(), param.y());
    copies.insert(std::make_pair(v->mesh_vertices[0]->getNum(), c));
  }
}

void addPointsAlpha(PolyMesh *pm, std::vector<double> &pts, SBoundingBox3d &bb,
                    std::vector<size_t> &IND)
{
  const size_t N = pts.size() / 2;
  std::vector<double> X(N), Y(N);
  std::vector<size_t> HC(N);
  PolyMesh::Face *f = pm->faces[0];
  for(size_t i = 0; i < N; i++) {
    X[i] = pts[2 * i];
    Y[i] = pts[2 * i + 1];
    HC[i] = HilbertCoordinates(X[i], Y[i], bb.center().x(), bb.center().y(),
                               bb.max().x() - bb.center().x(), 0, 0,
                               bb.max().y() - bb.center().y());
    IND[i] = i;
  }
  std::sort(IND.begin(), IND.end(),
            [&](size_t i, size_t j) { return HC[i] < HC[j]; });

  for(size_t i = 0; i < N; i++) {
    size_t I = IND[i];
    f = Walk(f, X[I], Y[I]);
    pm->split_triangle(i, X[I], Y[I], 0, f, delaunayEdgeCriterionPlaneIsotropic,
                       nullptr);
  }
}

void addPoints(PolyMesh *pm, std::vector<double> &pts, SBoundingBox3d &bb)
{
  const size_t N = pts.size() / 2;
  std::vector<double> X(N), Y(N);
  std::vector<size_t> HC(N), IND(N);
  PolyMesh::Face *f = pm->faces[0];
  for(size_t i = 0; i < N; i++) {
    X[i] = pts[2 * i];
    Y[i] = pts[2 * i + 1];
    HC[i] = HilbertCoordinates(X[i], Y[i], bb.center().x(), bb.center().y(),
                               bb.max().x() - bb.center().x(), 0, 0,
                               bb.max().y() - bb.center().y());
    IND[i] = i;
  }
  // NB: temporary workaround for alphashapes : avoiding the sort so the
  // numbering is not messed up
  // std::sort(IND.begin(), IND.end(),
  //          [&](size_t i, size_t j) { return HC[i] < HC[j]; });

  for(size_t i = 0; i < N; i++) {
    size_t I = IND[i];
    f = Walk(f, X[I], Y[I]);
    pm->split_triangle(i, X[I], Y[I], 0, f, delaunayEdgeCriterionPlaneIsotropic,
                       nullptr);
  }
}

PolyMesh *GFaceInitialMesh(int faceTag, int recover,
                           std::vector<double> *additional)
{
  GFace *gf = GModel::current()->getFaceByTag(faceTag);

  if(!gf) Msg::Error("GFaceInitialMesh: no face with tag %d", faceTag);

  PolyMesh *pm = new PolyMesh;

  std::unordered_map<size_t, nodeCopies> copies;
  getNodeCopies(gf, copies);

  SBoundingBox3d bb;
  for(auto c : copies) {
    for(size_t i = 0; i < c.second.nbCopies; i++)
      bb += SPoint3(c.second.u[i], c.second.v[i], 0);
  }
  bb *= 1.1;
  pm->initialize_rectangle(bb.min().x(), bb.max().x(), bb.min().y(),
                           bb.max().y());
  PolyMesh::Face *f = pm->faces[0];
  for(std::unordered_map<size_t, nodeCopies>::iterator it = copies.begin();
      it != copies.end(); ++it) {
    for(size_t i = 0; i < it->second.nbCopies; i++) {
      double x = it->second.u[i];
      double y = it->second.v[i];
      // find face in which lies x,y
      f = Walk(f, x, y);
      // split f and then swap edges to recover delaunayness
      pm->split_triangle(-1, x, y, 0, f, delaunayEdgeCriterionPlaneIsotropic,
                         nullptr);
      // remember node tags
      it->second.id[i] = pm->vertices.size() - 1;
      pm->vertices[pm->vertices.size() - 1]->data = it->first;
    }
  }

  if(additional) addPoints(pm, *additional, bb);
  //  pm->print4debug(faceTag);

  if(recover) {
    std::vector<GEdge *> edges = gf->edges();
    std::vector<GEdge *> emb_edges = gf->getEmbeddedEdges();
    edges.insert(edges.end(), emb_edges.begin(), emb_edges.end());
    if(edges.empty())
      edges.insert(edges.end(), gf->model()->firstEdge(),
                   gf->model()->lastEdge());

    for(auto e : edges) {
      if(!e->isMeshDegenerated()) {
        for(auto l : e->lines) {
          auto c0 = copies.find(l->getVertex(0)->getNum());
          auto c1 = copies.find(l->getVertex(1)->getNum());
          if(c0 == copies.end() || c1 == copies.end())
            Msg::Error("unable to find %lu %lu %d %d",
                       l->getVertex(0)->getNum(), l->getVertex(1)->getNum(),
                       c0 == copies.end(), c1 == copies.end());
          if(c0->second.nbCopies > c1->second.nbCopies) {
            auto cc = c0;
            c0 = c1;
            c1 = cc;
          }
          for(size_t j = 0; j < c0->second.nbCopies; j++) {
            PolyMesh::Vertex *v0 = pm->vertices[c0->second.id[j]];
            PolyMesh::Vertex *v1 = pm->vertices[c1->second.closest(
              c0->second.u[j], c0->second.v[j])];
            int result = recover_edge(pm, v0, v1);
            if(result < 0) {
              Msg::Warning("Impossible to recover edge %lu %lu (error tag %d)",
                           l->getVertex(0)->getNum(), l->getVertex(1)->getNum(),
                           result);
            }
            else {
              PolyMesh::HalfEdge *he = pm->getEdge(v0, v1);
              if(he) {
                if(he->opposite) he->opposite->data = e->tag();
                he->data = e->tag();
              }
            }
          }
        }
      }
    }
    //    printf("AAAAAAAAAAAAAAAAA %d\n",recover);
    // pm->print4debug(faceTag+1000);
  }
  // color all PolyMesh::Faces
  // the first 4 vertices are "infinite vertices" --> color them with tag -2
  // meaning exterior
  PolyMesh::HalfEdge *other_side = Color(pm->vertices[0]->he, -2);
  // other_side is inthernal to the face --> color them with tag faceTag
  other_side = Color(other_side, faceTag);
  // holes will be tagged -1

  // flip edges that have been scrambled
  if(!recover) {
    int iter = 0;
    while(iter++ < 100) {
      int count = 0;
      for(auto he : pm->hedges) {
        if(he->opposite && he->f->data == faceTag &&
           he->opposite->f->data == faceTag) {
          if(delaunayEdgeCriterionPlaneIsotropic(he, nullptr)) {
            if(intersect(he->v, he->next->v, he->next->next->v,
                         he->opposite->next->next->v)) {
              pm->swap_edge(he);
              count++;
            }
          }
        }
      }
      if(!count) break;
    }
  }

  return pm;
}

PolyMesh *GFaceInitialMeshAlpha(int faceTag, int recover,
                                std::vector<double> *additional,
                                std::vector<size_t> &IND)
{
  GFace *gf = GModel::current()->getFaceByTag(faceTag);

  if(!gf) Msg::Error("GFaceInitialMesh: no face with tag %d", faceTag);

  PolyMesh *pm = new PolyMesh;

  std::unordered_map<size_t, nodeCopies> copies;
  getNodeCopies(gf, copies);

  SBoundingBox3d bb;
  for(auto c : copies) {
    for(size_t i = 0; i < c.second.nbCopies; i++)
      bb += SPoint3(c.second.u[i], c.second.v[i], 0);
  }
  bb *= 1.1;
  pm->initialize_rectangle(bb.min().x(), bb.max().x(), bb.min().y(),
                           bb.max().y());
  PolyMesh::Face *f = pm->faces[0];
  for(std::unordered_map<size_t, nodeCopies>::iterator it = copies.begin();
      it != copies.end(); ++it) {
    for(size_t i = 0; i < it->second.nbCopies; i++) {
      double x = it->second.u[i];
      double y = it->second.v[i];
      // find face in which lies x,y
      f = Walk(f, x, y);
      // split f and then swap edges to recover delaunayness
      pm->split_triangle(-1, x, y, 0, f, delaunayEdgeCriterionPlaneIsotropic,
                         nullptr);
      // remember node tags
      it->second.id[i] = pm->vertices.size() - 1;
      pm->vertices[pm->vertices.size() - 1]->data = it->first;
    }
  }

  // pm->print4debug(faceTag);

  if(recover) {
    std::vector<GEdge *> edges = gf->edges();
    std::vector<GEdge *> emb_edges = gf->getEmbeddedEdges();
    edges.insert(edges.end(), emb_edges.begin(), emb_edges.end());
    if(edges.empty())
      edges.insert(edges.end(), gf->model()->firstEdge(),
                   gf->model()->lastEdge());

    for(auto e : edges) {
      if(!e->isMeshDegenerated()) {
        for(auto l : e->lines) {
          auto c0 = copies.find(l->getVertex(0)->getNum());
          auto c1 = copies.find(l->getVertex(1)->getNum());
          if(c0 == copies.end() || c1 == copies.end())
            Msg::Error("unable to find %lu %lu %d %d",
                       l->getVertex(0)->getNum(), l->getVertex(1)->getNum(),
                       c0 == copies.end(), c1 == copies.end());
          if(c0->second.nbCopies > c1->second.nbCopies) {
            auto cc = c0;
            c0 = c1;
            c1 = cc;
          }
          for(size_t j = 0; j < c0->second.nbCopies; j++) {
            PolyMesh::Vertex *v0 = pm->vertices[c0->second.id[j]];
            PolyMesh::Vertex *v1 = pm->vertices[c1->second.closest(
              c0->second.u[j], c0->second.v[j])];
            int result = recover_edge(pm, v0, v1);
            if(result < 0) {
              Msg::Warning("Impossible to recover edge %lu %lu (error tag %d)",
                           l->getVertex(0)->getNum(), l->getVertex(0)->getNum(),
                           result);
            }
            else {
              PolyMesh::HalfEdge *he = pm->getEdge(v0, v1);
              if(he) {
                if(he->opposite) he->opposite->data = e->tag();
                he->data = e->tag();
              }
            }
          }
        }
      }
    }

    // color all PolyMesh::Faces
    // the first 4 vertices are "infinite vertices" --> color them with tag -2
    // meaning exterior
    PolyMesh::HalfEdge *other_side = Color(pm->vertices[0]->he, -2);
    // other_side is inthernal to the face --> color them with tag faceTag
    other_side = Color(other_side, faceTag);
    // holes will be tagged -1

    // flip edges that have been scrambled
    int iter = 0;
    while(iter++ < 100) {
      int count = 0;
      for(auto he : pm->hedges) {
        if(he->opposite && he->f->data == faceTag &&
           he->opposite->f->data == faceTag) {
          if(delaunayEdgeCriterionPlaneIsotropic(he, nullptr)) {
            if(intersect(he->v, he->next->v, he->next->next->v,
                         he->opposite->next->next->v)) {
              pm->swap_edge(he);
              count++;
            }
          }
        }
      }
      if(!count) break;
    }
  }
  if(additional) addPointsAlpha(pm, *additional, bb, IND);

  return pm;
}

int meshTriangulate2d(const std::vector<double> &coord,
                      std::vector<std::size_t> &tri,
                      const std::vector<size_t> *rec)
{
  PolyMesh *pm = new PolyMesh;

  SBoundingBox3d bb;
  for(size_t i = 0; i < coord.size(); i += 2) {
    bb += SPoint3(coord[i], coord[i + 1], 0);
  }
  bb *= 1.1;
  pm->initialize_rectangle(bb.min().x(), bb.max().x(), bb.min().y(),
                           bb.max().y());

  PolyMesh::Face *f = pm->faces[0];
  for(size_t i = 0; i < coord.size(); i += 2) {
    double x = coord[i];
    double y = coord[i + 1];
    // find face in which lies x,y
    f = Walk(f, x, y);
    // split f and then swap edges to recover delaunayness
    pm->split_triangle(-1, x, y, 0, f, delaunayEdgeCriterionPlaneIsotropic,
                       nullptr);
    pm->vertices[pm->vertices.size() - 1]->data = i / 2 + 1;
  }

  int iter = 0;
  while(1) {
    int nbs = 0;
    for(auto he : pm->hedges) {
      if(he->opposite && (he->v->data == -1 || he->opposite->v->data == -1)) {
        if(intersect(he->v, he->next->v, he->next->next->v,
                     he->opposite->next->next->v)) {
          pm->swap_edge(he);
          nbs++;
        }
      }
    }
    if(nbs == 0) break;
    if(iter++ > 30) break;
  }

  if(rec) {
    for(size_t i = 0; i < rec->size(); i += 2) {
      if(recover_edge(pm, pm->vertices[4 + (*rec)[i]],
                      pm->vertices[4 + (*rec)[i + 1]]))
        Msg::Debug("impossible to recover an edge");
      else {
        PolyMesh::HalfEdge *he_ = pm->getEdge(pm->vertices[4 + (*rec)[i]],
                                              pm->vertices[4 + (*rec)[i + 1]]);
        he_->data = -10;
        he_ = pm->getEdge(pm->vertices[4 + (*rec)[i + 1]],
                          pm->vertices[4 + (*rec)[i]]);
        he_->data = -10;
      }
    }
  }

  std::stack<PolyMesh::Face *> _f;
  for(auto t : pm->faces) {
    int i0 = t->he->v->data;
    int i1 = t->he->next->v->data;
    int i2 = t->he->next->next->v->data;
    if(i0 < 0 || i1 < 0 || i2 < 0) {
      _f.push(t);
      t->data = -10;
      break;
    }
  }

  while(!_f.empty()) {
    PolyMesh::Face *f = _f.top();
    _f.pop();
    if(f->he->opposite && f->he->opposite->data == -1 &&
       f->he->opposite->f->data == -1) {
      _f.push(f->he->opposite->f);
      f->he->opposite->f->data = -10;
    }
    if(f->he->next->opposite && f->he->next->opposite->data == -1 &&
       f->he->next->opposite->f->data == -1) {
      _f.push(f->he->next->opposite->f);
      f->he->next->opposite->f->data = -10;
    }
    if(f->he->next->next->opposite && f->he->next->next->opposite->data == -1 &&
       f->he->next->next->opposite->f->data == -1) {
      _f.push(f->he->next->next->opposite->f);
      f->he->next->next->opposite->f->data = -10;
    }
  }

  for(auto t : pm->faces) {
    int i0 = t->he->v->data;
    int i1 = t->he->next->v->data;
    int i2 = t->he->next->next->v->data;
    if(i0 > 0 && i1 > 0 && i2 > 0 && t->data != -10) { // (t->data == -1){
      tri.push_back(i0);
      tri.push_back(i1);
      tri.push_back(i2);
    }
  }

  delete pm;
<<<<<<< HEAD
  
  return 0;  
}

int triangulateEntity(const int tag){
  GFace* df = (GFace*)GModel::current()->getEntityByTag(2, tag);
  std::vector<GEdge*> edges = df->edges();
  std::vector<MVertex*> boundaryNodes;
  for (auto e : edges){
    for (auto n : e->mesh_vertices){
      // printf("%lu \n", n->getNum());
      boundaryNodes.push_back(n);
    }
  }

  PolyMesh *pm = new PolyMesh;
  SBoundingBox3d bb;
  for(auto n : boundaryNodes) {
    printf("adding boundary point : %f, %f, %f \n", n->x(), n->y(), n->z());
    bb += SPoint3(n->x(), n->y(), n->z());
  }
  bb *= 1.1;
  pm->initialize_rectangle(bb.min().x(), bb.max().x(), bb.min().y(),
                           bb.max().y());
  
  PolyMesh::Face *f = pm->faces[0];
  for (auto n : boundaryNodes){
    // find face in which lies n
    double x = n->x();
    double y = n->y();
    f = Walk(f, x,y);
    // split f and then swap edges to recover delaunayness
    pm->split_triangle(-1, x, y, 0, f, delaunayEdgeCriterionPlaneIsotropic,
		       nullptr);
    pm->vertices[pm->vertices.size() - 1]->data = n->getNum();
  }
  for (auto n : df->mesh_vertices){
    double x = n->x();
    double y = n->y();
    // find face in which lies x,y
    f = Walk(f, x, y);
    // split f and then swap edges to recover delaunayness
    pm->split_triangle(-1, x, y, 0, f, delaunayEdgeCriterionPlaneIsotropic,
		       nullptr);
    pm->vertices[pm->vertices.size() - 1]->data = n->getNum();
  }
  
  int iter=0;
 
  while(1){  // WHY ?
    int nbs =0;
    for (auto he : pm->hedges){
      if (he->opposite && (he->v->data == -1 || he->opposite->v->data == -1)){
	      if(intersect(he->v, he->next->v, he->next->next->v, he->opposite->next->next->v)) {
	        pm->swap_edge(he);
	        nbs++;
	      }
      }    
    }
    if (nbs == 0)break;
    if (iter++ > 10)break;
  }

  // for (size_t i=0;i<rec->size();i+=2){
  //   if (recover_edge(pm, pm->vertices[4+(*rec)[i]], pm->vertices[4+(*rec)[i+1]]))
	//     Msg::Debug("impossible to recover an edge");
  //   else {
  //     PolyMesh::HalfEdge *he_ = pm->getEdge (pm->vertices[4+(*rec)[i]], pm->vertices[4+(*rec)[i+1]]);
  //     he_->data = -10;
  //     he_ = pm->getEdge (pm->vertices[4+(*rec)[i+1]], pm->vertices[4+(*rec)[i]]);
  //     he_->data = -10;
  //   }	
  // }
  std::vector<size_t> tri;
  for (auto t : pm->faces){
    int i0 = t->he->v->data;
    int i1 = t->he->next->v->data;
    int i2 = t->he->next->next->v->data;
    if (i0 > 0 && i1 > 0 && i2 > 0){ // (t->data == -1){
      tri.push_back(i0);
      tri.push_back(i2);
      tri.push_back(i1);
    }
  }
  size_t numEle = tri.size()/3;
  size_t numNodesPerEle = 3;
  std::vector<MElement *> elements(numEle);
  std::vector<MVertex *> nodes(numNodesPerEle);
  for(std::size_t j = 0; j < numEle; j++) {
    std::size_t etag = 0; // 0 = automatic tag
    MElementFactory f;
    for(std::size_t k = 0; k < numNodesPerEle; k++) {
      std::size_t vtag = tri[numNodesPerEle * j + k];
      // this will rebuild the node cache if necessary
      nodes[k] = GModel::current()->getMeshVertexByTag(vtag);
      if(!nodes[k]) {
        Msg::Error("Unknown node %d", vtag);
        return 0;
      }
    }
    elements[j] = f.create(2, nodes, etag);
  }
  for (auto n : df->triangles) delete n;
  df->triangles.clear();
  for(std::size_t i = 0; i < elements.size(); i++)
    df->triangles.push_back(static_cast<MTriangle *>(elements[i]));
=======

>>>>>>> a638c801
  return 0;
}<|MERGE_RESOLUTION|>--- conflicted
+++ resolved
@@ -1144,9 +1144,8 @@
   }
 
   delete pm;
-<<<<<<< HEAD
-  
-  return 0;  
+
+  return 0;
 }
 
 int triangulateEntity(const int tag){
@@ -1251,8 +1250,5 @@
   df->triangles.clear();
   for(std::size_t i = 0; i < elements.size(); i++)
     df->triangles.push_back(static_cast<MTriangle *>(elements[i]));
-=======
-
->>>>>>> a638c801
   return 0;
 }