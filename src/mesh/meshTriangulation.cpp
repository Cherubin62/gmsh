--- conflicted
+++ resolved
@@ -860,11 +860,7 @@
       }
     }
     //    printf("AAAAAAAAAAAAAAAAA %d\n",recover);
-<<<<<<< HEAD
-    pm->print4debug(faceTag+1000);
-=======
     // pm->print4debug(faceTag+1000);
->>>>>>> 2154358c
   }
   // color all PolyMesh::Faces
   // the first 4 vertices are "infinite vertices" --> color them with tag -2
