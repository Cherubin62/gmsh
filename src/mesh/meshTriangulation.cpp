--- conflicted
+++ resolved
@@ -269,14 +269,6 @@
     if(equal(h0, h1)) {
       h0->opposite = h1;
       h1->opposite = h0;
-<<<<<<< HEAD
-      if (i+2 != (*pm)->hedges.size()){
-	PolyMesh::HalfEdge *h2 = (*pm)->hedges[i + 2];
-	if(equal(h0, h2)){
-	  Msg::Warning("Non Manifold Mesh cannot be encoded in a half edge data structure (edge %d %d is there at least three times)",
-		       h0->v->data,h0->next->v->data);
-	}
-=======
       if(i + 2 != (*pm)->hedges.size()) {
         PolyMesh::HalfEdge *h2 = (*pm)->hedges[i + 2];
         if(equal(h0, h2)) {
@@ -285,7 +277,6 @@
             "(edge %d %d is there at least three times)",
             h0->v->data, h0->next->v->data);
         }
->>>>>>> 7f481fb1
       }
 
       i++;
@@ -469,11 +460,7 @@
   // find all intersections
   int iter = 0;
   while(1) {
-<<<<<<< HEAD
-    if (iter++ > 1000)return -3;
-=======
     if(iter++ > 1000) return -3;
->>>>>>> 7f481fb1
     he = _list.back();
     he = he->opposite;
     if(!he) return -2;
@@ -527,11 +514,7 @@
     }
     else
       _list.push_back(he);
-<<<<<<< HEAD
-    if (_iter ++ > 1000)return -1;
-=======
     if(_iter++ > 1000) return -1;
->>>>>>> 7f481fb1
   }
   //  printf("%d intersections done\n", nbIntersection);
   return nbIntersection;
@@ -750,12 +733,8 @@
   }
 }
 
-<<<<<<< HEAD
-void addPointsAlpha(PolyMesh *pm, std::vector<double> &pts, SBoundingBox3d &bb, std::vector<size_t> &IND)
-=======
 void addPointsAlpha(PolyMesh *pm, std::vector<double> &pts, SBoundingBox3d &bb,
                     std::vector<size_t> &IND)
->>>>>>> 7f481fb1
 {
   const size_t N = pts.size() / 2;
   std::vector<double> X(N), Y(N);
@@ -794,14 +773,9 @@
                                bb.max().y() - bb.center().y());
     IND[i] = i;
   }
-<<<<<<< HEAD
-  // NB: temporary workaround for alphashapes : avoiding the sort so the numbering is not messed up
-  //std::sort(IND.begin(), IND.end(),
-=======
   // NB: temporary workaround for alphashapes : avoiding the sort so the
   // numbering is not messed up
   // std::sort(IND.begin(), IND.end(),
->>>>>>> 7f481fb1
   //          [&](size_t i, size_t j) { return HC[i] < HC[j]; });
 
   for(size_t i = 0; i < N; i++) {
@@ -905,31 +879,13 @@
   // other_side is inthernal to the face --> color them with tag faceTag
   other_side = Color(other_side, faceTag);
   // holes will be tagged -1
-<<<<<<< HEAD
-  
-  // flip edges that have been scrambled
-  if (!recover){
-=======
 
   // flip edges that have been scrambled
   if(!recover) {
->>>>>>> 7f481fb1
     int iter = 0;
     while(iter++ < 100) {
       int count = 0;
       for(auto he : pm->hedges) {
-<<<<<<< HEAD
-	if(he->opposite && he->f->data == faceTag &&
-	   he->opposite->f->data == faceTag) {
-	  if(delaunayEdgeCriterionPlaneIsotropic(he, nullptr)) {
-	    if(intersect(he->v, he->next->v, he->next->next->v,
-			 he->opposite->next->next->v)) {
-	      pm->swap_edge(he);
-	      count++;
-	      }
-	  }
-	}
-=======
         if(he->opposite && he->f->data == faceTag &&
            he->opposite->f->data == faceTag) {
           if(delaunayEdgeCriterionPlaneIsotropic(he, nullptr)) {
@@ -940,26 +896,17 @@
             }
           }
         }
->>>>>>> 7f481fb1
       }
       if(!count) break;
     }
   }
 
-<<<<<<< HEAD
-  
-=======
->>>>>>> 7f481fb1
   return pm;
 }
 
 PolyMesh *GFaceInitialMeshAlpha(int faceTag, int recover,
-<<<<<<< HEAD
-                           std::vector<double> *additional, std::vector<size_t>& IND)
-=======
                                 std::vector<double> *additional,
                                 std::vector<size_t> &IND)
->>>>>>> 7f481fb1
 {
   GFace *gf = GModel::current()->getFaceByTag(faceTag);
 
@@ -995,11 +942,7 @@
     }
   }
 
-<<<<<<< HEAD
-  //pm->print4debug(faceTag);
-=======
   // pm->print4debug(faceTag);
->>>>>>> 7f481fb1
 
   if(recover) {
     std::vector<GEdge *> edges = gf->edges();
@@ -1073,28 +1016,10 @@
     }
   }
   if(additional) addPointsAlpha(pm, *additional, bb, IND);
-<<<<<<< HEAD
-
-
-
-=======
->>>>>>> 7f481fb1
 
   return pm;
 }
 
-<<<<<<< HEAD
-
-int meshTriangulate2d (const std::vector<double> &coord,
-		       std::vector<std::size_t> &tri,
-		       const std::vector<size_t> *rec){
-
-  PolyMesh *pm = new PolyMesh;
-
-  SBoundingBox3d bb;
-  for(size_t i=0; i< coord.size() ; i+=2) {
-    bb += SPoint3(coord[i],coord[i+1],0);
-=======
 int meshTriangulate2d(const std::vector<double> &coord,
                       std::vector<std::size_t> &tri,
                       const std::vector<size_t> *rec)
@@ -1104,87 +1029,19 @@
   SBoundingBox3d bb;
   for(size_t i = 0; i < coord.size(); i += 2) {
     bb += SPoint3(coord[i], coord[i + 1], 0);
->>>>>>> 7f481fb1
   }
   bb *= 1.1;
   pm->initialize_rectangle(bb.min().x(), bb.max().x(), bb.min().y(),
                            bb.max().y());
-<<<<<<< HEAD
-  
-  PolyMesh::Face *f = pm->faces[0];
-  for(size_t i=0; i< coord.size() ; i+=2) {
-    double x = coord[i];
-    double y = coord[i+1];
-=======
 
   PolyMesh::Face *f = pm->faces[0];
   for(size_t i = 0; i < coord.size(); i += 2) {
     double x = coord[i];
     double y = coord[i + 1];
->>>>>>> 7f481fb1
     // find face in which lies x,y
     f = Walk(f, x, y);
     // split f and then swap edges to recover delaunayness
     pm->split_triangle(-1, x, y, 0, f, delaunayEdgeCriterionPlaneIsotropic,
-<<<<<<< HEAD
-		       nullptr);
-    pm->vertices[pm->vertices.size() - 1]->data = i/2 + 1;
-  }
-
-  int iter=0;
-  while(1){
-    int nbs =0;
-    for (auto he : pm->hedges){
-      if (he->opposite && (he->v->data == -1 || he->opposite->v->data == -1)){
-	if(intersect(he->v, he->next->v, he->next->next->v,
-		     he->opposite->next->next->v)) {
-	  pm->swap_edge(he);
-	  nbs++;
-	}
-      }    
-    }
-    if (nbs == 0)break;
-    if (iter++ > 30)break;
-  }
-
-  if (rec){
-    for (size_t i=0;i<rec->size();i+=2){
-      if (recover_edge(pm, pm->vertices[4+(*rec)[i]], pm->vertices[4+(*rec)[i+1]]))
-	Msg::Debug("impossible to recover an edge");
-      else {
-	PolyMesh::HalfEdge *he_ = pm->getEdge (pm->vertices[4+(*rec)[i]], pm->vertices[4+(*rec)[i+1]]);
-	he_->data = -10;
-	he_ = pm->getEdge (pm->vertices[4+(*rec)[i+1]], pm->vertices[4+(*rec)[i]]);
-	he_->data = -10;
-      }
-    }
-  }
-
-  std::stack<PolyMesh::Face*> _f;
-  for (auto t : pm->faces){
-    int i0 = t->he->v->data;
-    int i1 = t->he->next->v->data;
-    int i2 = t->he->next->next->v->data;
-    if (i0 < 0 || i1 < 0 || i2 < 0){
-      _f.push(t);
-      t->data = -10;
-      break;
-    }  
-  }
-
-  while (!_f.empty()){
-    PolyMesh::Face *f = _f.top();
-    _f.pop();
-    if (f->he->opposite && f->he->opposite->data == -1 && f->he->opposite->f->data == -1){
-      _f.push(f->he->opposite->f);
-      f->he->opposite->f->data = -10;
-    }
-    if (f->he->next->opposite && f->he->next->opposite->data == -1 && f->he->next->opposite->f->data == -1){
-      _f.push(f->he->next->opposite->f);
-      f->he->next->opposite->f->data = -10;
-    }
-    if (f->he->next->next->opposite && f->he->next->next->opposite->data == -1 && f->he->next->next->opposite->f->data == -1){
-=======
                        nullptr);
     pm->vertices[pm->vertices.size() - 1]->data = i / 2 + 1;
   }
@@ -1248,40 +1105,23 @@
     }
     if(f->he->next->next->opposite && f->he->next->next->opposite->data == -1 &&
        f->he->next->next->opposite->f->data == -1) {
->>>>>>> 7f481fb1
       _f.push(f->he->next->next->opposite->f);
       f->he->next->next->opposite->f->data = -10;
     }
   }
-<<<<<<< HEAD
-  
-  for (auto t : pm->faces){
-    int i0 = t->he->v->data;
-    int i1 = t->he->next->v->data;
-    int i2 = t->he->next->next->v->data;
-    if (i0 > 0 && i1 > 0 && i2 > 0 && t->data != -10){ // (t->data == -1){
-=======
 
   for(auto t : pm->faces) {
     int i0 = t->he->v->data;
     int i1 = t->he->next->v->data;
     int i2 = t->he->next->next->v->data;
     if(i0 > 0 && i1 > 0 && i2 > 0 && t->data != -10) { // (t->data == -1){
->>>>>>> 7f481fb1
       tri.push_back(i0);
       tri.push_back(i1);
       tri.push_back(i2);
     }
   }
 
-<<<<<<< HEAD
-  
   delete pm;
-  
-  return 0;  
-=======
-  delete pm;
 
   return 0;
->>>>>>> 7f481fb1
 }