--- conflicted
+++ resolved
@@ -845,11 +845,7 @@
             int result = recover_edge(pm, v0, v1);
             if(result < 0) {
               Msg::Warning("Impossible to recover edge %lu %lu (error tag %d)",
-<<<<<<< HEAD
-                           l->getVertex(0)->getNum(), l->getVertex(0)->getNum(),
-=======
                            l->getVertex(0)->getNum(), l->getVertex(1)->getNum(),
->>>>>>> 43e33180
                            result);
             }
             else {
