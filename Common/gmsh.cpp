--- conflicted
+++ resolved
@@ -3559,13 +3559,7 @@
     std::size_t numberOfBubble = basis->getNumBubbleShapeFunctions();
     int dim = ElementType::getDimension(elementType);
 
-<<<<<<< HEAD
     if(numberOfBubble > numberOfKeys) { throw 4; }
-=======
-    if(numberOfBubble > numberOfKeys) {
-      throw 4;
-    }
->>>>>>> 9d5391b6
 
     infoKeys.reserve(keys.size());
     for(size_t i = 0; i < keys.size() / numberOfKeys; ++i) {
