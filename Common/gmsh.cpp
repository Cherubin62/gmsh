// Gmsh - Copyright (C) 1997-2019 C. Geuzaine, J.-F. Remacle
//
// See the LICENSE.txt file for license information. Please report all
// issues on https://gitlab.onelab.info/gmsh/gmsh/issues.

#include <sstream>
#include "GmshConfig.h"
#include "GmshDefines.h"
#include "GmshGlobal.h"
#include "MallocUtils.h"
#include "GModel.h"
#include "GModelIO_GEO.h"
#include "GModelIO_OCC.h"
#include "GVertex.h"
#include "GEdge.h"
#include "GFace.h"
#include "GRegion.h"
#include "discreteVertex.h"
#include "discreteEdge.h"
#include "discreteFace.h"
#include "discreteRegion.h"
#include "partitionVertex.h"
#include "partitionEdge.h"
#include "partitionFace.h"
#include "partitionRegion.h"
#include "ghostEdge.h"
#include "ghostFace.h"
#include "ghostRegion.h"
#include "MVertex.h"
#include "MPoint.h"
#include "MLine.h"
#include "MTriangle.h"
#include "MQuadrangle.h"
#include "MTetrahedron.h"
#include "MHexahedron.h"
#include "MPrism.h"
#include "MPyramid.h"
#include "ExtrudeParams.h"
#include "StringUtils.h"
#include "Context.h"
#include "polynomialBasis.h"
#include "pyramidalBasis.h"
#include "Numeric.h"
#include "OS.h"
#include "HierarchicalBasisH1Quad.h"
#include "HierarchicalBasisH1Tria.h"
#include "HierarchicalBasisH1Line.h"
#include "HierarchicalBasisH1Brick.h"
#include "HierarchicalBasisH1Tetra.h"
#include "HierarchicalBasisH1Pri.h"
#include "HierarchicalBasisHcurlQuad.h"
#include "HierarchicalBasisHcurlBrick.h"
#if defined(HAVE_MESH)
#include "Field.h"
#include "meshGFaceOptimize.h"
#endif

#if defined(HAVE_POST)
#include "PView.h"
#include "PViewData.h"
#include "PViewDataList.h"
#include "PViewDataGModel.h"
#include "PViewOptions.h"
#endif

#if defined(HAVE_PLUGINS)
#include "PluginManager.h"
#endif

#if defined(HAVE_OPENGL)
#include "drawContext.h"
#endif

#if defined(HAVE_FLTK)
#include "FlGui.h"
#endif

#if defined(HAVE_ONELAB)
#include "onelab.h"
#include "onelabUtils.h"
#endif

// automatically generated C++ and C headers (in gmsh/api)
#include "gmsh.h"
extern "C" {
#include "gmshc.h"
}

static int _initialized = 0;
static int _argc = 0;
static char **_argv = 0;

static bool _isInitialized()
{
  if(!_initialized) {
    // make sure stuff gets printed out
    CTX::instance()->terminal = 1;
    Msg::Error("Gmsh has not been initialized");
    return false;
  }
  if(!GModel::current()) {
    Msg::Error("Gmsh has no current model");
    return false;
  }
  return true;
}

// gmsh

GMSH_API void gmsh::initialize(int argc, char **argv, bool readConfigFiles)
{
  if(_initialized) {
    Msg::Warning("Gmsh has aleady been initialized");
    return;
  }
  if(GmshInitialize(argc, argv, readConfigFiles, false)) {
    _initialized = 1;
    _argc = argc;
    _argv = new char *[_argc + 1];
    for(int i = 0; i < argc; i++) _argv[i] = argv[i];
    return;
  }
  throw -1;
}

GMSH_API void gmsh::finalize()
{
  if(!_isInitialized()) { throw -1; }
  if(GmshFinalize()) {
    _argc = 0;
    if(_argv) delete[] _argv;
    _argv = 0;
    _initialized = 0;
    return;
  }
  Msg::Error("Something went wrong when finalizing Gmsh");
  throw 1;
}

GMSH_API void gmsh::open(const std::string &fileName)
{
  if(!_isInitialized()) { throw -1; }
  if(GmshOpenProject(fileName)) return;
  throw 1;
}

GMSH_API void gmsh::merge(const std::string &fileName)
{
  if(!_isInitialized()) { throw -1; }
  if(GmshMergeFile(fileName)) return;
  throw 1;
}

GMSH_API void gmsh::write(const std::string &fileName)
{
  if(!_isInitialized()) { throw -1; }
  if(GmshWriteFile(fileName)) return;
  throw 1;
}

GMSH_API void gmsh::clear()
{
  if(!_isInitialized()) { throw -1; }
  if(GmshClearProject()) return;
  throw 1;
}

// gmsh::option

GMSH_API void gmsh::option::setNumber(const std::string &name,
                                      const double value)
{
  if(!_isInitialized()) { throw -1; }
  std::string c, n;
  int i;
  SplitOptionName(name, c, n, i);
  if(GmshSetOption(c, n, value, i)) return;
  throw 1;
}

GMSH_API void gmsh::option::getNumber(const std::string &name, double &value)
{
  if(!_isInitialized()) { throw -1; }
  std::string c, n;
  int i;
  SplitOptionName(name, c, n, i);
  if(GmshGetOption(c, n, value, i)) return;
  throw 1;
}

GMSH_API void gmsh::option::setString(const std::string &name,
                                      const std::string &value)
{
  if(!_isInitialized()) { throw -1; }
  std::string c, n;
  int i;
  SplitOptionName(name, c, n, i);
  if(GmshSetOption(c, n, value, i)) return;
  throw 1;
}

GMSH_API void gmsh::option::getString(const std::string &name,
                                      std::string &value)
{
  if(!_isInitialized()) { throw -1; }
  std::string c, n;
  int i;
  SplitOptionName(name, c, n, i);
  if(GmshGetOption(c, n, value, i)) return;
  throw 1;
}

GMSH_API void gmsh::option::setColor(const std::string &name,
                                     const int r, const int g,
                                     const int b, const int a)
{
  if(!_isInitialized()) { throw -1; }
  std::string c, n;
  int i;
  SplitOptionName(name, c, n, i);
  unsigned int value = CTX::instance()->packColor(r, g, b, a);
  if(GmshSetOption(c, n, value, i)) return;
  throw 1;
}

GMSH_API void gmsh::option::getColor(const std::string &name,
                                     int &r, int &g,
                                     int &b, int &a)
{
  if(!_isInitialized()) { throw -1; }
  std::string c, n;
  int i;
  SplitOptionName(name, c, n, i);
  unsigned int value;
  if(GmshGetOption(c, n, value, i)){
    r = CTX::instance()->unpackRed(value);
    g = CTX::instance()->unpackGreen(value);
    b = CTX::instance()->unpackBlue(value);
    a = CTX::instance()->unpackAlpha(value);
    return;
  }
  throw 1;
}

// gmsh::model

GMSH_API void gmsh::model::add(const std::string &name)
{
  if(!_isInitialized()) { throw -1; }
  GModel *m = new GModel(name);
  if(!m) { throw 1; }
}

GMSH_API void gmsh::model::remove()
{
  if(!_isInitialized()) { throw -1; }
  GModel *m = GModel::current();
  if(!m) { throw 1; }
  delete m;
}

GMSH_API void gmsh::model::list(std::vector<std::string> &names)
{
  if(!_isInitialized()) { throw -1; }
  for(std::size_t i = 0; i < GModel::list.size(); i++)
    names.push_back(GModel::list[i]->getName());
}

GMSH_API void gmsh::model::setCurrent(const std::string &name)
{
  if(!_isInitialized()) { throw -1; }
  GModel *m = GModel::findByName(name);
  if(!m) { throw 1; }
  GModel::setCurrent(m);
}

GMSH_API void gmsh::model::getEntities(vectorpair &dimTags, const int dim)
{
  if(!_isInitialized()) { throw -1; }
  dimTags.clear();
  std::vector<GEntity *> entities;
  GModel::current()->getEntities(entities, dim);
  for(std::size_t i = 0; i < entities.size(); i++)
    dimTags.push_back(
      std::pair<int, int>(entities[i]->dim(), entities[i]->tag()));
}

GMSH_API void gmsh::model::setEntityName(const int dim, const int tag,
                                         const std::string &name)
{
  if(!_isInitialized()) { throw -1; }
  GModel::current()->setElementaryName(dim, tag, name);
}

GMSH_API void gmsh::model::getEntityName(const int dim, const int tag,
                                         std::string &name)
{
  if(!_isInitialized()) { throw -1; }
  name = GModel::current()->getElementaryName(dim, tag);
}

GMSH_API void gmsh::model::getPhysicalGroups(vectorpair &dimTags, const int dim)
{
  if(!_isInitialized()) { throw -1; }
  dimTags.clear();
  std::map<int, std::vector<GEntity *> > groups[4];
  GModel::current()->getPhysicalGroups(groups);
  for(int d = 0; d < 4; d++) {
    if(dim < 0 || d == dim) {
      for(std::map<int, std::vector<GEntity *> >::iterator it =
            groups[d].begin();
          it != groups[d].end(); it++)
        dimTags.push_back(std::pair<int, int>(d, it->first));
    }
  }
}

static std::string _getEntityName(int dim, int tag)
{
  std::stringstream stream;
  switch(dim) {
  case 0: stream << "Point "; break;
  case 1: stream << "Curve "; break;
  case 2: stream << "Surface "; break;
  case 3: stream << "Volume "; break;
  }
  stream << tag;
  return stream.str();
}

GMSH_API void gmsh::model::getEntitiesForPhysicalGroup(const int dim,
                                                       const int tag,
                                                       std::vector<int> &tags)
{
  if(!_isInitialized()) { throw -1; }
  tags.clear();
  std::map<int, std::vector<GEntity *> > groups;
  GModel::current()->getPhysicalGroups(dim, groups);
  std::map<int, std::vector<GEntity *> >::iterator it = groups.find(tag);
  if(it != groups.end()) {
    for(std::size_t j = 0; j < it->second.size(); j++)
      tags.push_back(it->second[j]->tag());
  }
  else {
    Msg::Error("Physical %s does not exist", _getEntityName(dim, tag).c_str());
    throw 2;
  }
}

GMSH_API void
gmsh::model::getPhysicalGroupsForEntity(const int dim, const int tag,
                                        std::vector<int> &physicalTags)
{
  if(!_isInitialized()) { throw -1; }
  physicalTags.clear();
  GEntity *ge = GModel::current()->getEntityByTag(dim, tag);
  if(!ge) {
    Msg::Error("%s does not exist", _getEntityName(dim, tag).c_str());
    throw 2;
  }
  std::vector<int> phy = ge->getPhysicalEntities();
  physicalTags.resize(phy.size());
  for(std::size_t i = 0; i < phy.size(); i++) { physicalTags[i] = phy[i]; }
}

GMSH_API int gmsh::model::addPhysicalGroup(const int dim,
                                           const std::vector<int> &tags,
                                           const int tag)
{
  // FIXME: We currently still store the "original" physical groups in
  // GEOInternals, because some operations in the built-in kernel directly
  // manipulate physicals (most notably Coherence). Until we fully move the
  // physicals to GModel, we need to add the physicals in GEOInternals and
  // perform a hidden sync.
  if(!_isInitialized()) { throw -1; }
  int outTag = tag;
  if(outTag < 0){
    outTag = std::max
      (GModel::current()->getMaxPhysicalNumber(dim),
       GModel::current()->getGEOInternals()->getMaxPhysicalTag()) + 1;
  }
  if(!GModel::current()->getGEOInternals()->modifyPhysicalGroup
     (dim, outTag, 0, tags)) {
    throw 1;
  }
  GModel::current()->getGEOInternals()->synchronize(GModel::current());
  return outTag;
}

GMSH_API void gmsh::model::setPhysicalName(const int dim, const int tag,
                                           const std::string &name)
{
  if(!_isInitialized()) { throw -1; }
  GModel::current()->setPhysicalName(name, dim, tag);
}

GMSH_API void gmsh::model::getPhysicalName(const int dim, const int tag,
                                           std::string &name)
{
  if(!_isInitialized()) { throw -1; }
  name = GModel::current()->getPhysicalName(dim, tag);
}

GMSH_API void gmsh::model::getBoundary(const vectorpair &dimTags,
                                       vectorpair &outDimTags,
                                       const bool combined, const bool oriented,
                                       const bool recursive)
{
  if(!_isInitialized()) { throw -1; }
  outDimTags.clear();
  if(!GModel::current()->getBoundaryTags(dimTags, outDimTags, combined,
                                         oriented, recursive)) {
    throw 1;
  }
}

GMSH_API void gmsh::model::getEntitiesInBoundingBox(
  const double xmin, const double ymin, const double zmin, const double xmax,
  const double ymax, const double zmax, vectorpair &dimTags, const int dim)
{
  if(!_isInitialized()) { throw -1; }
  dimTags.clear();
  SBoundingBox3d box(xmin, ymin, zmin, xmax, ymax, zmax);
  std::vector<GEntity *> entities;
  GModel::current()->getEntitiesInBox(entities, box, dim);
  for(std::size_t i = 0; i < entities.size(); i++)
    dimTags.push_back(
      std::pair<int, int>(entities[i]->dim(), entities[i]->tag()));
}

GMSH_API void gmsh::model::getBoundingBox(const int dim, const int tag,
                                          double &xmin, double &ymin,
                                          double &zmin, double &xmax,
                                          double &ymax, double &zmax)
{
  if(!_isInitialized()) { throw -1; }

  SBoundingBox3d box;
  if(dim < 0 && tag < 0) {
    box = GModel::current()->bounds();
    if(box.empty()) { throw(3); }
  }
  else {
    GEntity *ge = GModel::current()->getEntityByTag(dim, tag);
    if(!ge) {
      Msg::Error("%s does not exist", _getEntityName(dim, tag).c_str());
      throw 2;
    }
    box = ge->bounds();
  }
  if(box.empty()) { throw(3); }
  xmin = box.min().x();
  ymin = box.min().y();
  zmin = box.min().z();
  xmax = box.max().x();
  ymax = box.max().y();
  zmax = box.max().z();
}

GMSH_API int gmsh::model::getDimension()
{
  if(!_isInitialized()) { throw -1; }

  return GModel::current()->getDim();
}

GMSH_API int gmsh::model::addDiscreteEntity(const int dim, const int tag,
                                            const std::vector<int> &boundary)
{
  if(!_isInitialized()) { throw -1; }
  int outTag = tag;
  if(outTag < 0) {
    outTag = GModel::current()->getMaxElementaryNumber(dim) + 1;
  }
  GEntity *e = GModel::current()->getEntityByTag(dim, outTag);
  if(e) {
    Msg::Error("%s already exists", _getEntityName(dim, outTag).c_str());
    throw 2;
  }
  switch(dim) {
  case 0: {
    discreteVertex *gv = new discreteVertex(GModel::current(), outTag);
    GModel::current()->add(gv);
    break;
  }
  case 1: {
    GVertex *v0 = 0, *v1 = 0;
    if(boundary.size() >= 1)
      v0 = GModel::current()->getVertexByTag(boundary[0]);
    if(boundary.size() >= 2)
      v1 = GModel::current()->getVertexByTag(boundary[1]);
    discreteEdge *ge = new discreteEdge(GModel::current(), outTag, v0, v1);
    GModel::current()->add(ge);
    break;
  }
  case 2: {
    discreteFace *gf = new discreteFace(GModel::current(), outTag);
    std::vector<int> tagEdges, signEdges;
    for(std::size_t i = 0; i < boundary.size(); i++) {
      tagEdges.push_back(std::abs(boundary[i]));
      signEdges.push_back(gmsh_sign(boundary[i]));
    }
    if(!tagEdges.empty()) gf->setBoundEdges(tagEdges, signEdges);
    GModel::current()->add(gf);
    break;
  }
  case 3: {
    discreteRegion *gr = new discreteRegion(GModel::current(), outTag);
    std::vector<int> tagFaces, signFaces;
    for(std::size_t i = 0; i < boundary.size(); i++) {
      tagFaces.push_back(std::abs(boundary[i]));
      signFaces.push_back(gmsh_sign(boundary[i]));
    }
    if(!tagFaces.empty()) gr->setBoundFaces(tagFaces, signFaces);
    GModel::current()->add(gr);
    break;
  }
  default: throw 2;
  }
  return outTag;
}

GMSH_API void gmsh::model::removeEntities(const vectorpair &dimTags,
                                          const bool recursive)
{
  if(!_isInitialized()) { throw -1; }
  GModel::current()->remove(dimTags, recursive);
}

GMSH_API void gmsh::model::removeEntityName(const std::string &name)
{
  if(!_isInitialized()) { throw -1; }
  GModel::current()->removeElementaryName(name);
}

GMSH_API void gmsh::model::removePhysicalGroups(const vectorpair &dimTags)
{
  if(!_isInitialized()) { throw -1; }
  if(dimTags.empty()) {
    GModel::current()->getGEOInternals()->resetPhysicalGroups();
    GModel::current()->removePhysicalGroups();
  }
  else {
    // FIXME:
    // - move the physical code from GEO factory to GModel:
    //    if a mesh is loaded the GEO sync will re-create the group in GModel...
    // - rewrite the unerlying code: it's slow
    for(std::size_t i = 0; i < dimTags.size(); i++)
      GModel::current()->removePhysicalGroup(dimTags[i].first,
                                             dimTags[i].second);
  }
}

GMSH_API void gmsh::model::removePhysicalName(const std::string &name)
{
  if(!_isInitialized()) { throw -1; }
  GModel::current()->removePhysicalName(name);
}

GMSH_API void gmsh::model::getType(const int dim, const int tag,
                                   std::string &entityType)
{
  if(!_isInitialized()) { throw -1; }
  GEntity *ge = GModel::current()->getEntityByTag(dim, tag);
  if(!ge) {
    Msg::Error("%s does not exist", _getEntityName(dim, tag).c_str());
    throw 2;
  }
  entityType = ge->getTypeString();
}

GMSH_API void gmsh::model::getParent(const int dim, const int tag,
                                     int &parentDim, int &parentTag)
{
  if(!_isInitialized()) { throw -1; }
  parentDim = -1;
  parentTag = -1;
  GEntity *ge = GModel::current()->getEntityByTag(dim, tag);
  if(!ge) {
    Msg::Error("%s does not exist", _getEntityName(dim, tag).c_str());
    throw 2;
  }
  GEntity *parent = ge->getParentEntity();
  if(parent) {
    parentDim = parent->dim();
    parentTag = parent->tag();
  }
}

GMSH_API void gmsh::model::getPartitions(const int dim, const int tag,
                                         std::vector<int> &partitions)
{
  if(!_isInitialized()) { throw -1; }
  partitions.clear();
  GEntity *ge = GModel::current()->getEntityByTag(dim, tag);
  if(!ge) {
    Msg::Error("%s does not exist", _getEntityName(dim, tag).c_str());
    throw 2;
  }
  std::vector<unsigned int> p;
  if(ge->geomType() == GEntity::PartitionPoint)
    p = static_cast<partitionVertex *>(ge)->getPartitions();
  else if(ge->geomType() == GEntity::PartitionCurve)
    p = static_cast<partitionEdge *>(ge)->getPartitions();
  else if(ge->geomType() == GEntity::PartitionSurface)
    p = static_cast<partitionFace *>(ge)->getPartitions();
  else if(ge->geomType() == GEntity::PartitionVolume)
    p = static_cast<partitionRegion *>(ge)->getPartitions();
  else if(ge->geomType() == GEntity::GhostCurve)
    p.push_back(static_cast<ghostEdge *>(ge)->getPartition());
  else if(ge->geomType() == GEntity::GhostSurface)
    p.push_back(static_cast<ghostFace *>(ge)->getPartition());
  else if(ge->geomType() == GEntity::GhostVolume)
    p.push_back(static_cast<ghostRegion *>(ge)->getPartition());

  for(std::size_t i = 0; i < p.size(); i++) partitions.push_back(p[i]);
}

GMSH_API void gmsh::model::getValue(const int dim, const int tag,
                                    const std::vector<double> &parametricCoord,
                                    std::vector<double> &points)
{
  if(!_isInitialized()) { throw -1; }
  points.clear();
  GEntity *entity = GModel::current()->getEntityByTag(dim, tag);
  if(!entity) {
    Msg::Error("%s does not exist", _getEntityName(dim, tag).c_str());
    throw 2;
  }
  if(dim == 0) {
    points.push_back(static_cast<GVertex *>(entity)->x());
    points.push_back(static_cast<GVertex *>(entity)->y());
    points.push_back(static_cast<GVertex *>(entity)->z());
  }
  else if(dim == 1) {
    GEdge *ge = static_cast<GEdge *>(entity);
    for(std::size_t i = 0; i < parametricCoord.size(); i++) {
      GPoint gp = ge->point(parametricCoord[i]);
      points.push_back(gp.x());
      points.push_back(gp.y());
      points.push_back(gp.z());
    }
  }
  else if(dim == 2) {
    if(parametricCoord.size() < 2) return;
    GFace *gf = static_cast<GFace *>(entity);
    for(std::size_t i = 0; i < parametricCoord.size(); i += 2) {
      SPoint2 param(parametricCoord[i], parametricCoord[i + 1]);
      GPoint gp = gf->point(param);
      points.push_back(gp.x());
      points.push_back(gp.y());
      points.push_back(gp.z());
    }
  }
}

GMSH_API void
gmsh::model::getDerivative(const int dim, const int tag,
                           const std::vector<double> &parametricCoord,
                           std::vector<double> &deriv)
{
  if(!_isInitialized()) { throw -1; }
  deriv.clear();
  GEntity *entity = GModel::current()->getEntityByTag(dim, tag);
  if(!entity) {
    Msg::Error("%s does not exist", _getEntityName(dim, tag).c_str());
    throw 2;
  }
  if(dim == 1) {
    GEdge *ge = static_cast<GEdge *>(entity);
    for(std::size_t i = 0; i < parametricCoord.size(); i++) {
      SVector3 d = ge->firstDer(parametricCoord[i]);
      deriv.push_back(d.x());
      deriv.push_back(d.y());
      deriv.push_back(d.z());
    }
  }
  else if(dim == 2) {
    if(parametricCoord.size() < 2) return;
    GFace *gf = static_cast<GFace *>(entity);
    for(std::size_t i = 0; i < parametricCoord.size(); i += 2) {
      SPoint2 param(parametricCoord[i], parametricCoord[i + 1]);
      Pair<SVector3, SVector3> d = gf->firstDer(param);
      deriv.push_back(d.left().x());
      deriv.push_back(d.left().y());
      deriv.push_back(d.left().z());
      deriv.push_back(d.right().x());
      deriv.push_back(d.right().y());
      deriv.push_back(d.right().z());
    }
  }
}

GMSH_API void
gmsh::model::getCurvature(const int dim, const int tag,
                          const std::vector<double> &parametricCoord,
                          std::vector<double> &curvatures)
{
  if(!_isInitialized()) { throw -1; }
  curvatures.clear();
  GEntity *entity = GModel::current()->getEntityByTag(dim, tag);
  if(!entity) {
    Msg::Error("%s does not exist", _getEntityName(dim, tag).c_str());
    throw 2;
  }
  if(dim == 1) {
    GEdge *ge = static_cast<GEdge *>(entity);
    for(std::size_t i = 0; i < parametricCoord.size(); i++)
      curvatures.push_back(ge->curvature(parametricCoord[i]));
  }
  else if(dim == 2) {
    if(parametricCoord.size() < 2) return;
    GFace *gf = static_cast<GFace *>(entity);
    for(std::size_t i = 0; i < parametricCoord.size(); i += 2) {
      SPoint2 param(parametricCoord[i], parametricCoord[i + 1]);
      curvatures.push_back(gf->curvatureMax(param));
    }
  }
}

GMSH_API void gmsh::model::getPrincipalCurvatures(
  const int tag, const std::vector<double> &parametricCoord,
  std::vector<double> &curvaturesMax, std::vector<double> &curvaturesMin,
  std::vector<double> &directionsMax, std::vector<double> &directionsMin)
{
  if(!_isInitialized()) { throw -1; }
  GFace *gf = GModel::current()->getFaceByTag(tag);
  if(!gf) {
    Msg::Error("%s does not exist", _getEntityName(2, tag).c_str());
    throw 2;
  }
  curvaturesMax.clear();
  curvaturesMin.clear();
  directionsMax.clear();
  directionsMin.clear();
  if(parametricCoord.size() < 2) return;
  for(std::size_t i = 0; i < parametricCoord.size(); i += 2) {
    SPoint2 param(parametricCoord[i], parametricCoord[i + 1]);
    double cmin, cmax;
    SVector3 dmin, dmax;
    gf->curvatures(param, dmax, dmin, cmax, cmin);
    curvaturesMax.push_back(cmax);
    curvaturesMin.push_back(cmin);
    directionsMax.push_back(dmax.x());
    directionsMax.push_back(dmax.y());
    directionsMax.push_back(dmax.z());
    directionsMin.push_back(dmin.x());
    directionsMin.push_back(dmin.y());
    directionsMin.push_back(dmin.z());
  }
}

GMSH_API void gmsh::model::getNormal(const int tag,
                                     const std::vector<double> &parametricCoord,
                                     std::vector<double> &normals)
{
  if(!_isInitialized()) { throw -1; }
  GFace *gf = GModel::current()->getFaceByTag(tag);
  if(!gf) {
    Msg::Error("%s does not exist", _getEntityName(2, tag).c_str());
    throw 2;
  }
  normals.clear();
  if(parametricCoord.size() < 2) return;
  for(std::size_t i = 0; i < parametricCoord.size(); i += 2) {
    SPoint2 param(parametricCoord[i], parametricCoord[i + 1]);
    SVector3 n = gf->normal(param);
    normals.push_back(n.x());
    normals.push_back(n.y());
    normals.push_back(n.z());
  }
}

GMSH_API void gmsh::model::setVisibility(const vectorpair &dimTags,
                                         const int value, const bool recursive)
{
  if(!_isInitialized()) { throw -1; }
  for(std::size_t i = 0; i < dimTags.size(); i++) {
    GEntity *ge = GModel::current()->getEntityByTag(
      dimTags[i].first, std::abs(dimTags[i].second));
    if(ge) ge->setVisibility(value, recursive);
  }
}

GMSH_API void gmsh::model::getVisibility(const int dim, const int tag,
                                         int &value)
{
  if(!_isInitialized()) { throw -1; }
  GEntity *ge = GModel::current()->getEntityByTag(dim, tag);
  if(!ge) {
    Msg::Error("%s does not exist", _getEntityName(dim, tag).c_str());
    throw 2;
  }
  value = ge->getVisibility();
}

GMSH_API void gmsh::model::setColor(const vectorpair &dimTags, const int r,
                                    const int g, const int b, const int a,
                                    const bool recursive)
{
  if(!_isInitialized()) { throw -1; }
  for(std::size_t i = 0; i < dimTags.size(); i++) {
    GEntity *ge = GModel::current()->getEntityByTag(
      dimTags[i].first, std::abs(dimTags[i].second));
    if(ge) {
      unsigned int val = CTX::instance()->packColor(r, g, b, a);
      ge->setColor(val, recursive);
    }
  }
}

GMSH_API void gmsh::model::getColor(const int dim, const int tag, int &r,
                                    int &g, int &b, int &a)
{
  if(!_isInitialized()) { throw -1; }
  GEntity *ge = GModel::current()->getEntityByTag(dim, tag);
  if(!ge) {
    Msg::Error("%s does not exist", _getEntityName(dim, tag).c_str());
    throw 2;
  }
  unsigned int value = ge->getColor();
  r = CTX::instance()->unpackRed(value);
  g = CTX::instance()->unpackGreen(value);
  b = CTX::instance()->unpackBlue(value);
  a = CTX::instance()->unpackAlpha(value);
}

GMSH_API void gmsh::model::setCoordinates(const int tag, const double x,
                                         const double y, const double z)
{
  if(!_isInitialized()) { throw -1; }
  GVertex *gv = GModel::current()->getVertexByTag(tag);
  if(!gv) {
    Msg::Error("%s does not exist", _getEntityName(0, tag).c_str());
    throw 2;
  }
  GPoint p(x, y, z);
  gv->setPosition(p);
}

// gmsh::model::mesh

GMSH_API void gmsh::model::mesh::generate(const int dim)
{
  if(!_isInitialized()) { throw -1; }
  GModel::current()->mesh(dim);
  CTX::instance()->mesh.changed = ENT_ALL;
}

GMSH_API void gmsh::model::mesh::partition(const int numPart)
{
  if(!_isInitialized()) { throw -1; }
  GModel::current()->partitionMesh(
    numPart >= 0 ? numPart : CTX::instance()->mesh.numPartitions);
  CTX::instance()->mesh.changed = ENT_ALL;
}

GMSH_API void gmsh::model::mesh::unpartition()
{
  if(!_isInitialized()) { throw -1; }
  GModel::current()->unpartitionMesh();
  CTX::instance()->mesh.changed = ENT_ALL;
}

GMSH_API void gmsh::model::mesh::refine()
{
  if(!_isInitialized()) { throw -1; }
  GModel::current()->refineMesh(CTX::instance()->mesh.secondOrderLinear);
  CTX::instance()->mesh.changed = ENT_ALL;
}

GMSH_API void gmsh::model::mesh::recombine()
{
  if(!_isInitialized()) { throw -1; }
  GModel::current()->recombineMesh();
  CTX::instance()->mesh.changed = ENT_ALL;
}

GMSH_API void gmsh::model::mesh::smooth()
{
  if(!_isInitialized()) { throw -1; }
  GModel::current()->smoothMesh();
  CTX::instance()->mesh.changed = ENT_ALL;
}

GMSH_API void gmsh::model::mesh::optimize(const std::string &how)
{
  if(!_isInitialized()) { throw -1; }
  GModel::current()->optimizeMesh(how);
  CTX::instance()->mesh.changed = ENT_ALL;
}

GMSH_API void gmsh::model::mesh::splitQuadrangles(const double quality,
                                                  const int tag)
{
  if(!_isInitialized()) { throw -1; }
#if defined(HAVE_MESH)
  std::vector<GEntity *> entities;
  if(tag < 0) { GModel::current()->getEntities(entities, 2); }
  else {
    GEntity *ge = GModel::current()->getEntityByTag(2, tag);
    if(!ge) {
      Msg::Error("%s does not exist", _getEntityName(2, tag).c_str());
      throw 2;
    }
    entities.push_back(ge);
  }
  for(std::size_t i = 0; i < entities.size(); i++) {
    GFace *gf = static_cast<GFace *>(entities[i]);
    quadsToTriangles(gf, quality);
  }
  CTX::instance()->mesh.changed = ENT_ALL;
#else
  Msg::Error("splitQuadrangles requires the mesh module");
  throw -1;
#endif
}

GMSH_API void gmsh::model::mesh::setOrder(const int order)
{
  if(!_isInitialized()) { throw -1; }
  GModel::current()->setOrderN(order, CTX::instance()->mesh.secondOrderLinear,
                               CTX::instance()->mesh.secondOrderIncomplete);
  CTX::instance()->mesh.changed = ENT_ALL;
}

GMSH_API void gmsh::model::mesh::getLastEntityError(vectorpair &dimTags)
{
  if(!_isInitialized()) { throw -1; }
  std::vector<GEntity *> e = GModel::current()->getLastMeshEntityError();
  dimTags.clear();
  for(std::size_t i = 0; i < e.size(); i++)
    dimTags.push_back(std::pair<int, int>(e[i]->dim(), e[i]->tag()));
}

GMSH_API void
gmsh::model::mesh::getLastNodeError(std::vector<std::size_t> &nodeTags)
{
  if(!_isInitialized()) { throw -1; }
  std::vector<MVertex *> v = GModel::current()->getLastMeshVertexError();
  nodeTags.clear();
  for(std::size_t i = 0; i < v.size(); i++) nodeTags.push_back(v[i]->getNum());
}

static void _getAdditionalNodesOnBoundary(GEntity *entity,
                                          std::vector<std::size_t> &nodeTags,
                                          std::vector<double> &coord,
                                          std::vector<double> &parametricCoord,
                                          bool parametric)
{
  std::vector<GFace *> f;
  std::vector<GEdge *> e;
  std::vector<GVertex *> v;
  if(entity->dim() > 2) f = entity->faces();
  if(entity->dim() > 1) e = entity->edges();
  if(entity->dim() > 0) v = entity->vertices();
  for(std::vector<GFace *>::iterator it = f.begin(); it != f.end(); it++) {
    GFace *gf = *it;
    for(std::size_t j = 0; j < gf->mesh_vertices.size(); j++) {
      MVertex *v = gf->mesh_vertices[j];
      nodeTags.push_back(v->getNum());
      coord.push_back(v->x());
      coord.push_back(v->y());
      coord.push_back(v->z());
    }
  }
  for(std::vector<GEdge *>::iterator it = e.begin(); it != e.end(); it++) {
    GEdge *ge = *it;
    for(std::size_t j = 0; j < ge->mesh_vertices.size(); j++) {
      MVertex *v = ge->mesh_vertices[j];
      nodeTags.push_back(v->getNum());
      coord.push_back(v->x());
      coord.push_back(v->y());
      coord.push_back(v->z());
      if(entity->dim() == 2 && parametric) {
        SPoint2 param;
        if(!reparamMeshVertexOnFace(v, (GFace *)entity, param))
          Msg::Warning("Failed to compute parameters of node %d on surface %d",
                       v->getNum(), entity->tag());
        parametricCoord.push_back(param.x());
        parametricCoord.push_back(param.y());
      }
    }
  }
  for(std::vector<GVertex *>::iterator it = v.begin(); it != v.end(); it++) {
    GVertex *gv = *it;
    for(std::size_t j = 0; j < gv->mesh_vertices.size(); j++) {
      MVertex *v = gv->mesh_vertices[j];
      nodeTags.push_back(v->getNum());
      coord.push_back(v->x());
      coord.push_back(v->y());
      coord.push_back(v->z());
      if(entity->dim() == 2 && parametric) {
        SPoint2 param;
        if(!reparamMeshVertexOnFace(v, (GFace *)entity, param))
          Msg::Warning("Failed to compute parameters of node %d on surface %d",
                       v->getNum(), entity->tag());
        parametricCoord.push_back(param.x());
        parametricCoord.push_back(param.y());
      }
      else if(entity->dim() == 1 && parametric) {
        double param;
        if(!reparamMeshVertexOnEdge(v, (GEdge *)entity, param))
          Msg::Warning("Failed to compute parameters of node %d on curve %d",
                       v->getNum(), entity->tag());
        parametricCoord.push_back(param);
      }
    }
  }
}

GMSH_API void gmsh::model::mesh::getNodes(std::vector<std::size_t> &nodeTags,
                                          std::vector<double> &coord,
                                          std::vector<double> &parametricCoord,
                                          const int dim, const int tag,
                                          const bool includeBoundary,
                                          const bool returnParametricCoord)
{
  if(!_isInitialized()) { throw -1; }
  nodeTags.clear();
  coord.clear();
  parametricCoord.clear();
  std::vector<GEntity *> entities;
  if(dim >= 0 && tag >= 0) {
    GEntity *ge = GModel::current()->getEntityByTag(dim, tag);
    if(!ge) {
      Msg::Error("%s does not exist", _getEntityName(dim, tag).c_str());
      throw 2;
    }
    entities.push_back(ge);
  }
  else {
    GModel::current()->getEntities(entities, dim);
  }
  for(std::size_t i = 0; i < entities.size(); i++) {
    GEntity *ge = entities[i];
    for(std::size_t j = 0; j < ge->mesh_vertices.size(); j++) {
      MVertex *v = ge->mesh_vertices[j];
      nodeTags.push_back(v->getNum());
      coord.push_back(v->x());
      coord.push_back(v->y());
      coord.push_back(v->z());
      if(dim > 0 && returnParametricCoord) {
        double par;
        for(int k = 0; k < dim; k++) {
          if(v->getParameter(k, par)) parametricCoord.push_back(par);
        }
      }
    }
    if(includeBoundary)
      _getAdditionalNodesOnBoundary(ge, nodeTags, coord, parametricCoord,
                                    dim > 0 && returnParametricCoord);
  }
}

GMSH_API void gmsh::model::mesh::getNode(const std::size_t nodeTag,
                                         std::vector<double> &coord,
                                         std::vector<double> &parametricCoord)
{
  if(!_isInitialized()) { throw -1; }
  MVertex *v = GModel::current()->getMeshVertexByTag(nodeTag);
  if(!v) {
    Msg::Error("Unknown node %d", nodeTag);
    throw 2;
  }
  coord.resize(3);
  coord[0] = v->x();
  coord[1] = v->y();
  coord[2] = v->z();
  parametricCoord.reserve(2);
  double u;
  if(v->getParameter(0, u)) parametricCoord.push_back(u);
  if(v->getParameter(1, u)) parametricCoord.push_back(u);
}

GMSH_API void gmsh::model::mesh::rebuildNodeCache(bool onlyIfNecessary)
{
  if(!_isInitialized()) { throw -1; }
  GModel::current()->rebuildMeshVertexCache(onlyIfNecessary);
}

GMSH_API void
gmsh::model::mesh::getNodesForPhysicalGroup(const int dim, const int tag,
                                            std::vector<std::size_t> &nodeTags,
                                            std::vector<double> &coord)
{
  if(!_isInitialized()) { throw -1; }
  nodeTags.clear();
  coord.clear();
  std::vector<MVertex *> v;
  GModel::current()->getMeshVerticesForPhysicalGroup(dim, tag, v);
  if(v.empty()) return;
  nodeTags.resize(v.size());
  coord.resize(v.size() * 3);
  for(std::size_t i = 0; i < v.size(); i++) {
    nodeTags[i] = v[i]->getNum();
    coord[3 * i + 0] = v[i]->x();
    coord[3 * i + 1] = v[i]->y();
    coord[3 * i + 2] = v[i]->z();
  }
}

GMSH_API void gmsh::model::mesh::setNodes(
  const int dim, const int tag, const std::vector<std::size_t> &nodeTags,
  const std::vector<double> &coord, const std::vector<double> &parametricCoord)
{
  if(!_isInitialized()) { throw -1; }
  GEntity *ge = GModel::current()->getEntityByTag(dim, tag);
  if(!ge) {
    Msg::Error("%s does not exist", _getEntityName(dim, tag).c_str());
    throw 2;
  }
  int numNodeTags = nodeTags.size(), numNodes = nodeTags.size();
  if(!numNodeTags) { // this is allowed: we will assign new tags
    numNodes = coord.size() / 3;
  }
  if((int)coord.size() != 3 * numNodes) {
    Msg::Error("Wrong number of coordinates");
    throw 2;
  }
  bool param = false;
  if(parametricCoord.size()) {
    if((int)parametricCoord.size() != dim * numNodes) {
      Msg::Error("Wrong number of parametric coordinates");
      throw 2;
    }
    param = true;
  }
  // delete nodes and elements; this will also delete the model mesh cache
  ge->deleteMesh();
  for(int i = 0; i < numNodes; i++) {
    std::size_t n = (numNodeTags ? nodeTags[i] : 0); // 0 = automatic tag
    double x = coord[3 * i];
    double y = coord[3 * i + 1];
    double z = coord[3 * i + 2];
    MVertex *vv = 0;
    if(param && dim == 1) {
      double u = parametricCoord[i];
      vv = new MEdgeVertex(x, y, z, ge, u, n);
    }
    else if(param && dim == 2) {
      double u = parametricCoord[2 * i];
      double v = parametricCoord[2 * i + 1];
      vv = new MFaceVertex(x, y, z, ge, u, v, n);
    }
    else
      vv = new MVertex(x, y, z, ge, n);
    ge->mesh_vertices.push_back(vv);
  }
}

GMSH_API void gmsh::model::mesh::reclassifyNodes()
{
  if(!_isInitialized()) { throw -1; }
  GModel::current()->pruneMeshVertexAssociations();
}

GMSH_API void gmsh::model::mesh::relocateNodes(const int dim, const int tag)
{
  if(!_isInitialized()) { throw -1; }
  std::vector<GEntity *> entities;
  if(dim >= 0 && tag >= 0) {
    GEntity *ge = GModel::current()->getEntityByTag(dim, tag);
    if(!ge) {
      Msg::Error("%s does not exist", _getEntityName(dim, tag).c_str());
      throw 2;
    }
    entities.push_back(ge);
  }
  else {
    GModel::current()->getEntities(entities, dim);
  }
  for(std::size_t i = 0; i < entities.size(); i++)
    entities[i]->relocateMeshVertices();
}

static void
_getEntitiesForElementTypes(int dim, int tag,
                            std::map<int, std::vector<GEntity *> > &typeEnt)
{
  std::vector<GEntity *> entities;
  if(dim >= 0 && tag >= 0) {
    GEntity *ge = GModel::current()->getEntityByTag(dim, tag);
    if(!ge) {
      Msg::Error("%s does not exist", _getEntityName(dim, tag).c_str());
      throw 2;
    }
    entities.push_back(ge);
  }
  else {
    GModel::current()->getEntities(entities, dim);
  }
  for(std::size_t i = 0; i < entities.size(); i++) {
    GEntity *ge = entities[i];
    switch(ge->dim()) {
    case 0: {
      GVertex *v = static_cast<GVertex *>(ge);
      if(v->points.size())
        typeEnt[v->points.front()->getTypeForMSH()].push_back(ge);
      break;
    }
    case 1: {
      GEdge *e = static_cast<GEdge *>(ge);
      if(e->lines.size())
        typeEnt[e->lines.front()->getTypeForMSH()].push_back(ge);
      break;
    }
    case 2: {
      GFace *f = static_cast<GFace *>(ge);
      if(f->triangles.size())
        typeEnt[f->triangles.front()->getTypeForMSH()].push_back(ge);
      if(f->quadrangles.size())
        typeEnt[f->quadrangles.front()->getTypeForMSH()].push_back(ge);
      break;
    }
    case 3: {
      GRegion *r = static_cast<GRegion *>(ge);
      if(r->tetrahedra.size())
        typeEnt[r->tetrahedra.front()->getTypeForMSH()].push_back(ge);
      if(r->hexahedra.size())
        typeEnt[r->hexahedra.front()->getTypeForMSH()].push_back(ge);
      if(r->prisms.size())
        typeEnt[r->prisms.front()->getTypeForMSH()].push_back(ge);
      if(r->pyramids.size())
        typeEnt[r->pyramids.front()->getTypeForMSH()].push_back(ge);
      break;
    }
    }
  }
}

GMSH_API void gmsh::model::mesh::getElements(
  std::vector<int> &elementTypes,
  std::vector<std::vector<std::size_t> > &elementTags,
  std::vector<std::vector<std::size_t> > &nodeTags, const int dim,
  const int tag)
{
  if(!_isInitialized()) { throw -1; }
  elementTypes.clear();
  elementTags.clear();
  nodeTags.clear();
  std::map<int, std::vector<GEntity *> > typeEnt;
  _getEntitiesForElementTypes(dim, tag, typeEnt);
  for(std::map<int, std::vector<GEntity *> >::const_iterator it =
        typeEnt.begin();
      it != typeEnt.end(); it++) {
    elementTypes.push_back(it->first);
    elementTags.push_back(std::vector<std::size_t>());
    nodeTags.push_back(std::vector<std::size_t>());
    int elementType = it->first;
    for(std::size_t i = 0; i < it->second.size(); i++) {
      GEntity *ge = it->second[i];
      for(std::size_t j = 0; j < ge->getNumMeshElements(); j++) {
        MElement *e = ge->getMeshElement(j);
        if(e->getTypeForMSH() == elementType) {
          elementTags.back().push_back(e->getNum());
          for(std::size_t k = 0; k < e->getNumVertices(); k++) {
            nodeTags.back().push_back(e->getVertex(k)->getNum());
          }
        }
      }
    }
  }
}

GMSH_API void gmsh::model::mesh::getElement(const std::size_t elementTag,
                                            int &elementType,
                                            std::vector<std::size_t> &nodeTags)
{
  if(!_isInitialized()) { throw -1; }
  MElement *e = GModel::current()->getMeshElementByTag(elementTag);
  if(!e) {
    Msg::Error("Unknown element %d", elementTag);
    throw 2;
  }
  elementType = e->getTypeForMSH();
  nodeTags.clear();
  for(std::size_t i = 0; i < e->getNumVertices(); i++) {
    MVertex *v = e->getVertex(i);
    if(!v) {
      Msg::Error("Unknown node in element %d", elementTag);
      throw 2;
    }
    nodeTags.push_back(v->getNum());
  }
}

GMSH_API void gmsh::model::mesh::getElementByCoordinates(
  const double x, const double y, const double z, std::size_t &elementTag,
  int &elementType, std::vector<std::size_t> &nodeTags,
  double &u, double &v, double &w, const int dim, const bool strict)
{
  if(!_isInitialized()) { throw -1; }
  SPoint3 xyz(x, y, z), uvw;
  MElement *e = GModel::current()->getMeshElementByCoord(xyz, uvw, dim, strict);
  if(!e) {
    Msg::Error("No element found at (%g, %g, %g)", x, y, z);
    throw 2;
  }
  elementTag = e->getNum();
  elementType = e->getTypeForMSH();
  nodeTags.clear();
  for(std::size_t i = 0; i < e->getNumVertices(); i++) {
    MVertex *v = e->getVertex(i);
    if(!v) {
      Msg::Error("Unknown node in element %d", elementTag);
      throw 2;
    }
    nodeTags.push_back(v->getNum());
  }
  u = uvw.x();
  v = uvw.y();
  w = uvw.z();
}

template <class T>
static void _addElements(int dim, int tag, const std::vector<MElement *> &src,
                         std::vector<T *> &dst)
{
  for(std::size_t i = 0; i < src.size(); i++)
    dst.push_back(static_cast<T *>(src[i]));
}

static void _addElements(int dim, int tag, GEntity *ge, int type,
                         const std::vector<std::size_t> &elementTags,
                         const std::vector<std::size_t> &nodeTags)
{
  unsigned int numNodesPerEle = MElement::getInfoMSH(type);
  if(!numNodesPerEle) return;
  std::size_t numEleTags = elementTags.size();
  std::size_t numEle = numEleTags;
  if(!numEle) { numEle = nodeTags.size() / numNodesPerEle; }
  if(!numEle) return;
  if(numEle * numNodesPerEle != nodeTags.size()) {
    Msg::Error("Wrong number of node tags for element type %d", type);
    throw 2;
  }
  std::vector<MElement *> elements(numEle);
  std::vector<MVertex *> nodes(numNodesPerEle);
  for(std::size_t j = 0; j < numEle; j++) {
    std::size_t etag = (numEleTags ? elementTags[j] : 0); // 0 = automatic tag
    MElementFactory f;
    for(std::size_t k = 0; k < numNodesPerEle; k++) {
      std::size_t vtag = nodeTags[numNodesPerEle * j + k];
      // this will rebuild the node cache if necessary
      nodes[k] = GModel::current()->getMeshVertexByTag(vtag);
      if(!nodes[k]) {
        Msg::Error("Unknown node %d", vtag);
        throw 2;
      }
    }
    elements[j] = f.create(type, nodes, etag);
  }
  bool ok = true;
  switch(dim) {
  case 0:
    if(elements[0]->getType() == TYPE_PNT)
      _addElements(dim, tag, elements, static_cast<GVertex *>(ge)->points);
    else
      ok = false;
    break;
  case 1:
    if(elements[0]->getType() == TYPE_LIN)
      _addElements(dim, tag, elements, static_cast<GEdge *>(ge)->lines);
    else
      ok = false;
    break;
  case 2:
    if(elements[0]->getType() == TYPE_TRI)
      _addElements(dim, tag, elements, static_cast<GFace *>(ge)->triangles);
    else if(elements[0]->getType() == TYPE_QUA)
      _addElements(dim, tag, elements, static_cast<GFace *>(ge)->quadrangles);
    else
      ok = false;
    break;
  case 3:
    if(elements[0]->getType() == TYPE_TET)
      _addElements(dim, tag, elements, static_cast<GRegion *>(ge)->tetrahedra);
    else if(elements[0]->getType() == TYPE_HEX)
      _addElements(dim, tag, elements, static_cast<GRegion *>(ge)->hexahedra);
    else if(elements[0]->getType() == TYPE_PRI)
      _addElements(dim, tag, elements, static_cast<GRegion *>(ge)->prisms);
    else if(elements[0]->getType() == TYPE_PYR)
      _addElements(dim, tag, elements, static_cast<GRegion *>(ge)->pyramids);
    else
      ok = false;
    break;
  }
  if(!ok) {
    Msg::Error("Wrong type of element for %s",
               _getEntityName(dim, tag).c_str());
    throw 2;
  }
}

GMSH_API void gmsh::model::mesh::setElements(
  const int dim, const int tag, const std::vector<int> &elementTypes,
  const std::vector<std::vector<std::size_t> > &elementTags,
  const std::vector<std::vector<std::size_t> > &nodeTags)
{
  if(!_isInitialized()) { throw -1; }
  GEntity *ge = GModel::current()->getEntityByTag(dim, tag);
  if(!ge) {
    Msg::Error("%s does not exist", _getEntityName(dim, tag).c_str());
    throw 2;
  }
  if(elementTypes.size() != elementTags.size()) {
    Msg::Error("Wrong number of element tags");
    throw 2;
  }
  if(elementTypes.size() != nodeTags.size()) {
    Msg::Error("Wrong number of node tags");
    throw 2;
  }
  // delete only elements; this will also delete the model mesh cache
  ge->deleteMesh(true);
  for(std::size_t i = 0; i < elementTypes.size(); i++)
    _addElements(dim, tag, ge, elementTypes[i], elementTags[i], nodeTags[i]);
}

GMSH_API void gmsh::model::mesh::setElementsByType(
  const int tag, const int elementType,
  const std::vector<std::size_t> &elementTags,
  const std::vector<std::size_t> &nodeTags)
{
  if(!_isInitialized()) { throw -1; }
  int dim = ElementType::getDimension(elementType);
  GEntity *ge = GModel::current()->getEntityByTag(dim, tag);
  if(!ge) {
    Msg::Error("%s does not exist", _getEntityName(dim, tag).c_str());
    throw 2;
  }
  _addElements(dim, tag, ge, elementType, elementTags, nodeTags);
}

GMSH_API void gmsh::model::mesh::getElementTypes(std::vector<int> &elementTypes,
                                                 const int dim, const int tag)
{
  if(!_isInitialized()) { throw -1; }
  elementTypes.clear();
  std::map<int, std::vector<GEntity *> > typeEnt;
  _getEntitiesForElementTypes(dim, tag, typeEnt);
  for(std::map<int, std::vector<GEntity *> >::const_iterator it =
        typeEnt.begin();
      it != typeEnt.end(); it++) {
    elementTypes.push_back(it->first);
  }
}

GMSH_API int gmsh::model::mesh::getElementType(const std::string &family,
                                               const int order,
                                               const bool serendip)
{
  if(!_isInitialized()) { throw -1; }
  int familyType = (family == "point") ?
                     TYPE_PNT :
                     (family == "line") ?
                     TYPE_LIN :
                     (family == "triangle") ?
                     TYPE_TRI :
                     (family == "quadrangle") ?
                     TYPE_QUA :
                     (family == "tetrahedron") ?
                     TYPE_TET :
                     (family == "pyramid") ?
                     TYPE_PYR :
                     (family == "prism") ?
                     TYPE_PRI :
                     (family == "hexahedron") ?
                     TYPE_HEX :
                     (family == "polygon") ?
                     TYPE_POLYG :
                     (family == "polyhedron") ?
                     TYPE_POLYH :
                     (family == "trihedron") ? TYPE_TRIH : -1;
  return ElementType::getType(familyType, order, serendip);
}

GMSH_API void gmsh::model::mesh::getElementProperties(
  const int elementType, std::string &name, int &dim, int &order, int &numNodes,
  std::vector<double> &parametricCoord)
{
  if(!_isInitialized()) { throw -1; }
  const char *n;
  numNodes = MElement::getInfoMSH(elementType, &n);
  name = n;
  int parentType = ElementType::getParentType(elementType);
  nodalBasis *basis = 0;
  if(parentType == TYPE_PYR)
    basis = new pyramidalBasis(elementType);
  else
    basis = new polynomialBasis(elementType);
  dim = basis->dimension;
  order = basis->order;
  numNodes = basis->points.size1();
  for(int i = 0; i < basis->points.size1(); i++)
    for(int j = 0; j < basis->points.size2(); j++)
      parametricCoord.push_back(basis->points(i, j));
  delete basis;
}

GMSH_API void gmsh::model::mesh::getElementsByType(
  const int elementType, std::vector<std::size_t> &elementTags,
  std::vector<std::size_t> &nodeTags, const int tag, const std::size_t task,
  const std::size_t numTasks)
{
  if(!_isInitialized()) { throw -1; }
  int dim = ElementType::getDimension(elementType);
  std::map<int, std::vector<GEntity *> > typeEnt;
  _getEntitiesForElementTypes(dim, tag, typeEnt);
  const std::vector<GEntity *> &entities(typeEnt[elementType]);
  int familyType = ElementType::getParentType(elementType);
  std::size_t numElements = 0;
  for(std::size_t i = 0; i < entities.size(); i++)
    numElements += entities[i]->getNumMeshElementsByType(familyType);
  const int numNodes = ElementType::getNumVertices(elementType);
  if(!numTasks) {
    Msg::Error("Number of tasks should be > 0");
    throw 4;
  }
  const std::size_t begin = (task * numElements) / numTasks;
  const std::size_t end = ((task + 1) * numElements) / numTasks;
  // check arrays
  bool haveElementTags = elementTags.size();
  bool haveNodeTags = nodeTags.size();
  if(!haveElementTags && !haveNodeTags) {
    if(numTasks > 1)
      Msg::Warning("ElementTags and nodeTags should be preallocated "
                   "if numTasks > 1");
    haveElementTags = haveNodeTags = true;
    preallocateElementsByType(elementType, haveElementTags, haveNodeTags,
                              elementTags, nodeTags, tag);
  }
  if(haveElementTags && (elementTags.size() < numElements)) {
    Msg::Error("Wrong size of elementTags array (%d < %d)", elementTags.size(),
               numElements);
    throw 4;
  }
  if(haveNodeTags && (nodeTags.size() < numElements * numNodes)) {
    Msg::Error("Wrong size of nodeTags array (%d < %d)", nodeTags.size(),
               numElements * numNodes);
    throw 4;
  }
  size_t o = 0;
  size_t idx = begin * numNodes;
  for(std::size_t i = 0; i < entities.size(); i++) {
    GEntity *ge = entities[i];
    for(std::size_t j = 0; j < ge->getNumMeshElementsByType(familyType); j++) {
      if(o >= begin && o < end) {
        MElement *e = ge->getMeshElementByType(familyType, j);
        if(haveElementTags) elementTags[o] = e->getNum();
        if(haveNodeTags) {
          for(std::size_t k = 0; k < e->getNumVertices(); k++) {
            nodeTags[idx++] = e->getVertex(k)->getNum();
          }
        }
      }
      o++;
    }
  }
}

GMSH_API void gmsh::model::mesh::preallocateElementsByType(
  const int elementType, const bool elementTag, const bool nodeTag,
  std::vector<std::size_t> &elementTags, std::vector<std::size_t> &nodeTags,
  const int tag)
{
  if(!_isInitialized()) { throw -1; }
  int dim = ElementType::getDimension(elementType);
  std::map<int, std::vector<GEntity *> > typeEnt;
  _getEntitiesForElementTypes(dim, tag, typeEnt);
  const std::vector<GEntity *> &entities(typeEnt[elementType]);
  int familyType = ElementType::getParentType(elementType);
  std::size_t numElements = 0;
  for(std::size_t i = 0; i < entities.size(); i++)
    numElements += entities[i]->getNumMeshElementsByType(familyType);
  const int numNodesPerEle = ElementType::getNumVertices(elementType);
  if(elementTag) {
    elementTags.clear();
    elementTags.resize(numElements, 0);
  }
  if(nodeTag) {
    nodeTags.clear();
    nodeTags.resize(numElements * numNodesPerEle, 0);
  }
}

static bool _getHierarchicalFunctionSpaceInfo(const std::string &fsType,
                                              std::string &fsName,
                                              int &basisOrder, int &fsComp)
{
  if(fsType.substr(0, 10) == "H1Legendre") {
    fsComp = 1;
    basisOrder = atoi(fsType.substr(10).c_str());
    fsName = "H1Legendre";
    return true;
  }
  if(fsType.substr(0, 14) == "GradH1Legendre") {
    fsComp = 3;
    basisOrder = atoi(fsType.substr(14).c_str());
    fsName = "GradH1Legendre";
    return true;
  }
  if(fsType.substr(0, 13) == "HcurlLegendre") {
    fsComp = 3;
    basisOrder = atoi(fsType.substr(13).c_str());
    fsName = "HcurlLegendre";
    return true;
  }
  if(fsType.substr(0, 17) == "CurlHcurlLegendre") {
    fsComp = 3;
    basisOrder = atoi(fsType.substr(17).c_str());
    fsName = "CurlHcurlLegendre";
    return true;
  }
  return false;
}

static bool _getFunctionSpaceInfo(const std::string &fsType,
                                  std::string &fsName, int &fsOrder,
                                  int &fsComp)
{
  if(fsType.empty() || fsType == "None") {
    fsName = "";
    fsOrder = 0;
    fsComp = 0;
    return true;
  }
  if(fsType == "IsoParametric" || fsType == "Lagrange") {
    fsName = "Lagrange";
    fsOrder = -1;
    fsComp = 1;
    return true;
  }
  if(fsType == "GradIsoParametric" || fsType == "GradLagrange") {
    fsName = "GradLagrange";
    fsOrder = -1;
    fsComp = 3;
    return true;
  }
  return false;
}

GMSH_API void gmsh::model::mesh::getJacobians(
  const int elementType, const std::vector<double> &integrationPoints,
  std::vector<double> &jacobians, std::vector<double> &determinants,
  std::vector<double> &points, const int tag, const std::size_t task,
  const std::size_t numTasks)
{
  if(!_isInitialized()) { throw -1; }
  int dim = ElementType::getDimension(elementType);
  std::map<int, std::vector<GEntity *> > typeEnt;
  _getEntitiesForElementTypes(dim, tag, typeEnt);
  const std::vector<GEntity *> &entities(typeEnt[elementType]);
  int familyType = ElementType::getParentType(elementType);
  int numIntegrationPoints = integrationPoints.size() / 3;
  // check arrays
  bool haveJacobians = jacobians.size();
  bool haveDeterminants = determinants.size();
  bool havePoints = points.size();
  if(!haveDeterminants && !haveJacobians && !havePoints) {
    if(numTasks > 1)
      Msg::Warning("Jacobians, determinants and points should be preallocated "
                   "if numTasks > 1");
    haveJacobians = haveDeterminants = havePoints = true;
    preallocateJacobians(elementType, numIntegrationPoints, haveJacobians,
                         haveDeterminants, havePoints, jacobians, determinants,
                         points, tag);
  }
  // get data
  {
    std::size_t numElements = 0;
    for(std::size_t i = 0; i < entities.size(); i++) {
      GEntity *ge = entities[i];
      numElements += ge->getNumMeshElementsByType(familyType);
    }
    if(!numTasks) {
      Msg::Error("Number of tasks should be > 0");
      throw 4;
    }
    const size_t begin = (task * numElements) / numTasks;
    const size_t end = ((task + 1) * numElements) / numTasks;
    if(haveDeterminants && (end * numIntegrationPoints > determinants.size())) {
      Msg::Error("Wrong size of determinants array (%d < %d)",
                 determinants.size(), end * numIntegrationPoints);
      throw 4;
    }
    if(haveJacobians && (9 * end * numIntegrationPoints > jacobians.size())) {
      Msg::Error("Wrong size of jacobians array (%d < %d)", jacobians.size(),
                 9 * end * numIntegrationPoints);
      throw 4;
    }
    if(havePoints && (3 * end * numIntegrationPoints > points.size())) {
      Msg::Error("Wrong size of points array (%d < %d)", points.size(),
                 3 * end * numIntegrationPoints);
      throw 4;
    }
    if(haveDeterminants && haveJacobians && havePoints) {
      std::vector<std::vector<SVector3> > gsf;
      size_t o = 0;
      size_t idx = begin * numIntegrationPoints;
      for(std::size_t i = 0; i < entities.size(); i++) {
        GEntity *ge = entities[i];
        for(std::size_t j = 0; j < ge->getNumMeshElementsByType(familyType);
            j++) {
          if(o >= begin && o < end) {
            MElement *e = ge->getMeshElementByType(familyType, j);
            if(gsf.size() == 0) {
              gsf.resize(numIntegrationPoints);
              for(int k = 0; k < numIntegrationPoints; k++) {
                double value[1256][3];
                e->getGradShapeFunctions(integrationPoints[3 * k],
                                         integrationPoints[3 * k + 1],
                                         integrationPoints[3 * k + 2],
                                         value);
                gsf[k].resize(e->getNumShapeFunctions());
                for(int l = 0; l < e->getNumShapeFunctions(); l++) {
                  gsf[k][l][0] = value[l][0];
                  gsf[k][l][1] = value[l][1];
                  gsf[k][l][2] = value[l][2];
                }
              }
            }
            for(int k = 0; k < numIntegrationPoints; k++) {
              e->pnt(integrationPoints[3 * k],
                     integrationPoints[3 * k + 1],
                     integrationPoints[3 * k + 2], &points[idx * 3]);
              determinants[idx] = e->getJacobian(gsf[k], &jacobians[idx * 9]);
              idx++;
            }
          }
          o++;
        }
      }
    }
    else if(haveDeterminants && haveJacobians && !havePoints) {
      std::vector<std::vector<SVector3> > gsf;
      size_t o = 0;
      size_t idx = begin * numIntegrationPoints;
      for(std::size_t i = 0; i < entities.size(); i++) {
        GEntity *ge = entities[i];
        for(std::size_t j = 0; j < ge->getNumMeshElementsByType(familyType);
            j++) {
          if(o >= begin && o < end) {
            MElement *e = ge->getMeshElementByType(familyType, j);
            if(gsf.size() == 0) {
              gsf.resize(numIntegrationPoints);
              for(int k = 0; k < numIntegrationPoints; k++) {
                double value[1256][3];
                e->getGradShapeFunctions(integrationPoints[3 * k],
                                         integrationPoints[3 * k + 1],
                                         integrationPoints[3 * k + 2],
                                         value);
                gsf[k].resize(e->getNumShapeFunctions());
                for(int l = 0; l < e->getNumShapeFunctions(); l++) {
                  gsf[k][l][0] = value[l][0];
                  gsf[k][l][1] = value[l][1];
                  gsf[k][l][2] = value[l][2];
                }
              }
            }
            for(int k = 0; k < numIntegrationPoints; k++) {
              determinants[idx] = e->getJacobian(gsf[k], &jacobians[idx * 9]);
              idx++;
            }
          }
          o++;
        }
      }
    }
    else if(haveDeterminants && !haveJacobians && havePoints) {
      std::vector<double> jac(9, 0.);
      std::vector<std::vector<SVector3> > gsf;
      size_t o = 0;
      size_t idx = begin * numIntegrationPoints;
      for(std::size_t i = 0; i < entities.size(); i++) {
        GEntity *ge = entities[i];
        for(std::size_t j = 0; j < ge->getNumMeshElementsByType(familyType);
            j++) {
          if(o >= begin && o < end) {
            MElement *e = ge->getMeshElementByType(familyType, j);
            if(gsf.size() == 0) {
              gsf.resize(numIntegrationPoints);
              for(int k = 0; k < numIntegrationPoints; k++) {
                double value[1256][3];
                e->getGradShapeFunctions(integrationPoints[3 * k],
                                         integrationPoints[3 * k + 1],
                                         integrationPoints[3 * k + 2],
                                         value);
                gsf[k].resize(e->getNumShapeFunctions());
                for(int l = 0; l < e->getNumShapeFunctions(); l++) {
                  gsf[k][l][0] = value[l][0];
                  gsf[k][l][1] = value[l][1];
                  gsf[k][l][2] = value[l][2];
                }
              }
            }
            for(int k = 0; k < numIntegrationPoints; k++) {
              e->pnt(integrationPoints[3 * k],
                     integrationPoints[3 * k + 1],
                     integrationPoints[3 * k + 2], &points[idx * 3]);
              determinants[idx] = e->getJacobian(gsf[k], &jac[0]);
              idx++;
            }
          }
          o++;
        }
      }
    }
    else if(haveDeterminants && !haveJacobians && !havePoints) {
      std::vector<double> jac(9, 0.);
      std::vector<std::vector<SVector3> > gsf;
      size_t o = 0;
      size_t idx = begin * numIntegrationPoints;
      for(std::size_t i = 0; i < entities.size(); i++) {
        GEntity *ge = entities[i];
        for(std::size_t j = 0; j < ge->getNumMeshElementsByType(familyType);
            j++) {
          if(o >= begin && o < end) {
            MElement *e = ge->getMeshElementByType(familyType, j);
            if(gsf.size() == 0) {
              gsf.resize(numIntegrationPoints);
              for(int k = 0; k < numIntegrationPoints; k++) {
                double value[1256][3];
                e->getGradShapeFunctions(integrationPoints[3 * k],
                                         integrationPoints[3 * k + 1],
                                         integrationPoints[3 * k + 2],
                                         value);
                gsf[k].resize(e->getNumShapeFunctions());
                for(int l = 0; l < e->getNumShapeFunctions(); l++) {
                  gsf[k][l][0] = value[l][0];
                  gsf[k][l][1] = value[l][1];
                  gsf[k][l][2] = value[l][2];
                }
              }
            }
            for(int k = 0; k < numIntegrationPoints; k++) {
              determinants[idx] = e->getJacobian(gsf[k], &jac[0]);
              idx++;
            }
          }
          o++;
        }
      }
    }
    // Add other combinaisons if necessary
  }
}

GMSH_API void gmsh::model::mesh::preallocateJacobians(
  const int elementType, const int numIntegrationPoints,
  const bool jacobian, const bool determinant, const bool point,
  std::vector<double> &jacobians, std::vector<double> &determinants,
  std::vector<double> &points, const int tag)
{
  if(!_isInitialized()) { throw -1; }
  int dim = ElementType::getDimension(elementType);
  std::map<int, std::vector<GEntity *> > typeEnt;
  _getEntitiesForElementTypes(dim, tag, typeEnt);
  const std::vector<GEntity *> &entities(typeEnt[elementType]);
  int familyType = ElementType::getParentType(elementType);
  std::size_t numElements = 0;
  for(std::size_t i = 0; i < entities.size(); i++)
    numElements += entities[i]->getNumMeshElementsByType(familyType);
  if(jacobian) {
    jacobians.clear();
    jacobians.resize(9 * numElements * numIntegrationPoints, 0.);
  }
  if(determinant) {
    determinants.clear();
    determinants.resize(numElements * numIntegrationPoints, 0.);
  }
  if(point) {
    points.clear();
    points.resize(3 * numElements * numIntegrationPoints, 0.);
  }
}

GMSH_API void gmsh::model::mesh::getBasisFunctions(
  const int elementType, const std::vector<double> &integrationPoints,
  const std::string &functionSpaceType, int &numComponents,
  std::vector<double> &basisFunctions)
{
  if(!_isInitialized()) { throw -1; }
  numComponents = 0;
  basisFunctions.clear();
  std::string fsName = "";
  int fsOrder = 0;
  if(!_getFunctionSpaceInfo(functionSpaceType, fsName, fsOrder,
                            numComponents)) {
    Msg::Error("Unknown function space type '%s'", functionSpaceType.c_str());
    throw 2;
  }
  const nodalBasis *basis = 0;
  if(numComponents) {
    if(fsOrder == -1) { // isoparametric
      basis = BasisFactory::getNodalBasis(elementType);
    }
    else {
      int familyType = ElementType::getParentType(elementType);
      int newType = ElementType::getType(familyType, fsOrder, false);
      basis = BasisFactory::getNodalBasis(newType);
    }
  }
  if(basis) {
    int nq = integrationPoints.size() / 3;
    int n = basis->getNumShapeFunctions();
    basisFunctions.resize(n * numComponents * nq, 0.);
    double s[1256], ds[1256][3];
    for(int i = 0; i < nq; i++) {
      double u = integrationPoints[i * 3];
      double v = integrationPoints[i * 3 + 1];
      double w = integrationPoints[i * 3 + 2];
      switch(numComponents) {
      case 1:
        basis->f(u, v, w, s);
        for(int j = 0; j < n; j++) basisFunctions[n * i + j] = s[j];
        break;
      case 3:
        basis->df(u, v, w, ds);
        for(int j = 0; j < n; j++) {
          basisFunctions[n * 3 * i + 3 * j] = ds[j][0];
          basisFunctions[n * 3 * i + 3 * j + 1] = ds[j][1];
          basisFunctions[n * 3 * i + 3 * j + 2] = ds[j][2];
        }
        break;
      }
    }
  }
}

GMSH_API void gmsh::model::mesh::getBasisFunctionsForElements(
  const int elementType, const std::vector<double> &integrationPoints,
  const std::string &functionSpaceType, int &numComponents,
  int &numFunctionsPerElement, std::vector<double> &basisFunctions,
  const int tag)
{
  basisFunctions.clear();
  int basisOrder = 0;
  std::string fsName = "";
  if(!_getHierarchicalFunctionSpaceInfo(functionSpaceType, fsName, basisOrder,
                                        numComponents)) {
    Msg::Error("Unknown function space type '%s'", functionSpaceType.c_str());
    throw 2;
  }
  int dim = ElementType::getDimension(elementType);
  std::map<int, std::vector<GEntity *> > typeEnt;
  _getEntitiesForElementTypes(dim, tag, typeEnt);
  HierarchicalBasis *basis(0);
  const std::vector<GEntity *> &entities(typeEnt[elementType]);
<<<<<<< HEAD
  int familyType = ElementType::getParentType(elementType);
  switch(familyType) {
  case TYPE_HEX: {
    basis = new HierarchicalBasisH1Brick(basisOrder);
  } break;
  case TYPE_PRI: {
    basis = new HierarchicalBasisH1Pri(basisOrder);
  } break;
  case TYPE_TET: {
    basis = new HierarchicalBasisH1Tetra(basisOrder);
  } break;
  case TYPE_QUA: {
    basis = new HierarchicalBasisH1Quad(basisOrder);
  } break;
  case TYPE_TRI: {
    basis = new HierarchicalBasisH1Tria(basisOrder);
  } break;
  case TYPE_LIN: {
    basis = new HierarchicalBasisH1Line(basisOrder);
  } break;
  default: Msg::Error("Unknown familyType "); throw 2;
=======
  if(fsName == "H1Legendre" || fsName == "GradH1Legendre") {
    switch(familyType) {
    case TYPE_HEX: {
      basis = new HierarchicalBasisH1Brick(basisOrder);
    } break;
    case TYPE_PRI: {
      basis = new HierarchicalBasisH1Pri(basisOrder);
    } break;
    case TYPE_TET: {
      basis = new HierarchicalBasisH1Tetra(basisOrder);
    } break;
    case TYPE_QUA: {
      basis = new HierarchicalBasisH1Quad(basisOrder);
    } break;
    case TYPE_TRI: {
      basis = new HierarchicalBasisH1Tria(basisOrder);
    } break;
    case TYPE_LIN: {
      basis = new HierarchicalBasisH1Line(basisOrder);
    } break;
    default: Msg::Error("Unknown familyType "); throw 2;
    }
  }
  else {
    switch(familyType) {
    case TYPE_QUA: {
      basis = new HierarchicalBasisHcurlQuad(basisOrder);
    } break;
    case TYPE_HEX: {
      basis = new HierarchicalBasisHcurlBrick(basisOrder);
    } break;
    default: Msg::Error("Unknown familyType "); throw 2;
    }
>>>>>>> 0e259ac6
  }
  int nq = integrationPoints.size() / 3;
  int vSize = basis->getnVertexFunction();
  int bSize = basis->getnBubbleFunction();
  int eSize = basis->getnEdgeFunction();
  int fSize = basis->getnTriFaceFunction() + basis->getnQuadFaceFunction();
  numFunctionsPerElement = vSize + bSize + eSize + fSize;
  // compute the number of Element :
  std::size_t numElements = 0;
  for(std::size_t i = 0; i < entities.size(); i++) {
    GEntity *ge = entities[i];
    std::size_t numElementsInEntitie = ge->getNumMeshElementsByType(familyType);
    numElements += numElementsInEntitie;
  }
  basisFunctions.resize(
    numFunctionsPerElement * numElements * numComponents * nq, 0.);
  int const1 = nq * numFunctionsPerElement * numComponents;
  switch(numComponents) {
  case 1: {
    for(int i = 0; i < nq; i++) {
      double u = integrationPoints[3 * i];
      double v = integrationPoints[3 * i + 1];
      double w = integrationPoints[3 * i + 2];
      std::vector<double> vTable(vSize); // Vertex functions of one element
      std::vector<double> bTable(bSize); // bubble functions of one element
      std::vector<double> fTable(fSize); // face functions of one element
      std::vector<double> eTable(eSize); // edge functions of one element
      basis->generateBasis(u, v, w, vTable, eTable, fTable, bTable);
      size_t indexNumElement = 0;
      int const2 = i * numFunctionsPerElement;
      for(std::size_t ii = 0; ii < entities.size(); ii++) {
        GEntity *ge = entities[ii];
        for(std::size_t j = 0; j < ge->getNumMeshElementsByType(familyType);
            j++) {
          std::size_t const3 = indexNumElement * const1 + const2;
          MElement *e = ge->getMeshElementByType(familyType, j);
          std::vector<double> eTableCopy(
            eSize); // use eTableCopy to orient the edges
          for(int r = 0; r < eSize; r++) { eTableCopy[r] = eTable[r]; }
          if(eSize > 0) {
            for(int jj = 0; jj < basis->getNumEdge(); jj++) {
              MEdge edge = e->getEdge(jj);
              int orientationFlag = 1;
              if(edge.getMinVertex()->getNum() !=
                 unsigned(e->getVertexSolin(jj, 0))) {
                orientationFlag = -1;
              }
              else {
                orientationFlag = 1;
              }
              basis->orientEdge(orientationFlag, jj, eTableCopy);
            }
          }
          std::vector<double> fTableCopy(fSize);
          for(int r = 0; r < fSize; r++) { fTableCopy[r] = fTable[r]; }
          if(fSize > 0) {
            for(int jj = 0;
                jj < basis->getNumTriFace() + basis->getNumQuadFace(); jj++) {
              MFace face = e->getFaceSolin(jj);
              std::vector<int> faceOrientationFlag(3);
              face.getOrientationFlagForFace(faceOrientationFlag);
              basis->orientFace(u, v, w, faceOrientationFlag[0],
                                faceOrientationFlag[1], faceOrientationFlag[2],
                                jj, fTableCopy);
            }
          }
          for(int k = 0; k < vSize; k++) {
            basisFunctions[const3 + k] = vTable[k];
          }
          std::size_t const4 = const3 + vSize;
          for(int k = 0; k < eSize; k++) {
            basisFunctions[const4 + k] = eTableCopy[k];
          }
          std::size_t const5 = const4 + eSize;
          for(int k = 0; k < fSize; k++) {
            basisFunctions[const5 + k] = fTableCopy[k];
          }
          std::size_t const6 = const5 + fSize;
          for(int k = 0; k < bSize; k++) {
            basisFunctions[const6 + k] = bTable[k];
          }

          indexNumElement++;
        }
      }
    }
    break;
  }
  case 3: {
    int prod1 = vSize * numComponents;
    int prod2 = eSize * numComponents;
    int prod3 = fSize * numComponents;
    for(int i = 0; i < nq; i++) {
      double u = integrationPoints[3 * i];
      double v = integrationPoints[3 * i + 1];
      double w = integrationPoints[3 * i + 2];
      std::vector<std::vector<double> > gradientVertex(
        vSize, std::vector<double>(3, 0.));
      std::vector<std::vector<double> > gradientEdge(
        eSize, std::vector<double>(3, 0.));
      std::vector<std::vector<double> > gradientFace(
        fSize, std::vector<double>(3, 0.));
      std::vector<std::vector<double> > gradientBubble(
        bSize, std::vector<double>(3, 0.));
      basis->generateBasis(u, v, w, gradientVertex, gradientEdge, gradientFace,
                           gradientBubble, fsName);
      int const2 = i * numFunctionsPerElement * numComponents;
      size_t indexNumElement = 0;
      for(std::size_t ii = 0; ii < entities.size(); ii++) {
        GEntity *ge = entities[ii];
        for(std::size_t j = 0; j < ge->getNumMeshElementsByType(familyType);
            j++) {
          std::size_t const3 = indexNumElement * const1 + const2;
          MElement *e = ge->getMeshElementByType(familyType, j);
          std::vector<std::vector<double> > eTableCopy(
            eSize, std::vector<double>(3, 0.));
          for(int r = 0; r < eSize; r++) {
            eTableCopy[r][0] = gradientEdge[r][0];
            eTableCopy[r][1] = gradientEdge[r][1];
            eTableCopy[r][2] = gradientEdge[r][2];
          }
          if(eSize > 0) {
            for(int jj = 0; jj < basis->getNumEdge(); jj++) {
              MEdge edge = e->getEdge(jj);
              int orientationFlag = 1;
              if(edge.getMinVertex()->getNum() !=
                 unsigned(e->getVertexSolin(jj, 0))) {
                orientationFlag = -1;
              }
              else {
                orientationFlag = 1;
              }
              basis->orientEdge(orientationFlag, jj, eTableCopy);
            }
          }
          std::vector<std::vector<double> > fTableCopy(
            fSize, std::vector<double>(3, 0.));
          for(int r = 0; r < fSize; r++) {
            fTableCopy[r][0] = gradientFace[r][0];
            fTableCopy[r][1] = gradientFace[r][1];
            fTableCopy[r][2] = gradientFace[r][2];
          }
          if(fSize > 0) {
            for(int jj = 0;
                jj < basis->getNumTriFace() + basis->getNumQuadFace(); jj++) {
              MFace face = e->getFaceSolin(jj);
              std::vector<int> faceOrientationFlag(3);
              face.getOrientationFlagForFace(faceOrientationFlag);
              basis->orientFace(u, v, w, faceOrientationFlag[0],
                                faceOrientationFlag[1], faceOrientationFlag[2],
                                jj, fTableCopy, fsName);
            }
          }
          std::size_t const4 = const3 + prod1;
          std::size_t const5 = const4 + prod2;
          std::size_t const6 = const5 + prod3;
          for(int indexNumComp = 0; indexNumComp < numComponents;
              indexNumComp++) {
            for(int k = 0; k < vSize; k++) {
              basisFunctions[const3 + k * numComponents + indexNumComp] =
                gradientVertex[k][indexNumComp];
            }
            for(int k = 0; k < eSize; k++) {
              basisFunctions[const4 + k * numComponents + indexNumComp] =
                eTableCopy[k][indexNumComp];
            }
            for(int k = 0; k < fSize; k++) {
              basisFunctions[const5 + k * numComponents + indexNumComp] =
                fTableCopy[k][indexNumComp];
            }
            for(int k = 0; k < bSize; k++) {
              basisFunctions[const6 + k * numComponents + indexNumComp] =
                gradientBubble[k][indexNumComp];
            }
          }
          indexNumElement++;
        }
      }
    }
    break;
  }
  }
  delete basis;
}

GMSH_API void gmsh::model::mesh::getKeysForElements(
  const int elementType, const std::string &functionSpaceType,
  gmsh::vectorpair &keys, std::vector<double> &coord, const int tag,
  const bool generateCoord)
{
  if(!_isInitialized()) { throw -1; }
  coord.clear();
  keys.clear();
  int order = 0;
  int numComponents = 0;
  std::string fsName = "";
  if(!_getHierarchicalFunctionSpaceInfo(functionSpaceType, fsName, order,
                                        numComponents)) {
    Msg::Error("Unknown function space type '%s'", functionSpaceType.c_str());
    throw 2;
  }
  int dim = ElementType::getDimension(elementType);
  std::map<int, std::vector<GEntity *> > typeEnt;
  _getEntitiesForElementTypes(dim, tag, typeEnt);
  const std::vector<GEntity *> &entities(typeEnt[elementType]);
  int familyType = ElementType::getParentType(elementType);
  if(familyType == TYPE_PNT) {
    GEntity *ge = entities[0];
    MElement *e = ge->getMeshElementByType(familyType, 0);
    keys.push_back(std::pair<int, std::size_t>(0, e->getVertex(0)->getNum()));
    coord.push_back(e->getVertex(0)->x());
    coord.push_back(e->getVertex(0)->y());
    coord.push_back(e->getVertex(0)->z());
  }

  else {
    HierarchicalBasis *basis(0);
    if(fsName == "H1Legendre" || fsName == "GradH1Legendre") {
      switch(familyType) {
      case TYPE_HEX: {
        basis = new HierarchicalBasisH1Brick(order);
      } break;
      case TYPE_PRI: {
        basis = new HierarchicalBasisH1Pri(order);
      } break;
      case TYPE_TET: {
        basis = new HierarchicalBasisH1Tetra(order);
      } break;
      case TYPE_QUA: {
        basis = new HierarchicalBasisH1Quad(order);
      } break;
      case TYPE_TRI: {
        basis = new HierarchicalBasisH1Tria(order);
      } break;
      case TYPE_LIN: {
        basis = new HierarchicalBasisH1Line(order);
      } break;
      default: Msg::Error("Unknown familyType "); throw 2;
      }
    }
    else {
      switch(familyType) {
      case TYPE_QUA: {
        basis = new HierarchicalBasisHcurlQuad(order);
      } break;
      case TYPE_HEX: {
        basis = new HierarchicalBasisHcurlBrick(order);
      } break;
      }
    }
    int vSize = basis->getnVertexFunction();
    int bSize = basis->getnBubbleFunction();
    int eSize = basis->getnEdgeFunction();
    int quadFSize = basis->getnQuadFaceFunction();
    int triFSize = basis->getnTriFaceFunction();
    int fSize = quadFSize + triFSize;
    int numDofsPerElement = vSize + bSize + eSize + fSize;
    int numberQuadFaces = basis->getNumQuadFace();
    int numberTriFaces = basis->getNumTriFace();
    int numTriFaceFunction = 0;
    if(basis->getNumTriFace() != 0) {
      numTriFaceFunction =
        triFSize /
        basis->getNumTriFace(); // number of Tri face functions for one face
    }
    int numQuadFaceFunction = 0;
    if(basis->getNumQuadFace() != 0) {
      numQuadFaceFunction =
        quadFSize /
        basis->getNumQuadFace(); // number of Tri face functions for one face
    }
    int numEdgeFunction = 0;
    if(basis->getNumEdge() != 0) {
      numEdgeFunction =
        eSize / basis->getNumEdge(); // number of edge functions for one edge
    }
    int const1 = numEdgeFunction + 1;
    int const2 = const1 + numQuadFaceFunction;
    int const3 = const1 + numTriFaceFunction;
    int const4 = bSize + std::max(const3, const2);
    delete basis;
    if(generateCoord) {
      for(std::size_t i = 0; i < entities.size(); i++) {
        GEntity *ge = entities[i];
        std::size_t numElementsInEntitie =
          ge->getNumMeshElementsByType(familyType);
        coord.reserve(coord.size() +
                      numElementsInEntitie * numDofsPerElement * 3);
        keys.reserve(keys.size() + numElementsInEntitie * numDofsPerElement);
        for(std::size_t j = 0; j < numElementsInEntitie; j++) {
          MElement *e = ge->getMeshElementByType(familyType, j);
          for(int k = 0; k < vSize; k++) {
            keys.push_back(
              std::pair<int, std::size_t>(0, e->getVertex(k)->getNum()));
            coord.push_back(e->getVertex(k)->x());
            coord.push_back(e->getVertex(k)->y());
            coord.push_back(e->getVertex(k)->z());
          }
          if(eSize > 0) {
            for(int jj = 0; jj < e->getNumEdges(); jj++) {
              MEdge edge = e->getEdge(jj);
              MVertex *v1 = edge.getVertex(0);
              MVertex *v2 = edge.getVertex(1);
              std::vector<double> coordEdge(3);
              coordEdge[0] = (v1->x() + v2->x()) / 2;
              coordEdge[1] = (v1->y() + v2->y()) / 2;
              coordEdge[2] = (v1->z() + v2->z()) / 2;
              int edgeGlobalIndice = GModel::current()->addMEdge(edge);
              for(int k = 1; k < const1; k++) {
                keys.push_back(
                  std::pair<int, std::size_t>(k, edgeGlobalIndice));
                coord.push_back(coordEdge[0]);
                coord.push_back(coordEdge[1]);
                coord.push_back(coordEdge[2]);
              }
            }
          }
          // faces
          if(fSize > 0) {
            for(int jj = 0; jj < numberQuadFaces + numberTriFaces; jj++) {
              // Number the faces
              MFace face = e->getFaceSolin(jj);
              std::vector<double> coordFace(3, 0);
              for(std::size_t i = 0; i < face.getNumVertices(); i++) {
                coordFace[0] += face.getVertex(i)->x();
                coordFace[1] += face.getVertex(i)->y();
                coordFace[2] += face.getVertex(i)->z();
              }
              coordFace[0] = coordFace[0] / face.getNumVertices();
              coordFace[1] = coordFace[1] / face.getNumVertices();
              coordFace[2] = coordFace[2] / face.getNumVertices();
              int faceGlobalIndice = GModel::current()->addMFace(face);
              int it2 = const2;
              if(jj >= numberQuadFaces) { it2 = const3; }
              for(int k = const1; k < it2; k++) {
                keys.push_back(
                  std::pair<int, std::size_t>(k, faceGlobalIndice));
                coord.push_back(coordFace[0]);
                coord.push_back(coordFace[1]);
                coord.push_back(coordFace[2]);
              }
            }
          }
          if(bSize > 0) {
            std::vector<double> bubbleCenterCoord(3, 0);
            for(unsigned int k = 0; k < e->getNumVertices(); k++) {
              bubbleCenterCoord[0] += e->getVertex(k)->x();
              bubbleCenterCoord[1] += e->getVertex(k)->y();
              bubbleCenterCoord[2] += e->getVertex(k)->z();
            }
            bubbleCenterCoord[0] = bubbleCenterCoord[0] / e->getNumVertices();
            bubbleCenterCoord[1] = bubbleCenterCoord[1] / e->getNumVertices();
            bubbleCenterCoord[2] = bubbleCenterCoord[2] / e->getNumVertices();
            for(int k = std::max(const3, const2); k < const4; k++) {
              keys.push_back(std::pair<int, std::size_t>(k, e->getNum()));
              coord.push_back(bubbleCenterCoord[0]);
              coord.push_back(bubbleCenterCoord[1]);
              coord.push_back(bubbleCenterCoord[2]);
            }
          }
        }
      }
    }

    else {
      for(std::size_t i = 0; i < entities.size(); i++) {
        GEntity *ge = entities[i];
        std::size_t numElementsInEntitie =
          ge->getNumMeshElementsByType(familyType);
        keys.reserve(keys.size() + numElementsInEntitie * numDofsPerElement);
        for(std::size_t j = 0; j < numElementsInEntitie; j++) {
          MElement *e = ge->getMeshElementByType(familyType, j);
          for(int k = 0; k < vSize; k++) {
            keys.push_back(
              std::pair<int, std::size_t>(0, e->getVertex(k)->getNum()));
          }
          if(eSize > 0) {
            for(int jj = 0; jj < e->getNumEdges(); jj++) {
              MEdge edge = e->getEdge(jj);
              int edgeGlobalIndice = GModel::current()->addMEdge(edge);
              for(int k = 1; k < const1; k++) {
                keys.push_back(
                  std::pair<int, std::size_t>(k, edgeGlobalIndice));
              }
            }
          }
          // faces
          if(fSize > 0) {
            for(int jj = 0; jj < numberQuadFaces + numberTriFaces; jj++) {
              // Number the faces
              MFace face = e->getFaceSolin(jj);
              int faceGlobalIndice = GModel::current()->addMFace(face);
              int it2 = const2;
              if(jj >= numberQuadFaces) { it2 = const3; }
              for(int k = const1; k < it2; k++) {
                keys.push_back(
                  std::pair<int, std::size_t>(k, faceGlobalIndice));
              }
            }
          }
          if(bSize > 0) {
            for(int k = std::max(const3, const2); k < const4; k++) {
              keys.push_back(std::pair<int, std::size_t>(k, e->getNum()));
            }
          }
        }
      }
    }
  }
}

GMSH_API void gmsh::model::mesh::getInformationForElements(
  const gmsh::vectorpair &keys, gmsh::vectorpair &info, const int order,
  const int elementType)
{
  // to modify! ,this function will return the global order!
  int familyType = ElementType::getParentType(elementType);
  switch(familyType) {
  case TYPE_QUA: {
    std::vector<int> bubbleOrder((order - 1) * (order - 1));
    int it = 0;
    for(int n1 = 2; n1 <= order; n1++) {
      for(int n2 = 2; n2 <= order; n2++) {
        bubbleOrder[it] = n1 + n2;
        it++;
      }
    }
    int bnumElement = 0;
    int it2 = 0;
    for(std::size_t i = 0; i < keys.size(); i++) {
      if(keys[i].first == 2) { info.push_back(std::pair<int, int>(2, 1)); }
      else {
        if(keys[i].first > 2 && keys[i].first < order + 2) {
          info.push_back(std::pair<int, int>(keys[i].first, 2));
        }
        else {
          int numElement = keys[i].second;
          if(numElement != bnumElement) { it2 = 0; }
          info.push_back(std::pair<int, int>(bubbleOrder[it2], 4));
          it2++;
          bnumElement = numElement;
        }
      }
    }
  } break;
  case TYPE_TRI: {
    int bnumElement = 0;
    int it2 = 0;
    std::vector<int> bubbleOrder(int((order - 1) * (order - 2) / 2));
    int it = 0;
    for(int n1 = 1; n1 <= order - 2; n1++) {
      for(int n2 = 1; n2 <= order - 1 - n1; n2++) {
        bubbleOrder[it] = 1 + n1 + n2;
        it++;
      }
    }
    for(std::size_t i = 0; i < keys.size(); i++) {
      if(keys[i].first == 2) { info.push_back(std::pair<int, int>(1, 1)); }
      else {
        if(keys[i].first > 2 && keys[i].first < order + 2) {
          info.push_back(std::pair<int, int>(keys[i].first - 1, 2));
        }
        else {
          int numElement = keys[i].second;
          if(numElement != bnumElement) { it2 = 0; }
          info.push_back(std::pair<int, int>(bubbleOrder[it2], 4));
          it2++;
          bnumElement = numElement;
        }
      }
    }

  } break;
  case TYPE_HEX: std::cout << "not done yet" << std::endl; break;
  case TYPE_LIN: std::cout << "not done yet" << std::endl; break;
  case TYPE_TET: std::cout << "not done yet" << std::endl; break;
  default: Msg::Error("Unknown familyType "); throw 2;
  }
}

GMSH_API void gmsh::model::mesh::precomputeBasisFunctions(const int elementType)
{
  if(!_isInitialized()) { throw -1; }
  BasisFactory::getNodalBasis(elementType);
}

GMSH_API void gmsh::model::mesh::getBarycenters(
  const int elementType, const int tag, const bool fast, const bool primary,
  std::vector<double> &barycenters, const std::size_t task,
  const std::size_t numTasks)
{
  if(!_isInitialized()) { throw -1; }
  int dim = ElementType::getDimension(elementType);
  std::map<int, std::vector<GEntity *> > typeEnt;
  _getEntitiesForElementTypes(dim, tag, typeEnt);
  const std::vector<GEntity *> &entities(typeEnt[elementType]);
  int familyType = ElementType::getParentType(elementType);
  std::size_t numElements = 0;
  for(std::size_t i = 0; i < entities.size(); i++) {
    GEntity *ge = entities[i];
    numElements += ge->getNumMeshElementsByType(familyType);
  }
  if(!numTasks) {
    Msg::Error("Number of tasks should be > 0");
    throw 4;
  }
  const size_t begin = (task * numElements) / numTasks;
  const size_t end = ((task + 1) * numElements) / numTasks;
  if(3 * end > barycenters.size()) {
    if(numTasks > 1)
      Msg::Warning("Barycenters should be preallocated if numTasks > 1");
    barycenters.resize(3 * numElements);
  }
  size_t o = 0;
  size_t idx = 3 * begin;
  if(fast) {
    for(std::size_t i = 0; i < entities.size(); i++) {
      GEntity *ge = entities[i];
      for(std::size_t j = 0; j < ge->getNumMeshElementsByType(familyType);
          j++) {
        if(o >= begin && o < end) {
          MElement *e = ge->getMeshElementByType(familyType, j);
          SPoint3 p = e->fastBarycenter(primary);
          barycenters[idx++] = p[0];
          barycenters[idx++] = p[1];
          barycenters[idx++] = p[2];
        }
        o++;
      }
    }
  }
  else {
    for(std::size_t i = 0; i < entities.size(); i++) {
      GEntity *ge = entities[i];
      for(std::size_t j = 0; j < ge->getNumMeshElementsByType(familyType);
          j++) {
        if(o >= begin && o < end) {
          MElement *e = ge->getMeshElementByType(familyType, j);
          SPoint3 p = e->barycenter(primary);
          barycenters[idx++] = p[0];
          barycenters[idx++] = p[1];
          barycenters[idx++] = p[2];
        }
        o++;
      }
    }
  }
}

static bool _getIntegrationInfo(const std::string &intType,
                                std::string &intName, int &intOrder)
{
  if(intType.substr(0, 5) == "Gauss") {
    intName = "Gauss";
    intOrder = atoi(intType.substr(5).c_str());
    return true;
  }
  return false;
}

GMSH_API void gmsh::model::mesh::getIntegrationPoints(
  const int elementType, const std::string &integrationType,
  std::vector<double> &integrationPoints,
  std::vector<double> &integrationWeigths)
{
  if(!_isInitialized()) { throw -1; }
  integrationPoints.clear();
  integrationWeigths.clear();
  std::string intName = "";
  int intOrder = 0;
  if(!_getIntegrationInfo(integrationType, intName, intOrder)) {
    Msg::Error("Unknown quadrature type '%s'", integrationType.c_str());
    throw 2;
  }
  // get quadrature info
  int familyType = ElementType::getParentType(elementType);
  fullMatrix<double> pts;
  fullVector<double> weights;
  gaussIntegration::get(familyType, intOrder, pts, weights);
  if(pts.size1() != weights.size() || pts.size2() != 3) {
    Msg::Error("Wrong integration point format");
    throw 3;
  }
  integrationPoints.resize(3 * pts.size1());
  integrationWeigths.resize(pts.size1());
  for(int i = 0; i < pts.size1(); i++) {
    integrationPoints[3 * i] = pts(i, 0);
    integrationPoints[3 * i + 1] = pts(i, 1);
    integrationPoints[3 * i + 2] = pts(i, 2);
    integrationWeigths[i] = weights(i);
  }
}

GMSH_API void gmsh::model::mesh::preallocateBarycenters(
  const int elementType, std::vector<double> &barycenters, const int tag)
{
  if(!_isInitialized()) { throw -1; }
  int dim = ElementType::getDimension(elementType);
  std::map<int, std::vector<GEntity *> > typeEnt;
  _getEntitiesForElementTypes(dim, tag, typeEnt);
  const std::vector<GEntity *> &entities(typeEnt[elementType]);
  int familyType = ElementType::getParentType(elementType);
  std::size_t numElements = 0;
  for(std::size_t i = 0; i < entities.size(); i++)
    numElements += entities[i]->getNumMeshElementsByType(familyType);
  barycenters.clear();
  barycenters.resize(3 * numElements, 0);
}

GMSH_API void gmsh::model::mesh::getElementEdgeNodes(
  const int elementType, std::vector<std::size_t> &nodeTags, const int tag,
  const bool primary, const std::size_t task, const std::size_t numTasks)
{
  if(!_isInitialized()) { throw -1; }
  int dim = ElementType::getDimension(elementType);
  std::map<int, std::vector<GEntity *> > typeEnt;
  _getEntitiesForElementTypes(dim, tag, typeEnt);
  const std::vector<GEntity *> &entities(typeEnt[elementType]);
  int familyType = ElementType::getParentType(elementType);
  std::size_t numElements = 0;
  int numEdgesPerEle = 0, numNodesPerEdge = 0;
  for(std::size_t i = 0; i < entities.size(); i++) {
    GEntity *ge = entities[i];
    int n = ge->getNumMeshElementsByType(familyType);
    if(n && !numNodesPerEdge) {
      MElement *e = ge->getMeshElementByType(familyType, i);
      numEdgesPerEle = e->getNumEdges();
      if(primary) { numNodesPerEdge = 2; }
      else {
        std::vector<MVertex *> v;
        // we could use e->getHighOrderEdge() here if we decide to remove
        // getEdgeVertices
        e->getEdgeVertices(0, v);
        numNodesPerEdge = v.size();
      }
    }
    numElements += n;
  }
  if(!numTasks) {
    Msg::Error("Number of tasks should be > 0");
    throw 4;
  }
  const size_t begin = (task * numElements) / numTasks;
  const size_t end = ((task + 1) * numElements) / numTasks;
  if(numEdgesPerEle * numNodesPerEdge * end > nodeTags.size()) {
    if(numTasks > 1)
      Msg::Warning("Nodes should be preallocated if numTasks > 1");
    nodeTags.resize(numEdgesPerEle * numNodesPerEdge * numElements);
  }
  size_t o = 0;
  size_t idx = numEdgesPerEle * numNodesPerEdge * begin;
  for(std::size_t i = 0; i < entities.size(); i++) {
    GEntity *ge = entities[i];
    for(std::size_t j = 0; j < ge->getNumMeshElementsByType(familyType); j++) {
      if(o >= begin && o < end) {
        MElement *e = ge->getMeshElementByType(familyType, j);
        for(int k = 0; k < numEdgesPerEle; k++) {
          std::vector<MVertex *> v;
          // we could use e->getHighOrderEdge() here if we decide to remove
          // getEdgeVertices
          e->getEdgeVertices(k, v);
          std::size_t N = primary ? 2 : v.size();
          for(std::size_t l = 0; l < N; l++) {
            nodeTags[idx++] = v[l]->getNum();
          }
        }
      }
      o++;
    }
  }
}

GMSH_API void gmsh::model::mesh::getElementFaceNodes(
  const int elementType, const int faceType, std::vector<std::size_t> &nodeTags,
  const int tag, const bool primary, const std::size_t task,
  const std::size_t numTasks)
{
  if(!_isInitialized()) { throw -1; }
  int dim = ElementType::getDimension(elementType);
  std::map<int, std::vector<GEntity *> > typeEnt;
  _getEntitiesForElementTypes(dim, tag, typeEnt);
  const std::vector<GEntity *> &entities(typeEnt[elementType]);
  int familyType = ElementType::getParentType(elementType);
  std::size_t numElements = 0;
  int numFacesPerEle = 0, numNodesPerFace = 0;
  for(std::size_t i = 0; i < entities.size(); i++) {
    GEntity *ge = entities[i];
    int n = ge->getNumMeshElementsByType(familyType);
    if(n && !numNodesPerFace) {
      MElement *e = ge->getMeshElementByType(familyType, i);
      int nf = e->getNumFaces();
      numFacesPerEle = 0;
      for(int j = 0; j < nf; j++) {
        MFace f = e->getFace(j);
        if(faceType == (int)f.getNumVertices()) numFacesPerEle++;
      }
      if(primary) { numNodesPerFace = faceType; }
      else {
        std::vector<MVertex *> v;
        // we could use e->getHighOrderFace() here if we decide to remove
        // getFaceVertices
        e->getFaceVertices(0, v);
        numNodesPerFace = v.size();
      }
    }
    numElements += n;
  }
  if(!numTasks) {
    Msg::Error("Number of tasks should be > 0");
    throw 4;
  }
  const size_t begin = (task * numElements) / numTasks;
  const size_t end = ((task + 1) * numElements) / numTasks;
  if(numFacesPerEle * numNodesPerFace * end > nodeTags.size()) {
    if(numTasks > 1)
      Msg::Warning("Nodes should be preallocated if numTasks > 1");
    nodeTags.resize(numFacesPerEle * numNodesPerFace * numElements);
  }
  size_t o = 0;
  size_t idx = numFacesPerEle * numNodesPerFace * begin;
  for(std::size_t i = 0; i < entities.size(); i++) {
    GEntity *ge = entities[i];
    for(std::size_t j = 0; j < ge->getNumMeshElementsByType(familyType); j++) {
      if(o >= begin && o < end) {
        MElement *e = ge->getMeshElementByType(familyType, j);
        int nf = e->getNumFaces();
        for(int k = 0; k < nf; k++) {
          MFace f = e->getFace(k);
          if(faceType != (int)f.getNumVertices()) continue;
          std::vector<MVertex *> v;
          // we could use e->getHighOrderFace() here if we decide to remove
          // getFaceVertices
          e->getFaceVertices(k, v);
          std::size_t N = primary ? faceType : v.size();
          for(std::size_t l = 0; l < N; l++) {
            nodeTags[idx++] = v[l]->getNum();
          }
        }
      }
      o++;
    }
  }
}

GMSH_API void
gmsh::model::mesh::getGhostElements(const int dim, const int tag,
                                    std::vector<std::size_t> &elementTags,
                                    std::vector<int> &partitions)
{
  if(!_isInitialized()) { throw -1; }
  elementTags.clear();
  partitions.clear();
  GEntity *ge = GModel::current()->getEntityByTag(dim, tag);
  if(!ge) {
    Msg::Error("%s does not exist", _getEntityName(dim, tag).c_str());
    throw 2;
  }
  std::map<MElement *, unsigned int> ghostCells;
  if(ge->geomType() == GEntity::GhostCurve)
    ghostCells = static_cast<ghostEdge *>(ge)->getGhostCells();
  else if(ge->geomType() == GEntity::GhostSurface)
    ghostCells = static_cast<ghostFace *>(ge)->getGhostCells();
  else if(ge->geomType() == GEntity::GhostVolume)
    ghostCells = static_cast<ghostRegion *>(ge)->getGhostCells();

  for(std::map<MElement *, unsigned int>::const_iterator it =
        ghostCells.begin();
      it != ghostCells.end(); it++) {
    elementTags.push_back(it->first->getNum());
    partitions.push_back(it->second);
  }
}

// TODO: give access to closures
// GMSH_API void gmsh::model::mesh::getElementClosures(const int elementType,
// ...)
// {
// }

GMSH_API void gmsh::model::mesh::setSize(const vectorpair &dimTags,
                                         const double size)
{
  if(!_isInitialized()) { throw -1; }
  for(std::size_t i = 0; i < dimTags.size(); i++) {
    int dim = dimTags[i].first, tag = dimTags[i].second;
    if(dim == 0) {
      GVertex *gv = GModel::current()->getVertexByTag(tag);
      if(gv) gv->setPrescribedMeshSizeAtVertex(size);
    }
  }
}

GMSH_API void
gmsh::model::mesh::setTransfiniteCurve(const int tag, const int numNodes,
                                       const std::string &meshType,
                                       const double coef)
{
  if(!_isInitialized()) { throw -1; }
  GEdge *ge = GModel::current()->getEdgeByTag(tag);
  if(!ge) {
    Msg::Error("%s does not exist", _getEntityName(1, tag).c_str());
    throw 2;
  }
  ge->meshAttributes.method = MESH_TRANSFINITE;
  ge->meshAttributes.nbPointsTransfinite = numNodes;
  ge->meshAttributes.typeTransfinite =
    (meshType == "Progression" || meshType == "Power") ?
      1 :
      (meshType == "Bump") ? 2 : 1;
  ge->meshAttributes.coeffTransfinite = std::abs(coef);
  // in .geo file we use a negative tag to do this trick; it's a bad idea
  if(coef < 0) ge->meshAttributes.typeTransfinite *= -1;
}

GMSH_API void
gmsh::model::mesh::setTransfiniteSurface(const int tag,
                                         const std::string &arrangement,
                                         const std::vector<int> &cornerTags)
{
  if(!_isInitialized()) { throw -1; }
  GFace *gf = GModel::current()->getFaceByTag(tag);
  if(!gf) {
    Msg::Error("%s does not exist", _getEntityName(2, tag).c_str());
    throw 2;
  }
  gf->meshAttributes.method = MESH_TRANSFINITE;
  gf->meshAttributes.transfiniteArrangement =
    (arrangement == "Right") ?
      1 :
      (arrangement == "Left") ?
      -1 :
      (arrangement == "AlternateRight") ?
      2 :
      (arrangement == "AlternateLeft") ? -2 :
                                         (arrangement == "Alternate") ? 2 : -1;
  if(cornerTags.empty() || cornerTags.size() == 3 || cornerTags.size() == 4) {
    for(std::size_t j = 0; j < cornerTags.size(); j++) {
      GVertex *gv = GModel::current()->getVertexByTag(cornerTags[j]);
      if(gv) gf->meshAttributes.corners.push_back(gv);
    }
  }
}

GMSH_API void
gmsh::model::mesh::setTransfiniteVolume(const int tag,
                                        const std::vector<int> &cornerTags)
{
  if(!_isInitialized()) { throw -1; }
  GRegion *gr = GModel::current()->getRegionByTag(tag);
  if(!gr) {
    Msg::Error("%s does not exist", _getEntityName(3, tag).c_str());
    throw 2;
  }
  gr->meshAttributes.method = MESH_TRANSFINITE;
  if(cornerTags.empty() || cornerTags.size() == 6 || cornerTags.size() == 8) {
    for(std::size_t i = 0; i < cornerTags.size(); i++) {
      GVertex *gv = GModel::current()->getVertexByTag(cornerTags[i]);
      if(gv) gr->meshAttributes.corners.push_back(gv);
    }
  }
}

GMSH_API void gmsh::model::mesh::setRecombine(const int dim, const int tag)
{
  if(!_isInitialized()) { throw -1; }
  if(dim != 2) { throw 2; }
  GFace *gf = GModel::current()->getFaceByTag(tag);
  if(!gf) {
    Msg::Error("%s does not exist", _getEntityName(dim, tag).c_str());
    throw 2;
  }
  gf->meshAttributes.recombine = 1;
  gf->meshAttributes.recombineAngle = 45.;
}

GMSH_API void gmsh::model::mesh::setSmoothing(const int dim, const int tag,
                                              const int val)
{
  if(!_isInitialized()) { throw -1; }
  if(dim != 2) { throw 2; }
  GFace *gf = GModel::current()->getFaceByTag(tag);
  if(!gf) {
    Msg::Error("%s does not exist", _getEntityName(dim, tag).c_str());
    throw 2;
  }
  gf->meshAttributes.transfiniteSmoothing = val;
}

GMSH_API void gmsh::model::mesh::setReverse(const int dim, const int tag,
                                            const bool val)
{
  if(!_isInitialized()) { throw -1; }
  if(dim == 1) {
    GEdge *ge = GModel::current()->getEdgeByTag(tag);
    if(!ge) {
      Msg::Error("%s does not exist", _getEntityName(dim, tag).c_str());
      throw 2;
    }
    ge->meshAttributes.reverseMesh = val;
  }
  else if(dim == 2) {
    GFace *gf = GModel::current()->getFaceByTag(tag);
    if(!gf) {
      Msg::Error("%s does not exist", _getEntityName(dim, tag).c_str());
      throw 2;
    }
    gf->meshAttributes.reverseMesh = val;
  }
}

GMSH_API void gmsh::model::mesh::setOutwardOrientation(const int tag)
{
  if(!_isInitialized()) { throw -1; }
  GRegion *gr = GModel::current()->getRegionByTag(tag);
  if(!gr) {
    Msg::Error("%s does not exist", _getEntityName(3, tag).c_str());
    throw 2;
  }
  gr->setOutwardOrientationMeshConstraint();
}

GMSH_API void gmsh::model::mesh::embed(const int dim,
                                       const std::vector<int> &tags,
                                       const int inDim, const int inTag)
{
  if(!_isInitialized()) { throw -1; }
  if(inDim == 2) {
    GFace *gf = GModel::current()->getFaceByTag(inTag);
    if(!gf) {
      Msg::Error("%s does not exist", _getEntityName(2, inTag).c_str());
      throw 2;
    }
    for(std::size_t i = 0; i < tags.size(); i++) {
      if(dim == 0) {
        GVertex *gv = GModel::current()->getVertexByTag(tags[i]);
        if(!gv) {
          Msg::Error("%s does not exist", _getEntityName(0, tags[i]).c_str());
          throw 2;
        }
        gf->addEmbeddedVertex(gv);
      }
      else if(dim == 1) {
        GEdge *ge = GModel::current()->getEdgeByTag(tags[i]);
        if(!ge) {
          Msg::Error("%s does not exist", _getEntityName(1, tags[i]).c_str());
          throw 2;
        }
        gf->addEmbeddedEdge(ge);
      }
    }
  }
  else if(inDim == 3) {
    GRegion *gr = GModel::current()->getRegionByTag(inTag);
    if(!gr) {
      Msg::Error("%s does not exist", _getEntityName(3, inTag).c_str());
      throw 2;
    }
    for(std::size_t i = 0; i < tags.size(); i++) {
      if(dim == 0) {
        GVertex *gv = GModel::current()->getVertexByTag(tags[i]);
        if(!gv) {
          Msg::Error("%s does not exist", _getEntityName(0, tags[i]).c_str());
          throw 2;
        }
        gr->addEmbeddedVertex(gv);
      }
      else if(dim == 1) {
        GEdge *ge = GModel::current()->getEdgeByTag(tags[i]);
        if(!ge) {
          Msg::Error("%s does not exist", _getEntityName(1, tags[i]).c_str());
          throw 2;
        }
        gr->addEmbeddedEdge(ge);
      }
      else if(dim == 2) {
        GFace *gf = GModel::current()->getFaceByTag(tags[i]);
        if(!gf) {
          Msg::Error("%s does not exist", _getEntityName(2, tags[i]).c_str());
          throw 2;
        }
        gr->addEmbeddedFace(gf);
      }
    }
  }
}

GMSH_API void gmsh::model::mesh::removeEmbedded(const vectorpair &dimTags,
                                                const int rdim)
{
  if(!_isInitialized()) { throw -1; }
  for(std::size_t i = 0; i < dimTags.size(); i++) {
    int dim = dimTags[i].first, tag = dimTags[i].second;
    if(dim == 2) {
      GFace *gf = GModel::current()->getFaceByTag(tag);
      if(!gf) {
        Msg::Error("%s does not exist", _getEntityName(dim, tag).c_str());
        throw 2;
      }
      if(rdim < 0 || rdim == 1) gf->embeddedEdges().clear();
      if(rdim < 0 || rdim == 0) gf->embeddedVertices().clear();
    }
    else if(dimTags[i].first == 3) {
      GRegion *gr = GModel::current()->getRegionByTag(tag);
      if(!gr) {
        Msg::Error("%s does not exist", _getEntityName(dim, tag).c_str());
        throw 2;
      }
      if(rdim < 0 || rdim == 2) gr->embeddedFaces().clear();
      if(rdim < 0 || rdim == 1) gr->embeddedEdges().clear();
      if(rdim < 0 || rdim == 0) gr->embeddedVertices().clear();
    }
  }
}

GMSH_API void
gmsh::model::mesh::reorderElements(const int elementType, const int tag,
                                   const std::vector<std::size_t> &ordering)
{
  if(!_isInitialized()) { throw -1; }
  int dim = ElementType::getDimension(elementType);
  std::map<int, std::vector<GEntity *> > typeEnt;
  _getEntitiesForElementTypes(dim, tag, typeEnt);
  const std::vector<GEntity *> &entities(typeEnt[elementType]);
  if(entities.empty()) {
    Msg::Error("No elements to reorder");
    throw 2;
  }
  for(std::size_t i = 0; i < entities.size(); i++) {
    if(!entities[i]->reorder(elementType, ordering)) {
      Msg::Error("Could not reorder elements");
      throw 3;
    }
  }
}

GMSH_API void gmsh::model::mesh::renumberNodes()
{
  if(!_isInitialized()) { throw -1; }
  GModel::current()->renumberMeshVertices();
}

GMSH_API void gmsh::model::mesh::renumberElements()
{
  if(!_isInitialized()) { throw -1; }
  GModel::current()->renumberMeshElements();
}

GMSH_API void
gmsh::model::mesh::setPeriodic(const int dim, const std::vector<int> &tags,
                               const std::vector<int> &tagsMaster,
                               const std::vector<double> &affineTransform)
{
  if(!_isInitialized()) { throw -1; }
  if(tags.size() != tagsMaster.size()) {
    Msg::Error("Incompatible number of tags and master tags for periodic mesh");
    throw 2;
  }
  if(affineTransform.size() != 16) {
    Msg::Error("Wrong number of elements in affine transformation (%d != 16)",
               (int)affineTransform.size());
    throw 2;
  }
  for(std::size_t i = 0; i < tags.size(); i++) {
    if(dim == 1) {
      GEdge *target = GModel::current()->getEdgeByTag(tags[i]);
      if(!target) {
        Msg::Error("%s does not exist", _getEntityName(dim, tags[i]).c_str());
        throw 2;
      }
      GEdge *source = GModel::current()->getEdgeByTag(tagsMaster[i]);
      if(!source) {
        Msg::Error("%s does not exist",
                   _getEntityName(dim, tagsMaster[i]).c_str());
        throw 2;
      }
      target->setMeshMaster(source, affineTransform);
    }
    else if(dim == 2) {
      GFace *target = GModel::current()->getFaceByTag(tags[i]);
      if(!target) {
        Msg::Error("%s does not exist", _getEntityName(dim, tags[i]).c_str());
        throw 2;
      }
      GFace *source = GModel::current()->getFaceByTag(tagsMaster[i]);
      if(!source) {
        Msg::Error("%s does not exist",
                   _getEntityName(dim, tagsMaster[i]).c_str());
        throw 2;
      }
      target->setMeshMaster(source, affineTransform);
    }
  }
}

GMSH_API void gmsh::model::mesh::getPeriodicNodes(
  const int dim, const int tag, int &tagMaster,
  std::vector<std::size_t> &nodeTags, std::vector<std::size_t> &nodeTagsMaster,
  std::vector<double> &affineTransform)
{
  if(!_isInitialized()) { throw -1; }
  GEntity *ge = GModel::current()->getEntityByTag(dim, tag);
  if(!ge) {
    Msg::Error("%s does not exist", _getEntityName(dim, tag).c_str());
    throw 2;
  }
  if(ge->getMeshMaster() != ge) {
    tagMaster = ge->getMeshMaster()->tag();
    for(std::map<MVertex *, MVertex *>::iterator it =
          ge->correspondingVertices.begin();
        it != ge->correspondingVertices.end(); ++it) {
      nodeTags.push_back(it->first->getNum());
      nodeTagsMaster.push_back(it->second->getNum());
    }
    affineTransform = ge->affineTransform;
  }
  else {
    tagMaster = tag;
    nodeTags.clear();
    nodeTagsMaster.clear();
    affineTransform.clear();
  }
}

GMSH_API void gmsh::model::mesh::removeDuplicateNodes()
{
  if(!_isInitialized()) { throw -1; }
  GModel::current()->removeDuplicateMeshVertices(
    CTX::instance()->geom.tolerance);
  CTX::instance()->mesh.changed = ENT_ALL;
}

GMSH_API void gmsh::model::mesh::classifySurfaces(const double angle,
                                                  const bool boundary)
{
  if(!_isInitialized()) { throw -1; }
  GModel::current()->classifyAllFaces(angle, boundary);
}

GMSH_API void gmsh::model::mesh::createTopology()
{
  if(!_isInitialized()) { throw -1; }
  GModel::current()->createTopologyFromMesh();
}

GMSH_API void gmsh::model::mesh::createGeometry()
{
  if(!_isInitialized()) { throw -1; }
  GModel::current()->createGeometryOfDiscreteEntities();
}

GMSH_API void
gmsh::model::mesh::computeHomology(const std::vector<int> &domainTags,
                                   const std::vector<int> &subdomainTags,
                                   const std::vector<int> &dims)
{
  if(!_isInitialized()) { throw -1; }
  GModel::current()->addHomologyRequest("Homology", domainTags, subdomainTags,
                                        dims);
}

GMSH_API void
gmsh::model::mesh::computeCohomology(const std::vector<int> &domainTags,
                                     const std::vector<int> &subdomainTags,
                                     const std::vector<int> &dims)
{
  if(!_isInitialized()) { throw -1; }
  GModel::current()->addHomologyRequest("Cohomology", domainTags, subdomainTags,
                                        dims);
}

// gmsh::model::mesh::field

GMSH_API int gmsh::model::mesh::field::add(const std::string &fieldType,
                                           const int tag)
{
  if(!_isInitialized()) { throw -1; }
  int outTag = tag;
#if defined(HAVE_MESH)
  if(outTag < 0) { outTag = GModel::current()->getFields()->newId(); }
  if(!GModel::current()->getFields()->newField(outTag, fieldType)) {
    Msg::Error("Cannot add Field %i of type '%s'", outTag, fieldType.c_str());
    throw 1;
  }
#if defined(HAVE_FLTK)
  if(FlGui::available()) FlGui::instance()->updateFields();
#endif
#else
  Msg::Error("Fields require the mesh module");
  throw -1;
#endif
  return outTag;
}

GMSH_API void gmsh::model::mesh::field::remove(const int tag)
{
  if(!_isInitialized()) { throw -1; }
#if defined(HAVE_MESH)
  GModel::current()->getFields()->deleteField(tag);
#if defined(HAVE_FLTK)
  if(FlGui::available()) FlGui::instance()->updateFields();
#endif
#else
  Msg::Error("Fields require the mesh module");
  throw -1;
#endif
}

#if defined(HAVE_MESH)
static FieldOption *_getFieldOption(const int tag, const std::string &option)
{
  Field *field = GModel::current()->getFields()->get(tag);
  if(!field) {
    Msg::Error("No field with id %i", tag);
    return 0;
  }
  FieldOption *o = field->options[option];
  if(!o) {
    Msg::Error("Unknown option '%s' in field %i of type '%s'", option.c_str(),
               tag, field->getName());
    return 0;
  }
  return o;
}
#endif

GMSH_API void gmsh::model::mesh::field::setNumber(const int tag,
                                                  const std::string &option,
                                                  const double value)
{
  if(!_isInitialized()) { throw -1; }
#if defined(HAVE_MESH)
  FieldOption *o = _getFieldOption(tag, option);
  if(!o) { throw 1; }
  try {
    o->numericalValue(value);
  } catch(...) {
    Msg::Error("Cannot set numerical value to option '%s' in field %i",
               option.c_str(), tag);
    throw 1;
  }
#else
  Msg::Error("Fields require the mesh module");
  throw -1;
#endif
}

GMSH_API void gmsh::model::mesh::field::setString(const int tag,
                                                  const std::string &option,
                                                  const std::string &value)
{
  if(!_isInitialized()) { throw -1; }
#if defined(HAVE_MESH)
  FieldOption *o = _getFieldOption(tag, option);
  if(!o) { throw 1; }
  try {
    o->string(value);
  } catch(...) {
    Msg::Error("Cannot set string value to option '%s' in field %i",
               option.c_str(), tag);
    throw 1;
  }
#else
  Msg::Error("Fields require the mesh module");
  throw -1;
#endif
}

GMSH_API void
gmsh::model::mesh::field::setNumbers(const int tag, const std::string &option,
                                     const std::vector<double> &value)
{
  if(!_isInitialized()) { throw -1; }
#if defined(HAVE_MESH)
  FieldOption *o = _getFieldOption(tag, option);
  if(!o) { throw 1; }
  try {
    if(o->getType() == FIELD_OPTION_LIST) {
      std::list<int> vl;
      for(std::size_t i = 0; i < value.size(); i++) vl.push_back((int)value[i]);
      o->list(vl);
    }
    else {
      std::list<double> vl;
      for(std::size_t i = 0; i < value.size(); i++) vl.push_back(value[i]);
      o->listdouble(vl);
    }
  } catch(...) {
    Msg::Error("Cannot set numeric values to option '%s' in field %i",
               option.c_str(), tag);
    throw 1;
  }
#else
  Msg::Error("Fields require the mesh module");
  throw -1;
#endif
}

GMSH_API void gmsh::model::mesh::field::setAsBackgroundMesh(const int tag)
{
  if(!_isInitialized()) { throw -1; }
#if defined(HAVE_MESH)
  GModel::current()->getFields()->setBackgroundFieldId(tag);
#else
  Msg::Error("Fields require the mesh module");
  throw -1;
#endif
}

GMSH_API void gmsh::model::mesh::field::setAsBoundaryLayer(const int tag)
{
  if(!_isInitialized()) { throw -1; }
#if defined(HAVE_MESH)
  GModel::current()->getFields()->addBoundaryLayerFieldId(tag);
#else
  Msg::Error("Fields require the mesh module");
  throw -1;
#endif
}

// gmsh::model::geo

GMSH_API int gmsh::model::geo::addPoint(const double x, const double y,
                                        const double z, const double meshSize,
                                        const int tag)
{
  if(!_isInitialized()) { throw -1; }
  int outTag = tag;
  double xx = CTX::instance()->geom.scalingFactor * x;
  double yy = CTX::instance()->geom.scalingFactor * y;
  double zz = CTX::instance()->geom.scalingFactor * z;
  double lc = CTX::instance()->geom.scalingFactor * meshSize;
  if(!GModel::current()->getGEOInternals()->addVertex(outTag, xx, yy, zz, lc)) {
    throw 1;
  }
  return outTag;
}

GMSH_API int gmsh::model::geo::addLine(const int startTag, const int endTag,
                                       const int tag)
{
  if(!_isInitialized()) { throw -1; }
  int outTag = tag;
  if(!GModel::current()->getGEOInternals()->addLine(outTag, startTag, endTag)) {
    throw 1;
  }
  return outTag;
}

GMSH_API int gmsh::model::geo::addCircleArc(const int startTag,
                                            const int centerTag,
                                            const int endTag, const int tag,
                                            const double nx, const double ny,
                                            const double nz)
{
  if(!_isInitialized()) { throw -1; }
  int outTag = tag;
  if(!GModel::current()->getGEOInternals()->addCircleArc(
       outTag, startTag, centerTag, endTag, nx, ny, nz)) {
    throw 1;
  }
  return outTag;
}

GMSH_API int gmsh::model::geo::addEllipseArc(
  const int startTag, const int centerTag, const int majorTag, const int endTag,
  const int tag, const double nx, const double ny, const double nz)
{
  if(!_isInitialized()) { throw -1; }
  int outTag = tag;
  if(!GModel::current()->getGEOInternals()->addEllipseArc(
       outTag, startTag, centerTag, majorTag, endTag, nx, ny, nz)) {
    throw 1;
  }
  return outTag;
}

GMSH_API int gmsh::model::geo::addSpline(const std::vector<int> &pointTags,
                                         const int tag)
{
  if(!_isInitialized()) { throw -1; }
  int outTag = tag;
  if(!GModel::current()->getGEOInternals()->addSpline(outTag, pointTags)) {
    throw 1;
  }
  return outTag;
}

GMSH_API int gmsh::model::geo::addBSpline(const std::vector<int> &pointTags,
                                          const int tag)
{
  if(!_isInitialized()) { throw -1; }
  int outTag = tag;
  if(!GModel::current()->getGEOInternals()->addBSpline(outTag, pointTags)) {
    throw 1;
  }
  return outTag;
}

GMSH_API int gmsh::model::geo::addBezier(const std::vector<int> &pointTags,
                                         const int tag)
{
  if(!_isInitialized()) { throw -1; }
  int outTag = tag;
  if(!GModel::current()->getGEOInternals()->addBezier(outTag, pointTags)) {
    throw 1;
  }
  return outTag;
}

GMSH_API int gmsh::model::geo::addCurveLoop(const std::vector<int> &curveTags,
                                            const int tag)
{
  if(!_isInitialized()) { throw -1; }
  int outTag = tag;
  if(!GModel::current()->getGEOInternals()->addLineLoop(outTag, curveTags)) {
    throw 1;
  }
  return outTag;
}

GMSH_API int gmsh::model::geo::addPlaneSurface(const std::vector<int> &wireTags,
                                               const int tag)
{
  if(!_isInitialized()) { throw -1; }
  int outTag = tag;
  if(!GModel::current()->getGEOInternals()->addPlaneSurface(outTag, wireTags)) {
    throw 1;
  }
  return outTag;
}

GMSH_API int
gmsh::model::geo::addSurfaceFilling(const std::vector<int> &wireTags,
                                    const int tag, const int sphereCenterTag)
{
  if(!_isInitialized()) { throw -1; }
  int outTag = tag;
  if(!GModel::current()->getGEOInternals()->addSurfaceFilling(
       outTag, wireTags, sphereCenterTag)) {
    throw 1;
  }
  return outTag;
}

GMSH_API int
gmsh::model::geo::addSurfaceLoop(const std::vector<int> &surfaceTags,
                                 const int tag)
{
  if(!_isInitialized()) { throw -1; }
  int outTag = tag;
  if(!GModel::current()->getGEOInternals()->addSurfaceLoop(outTag,
                                                           surfaceTags)) {
    throw 1;
  }
  return outTag;
}

GMSH_API int gmsh::model::geo::addVolume(const std::vector<int> &shellTags,
                                         const int tag)
{
  if(!_isInitialized()) { throw -1; }
  int outTag = tag;
  if(!GModel::current()->getGEOInternals()->addVolume(outTag, shellTags)) {
    throw 1;
  }
  return outTag;
}

static ExtrudeParams *_getExtrudeParams(const std::vector<int> &numElements,
                                        const std::vector<double> &heights,
                                        const bool recombine)
{
  ExtrudeParams *e = 0;
  if(numElements.size()) {
    e = new ExtrudeParams();
    e->mesh.ExtrudeMesh = true;
    e->mesh.NbElmLayer = numElements;
    e->mesh.hLayer = heights;
    if(e->mesh.hLayer.empty()) {
      e->mesh.NbLayer = 1;
      e->mesh.hLayer.push_back(1.);
    }
    else {
      e->mesh.NbLayer = heights.size();
    }
    e->mesh.Recombine = recombine;
  }
  return e;
}

GMSH_API void gmsh::model::geo::extrude(const vectorpair &dimTags,
                                        const double dx, const double dy,
                                        const double dz, vectorpair &outDimTags,
                                        const std::vector<int> &numElements,
                                        const std::vector<double> &heights,
                                        const bool recombine)
{
  if(!_isInitialized()) { throw -1; }
  outDimTags.clear();
  if(dx || dy || dz){
    if(!GModel::current()->getGEOInternals()->extrude
       (dimTags, dx, dy, dz, outDimTags,
        _getExtrudeParams(numElements, heights, recombine))) {
      throw 1;
    }
  }
  else{
    if(!GModel::current()->getGEOInternals()->boundaryLayer
       (dimTags, outDimTags,
        _getExtrudeParams(numElements, heights, recombine))) {
      throw 1;
    }
  }
}

GMSH_API void gmsh::model::geo::revolve(
  const vectorpair &dimTags, const double x, const double y, const double z,
  const double ax, const double ay, const double az, const double angle,
  vectorpair &outDimTags, const std::vector<int> &numElements,
  const std::vector<double> &heights, const bool recombine)
{
  if(!_isInitialized()) { throw -1; }
  outDimTags.clear();
  if(!GModel::current()->getGEOInternals()->revolve(
       dimTags, x, y, z, ax, ay, az, angle, outDimTags,
       _getExtrudeParams(numElements, heights, recombine))) {
    throw 1;
  }
}

GMSH_API void gmsh::model::geo::twist(
  const vectorpair &dimTags, const double x, const double y, const double z,
  const double dx, const double dy, const double dz, const double ax,
  const double ay, const double az, const double angle, vectorpair &outDimTags,
  const std::vector<int> &numElements, const std::vector<double> &heights,
  const bool recombine)
{
  if(!_isInitialized()) { throw -1; }
  outDimTags.clear();
  if(!GModel::current()->getGEOInternals()->twist(
       dimTags, x, y, z, dx, dy, dz, ax, ay, az, angle, outDimTags,
       _getExtrudeParams(numElements, heights, recombine))) {
    throw 1;
  }
}

GMSH_API void gmsh::model::geo::translate(const vectorpair &dimTags,
                                          const double dx, const double dy,
                                          const double dz)
{
  if(!_isInitialized()) { throw -1; }
  if(!GModel::current()->getGEOInternals()->translate(dimTags, dx, dy, dz)) {
    throw 1;
  }
}

GMSH_API void gmsh::model::geo::rotate(const vectorpair &dimTags,
                                       const double x, const double y,
                                       const double z, const double ax,
                                       const double ay, const double az,
                                       const double angle)
{
  if(!_isInitialized()) { throw -1; }
  if(!GModel::current()->getGEOInternals()->rotate(dimTags, x, y, z, ax, ay, az,
                                                   angle)) {
    throw 1;
  }
}

GMSH_API void gmsh::model::geo::dilate(const vectorpair &dimTags,
                                       const double x, const double y,
                                       const double z, const double a,
                                       const double b, const double c)
{
  if(!_isInitialized()) { throw -1; }
  if(!GModel::current()->getGEOInternals()->dilate(dimTags, x, y, z, a, b, c)) {
    throw 1;
  }
}

GMSH_API void gmsh::model::geo::symmetrize(const vectorpair &dimTags,
                                           const double a, const double b,
                                           const double c, const double d)
{
  if(!_isInitialized()) { throw -1; }
  if(!GModel::current()->getGEOInternals()->symmetry(dimTags, a, b, c, d)) {
    throw 1;
  }
}

GMSH_API void gmsh::model::geo::copy(const vectorpair &dimTags,
                                     vectorpair &outDimTags)
{
  if(!_isInitialized()) { throw -1; }
  outDimTags.clear();
  if(!GModel::current()->getGEOInternals()->copy(dimTags, outDimTags)) {
    throw 1;
  }
}

GMSH_API void gmsh::model::geo::remove(const vectorpair &dimTags,
                                       const bool recursive)
{
  if(!_isInitialized()) { throw -1; }
  if(!GModel::current()->getGEOInternals()->remove(dimTags, recursive)) {
    throw 1;
  }
}

GMSH_API void gmsh::model::geo::removeAllDuplicates()
{
  if(!_isInitialized()) { throw -1; }
  GModel::current()->getGEOInternals()->removeAllDuplicates();
}

GMSH_API void gmsh::model::geo::synchronize()
{
  if(!_isInitialized()) { throw -1; }
  GModel::current()->getGEOInternals()->synchronize(GModel::current());
}

// gmsh::model::geo::mesh

GMSH_API void
gmsh::model::geo::mesh::setTransfiniteCurve(const int tag, const int nPoints,
                                            const std::string &meshType,
                                            const double coef)
{
  if(!_isInitialized()) { throw -1; }
  int t = (meshType == "Progression" || meshType == "Power") ?
            1 :
            (meshType == "Bump") ? 2 : 1;
  double c = std::abs(coef);
  // in .geo file we use a negative tag to do this trick; it's a bad idea
  if(coef < 0) t = -t;
  GModel::current()->getGEOInternals()->setTransfiniteLine(tag, nPoints, t, c);
}

GMSH_API void gmsh::model::geo::mesh::setTransfiniteSurface(
  const int tag, const std::string &arrangement,
  const std::vector<int> &cornerTags)
{
  if(!_isInitialized()) { throw -1; }
  int t = (arrangement == "Right") ?
            1 :
            (arrangement == "Left") ? -1 :
                                      (arrangement == "AlternateRight") ?
                                      2 :
                                      (arrangement == "AlternateLeft") ?
                                      -2 :
                                      (arrangement == "Alternate") ? 2 : -1;
  GModel::current()->getGEOInternals()->setTransfiniteSurface(tag, t,
                                                              cornerTags);
}

GMSH_API void
gmsh::model::geo::mesh::setTransfiniteVolume(const int tag,
                                             const std::vector<int> &cornerTags)
{
  if(!_isInitialized()) { throw -1; }
  GModel::current()->getGEOInternals()->setTransfiniteVolume(tag, cornerTags);
}

GMSH_API void gmsh::model::geo::mesh::setRecombine(const int dim, const int tag,
                                                   const double angle)
{
  if(!_isInitialized()) { throw -1; }
  GModel::current()->getGEOInternals()->setRecombine(dim, tag, angle);
}

GMSH_API void gmsh::model::geo::mesh::setSmoothing(const int dim, const int tag,
                                                   const int val)
{
  if(!_isInitialized()) { throw -1; }
  if(dim != 2) { throw 2; }
  GModel::current()->getGEOInternals()->setSmoothing(tag, val);
}

GMSH_API void gmsh::model::geo::mesh::setReverse(const int dim, const int tag,
                                                 const bool val)
{
  if(!_isInitialized()) { throw -1; }
  GModel::current()->getGEOInternals()->setReverseMesh(dim, tag, val);
}

GMSH_API void gmsh::model::geo::mesh::setSize(const vectorpair &dimTags,
                                              const double size)
{
  if(!_isInitialized()) { throw -1; }
  for(std::size_t i = 0; i < dimTags.size(); i++) {
    int dim = dimTags[i].first, tag = dimTags[i].second;
    GModel::current()->getGEOInternals()->setMeshSize(dim, tag, size);
  }
}

// gmsh::model::occ

static void _createOcc()
{
  if(!GModel::current()->getOCCInternals())
    GModel::current()->createOCCInternals();
}

GMSH_API int gmsh::model::occ::addPoint(const double x, const double y,
                                        const double z, const double meshSize,
                                        const int tag)
{
  if(!_isInitialized()) { throw -1; }
  _createOcc();
  int outTag = tag;
  if(!GModel::current()->getOCCInternals()->addVertex(outTag, x, y, z,
                                                      meshSize)) {
    throw 1;
  }
  return outTag;
}

GMSH_API int gmsh::model::occ::addLine(const int startTag, const int endTag,
                                       const int tag)
{
  if(!_isInitialized()) { throw -1; }
  _createOcc();
  int outTag = tag;
  if(!GModel::current()->getOCCInternals()->addLine(outTag, startTag, endTag)) {
    throw 1;
  }
  return outTag;
}

GMSH_API int gmsh::model::occ::addCircleArc(const int startTag,
                                            const int centerTag,
                                            const int endTag, const int tag)
{
  if(!_isInitialized()) { throw -1; }
  _createOcc();
  int outTag = tag;
  if(!GModel::current()->getOCCInternals()->addCircleArc(outTag, startTag,
                                                         centerTag, endTag)) {
    throw 1;
  }
  return outTag;
}

GMSH_API int gmsh::model::occ::addCircle(const double x, const double y,
                                         const double z, const double r,
                                         const int tag, const double angle1,
                                         const double angle2)
{
  if(!_isInitialized()) { throw -1; }
  _createOcc();
  int outTag = tag;
  if(!GModel::current()->getOCCInternals()->addCircle(outTag, x, y, z, r,
                                                      angle1, angle2)) {
    throw 1;
  }
  return outTag;
}

GMSH_API int gmsh::model::occ::addEllipseArc(const int startTag,
                                             const int centerTag,
                                             const int endTag, const int tag)
{
  if(!_isInitialized()) { throw -1; }
  _createOcc();
  int outTag = tag;
  if(!GModel::current()->getOCCInternals()->addEllipseArc(outTag, startTag,
                                                          centerTag, endTag)) {
    throw 1;
  }
  return outTag;
}

GMSH_API int gmsh::model::occ::addEllipse(const double x, const double y,
                                          const double z, const double r1,
                                          const double r2, const int tag,
                                          const double angle1,
                                          const double angle2)
{
  if(!_isInitialized()) { throw -1; }
  _createOcc();
  int outTag = tag;
  if(!GModel::current()->getOCCInternals()->addEllipse(outTag, x, y, z, r1, r2,
                                                       angle1, angle2)) {
    throw 1;
  }
  return outTag;
}

GMSH_API int gmsh::model::occ::addSpline(const std::vector<int> &pointTags,
                                         const int tag)
{
  if(!_isInitialized()) { throw -1; }
  _createOcc();
  int outTag = tag;
  if(!GModel::current()->getOCCInternals()->addSpline(outTag, pointTags)) {
    throw 1;
  }
  return outTag;
}

GMSH_API int gmsh::model::occ::addBSpline(
  const std::vector<int> &pointTags, const int tag, const int degree,
  const std::vector<double> &weights, const std::vector<double> &knots,
  const std::vector<int> &multiplicities)
{
  if(!_isInitialized()) { throw -1; }
  int outTag = tag;
  if(!GModel::current()->getOCCInternals()->addBSpline(
       outTag, pointTags, degree, weights, knots, multiplicities)) {
    throw 1;
  }
  return outTag;
}

GMSH_API int gmsh::model::occ::addBezier(const std::vector<int> &pointTags,
                                         const int tag)
{
  if(!_isInitialized()) { throw -1; }
  _createOcc();
  int outTag = tag;
  if(!GModel::current()->getOCCInternals()->addBezier(outTag, pointTags)) {
    throw 1;
  }
  return outTag;
}

GMSH_API int gmsh::model::occ::addWire(const std::vector<int> &curveTags,
                                       const int tag, const bool checkClosed)
{
  if(!_isInitialized()) { throw -1; }
  _createOcc();
  int outTag = tag;
  if(!GModel::current()->getOCCInternals()->addWire(outTag, curveTags,
                                                    checkClosed)) {
    throw 1;
  }
  return outTag;
}

GMSH_API int gmsh::model::occ::addCurveLoop(const std::vector<int> &curveTags,
                                            const int tag)
{
  if(!_isInitialized()) { throw -1; }
  _createOcc();
  int outTag = tag;
  if(!GModel::current()->getOCCInternals()->addLineLoop(outTag, curveTags)) {
    throw 1;
  }
  return outTag;
}

GMSH_API int gmsh::model::occ::addRectangle(const double x, const double y,
                                            const double z, const double dx,
                                            const double dy, const int tag,
                                            const double roundedRadius)
{
  if(!_isInitialized()) { throw -1; }
  _createOcc();
  int outTag = tag;
  if(!GModel::current()->getOCCInternals()->addRectangle(outTag, x, y, z, dx,
                                                         dy, roundedRadius)) {
    throw 1;
  }
  return outTag;
}

GMSH_API int gmsh::model::occ::addDisk(const double xc, const double yc,
                                       const double zc, const double rx,
                                       const double ry, const int tag)
{
  if(!_isInitialized()) { throw -1; }
  _createOcc();
  int outTag = tag;
  if(!GModel::current()->getOCCInternals()->addDisk(outTag, xc, yc, zc, rx,
                                                    ry)) {
    throw 1;
  }
  return outTag;
}

GMSH_API int gmsh::model::occ::addPlaneSurface(const std::vector<int> &wireTags,
                                               const int tag)
{
  if(!_isInitialized()) { throw -1; }
  _createOcc();
  int outTag = tag;
  if(!GModel::current()->getOCCInternals()->addPlaneSurface(outTag, wireTags)) {
    throw 1;
  }
  return outTag;
}

GMSH_API int
gmsh::model::occ::addSurfaceFilling(const int wireTag, const int tag,
                                    const std::vector<int> &pointTags)
{
  if(!_isInitialized()) { throw -1; }
  _createOcc();
  int outTag = tag;
  if(!GModel::current()->getOCCInternals()->addSurfaceFilling(outTag, wireTag,
                                                              pointTags)) {
    throw 1;
  }
  return outTag;
}

GMSH_API int
gmsh::model::occ::addSurfaceLoop(const std::vector<int> &surfaceTags,
                                 const int tag)
{
  if(!_isInitialized()) { throw -1; }
  _createOcc();
  int outTag = tag;
  if(!GModel::current()->getOCCInternals()->addSurfaceLoop(outTag,
                                                           surfaceTags)) {
    throw 1;
  }
  return outTag;
}

GMSH_API int gmsh::model::occ::addVolume(const std::vector<int> &shellTags,
                                         const int tag)
{
  if(!_isInitialized()) { throw -1; }
  _createOcc();
  int outTag = tag;
  if(!GModel::current()->getOCCInternals()->addVolume(outTag, shellTags)) {
    throw 1;
  }
  return outTag;
}

GMSH_API int gmsh::model::occ::addSphere(const double xc, const double yc,
                                         const double zc, const double radius,
                                         const int tag, const double angle1,
                                         const double angle2,
                                         const double angle3)
{
  if(!_isInitialized()) { throw -1; }
  _createOcc();
  int outTag = tag;
  if(!GModel::current()->getOCCInternals()->addSphere(
       outTag, xc, yc, zc, radius, angle1, angle2, angle3)) {
    throw 1;
  }
  return outTag;
}

GMSH_API int gmsh::model::occ::addBox(const double x, const double y,
                                      const double z, const double dx,
                                      const double dy, const double dz,
                                      const int tag)
{
  if(!_isInitialized()) { throw -1; }
  _createOcc();
  int outTag = tag;
  if(!GModel::current()->getOCCInternals()->addBox(outTag, x, y, z, dx, dy,
                                                   dz)) {
    throw 1;
  }
  return outTag;
}

GMSH_API int gmsh::model::occ::addCylinder(const double x, const double y,
                                           const double z, const double dx,
                                           const double dy, const double dz,
                                           const double r, const int tag,
                                           const double angle)
{
  if(!_isInitialized()) { throw -1; }
  _createOcc();
  int outTag = tag;
  if(!GModel::current()->getOCCInternals()->addCylinder(outTag, x, y, z, dx, dy,
                                                        dz, r, angle)) {
    throw 1;
  }
  return outTag;
}

GMSH_API int gmsh::model::occ::addCone(const double x, const double y,
                                       const double z, const double dx,
                                       const double dy, const double dz,
                                       const double r1, const double r2,
                                       const int tag, const double angle)
{
  if(!_isInitialized()) { throw -1; }
  _createOcc();
  int outTag = tag;
  if(!GModel::current()->getOCCInternals()->addCone(outTag, x, y, z, dx, dy, dz,
                                                    r1, r2, angle)) {
    throw 1;
  }
  return outTag;
}

GMSH_API int gmsh::model::occ::addWedge(const double x, const double y,
                                        const double z, const double dx,
                                        const double dy, const double dz,
                                        const int tag, const double ltx)
{
  if(!_isInitialized()) { throw -1; }
  _createOcc();
  int outTag = tag;
  if(!GModel::current()->getOCCInternals()->addWedge(outTag, x, y, z, dx, dy,
                                                     dz, ltx)) {
    throw 1;
  }
  return outTag;
}

GMSH_API int gmsh::model::occ::addTorus(const double x, const double y,
                                        const double z, const double r1,
                                        const double r2, const int tag,
                                        const double angle)
{
  if(!_isInitialized()) { throw -1; }
  _createOcc();
  int outTag = tag;
  if(!GModel::current()->getOCCInternals()->addTorus(outTag, x, y, z, r1, r2,
                                                     angle)) {
    throw 1;
  }
  return outTag;
}

GMSH_API void
gmsh::model::occ::addThruSections(const std::vector<int> &wireTags,
                                  vectorpair &outDimTags, const int tag,
                                  const bool makeSolid, const bool makeRuled)
{
  if(!_isInitialized()) { throw -1; }
  _createOcc();
  outDimTags.clear();
  if(!GModel::current()->getOCCInternals()->addThruSections(
       tag, wireTags, makeSolid, makeRuled, outDimTags)) {
    throw 1;
  }
}

GMSH_API void gmsh::model::occ::addThickSolid(
  const int volumeTag, const std::vector<int> &excludeSurfaceTags,
  const double offset, vectorpair &outDimTags, const int tag)
{
  if(!_isInitialized()) { throw -1; }
  _createOcc();
  outDimTags.clear();
  if(!GModel::current()->getOCCInternals()->addThickSolid(
       tag, volumeTag, excludeSurfaceTags, offset, outDimTags)) {
    throw 1;
  }
}

GMSH_API void gmsh::model::occ::extrude(const vectorpair &dimTags,
                                        const double dx, const double dy,
                                        const double dz, vectorpair &outDimTags,
                                        const std::vector<int> &numElements,
                                        const std::vector<double> &heights,
                                        const bool recombine)
{
  if(!_isInitialized()) { throw -1; }
  _createOcc();
  outDimTags.clear();
  if(!GModel::current()->getOCCInternals()->extrude(
       dimTags, dx, dy, dz, outDimTags,
       _getExtrudeParams(numElements, heights, recombine))) {
    throw 1;
  }
}

GMSH_API void gmsh::model::occ::revolve(
  const vectorpair &dimTags, const double x, const double y, const double z,
  const double ax, const double ay, const double az, const double angle,
  vectorpair &outDimTags, const std::vector<int> &numElements,
  const std::vector<double> &heights, const bool recombine)
{
  if(!_isInitialized()) { throw -1; }
  _createOcc();
  outDimTags.clear();
  if(!GModel::current()->getOCCInternals()->revolve(
       dimTags, x, y, z, ax, ay, az, angle, outDimTags,
       _getExtrudeParams(numElements, heights, recombine))) {
    throw 1;
  }
}

GMSH_API void gmsh::model::occ::addPipe(const vectorpair &dimTags,
                                        const int wireTag,
                                        vectorpair &outDimTags)
{
  if(!_isInitialized()) { throw -1; }
  _createOcc();
  outDimTags.clear();
  if(!GModel::current()->getOCCInternals()->addPipe(dimTags, wireTag,
                                                    outDimTags)) {
    throw 1;
  }
}

GMSH_API void gmsh::model::occ::fillet(const std::vector<int> &volumeTags,
                                       const std::vector<int> &curveTags,
                                       const std::vector<double> &radii,
                                       vectorpair &outDimTags,
                                       const bool removeVolume)
{
  if(!_isInitialized()) { throw -1; }
  _createOcc();
  outDimTags.clear();
  if(!GModel::current()->getOCCInternals()->fillet(volumeTags, curveTags, radii,
                                                   outDimTags, removeVolume)) {
    throw 1;
  }
}

GMSH_API void gmsh::model::occ::chamfer(const std::vector<int> &volumeTags,
                                        const std::vector<int> &curveTags,
                                        const std::vector<int> &surfaceTags,
                                        const std::vector<double> &distances,
                                        vectorpair &outDimTags,
                                        const bool removeVolume)
{
  if(!_isInitialized()) { throw -1; }
  _createOcc();
  outDimTags.clear();
  if(!GModel::current()->getOCCInternals()->chamfer(volumeTags, curveTags,
                                                    surfaceTags, distances,
                                                    outDimTags, removeVolume)) {
    throw 1;
  }
}

GMSH_API void gmsh::model::occ::fuse(const vectorpair &objectDimTags,
                                     const vectorpair &toolDimTags,
                                     vectorpair &outDimTags,
                                     std::vector<vectorpair> &outDimTagsMap,
                                     const int tag, const bool removeObject,
                                     const bool removeTool)
{
  if(!_isInitialized()) { throw -1; }
  _createOcc();
  outDimTags.clear();
  outDimTagsMap.clear();
  if(!GModel::current()->getOCCInternals()->booleanUnion(
       tag, objectDimTags, toolDimTags, outDimTags, outDimTagsMap, removeObject,
       removeTool)) {
    throw 1;
  }
}

GMSH_API void gmsh::model::occ::intersect(
  const vectorpair &objectDimTags, const vectorpair &toolDimTags,
  vectorpair &outDimTags, std::vector<vectorpair> &outDimTagsMap, const int tag,
  const bool removeObject, const bool removeTool)
{
  if(!_isInitialized()) { throw -1; }
  _createOcc();
  outDimTags.clear();
  outDimTagsMap.clear();
  if(!GModel::current()->getOCCInternals()->booleanIntersection(
       tag, objectDimTags, toolDimTags, outDimTags, outDimTagsMap, removeObject,
       removeTool)) {
    throw 1;
  }
}

GMSH_API void gmsh::model::occ::cut(const vectorpair &objectDimTags,
                                    const vectorpair &toolDimTags,
                                    vectorpair &outDimTags,
                                    std::vector<vectorpair> &outDimTagsMap,
                                    const int tag, const bool removeObject,
                                    const bool removeTool)
{
  if(!_isInitialized()) { throw -1; }
  _createOcc();
  outDimTags.clear();
  outDimTagsMap.clear();
  if(!GModel::current()->getOCCInternals()->booleanDifference(
       tag, objectDimTags, toolDimTags, outDimTags, outDimTagsMap, removeObject,
       removeTool)) {
    throw 1;
  }
}

GMSH_API void gmsh::model::occ::fragment(const vectorpair &objectDimTags,
                                         const vectorpair &toolDimTags,
                                         vectorpair &outDimTags,
                                         std::vector<vectorpair> &outDimTagsMap,
                                         const int tag, const bool removeObject,
                                         const bool removeTool)
{
  if(!_isInitialized()) { throw -1; }
  _createOcc();
  outDimTags.clear();
  outDimTagsMap.clear();
  if(!GModel::current()->getOCCInternals()->booleanFragments(
       tag, objectDimTags, toolDimTags, outDimTags, outDimTagsMap, removeObject,
       removeTool)) {
    throw 1;
  }
}

GMSH_API void gmsh::model::occ::translate(const vectorpair &dimTags,
                                          const double dx, const double dy,
                                          const double dz)
{
  if(!_isInitialized()) { throw -1; }
  _createOcc();
  if(!GModel::current()->getOCCInternals()->translate(dimTags, dx, dy, dz)) {
    throw 1;
  }
}

GMSH_API void gmsh::model::occ::rotate(const vectorpair &dimTags,
                                       const double x, const double y,
                                       const double z, const double ax,
                                       const double ay, const double az,
                                       const double angle)
{
  if(!_isInitialized()) { throw -1; }
  _createOcc();
  if(!GModel::current()->getOCCInternals()->rotate(dimTags, x, y, z, ax, ay, az,
                                                   angle)) {
    throw 1;
  }
}

GMSH_API void gmsh::model::occ::dilate(const vectorpair &dimTags,
                                       const double x, const double y,
                                       const double z, const double a,
                                       const double b, const double c)
{
  if(!_isInitialized()) { throw -1; }
  _createOcc();
  if(!GModel::current()->getOCCInternals()->dilate(dimTags, x, y, z, a, b, c)) {
    throw 1;
  }
}

GMSH_API void gmsh::model::occ::symmetrize(const vectorpair &dimTags,
                                           const double a, const double b,
                                           const double c, const double d)
{
  if(!_isInitialized()) { throw -1; }
  _createOcc();
  if(!GModel::current()->getOCCInternals()->symmetry(dimTags, a, b, c, d)) {
    throw 1;
  }
}

GMSH_API void gmsh::model::occ::affineTransform(const vectorpair &dimTags,
                                                const std::vector<double> &a)
{
  if(!_isInitialized()) { throw -1; }
  _createOcc();
  if(!GModel::current()->getOCCInternals()->affine(dimTags, a)) { throw 1; }
}

GMSH_API void gmsh::model::occ::copy(const vectorpair &dimTags,
                                     vectorpair &outDimTags)
{
  if(!_isInitialized()) { throw -1; }
  _createOcc();
  outDimTags.clear();
  if(!GModel::current()->getOCCInternals()->copy(dimTags, outDimTags)) {
    throw 1;
  }
}

GMSH_API void gmsh::model::occ::remove(const vectorpair &dimTags,
                                       const bool recursive)
{
  if(!_isInitialized()) { throw -1; }
  _createOcc();
  if(!GModel::current()->getOCCInternals()->remove(dimTags, recursive)) {
    throw 1;
  }
}

GMSH_API void gmsh::model::occ::removeAllDuplicates()
{
  if(!_isInitialized()) { throw -1; }
  _createOcc();
  GModel::current()->getOCCInternals()->removeAllDuplicates();
}

GMSH_API void gmsh::model::occ::importShapes(const std::string &fileName,
                                             vectorpair &outDimTags,
                                             const bool highestDimOnly,
                                             const std::string &format)
{
  if(!_isInitialized()) { throw -1; }
  _createOcc();
  outDimTags.clear();
  if(!GModel::current()->getOCCInternals()->importShapes(
       fileName, highestDimOnly, outDimTags, format)) {
    throw 1;
  }
}

GMSH_API void gmsh::model::occ::importShapesNativePointer(
  const void *shape, vectorpair &outDimTags, const bool highestDimOnly)
{
  if(!_isInitialized()) { throw -1; }
  _createOcc();
  outDimTags.clear();
#if defined(HAVE_OCC)
  if(!GModel::current()->getOCCInternals()->importShapes(
       static_cast<const TopoDS_Shape *>(shape), highestDimOnly, outDimTags)) {
    throw 1;
  }
#else
  Msg::Error("Gmsh requires OpenCASCADE to import native shape");
  throw -1;
#endif
}

GMSH_API void gmsh::model::occ::setMeshSize(const vectorpair &dimTags,
                                            const double size)
{
  if(!_isInitialized()) { throw -1; }
  _createOcc();
  for(std::size_t i = 0; i < dimTags.size(); i++) {
    int dim = dimTags[i].first, tag = dimTags[i].second;
    GModel::current()->getOCCInternals()->setMeshSize(dim, tag, size);
  }
}

GMSH_API void gmsh::model::occ::getMass(const int dim, const int tag,
                                        double &mass)
{
  if(!_isInitialized()) { throw -1; }
  _createOcc();
  if(!GModel::current()->getOCCInternals()->getMass(dim, tag, mass)){
    throw 1;
  }
}

GMSH_API void gmsh::model::occ::getCenterOfMass(const int dim, const int tag,
                                                double &x, double &y, double &z)
{
  if(!_isInitialized()) { throw -1; }
  _createOcc();
  if(!GModel::current()->getOCCInternals()->getCenterOfMass(dim, tag, x, y, z)){
    throw 1;
  }
}

GMSH_API void gmsh::model::occ::getMatrixOfInertia(const int dim, const int tag,
                                                   std::vector<double> &m)
{
  if(!_isInitialized()) { throw -1; }
  _createOcc();
  if(!GModel::current()->getOCCInternals()->getMatrixOfInertia(dim, tag, m)){
    throw 1;
  }
}

GMSH_API void gmsh::model::occ::synchronize()
{
  if(!_isInitialized()) { throw -1; }
  _createOcc();
  GModel::current()->getOCCInternals()->synchronize(GModel::current());
}

// gmsh::view

GMSH_API int gmsh::view::add(const std::string &name, const int tag)
{
  if(!_isInitialized()) { throw -1; }
#if defined(HAVE_POST)
  PView *view = new PView(tag);
  view->getData()->setName(name);
#if defined(HAVE_FLTK)
  if(FlGui::available()) FlGui::instance()->updateViews(true, true);
#endif
  return view->getTag();
#else
  Msg::Error("Views require the post-processing module");
  throw -1;
#endif
}

GMSH_API void gmsh::view::remove(const int tag)
{
  if(!_isInitialized()) { throw -1; }
#if defined(HAVE_POST)
  PView *view = PView::getViewByTag(tag);
  if(!view) {
    Msg::Error("Unknown view with tag %d", tag);
    throw 2;
  }
  delete view;
#if defined(HAVE_FLTK)
  if(FlGui::available()) FlGui::instance()->updateViews(true, true);
#endif
#else
  Msg::Error("Views require the post-processing module");
  throw -1;
#endif
}

GMSH_API int gmsh::view::getIndex(const int tag)
{
  if(!_isInitialized()) { throw -1; }
#if defined(HAVE_POST)
  PView *view = PView::getViewByTag(tag);
  if(!view) {
    Msg::Error("Unknown view with tag %d", tag);
    throw 2;
  }
  return view->getIndex();
#else
  Msg::Error("Views require the post-processing module");
  throw -1;
#endif
}

GMSH_API void gmsh::view::getTags(std::vector<int> &tags)
{
  if(!_isInitialized()) { throw -1; }
#if defined(HAVE_POST)
  tags.clear();
  for(std::size_t i = 0; i < PView::list.size(); i++)
    tags.push_back(PView::list[i]->getTag());
#else
  Msg::Error("Views require the post-processing module");
  throw -1;
#endif
}

GMSH_API void gmsh::view::addModelData(
  const int tag, const int step, const std::string &modelName,
  const std::string &dataType, const std::vector<std::size_t> &tags,
  const std::vector<std::vector<double> > &data, const double time,
  const int numComponents, const int partition)
{
  if(!_isInitialized()) { throw -1; }
#if defined(HAVE_POST)
  PView *view = PView::getViewByTag(tag);
  if(!view) {
    Msg::Error("Unknown view with tag %d", tag);
    throw 2;
  }
  GModel *model = GModel::current();
  if(modelName.size()) {
    model = GModel::findByName(modelName);
    if(!model) {
      Msg::Error("Unknown model '%s'", modelName.c_str());
      throw 2;
    }
  }
  if(tags.size() != data.size()) {
    Msg::Error("Incompatible number of tags and data");
    throw 2;
  }
  PViewDataGModel *d = dynamic_cast<PViewDataGModel *>(view->getData());
  if(!d) { // change the view type
    std::string name = view->getData()->getName();
    delete view->getData();
    PViewDataGModel::DataType type;
    if(dataType == "NodeData")
      type = PViewDataGModel::NodeData;
    else if(dataType == "ElementData")
      type = PViewDataGModel::ElementData;
    else if(dataType == "ElementNodeData")
      type = PViewDataGModel::ElementNodeData;
    else if(dataType == "GaussPointData")
      type = PViewDataGModel::GaussPointData;
    else if(dataType == "Beam")
      type = PViewDataGModel::BeamData;
    else {
      Msg::Error("Unknown type of view to add '%s'", dataType.c_str());
      throw 2;
    }
    d = new PViewDataGModel(type);
    d->setName(name);
    d->setFileName(name + ".msh");
    view->setData(d);
  }
  d->addData(model, tags, data, step, time, partition, numComponents);
  if(view->getOptions()->adaptVisualizationGrid)
    d->initAdaptiveData(view->getOptions()->timeStep,
                        view->getOptions()->maxRecursionLevel,
                        view->getOptions()->targetError);
#else
  Msg::Error("Views require the post-processing module");
  throw -1;
#endif
}

GMSH_API void gmsh::view::getModelData(const int tag, const int step,
                                       std::string &dataType,
                                       std::vector<std::size_t> &tags,
                                       std::vector<std::vector<double> > &data,
                                       double &time, int &numComponents)
{
  if(!_isInitialized()) { throw -1; }
#if defined(HAVE_POST)
  PView *view = PView::getViewByTag(tag);
  if(!view) {
    Msg::Error("Unknown view with tag %d", tag);
    throw 2;
  }
  PViewDataGModel *d = dynamic_cast<PViewDataGModel *>(view->getData());
  if(!d) {
    Msg::Error("View with tag %d does not contain model data", tag);
    return;
  }
  if(d->getType() == PViewDataGModel::NodeData)
    dataType = "NodeData";
  else if(d->getType() == PViewDataGModel::ElementData)
    dataType = "ElementData";
  else if(d->getType() == PViewDataGModel::ElementNodeData)
    dataType = "ElementNodeData";
  else if(d->getType() == PViewDataGModel::GaussPointData)
    dataType = "GaussPointData";
  else if(d->getType() == PViewDataGModel::BeamData)
    dataType = "Beam";
  else
    dataType = "Unknown";
  stepData<double> *s = d->getStepData(step);
  if(!s) {
    Msg::Error("View with tag %d does not contain model data for step %d", tag,
               step);
    throw 2;
  }
  tags.clear();
  data.clear();
  time = s->getTime();
  numComponents = s->getNumComponents();
  int numEnt = 0;
  for(std::size_t i = 0; i < s->getNumData(); i++) {
    if(s->getData(i)) numEnt++;
  }
  if(!numEnt) return;
  data.resize(numEnt);
  tags.resize(numEnt);
  std::size_t j = 0;
  for(std::size_t i = 0; i < s->getNumData(); i++) {
    double *dd = s->getData(i);
    if(dd) {
      tags[j] = i;
      int mult = s->getMult(i);
      data[j].resize(numComponents * mult);
      for(int k = 0; k < numComponents * mult; k++) data[j][k] = dd[k];
      j++;
    }
  }
#else
  Msg::Error("Views require the post-processing module");
  throw -1;
#endif
}

// for better performance, manual C implementation of gmsh::view::getModelData
GMSH_API void gmshViewGetModelData(const int tag, const int step,
                                   char **dataType, size_t **tags,
                                   size_t *tags_n, double ***data,
                                   size_t **data_n, size_t *data_nn,
                                   double *time, int *numComponents, int *ierr)
{
  if(!_isInitialized()) {
    if(ierr) *ierr = -1;
    return;
  }
#if defined(HAVE_POST)
  PView *view = PView::getViewByTag(tag);
  if(!view) {
    Msg::Error("Unknown view with tag %d", tag);
    if(ierr) *ierr = 2;
    return;
  }
  PViewDataGModel *d = dynamic_cast<PViewDataGModel *>(view->getData());
  if(!d) {
    Msg::Error("View with tag %d does not contain model data", tag);
    return;
  }
  if(d->getType() == PViewDataGModel::NodeData)
    *dataType = strdup("NodeData");
  else if(d->getType() == PViewDataGModel::ElementData)
    *dataType = strdup("ElementData");
  else if(d->getType() == PViewDataGModel::ElementNodeData)
    *dataType = strdup("ElementNodeData");
  else if(d->getType() == PViewDataGModel::GaussPointData)
    *dataType = strdup("GaussPointData");
  else if(d->getType() == PViewDataGModel::BeamData)
    *dataType = strdup("Beam");
  else
    *dataType = strdup("Unknown");
  stepData<double> *s = d->getStepData(step);
  if(!s) {
    Msg::Error("View with tag %d does not contain model data for step %d", tag,
               step);
    if(ierr) *ierr = 2;
    return;
  }
  *tags_n = 0;
  *data_nn = 0;
  *time = s->getTime();
  *numComponents = s->getNumComponents();
  int numEnt = 0;
  for(size_t i = 0; i < s->getNumData(); i++) {
    if(s->getData(i)) numEnt++;
  }
  if(!numEnt) return;
  *tags_n = numEnt;
  *tags = (size_t *)Malloc(numEnt * sizeof(size_t));
  *data_nn = numEnt;
  *data_n = (size_t *)Malloc(numEnt * sizeof(size_t *));
  *data = (double **)Malloc(numEnt * sizeof(double *));
  size_t j = 0;
  for(size_t i = 0; i < s->getNumData(); i++) {
    double *dd = s->getData(i);
    if(dd) {
      (*tags)[j] = i;
      int mult = s->getMult(i);
      (*data_n)[j] = *numComponents * mult;
      (*data)[j] = (double *)Malloc(*numComponents * mult * sizeof(double));
      for(int k = 0; k < *numComponents * mult; k++) (*data)[j][k] = dd[k];
      j++;
    }
  }
  if(ierr) *ierr = 0;
#else
  Msg::Error("Views require the post-processing module");
  if(ierr) *ierr = -1;
#endif
}

GMSH_API void gmsh::view::addListData(const int tag,
                                      const std::string &dataType,
                                      const int numElements,
                                      const std::vector<double> &data)
{
  if(!_isInitialized()) { throw -1; }
#if defined(HAVE_POST)
  PView *view = PView::getViewByTag(tag);
  if(!view) {
    Msg::Error("Unknown view with tag %d", tag);
    throw 2;
  }
  PViewDataList *d = dynamic_cast<PViewDataList *>(view->getData());
  if(!d) { // change the view type
    std::string name = view->getData()->getName();
    delete view->getData();
    d = new PViewDataList();
    d->setName(name);
    d->setFileName(name + ".pos");
    view->setData(d);
  }
  const char *types[] = {"SP", "VP", "TP", "SL", "VL", "TL", "ST", "VT",
                         "TT", "SQ", "VQ", "TQ", "SS", "VS", "TS", "SH",
                         "VH", "TH", "SI", "VI", "TI", "SY", "VY", "TY"};
  for(int idxtype = 0; idxtype < 24; idxtype++) {
    if(dataType == types[idxtype]) {
      d->importList(idxtype, numElements, data, true);
      return;
    }
  }
  Msg::Error("Unknown data type for list import");
  throw 2;
#else
  Msg::Error("Views require the post-processing module");
  throw -1;
#endif
}

GMSH_API void gmsh::view::getListData(const int tag,
                                      std::vector<std::string> &dataTypes,
                                      std::vector<int> &numElements,
                                      std::vector<std::vector<double> > &data)
{
  if(!_isInitialized()) { throw -1; }
#if defined(HAVE_POST)
  PView *view = PView::getViewByTag(tag);
  if(!view) {
    Msg::Error("Unknown view with tag %d", tag);
    throw 2;
  }
  PViewDataList *d = dynamic_cast<PViewDataList *>(view->getData());
  if(!d) {
    Msg::Error("View with tag %d does not contain list data", tag);
    return;
  }
  const char *types[] = {"SP", "VP", "TP", "SL", "VL", "TL", "ST", "VT",
                         "TT", "SQ", "VQ", "TQ", "SS", "VS", "TS", "SH",
                         "VH", "TH", "SI", "VI", "TI", "SY", "VY", "TY"};
  std::vector<int> N(24);
  std::vector<std::vector<double> *> V(24);
  d->getListPointers(&N[0], &V[0]);
  for(int idxtype = 0; idxtype < 24; idxtype++) {
    if(N[idxtype]) {
      dataTypes.push_back(types[idxtype]);
      numElements.push_back(N[idxtype]);
      data.push_back(*V[idxtype]);
    }
  }
#else
  Msg::Error("Views require the post-processing module");
  throw -1;
#endif
}

GMSH_API int gmsh::view::addAlias(const int refTag, const bool copyOptions,
                                  const int tag)
{
  if(!_isInitialized()) { throw -1; }
#if defined(HAVE_POST)
  PView *ref = PView::getViewByTag(refTag);
  if(!ref){
    Msg::Error("Unknown view with tag %d", refTag);
    throw 2;
  }
  PView *view = new PView(ref, copyOptions, tag);
#if defined(HAVE_FLTK)
  if(FlGui::available()) FlGui::instance()->updateViews(true, true);
#endif
  return view->getTag();
#else
  Msg::Error("Views require the post-processing module");
  throw -1;
#endif
}

GMSH_API void gmsh::view::copyOptions(const int refTag, const int tag)
{
  if(!_isInitialized()) { throw -1; }
#if defined(HAVE_POST)
  PView *ref = PView::getViewByTag(refTag);
  if(!ref){
    Msg::Error("Unknown view with tag %d", refTag);
    throw 2;
  }
  PView *view = PView::getViewByTag(tag);
  if(!view){
    Msg::Error("Unknown view with tag %d", tag);
    throw 2;
  }
  view->setOptions(ref->getOptions());
#if defined(HAVE_FLTK)
  if(FlGui::available()) FlGui::instance()->updateViews(true, true);
#endif
#else
  Msg::Error("Views require the post-processing module");
  throw -1;
#endif
}

GMSH_API void gmsh::view::combine(const std::string &what,
                                  const std::string &how,
                                  const bool remove)
{
  if(!_isInitialized()) { throw -1; }
#if defined(HAVE_POST)
  bool time = (what == "steps") ? true : false; // "elements"
  int ihow = (how == "all") ? 1 : (how == "name") ? 2 : 0; // "visible"
  PView::combine(time, ihow, remove);
#if defined(HAVE_FLTK)
  if(FlGui::available()) FlGui::instance()->updateViews(true, true);
#endif
#else
  Msg::Error("Views require the post-processing module");
  throw -1;
#endif
}

GMSH_API void gmsh::view::probe(const int tag, const double x, const double y,
                                const double z, std::vector<double> &value,
                                const int step, const int numComp,
                                const bool gradient, const double tolerance,
                                const std::vector<double> &xElemCoord,
                                const std::vector<double> &yElemCoord,
                                const std::vector<double> &zElemCoord)
{
  if(!_isInitialized()) { throw -1; }
#if defined(HAVE_POST)
  PView *view = PView::getViewByTag(tag);
  if(!view) {
    Msg::Error("Unknown view with tag %d", tag);
    throw 2;
  }
  PViewData *data = view->getData();
  if(!data) { throw 2; }
  value.clear();
  std::vector<double> val(9 * data->getNumTimeSteps());
  bool found = false;
  int qn = 0;
  double *qx = 0, *qy = 0, *qz = 0;
  if(xElemCoord.size() && yElemCoord.size() && zElemCoord.size() &&
     xElemCoord.size() == yElemCoord.size() &&
     xElemCoord.size() == zElemCoord.size()) {
    qn = xElemCoord.size();
    qx = (double *)&xElemCoord[0];
    qy = (double *)&yElemCoord[0];
    qz = (double *)&zElemCoord[0];
  }
  switch(numComp) {
  case 1:
    found = data->searchScalarWithTol(x, y, z, &val[0], step, 0, tolerance, qn,
                                      qx, qy, qz, gradient);
    break;
  case 3:
    found = data->searchVectorWithTol(x, y, z, &val[0], step, 0, tolerance, qn,
                                      qx, qy, qz, gradient);
    break;
  case 9:
    found = data->searchTensorWithTol(x, y, z, &val[0], step, 0, tolerance, qn,
                                      qx, qy, qz, gradient);
    break;
  default:
    found = data->searchScalarWithTol(x, y, z, &val[0], step, 0, tolerance, qn,
                                      qx, qy, qz, gradient);
    if(!found)
      found = data->searchVectorWithTol(x, y, z, &val[0], step, 0, tolerance,
                                        qn, qx, qy, qz, gradient);
    if(!found)
      found = data->searchTensorWithTol(x, y, z, &val[0], step, 0, tolerance,
                                        qn, qx, qy, qz, gradient);
    break;
  }
  if(found) value.insert(value.end(), val.begin(), val.end());
#else
  Msg::Error("Views require the post-processing module");
  throw -1;
#endif
}

GMSH_API void gmsh::view::write(const int tag, const std::string &fileName,
                                const bool append)
{
  if(!_isInitialized()) { throw -1; }
#if defined(HAVE_POST)
  PView *view = PView::getViewByTag(tag);
  if(!view) {
    Msg::Error("Unknown view with tag %d", tag);
    throw 2;
  }
  view->write(fileName, 10, append);
#else
  Msg::Error("Views require the post-processing module");
  throw -1;
#endif
}

// gmsh::plugin

GMSH_API void gmsh::plugin::setNumber(const std::string &name,
                                      const std::string &option,
                                      const double value)
{
  if(!_isInitialized()) { throw -1; }
#if defined(HAVE_PLUGINS)
  try {
    PluginManager::instance()->setPluginOption(name, option, value);
  } catch(...) {
    Msg::Error("Unknown plugin or plugin option");
    throw 2;
  }
#else
  Msg::Error("Views require the post-processing and plugin modules");
  throw -1;
#endif
}

GMSH_API void gmsh::plugin::setString(const std::string &name,
                                      const std::string &option,
                                      const std::string &value)
{
  if(!_isInitialized()) { throw -1; }
#if defined(HAVE_PLUGINS)
  try {
    PluginManager::instance()->setPluginOption(name, option, value);
  } catch(...) {
    Msg::Error("Unknown plugin or plugin option");
    throw 2;
  }
#else
  Msg::Error("Views require the post-processing and plugin modules");
  throw -1;
#endif
}

GMSH_API void gmsh::plugin::run(const std::string &name)
{
  if(!_isInitialized()) { throw -1; }
#if defined(HAVE_PLUGINS)
  try {
    PluginManager::instance()->action(name, "Run", 0);
  } catch(...) {
    Msg::Error("Unknown plugin or plugin action");
    throw 2;
  }
#else
  Msg::Error("Views require the post-processing and plugin modules");
  throw -1;
#endif
}

// gmsh::graphics

GMSH_API void gmsh::graphics::draw()
{
#if defined(HAVE_OPENGL)
  drawContext::global()->draw();
#endif
}

// gmsh::fltk

GMSH_API void gmsh::fltk::initialize()
{
  if(!_isInitialized()) { throw -1; }
#if defined(HAVE_FLTK)
  FlGui::instance(_argc, _argv);
  FlGui::setFinishedProcessingCommandLine();
  FlGui::check(true);
#else
  Msg::Error("Fltk not available");
  throw -1;
#endif
}

GMSH_API void gmsh::fltk::wait(const double time)
{
  if(!_isInitialized()) { throw -1; }
#if defined(HAVE_FLTK)
  if(!FlGui::available()) FlGui::instance(_argc, _argv);
  if(time >= 0)
    FlGui::wait(time, true);
  else
    FlGui::wait(true);
#else
  Msg::Error("Fltk not available");
  throw -1;
#endif
}

GMSH_API void gmsh::fltk::lock()
{
  if(!_isInitialized()) { throw -1; }
#if defined(HAVE_FLTK)
  FlGui::lock();
#else
  Msg::Error("Fltk not available");
  throw -1;
#endif
}

GMSH_API void gmsh::fltk::unlock()
{
  if(!_isInitialized()) { throw -1; }
#if defined(HAVE_FLTK)
  FlGui::unlock();
#else
  Msg::Error("Fltk not available");
  throw -1;
#endif
}

GMSH_API void gmsh::fltk::update()
{
  if(!_isInitialized()) { throw -1; }
#if defined(HAVE_FLTK)
  if(!FlGui::available()) FlGui::instance(_argc, _argv);
  FlGui::instance()->updateViews(true, true);
#else
  Msg::Error("Fltk not available");
  throw -1;
#endif
}

GMSH_API void gmsh::fltk::awake(const std::string &action)
{
  if(!_isInitialized()) { throw -1; }
#if defined(HAVE_FLTK)
  FlGui::awake(action);
#else
  Msg::Error("Fltk not available");
  throw -1;
#endif
}

GMSH_API void gmsh::fltk::run()
{
  if(!_isInitialized()) { throw -1; }
#if defined(HAVE_FLTK)
  if(!FlGui::available()) FlGui::instance(_argc, _argv);
  FlGui::instance()->run(); // this calls draw() once
#else
  Msg::Error("Fltk not available");
  throw -1;
#endif
}

#if defined(HAVE_FLTK)
static int selectionCode(char val)
{
  switch(val) {
  case 'q': return 0; // abort
  case 'l': return 1; // selected
  case 'r': return 2; // deselected
  case 'u': return 3; // undone last selection
  case 'e': return 4; // ended selection
  default: return -1; // unknown code
  }
}
#endif

GMSH_API int gmsh::fltk::selectEntities(vectorpair &dimTags, const int dim)
{
  if(!_isInitialized()) { throw -1; }
  dimTags.clear();
#if defined(HAVE_FLTK)
  if(!FlGui::available()) FlGui::instance(_argc, _argv);
  char ret = 0;
  switch(dim) {
  case 0: ret = FlGui::instance()->selectEntity(ENT_POINT); break;
  case 1: ret = FlGui::instance()->selectEntity(ENT_CURVE); break;
  case 2: ret = FlGui::instance()->selectEntity(ENT_SURFACE); break;
  case 3: ret = FlGui::instance()->selectEntity(ENT_VOLUME); break;
  default: ret = FlGui::instance()->selectEntity(ENT_ALL); break;
  }
  for(std::size_t i = 0; i < FlGui::instance()->selectedVertices.size(); i++)
    dimTags.push_back(
      std::pair<int, int>(0, FlGui::instance()->selectedVertices[i]->tag()));
  for(std::size_t i = 0; i < FlGui::instance()->selectedEdges.size(); i++)
    dimTags.push_back(
      std::pair<int, int>(1, FlGui::instance()->selectedEdges[i]->tag()));
  for(std::size_t i = 0; i < FlGui::instance()->selectedFaces.size(); i++)
    dimTags.push_back(
      std::pair<int, int>(2, FlGui::instance()->selectedFaces[i]->tag()));
  for(std::size_t i = 0; i < FlGui::instance()->selectedRegions.size(); i++)
    dimTags.push_back(
      std::pair<int, int>(1, FlGui::instance()->selectedRegions[i]->tag()));
  return selectionCode(ret);
#else
  return 0;
#endif
}

GMSH_API int gmsh::fltk::selectElements(std::vector<std::size_t> &elementTags)
{
  if(!_isInitialized()) { throw -1; }
  elementTags.clear();
#if defined(HAVE_FLTK)
  if(!FlGui::available()) FlGui::instance(_argc, _argv);
  int old = CTX::instance()->pickElements;
  CTX::instance()->pickElements = 1;
  CTX::instance()->mesh.changed = ENT_ALL;
  char ret = FlGui::instance()->selectEntity(ENT_ALL);
  CTX::instance()->pickElements = old;
  for(std::size_t i = 0; i < FlGui::instance()->selectedElements.size(); i++)
    elementTags.push_back(FlGui::instance()->selectedElements[i]->getNum());
  return selectionCode(ret);
#else
  return 0;
#endif
}

GMSH_API int gmsh::fltk::selectViews(std::vector<int> &viewTags)
{
  if(!_isInitialized()) { throw -1; }
  viewTags.clear();
#if defined(HAVE_FLTK)
  if(!FlGui::available()) FlGui::instance(_argc, _argv);
  char ret = FlGui::instance()->selectEntity(ENT_ALL);
  for(std::size_t i = 0; i < FlGui::instance()->selectedViews.size(); i++)
    viewTags.push_back(FlGui::instance()->selectedViews[i]->getTag());
  return selectionCode(ret);
#else
  return 0;
#endif
}

// gmsh::onelab

GMSH_API void gmsh::onelab::set(const std::string &data,
                                const std::string &format)
{
  if(!_isInitialized()) { throw -1; }
#if defined(HAVE_ONELAB)
  if(format == "json") {
    if(!::onelab::server::instance()->fromJSON(data))
      Msg::Error("Could not parse json data '%s'", data.c_str());
  }
  else
    Msg::Error("Unknown data format");
#else
  Msg::Error("ONELAB not available");
  throw -1;
#endif
}

GMSH_API void gmsh::onelab::get(std::string &data, const std::string &name,
                                const std::string &format)
{
  if(!_isInitialized()) { throw -1; }
#if defined(HAVE_ONELAB)
  data.clear();
  if(name.empty()) {
    if(format == "json")
      ::onelab::server::instance()->toJSON(data, "Gmsh");
    else
      Msg::Error("Unknown data format");
  }
  else {
    std::vector< ::onelab::number> ps;
    ::onelab::server::instance()->get(ps, name);
    if(ps.size()) {
      if(format == "json")
        data = ps[0].toJSON();
      else
        data = ps[0].toChar();
    }
    else {
      std::vector< ::onelab::string> ps2;
      ::onelab::server::instance()->get(ps2, name);
      if(ps2.size()) {
        if(format == "json")
          data = ps2[0].toJSON();
        else
          data = ps2[0].toChar();
      }
    }
  }
#else
  Msg::Error("ONELAB not available");
  throw -1;
#endif
}

GMSH_API void gmsh::onelab::setNumber(const std::string &name,
                                      const std::vector<double> &value)
{
  if(!_isInitialized()) { throw -1; }
#if defined(HAVE_ONELAB)
  ::onelab::number p(name);
  std::vector< ::onelab::number> ps;
  ::onelab::server::instance()->get(ps, name);
  if(ps.size()) p = ps[0];
  p.setValues(value);
  ::onelab::server::instance()->set(p);
#else
  Msg::Error("ONELAB not available");
  throw -1;
#endif
}

GMSH_API void gmsh::onelab::getNumber(const std::string &name,
                                      std::vector<double> &value)
{
  if(!_isInitialized()) { throw -1; }
#if defined(HAVE_ONELAB)
  value.clear();
  std::vector< ::onelab::number> ps;
  ::onelab::server::instance()->get(ps, name);
  if(ps.size()) value = ps[0].getValues();
#else
  Msg::Error("ONELAB not available");
  throw -1;
#endif
}

GMSH_API void gmsh::onelab::setString(const std::string &name,
                                      const std::vector<std::string> &value)
{
  if(!_isInitialized()) { throw -1; }
#if defined(HAVE_ONELAB)
  ::onelab::string p(name);
  std::vector< ::onelab::string> ps;
  ::onelab::server::instance()->get(ps, name);
  if(ps.size()) p = ps[0];
  p.setValues(value);
  ::onelab::server::instance()->set(p);
#else
  Msg::Error("ONELAB not available");
  throw -1;
#endif
}

GMSH_API void gmsh::onelab::getString(const std::string &name,
                                      std::vector<std::string> &value)
{
  if(!_isInitialized()) { throw -1; }
#if defined(HAVE_ONELAB)
  value.clear();
  std::vector< ::onelab::string> ps;
  ::onelab::server::instance()->get(ps, name);
  if(ps.size()) value = ps[0].getValues();
#else
  Msg::Error("ONELAB not available");
  throw -1;
#endif
}

GMSH_API void gmsh::onelab::clear(const std::string &name)
{
  if(!_isInitialized()) { throw -1; }
#if defined(HAVE_ONELAB)
  ::onelab::server::instance()->clear(name);
#else
  Msg::Error("ONELAB not available");
  throw -1;
#endif
}

GMSH_API void gmsh::onelab::run(const std::string &name,
                                const std::string &command)
{
  if(!_isInitialized()) { throw -1; }
#if defined(HAVE_ONELAB)
  onelabUtils::runClient(name, command);
#endif
}

// gmsh::logger

GMSH_API void gmsh::logger::write(const std::string &message,
                                  const std::string &level)
{
  if(!_isInitialized()) { throw -1; }
  if(level == "error")
    Msg::Error("%s", message.c_str());
  else if(level == "warning")
    Msg::Warning("%s", message.c_str());
  else
    Msg::Info("%s", message.c_str());
}

class apiMsg : public GmshMessage {
private:
  std::vector<std::string> _log;

public:
  apiMsg() {}
  virtual void operator()(std::string level, std::string message)
  {
    _log.push_back(level + ": " + message);
  }
  void get(std::vector<std::string> &log) const { log = _log; }
};

GMSH_API void gmsh::logger::start()
{
  if(!_isInitialized()) { throw -1; }
  GmshMessage *msg = Msg::GetCallback();
  if(msg) { Msg::Warning("Logger already started - ignoring"); }
  else {
    msg = new apiMsg();
    Msg::SetCallback(msg);
  }
}

GMSH_API void gmsh::logger::get(std::vector<std::string> &log)
{
  if(!_isInitialized()) { throw -1; }
  apiMsg *msg = dynamic_cast<apiMsg *>(Msg::GetCallback());
  if(msg) { msg->get(log); }
  else {
    log.clear();
  }
}

GMSH_API void gmsh::logger::stop()
{
  if(!_isInitialized()) { throw -1; }
  GmshMessage *msg = Msg::GetCallback();
  if(msg) {
    delete msg;
    Msg::SetCallback(0);
  }
  else {
    Msg::Warning("Logger not started - ignoring");
  }
}

GMSH_API double gmsh::logger::time()
{
  if(!_isInitialized()) { throw -1; }
  return TimeOfDay();
}

GMSH_API double gmsh::logger::cputime()
{
  if(!_isInitialized()) { throw -1; }
  return Cpu();
}<|MERGE_RESOLUTION|>--- conflicted
+++ resolved
@@ -1948,29 +1948,7 @@
   _getEntitiesForElementTypes(dim, tag, typeEnt);
   HierarchicalBasis *basis(0);
   const std::vector<GEntity *> &entities(typeEnt[elementType]);
-<<<<<<< HEAD
   int familyType = ElementType::getParentType(elementType);
-  switch(familyType) {
-  case TYPE_HEX: {
-    basis = new HierarchicalBasisH1Brick(basisOrder);
-  } break;
-  case TYPE_PRI: {
-    basis = new HierarchicalBasisH1Pri(basisOrder);
-  } break;
-  case TYPE_TET: {
-    basis = new HierarchicalBasisH1Tetra(basisOrder);
-  } break;
-  case TYPE_QUA: {
-    basis = new HierarchicalBasisH1Quad(basisOrder);
-  } break;
-  case TYPE_TRI: {
-    basis = new HierarchicalBasisH1Tria(basisOrder);
-  } break;
-  case TYPE_LIN: {
-    basis = new HierarchicalBasisH1Line(basisOrder);
-  } break;
-  default: Msg::Error("Unknown familyType "); throw 2;
-=======
   if(fsName == "H1Legendre" || fsName == "GradH1Legendre") {
     switch(familyType) {
     case TYPE_HEX: {
@@ -2004,7 +1982,6 @@
     } break;
     default: Msg::Error("Unknown familyType "); throw 2;
     }
->>>>>>> 0e259ac6
   }
   int nq = integrationPoints.size() / 3;
   int vSize = basis->getnVertexFunction();
