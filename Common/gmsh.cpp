// Gmsh - Copyright (C) 1997-2020 C. Geuzaine, J.-F. Remacle
//
// See the LICENSE.txt file for license information. Please report all
// issues on https://gitlab.onelab.info/gmsh/gmsh/issues.

#include <sstream>
#include "GmshConfig.h"
#include "GmshDefines.h"
#include "GmshGlobal.h"
#include "MallocUtils.h"
#include "GModel.h"
#include "GModelIO_GEO.h"
#include "GModelIO_OCC.h"
#include "GVertex.h"
#include "GEdge.h"
#include "GFace.h"
#include "GRegion.h"
#include "discreteVertex.h"
#include "discreteEdge.h"
#include "discreteFace.h"
#include "discreteRegion.h"
#include "partitionVertex.h"
#include "partitionEdge.h"
#include "partitionFace.h"
#include "partitionRegion.h"
#include "ghostEdge.h"
#include "ghostFace.h"
#include "ghostRegion.h"
#include "MVertex.h"
#include "MPoint.h"
#include "MLine.h"
#include "MTriangle.h"
#include "MQuadrangle.h"
#include "MTetrahedron.h"
#include "MHexahedron.h"
#include "MPrism.h"
#include "MPyramid.h"
#include "ExtrudeParams.h"
#include "StringUtils.h"
#include "Context.h"
#include "polynomialBasis.h"
#include "pyramidalBasis.h"
#include "Numeric.h"
#include "OS.h"
#include "HierarchicalBasisH1Quad.h"
#include "HierarchicalBasisH1Tria.h"
#include "HierarchicalBasisH1Line.h"
#include "HierarchicalBasisH1Brick.h"
#include "HierarchicalBasisH1Tetra.h"
#include "HierarchicalBasisH1Pri.h"
#include "HierarchicalBasisH1Point.h"
#include "HierarchicalBasisHcurlLine.h"
#include "HierarchicalBasisHcurlQuad.h"
#include "HierarchicalBasisHcurlBrick.h"
#include "HierarchicalBasisHcurlTria.h"
#include "HierarchicalBasisHcurlTetra.h"
#include "HierarchicalBasisHcurlPri.h"

#if defined(HAVE_MESH)
#include "Field.h"
#include "meshGFaceOptimize.h"
#include "gmshCrossFields.h"
#endif

#if defined(HAVE_POST)
#include "PView.h"
#include "PViewData.h"
#include "PViewDataList.h"
#include "PViewDataGModel.h"
#include "PViewOptions.h"
#endif

#if defined(HAVE_PLUGINS)
#include "PluginManager.h"
#endif

#if defined(HAVE_OPENGL)
#include "drawContext.h"
#endif

#if defined(HAVE_FLTK)
#include "FlGui.h"
#endif

#if defined(HAVE_ONELAB)
#include "onelab.h"
#include "onelabUtils.h"
#endif

// automatically generated C++ and C headers (in gmsh/api)
#include "gmsh.h"
extern "C" {
#include "gmshc.h"
}

static int _initialized = 0;
static int _argc = 0;
static char **_argv = 0;

static bool _isInitialized()
{
  if(!_initialized) {
    // make sure stuff gets printed out
    CTX::instance()->terminal = 1;
    Msg::Error("Gmsh has not been initialized");
    return false;
  }
  if(!GModel::current()) {
    Msg::Error("Gmsh has no current model");
    return false;
  }
  return true;
}

// gmsh

GMSH_API void gmsh::initialize(int argc, char **argv, bool readConfigFiles)
{
  if(_initialized) {
    Msg::Warning("Gmsh has aleady been initialized");
    return;
  }
  if(GmshInitialize(argc, argv, readConfigFiles, false)) {
    _initialized = 1;
    _argc = argc;
    _argv = new char *[_argc + 1];
    for(int i = 0; i < argc; i++) _argv[i] = argv[i];
    return;
  }
  throw -1;
}

GMSH_API void gmsh::finalize()
{
  if(!_isInitialized()) { throw -1; }
  if(GmshFinalize()) {
    _argc = 0;
    if(_argv) delete[] _argv;
    _argv = 0;
    _initialized = 0;
    return;
  }
  Msg::Error("Something went wrong when finalizing Gmsh");
  throw 1;
}

GMSH_API void gmsh::open(const std::string &fileName)
{
  if(!_isInitialized()) { throw -1; }
  if(GmshOpenProject(fileName)) return;
  throw 1;
}

GMSH_API void gmsh::merge(const std::string &fileName)
{
  if(!_isInitialized()) { throw -1; }
  if(GmshMergeFile(fileName)) return;
  throw 1;
}

GMSH_API void gmsh::write(const std::string &fileName)
{
  if(!_isInitialized()) { throw -1; }
  if(GmshWriteFile(fileName)) return;
  throw 1;
}

GMSH_API void gmsh::clear()
{
  if(!_isInitialized()) { throw -1; }
  if(GmshClearProject()) return;
  throw 1;
}

// gmsh::option

GMSH_API void gmsh::option::setNumber(const std::string &name,
                                      const double value)
{
  if(!_isInitialized()) { throw -1; }
  std::string c, n;
  int i;
  SplitOptionName(name, c, n, i);
  if(GmshSetOption(c, n, value, i)) return;
  throw 1;
}

GMSH_API void gmsh::option::getNumber(const std::string &name, double &value)
{
  if(!_isInitialized()) { throw -1; }
  std::string c, n;
  int i;
  SplitOptionName(name, c, n, i);
  if(GmshGetOption(c, n, value, i)) return;
  throw 1;
}

GMSH_API void gmsh::option::setString(const std::string &name,
                                      const std::string &value)
{
  if(!_isInitialized()) { throw -1; }
  std::string c, n;
  int i;
  SplitOptionName(name, c, n, i);
  if(GmshSetOption(c, n, value, i)) return;
  throw 1;
}

GMSH_API void gmsh::option::getString(const std::string &name,
                                      std::string &value)
{
  if(!_isInitialized()) { throw -1; }
  std::string c, n;
  int i;
  SplitOptionName(name, c, n, i);
  if(GmshGetOption(c, n, value, i)) return;
  throw 1;
}

GMSH_API void gmsh::option::setColor(const std::string &name, const int r,
                                     const int g, const int b, const int a)
{
  if(!_isInitialized()) { throw -1; }
  std::string c, n;
  int i;
  SplitOptionName(name, c, n, i);
  unsigned int value = CTX::instance()->packColor(r, g, b, a);
  if(GmshSetOption(c, n, value, i)) return;
  throw 1;
}

GMSH_API void gmsh::option::getColor(const std::string &name, int &r, int &g,
                                     int &b, int &a)
{
  if(!_isInitialized()) { throw -1; }
  std::string c, n;
  int i;
  SplitOptionName(name, c, n, i);
  unsigned int value;
  if(GmshGetOption(c, n, value, i)) {
    r = CTX::instance()->unpackRed(value);
    g = CTX::instance()->unpackGreen(value);
    b = CTX::instance()->unpackBlue(value);
    a = CTX::instance()->unpackAlpha(value);
    return;
  }
  throw 1;
}

// gmsh::model

GMSH_API void gmsh::model::add(const std::string &name)
{
  if(!_isInitialized()) { throw -1; }
  GModel *m = new GModel(name);
  if(!m) { throw 1; }
}

GMSH_API void gmsh::model::remove()
{
  if(!_isInitialized()) { throw -1; }
  GModel *m = GModel::current();
  if(!m) { throw 1; }
  delete m;
}

GMSH_API void gmsh::model::list(std::vector<std::string> &names)
{
  if(!_isInitialized()) { throw -1; }
  for(std::size_t i = 0; i < GModel::list.size(); i++)
    names.push_back(GModel::list[i]->getName());
}

GMSH_API void gmsh::model::getCurrent(std::string &name)
{
  if(!_isInitialized()) { throw -1; }
  name = GModel::current()->getName();
}

GMSH_API void gmsh::model::setCurrent(const std::string &name)
{
  if(!_isInitialized()) { throw -1; }
  GModel *m = GModel::findByName(name);
  if(!m) { throw 1; }
  GModel::setCurrent(m);
  for(std::size_t i = 0; i < GModel::list.size(); i++)
    GModel::list[i]->setVisibility(0);
  GModel::current()->setVisibility(1);
  CTX::instance()->mesh.changed = ENT_ALL;
}

GMSH_API void gmsh::model::getEntities(vectorpair &dimTags, const int dim)
{
  if(!_isInitialized()) { throw -1; }
  dimTags.clear();
  std::vector<GEntity *> entities;
  GModel::current()->getEntities(entities, dim);
  for(std::size_t i = 0; i < entities.size(); i++)
    dimTags.push_back(
      std::pair<int, int>(entities[i]->dim(), entities[i]->tag()));
}

GMSH_API void gmsh::model::setEntityName(const int dim, const int tag,
                                         const std::string &name)
{
  if(!_isInitialized()) { throw -1; }
  GModel::current()->setElementaryName(dim, tag, name);
}

GMSH_API void gmsh::model::getEntityName(const int dim, const int tag,
                                         std::string &name)
{
  if(!_isInitialized()) { throw -1; }
  name = GModel::current()->getElementaryName(dim, tag);
}

GMSH_API void gmsh::model::getPhysicalGroups(vectorpair &dimTags, const int dim)
{
  if(!_isInitialized()) { throw -1; }
  dimTags.clear();
  std::map<int, std::vector<GEntity *> > groups[4];
  GModel::current()->getPhysicalGroups(groups);
  for(int d = 0; d < 4; d++) {
    if(dim < 0 || d == dim) {
      for(std::map<int, std::vector<GEntity *> >::iterator it =
            groups[d].begin();
          it != groups[d].end(); it++)
        dimTags.push_back(std::pair<int, int>(d, it->first));
    }
  }
}

static std::string _getEntityName(int dim, int tag)
{
  std::stringstream stream;
  switch(dim) {
  case 0: stream << "Point "; break;
  case 1: stream << "Curve "; break;
  case 2: stream << "Surface "; break;
  case 3: stream << "Volume "; break;
  }
  stream << tag;
  return stream.str();
}

GMSH_API void gmsh::model::getEntitiesForPhysicalGroup(const int dim,
                                                       const int tag,
                                                       std::vector<int> &tags)
{
  if(!_isInitialized()) { throw -1; }
  tags.clear();
  std::map<int, std::vector<GEntity *> > groups;
  GModel::current()->getPhysicalGroups(dim, groups);
  std::map<int, std::vector<GEntity *> >::iterator it = groups.find(tag);
  if(it != groups.end()) {
    for(std::size_t j = 0; j < it->second.size(); j++)
      tags.push_back(it->second[j]->tag());
  }
  else {
    Msg::Error("Physical %s does not exist", _getEntityName(dim, tag).c_str());
    throw 2;
  }
}

GMSH_API void
gmsh::model::getPhysicalGroupsForEntity(const int dim, const int tag,
                                        std::vector<int> &physicalTags)
{
  if(!_isInitialized()) { throw -1; }
  physicalTags.clear();
  GEntity *ge = GModel::current()->getEntityByTag(dim, tag);
  if(!ge) {
    Msg::Error("%s does not exist", _getEntityName(dim, tag).c_str());
    throw 2;
  }
  std::vector<int> phy = ge->getPhysicalEntities();
  physicalTags.resize(phy.size());
  for(std::size_t i = 0; i < phy.size(); i++) { physicalTags[i] = phy[i]; }
}

GMSH_API int gmsh::model::addPhysicalGroup(const int dim,
                                           const std::vector<int> &tags,
                                           const int tag)
{
  // FIXME: We currently still store the "original" physical groups in
  // GEOInternals, because some operations in the built-in kernel directly
  // manipulate physicals (most notably Coherence). Until we fully move the
  // physicals to GModel, we need to add the physicals in GEOInternals and
  // perform a hidden sync (which should not reset the mesh attributes of the
  // entities of they have already been created...).
  if(!_isInitialized()) { throw -1; }
  int outTag = tag;
  if(outTag < 0) {
    outTag =
      std::max(GModel::current()->getMaxPhysicalNumber(dim),
               GModel::current()->getGEOInternals()->getMaxPhysicalTag()) +
      1;
  }
  if(!GModel::current()->getGEOInternals()->modifyPhysicalGroup(dim, outTag, 0,
                                                                tags)) {
    throw 1;
  }
  GModel::current()->getGEOInternals()->synchronize(GModel::current(), false);
  return outTag;
}

GMSH_API void gmsh::model::setPhysicalName(const int dim, const int tag,
                                           const std::string &name)
{
  if(!_isInitialized()) { throw -1; }
  GModel::current()->setPhysicalName(name, dim, tag);
}

GMSH_API void gmsh::model::getPhysicalName(const int dim, const int tag,
                                           std::string &name)
{
  if(!_isInitialized()) { throw -1; }
  name = GModel::current()->getPhysicalName(dim, tag);
}

GMSH_API void gmsh::model::getBoundary(const vectorpair &dimTags,
                                       vectorpair &outDimTags,
                                       const bool combined, const bool oriented,
                                       const bool recursive)
{
  if(!_isInitialized()) { throw -1; }
  outDimTags.clear();
  if(!GModel::current()->getBoundaryTags(dimTags, outDimTags, combined,
                                         oriented, recursive)) {
    throw 1;
  }
}

GMSH_API void gmsh::model::getEntitiesInBoundingBox(
  const double xmin, const double ymin, const double zmin, const double xmax,
  const double ymax, const double zmax, vectorpair &dimTags, const int dim)
{
  if(!_isInitialized()) { throw -1; }
  dimTags.clear();
  SBoundingBox3d box(xmin, ymin, zmin, xmax, ymax, zmax);
  std::vector<GEntity *> entities;
  GModel::current()->getEntitiesInBox(entities, box, dim);
  for(std::size_t i = 0; i < entities.size(); i++)
    dimTags.push_back(
      std::pair<int, int>(entities[i]->dim(), entities[i]->tag()));
}

GMSH_API void gmsh::model::getBoundingBox(const int dim, const int tag,
                                          double &xmin, double &ymin,
                                          double &zmin, double &xmax,
                                          double &ymax, double &zmax)
{
  if(!_isInitialized()) { throw -1; }

  SBoundingBox3d box;
  if(dim < 0 && tag < 0) {
    box = GModel::current()->bounds();
    if(box.empty()) { throw(3); }
  }
  else {
    GEntity *ge = GModel::current()->getEntityByTag(dim, tag);
    if(!ge) {
      Msg::Error("%s does not exist", _getEntityName(dim, tag).c_str());
      throw 2;
    }
    box = ge->bounds();
  }
  if(box.empty()) { throw(3); }
  xmin = box.min().x();
  ymin = box.min().y();
  zmin = box.min().z();
  xmax = box.max().x();
  ymax = box.max().y();
  zmax = box.max().z();
}

GMSH_API int gmsh::model::getDimension()
{
  if(!_isInitialized()) { throw -1; }

  return GModel::current()->getDim();
}

GMSH_API int gmsh::model::addDiscreteEntity(const int dim, const int tag,
                                            const std::vector<int> &boundary)
{
  if(!_isInitialized()) { throw -1; }
  int outTag = tag;
  if(outTag < 0) {
    outTag = GModel::current()->getMaxElementaryNumber(dim) + 1;
  }
  GEntity *e = GModel::current()->getEntityByTag(dim, outTag);
  if(e) {
    Msg::Error("%s already exists", _getEntityName(dim, outTag).c_str());
    throw 2;
  }
  switch(dim) {
  case 0: {
    discreteVertex *gv = new discreteVertex(GModel::current(), outTag);
    GModel::current()->add(gv);
    break;
  }
  case 1: {
    GVertex *v0 = 0, *v1 = 0;
    if(boundary.size() >= 1)
      v0 = GModel::current()->getVertexByTag(boundary[0]);
    if(boundary.size() >= 2)
      v1 = GModel::current()->getVertexByTag(boundary[1]);
    discreteEdge *ge = new discreteEdge(GModel::current(), outTag, v0, v1);
    GModel::current()->add(ge);
    break;
  }
  case 2: {
    discreteFace *gf = new discreteFace(GModel::current(), outTag);
    std::vector<int> tagEdges, signEdges;
    for(std::size_t i = 0; i < boundary.size(); i++) {
      tagEdges.push_back(std::abs(boundary[i]));
      signEdges.push_back(gmsh_sign(boundary[i]));
    }
    if(!tagEdges.empty()) gf->setBoundEdges(tagEdges, signEdges);
    GModel::current()->add(gf);
    break;
  }
  case 3: {
    discreteRegion *gr = new discreteRegion(GModel::current(), outTag);
    std::vector<int> tagFaces, signFaces;
    for(std::size_t i = 0; i < boundary.size(); i++) {
      tagFaces.push_back(std::abs(boundary[i]));
      signFaces.push_back(gmsh_sign(boundary[i]));
    }
    if(!tagFaces.empty()) gr->setBoundFaces(tagFaces, signFaces);
    GModel::current()->add(gr);
    break;
  }
  default: throw 2;
  }
  return outTag;
}

GMSH_API void gmsh::model::removeEntities(const vectorpair &dimTags,
                                          const bool recursive)
{
  if(!_isInitialized()) { throw -1; }
  GModel::current()->remove(dimTags, recursive);
}

GMSH_API void gmsh::model::removeEntityName(const std::string &name)
{
  if(!_isInitialized()) { throw -1; }
  GModel::current()->removeElementaryName(name);
}

GMSH_API void gmsh::model::removePhysicalGroups(const vectorpair &dimTags)
{
  if(!_isInitialized()) { throw -1; }
  if(dimTags.empty()) {
    GModel::current()->getGEOInternals()->resetPhysicalGroups();
    GModel::current()->removePhysicalGroups();
  }
  else {
    // FIXME:
    // - move the physical code from GEO factory to GModel:
    //    if a mesh is loaded the GEO sync will re-create the group in GModel...
    // - rewrite the unerlying code: it's slow
    for(std::size_t i = 0; i < dimTags.size(); i++)
      GModel::current()->removePhysicalGroup(dimTags[i].first,
                                             dimTags[i].second);
  }
}

GMSH_API void gmsh::model::removePhysicalName(const std::string &name)
{
  if(!_isInitialized()) { throw -1; }
  GModel::current()->removePhysicalName(name);
}

GMSH_API void gmsh::model::getType(const int dim, const int tag,
                                   std::string &entityType)
{
  if(!_isInitialized()) { throw -1; }
  GEntity *ge = GModel::current()->getEntityByTag(dim, tag);
  if(!ge) {
    Msg::Error("%s does not exist", _getEntityName(dim, tag).c_str());
    throw 2;
  }
  entityType = ge->getTypeString();
}

GMSH_API void gmsh::model::getParent(const int dim, const int tag,
                                     int &parentDim, int &parentTag)
{
  if(!_isInitialized()) { throw -1; }
  parentDim = -1;
  parentTag = -1;
  GEntity *ge = GModel::current()->getEntityByTag(dim, tag);
  if(!ge) {
    Msg::Error("%s does not exist", _getEntityName(dim, tag).c_str());
    throw 2;
  }
  GEntity *parent = ge->getParentEntity();
  if(parent) {
    parentDim = parent->dim();
    parentTag = parent->tag();
  }
}

GMSH_API void gmsh::model::getPartitions(const int dim, const int tag,
                                         std::vector<int> &partitions)
{
  if(!_isInitialized()) { throw -1; }
  partitions.clear();
  GEntity *ge = GModel::current()->getEntityByTag(dim, tag);
  if(!ge) {
    Msg::Error("%s does not exist", _getEntityName(dim, tag).c_str());
    throw 2;
  }
  std::vector<int> p;
  if(ge->geomType() == GEntity::PartitionPoint)
    p = static_cast<partitionVertex *>(ge)->getPartitions();
  else if(ge->geomType() == GEntity::PartitionCurve)
    p = static_cast<partitionEdge *>(ge)->getPartitions();
  else if(ge->geomType() == GEntity::PartitionSurface)
    p = static_cast<partitionFace *>(ge)->getPartitions();
  else if(ge->geomType() == GEntity::PartitionVolume)
    p = static_cast<partitionRegion *>(ge)->getPartitions();
  else if(ge->geomType() == GEntity::GhostCurve)
    p.push_back(static_cast<ghostEdge *>(ge)->getPartition());
  else if(ge->geomType() == GEntity::GhostSurface)
    p.push_back(static_cast<ghostFace *>(ge)->getPartition());
  else if(ge->geomType() == GEntity::GhostVolume)
    p.push_back(static_cast<ghostRegion *>(ge)->getPartition());

  for(std::size_t i = 0; i < p.size(); i++) partitions.push_back(p[i]);
}

GMSH_API void gmsh::model::getValue(const int dim, const int tag,
                                    const std::vector<double> &parametricCoord,
                                    std::vector<double> &coord)
{
  if(!_isInitialized()) { throw -1; }
  coord.clear();
  GEntity *entity = GModel::current()->getEntityByTag(dim, tag);
  if(!entity) {
    Msg::Error("%s does not exist", _getEntityName(dim, tag).c_str());
    throw 2;
  }
  if(dim == 0) {
    coord.push_back(static_cast<GVertex *>(entity)->x());
    coord.push_back(static_cast<GVertex *>(entity)->y());
    coord.push_back(static_cast<GVertex *>(entity)->z());
  }
  else if(dim == 1) {
    GEdge *ge = static_cast<GEdge *>(entity);
    for(std::size_t i = 0; i < parametricCoord.size(); i++) {
      GPoint gp = ge->point(parametricCoord[i]);
      coord.push_back(gp.x());
      coord.push_back(gp.y());
      coord.push_back(gp.z());
    }
  }
  else if(dim == 2) {
    if(parametricCoord.size() % 2) return;
    GFace *gf = static_cast<GFace *>(entity);
    for(std::size_t i = 0; i < parametricCoord.size(); i += 2) {
      SPoint2 param(parametricCoord[i], parametricCoord[i + 1]);
      GPoint gp = gf->point(param);
      coord.push_back(gp.x());
      coord.push_back(gp.y());
      coord.push_back(gp.z());
    }
  }
}

GMSH_API void
gmsh::model::getDerivative(const int dim, const int tag,
                           const std::vector<double> &parametricCoord,
                           std::vector<double> &deriv)
{
  if(!_isInitialized()) { throw -1; }
  deriv.clear();
  GEntity *entity = GModel::current()->getEntityByTag(dim, tag);
  if(!entity) {
    Msg::Error("%s does not exist", _getEntityName(dim, tag).c_str());
    throw 2;
  }
  if(dim == 1) {
    GEdge *ge = static_cast<GEdge *>(entity);
    for(std::size_t i = 0; i < parametricCoord.size(); i++) {
      SVector3 d = ge->firstDer(parametricCoord[i]);
      deriv.push_back(d.x());
      deriv.push_back(d.y());
      deriv.push_back(d.z());
    }
  }
  else if(dim == 2) {
    if(parametricCoord.size() % 2) return;
    GFace *gf = static_cast<GFace *>(entity);
    for(std::size_t i = 0; i < parametricCoord.size(); i += 2) {
      SPoint2 param(parametricCoord[i], parametricCoord[i + 1]);
      Pair<SVector3, SVector3> d = gf->firstDer(param);
      deriv.push_back(d.left().x());
      deriv.push_back(d.left().y());
      deriv.push_back(d.left().z());
      deriv.push_back(d.right().x());
      deriv.push_back(d.right().y());
      deriv.push_back(d.right().z());
    }
  }
}

GMSH_API void
gmsh::model::getCurvature(const int dim, const int tag,
                          const std::vector<double> &parametricCoord,
                          std::vector<double> &curvatures)
{
  if(!_isInitialized()) { throw -1; }
  curvatures.clear();
  GEntity *entity = GModel::current()->getEntityByTag(dim, tag);
  if(!entity) {
    Msg::Error("%s does not exist", _getEntityName(dim, tag).c_str());
    throw 2;
  }
  if(dim == 1) {
    GEdge *ge = static_cast<GEdge *>(entity);
    for(std::size_t i = 0; i < parametricCoord.size(); i++)
      curvatures.push_back(ge->curvature(parametricCoord[i]));
  }
  else if(dim == 2) {
    if(parametricCoord.size() % 2) return;
    GFace *gf = static_cast<GFace *>(entity);
    for(std::size_t i = 0; i < parametricCoord.size(); i += 2) {
      SPoint2 param(parametricCoord[i], parametricCoord[i + 1]);
      curvatures.push_back(gf->curvatureMax(param));
    }
  }
}

GMSH_API void gmsh::model::getPrincipalCurvatures(
  const int tag, const std::vector<double> &parametricCoord,
  std::vector<double> &curvaturesMax, std::vector<double> &curvaturesMin,
  std::vector<double> &directionsMax, std::vector<double> &directionsMin)
{
  if(!_isInitialized()) { throw -1; }
  GFace *gf = GModel::current()->getFaceByTag(tag);
  if(!gf) {
    Msg::Error("%s does not exist", _getEntityName(2, tag).c_str());
    throw 2;
  }
  curvaturesMax.clear();
  curvaturesMin.clear();
  directionsMax.clear();
  directionsMin.clear();
  if(parametricCoord.size() % 2) return;
  for(std::size_t i = 0; i < parametricCoord.size(); i += 2) {
    SPoint2 param(parametricCoord[i], parametricCoord[i + 1]);
    double cmin, cmax;
    SVector3 dmin, dmax;
    gf->curvatures(param, dmax, dmin, cmax, cmin);
    curvaturesMax.push_back(cmax);
    curvaturesMin.push_back(cmin);
    directionsMax.push_back(dmax.x());
    directionsMax.push_back(dmax.y());
    directionsMax.push_back(dmax.z());
    directionsMin.push_back(dmin.x());
    directionsMin.push_back(dmin.y());
    directionsMin.push_back(dmin.z());
  }
}

GMSH_API void gmsh::model::getNormal(const int tag,
                                     const std::vector<double> &parametricCoord,
                                     std::vector<double> &normals)
{
  if(!_isInitialized()) { throw -1; }
  GFace *gf = GModel::current()->getFaceByTag(tag);
  if(!gf) {
    Msg::Error("%s does not exist", _getEntityName(2, tag).c_str());
    throw 2;
  }
  normals.clear();
  if(parametricCoord.size() % 2) return;
  for(std::size_t i = 0; i < parametricCoord.size(); i += 2) {
    SPoint2 param(parametricCoord[i], parametricCoord[i + 1]);
    SVector3 n = gf->normal(param);
    normals.push_back(n.x());
    normals.push_back(n.y());
    normals.push_back(n.z());
  }
}

GMSH_API void
gmsh::model::getParametrization(const int dim, const int tag,
                                const std::vector<double> &coord,
                                std::vector<double> &parametricCoord)
{
  if(!_isInitialized()) { throw -1; }
  parametricCoord.clear();
  GEntity *entity = GModel::current()->getEntityByTag(dim, tag);
  if(!entity) {
    Msg::Error("%s does not exist", _getEntityName(dim, tag).c_str());
    throw 2;
  }
  if(coord.size() % 3) return;
  if(dim == 1) {
    GEdge *ge = static_cast<GEdge *>(entity);
    for(std::size_t i = 0; i < coord.size(); i += 3) {
      SPoint3 p(coord[i], coord[i + 1], coord[i + 2]);
      double t = ge->parFromPoint(p);
      parametricCoord.push_back(t);
    }
  }
  else if(dim == 2) {
    GFace *gf = static_cast<GFace *>(entity);
    for(std::size_t i = 0; i < coord.size(); i += 3) {
      SPoint3 p(coord[i], coord[i + 1], coord[i + 2]);
      SPoint2 uv = gf->parFromPoint(p);
      parametricCoord.push_back(uv.x());
      parametricCoord.push_back(uv.y());
    }
  }
}

GMSH_API void gmsh::model::getParametrizationBounds(const int dim,
                                                    const int tag,
                                                    std::vector<double> &min,
                                                    std::vector<double> &max)
{
  if(!_isInitialized()) { throw -1; }
  min.clear();
  max.clear();
  GEntity *entity = GModel::current()->getEntityByTag(dim, tag);
  if(!entity) {
    Msg::Error("%s does not exist", _getEntityName(dim, tag).c_str());
    throw 2;
  }
  for(int dim = 0; dim < entity->dim(); dim++) {
    Range<double> r = entity->parBounds(dim);
    min.push_back(r.low());
    max.push_back(r.high());
  }
}

GMSH_API int gmsh::model::isInside(const int dim, const int tag,
                                   const std::vector<double> &parametricCoord)
{
  if(!_isInitialized()) { throw -1; }
  GEntity *entity = GModel::current()->getEntityByTag(dim, tag);
  if(!entity) {
    Msg::Error("%s does not exist", _getEntityName(dim, tag).c_str());
    throw 2;
  }
  int num = 0;
  if(dim == 1) {
    GEdge *ge = static_cast<GEdge *>(entity);
    for(std::size_t i = 0; i < parametricCoord.size(); i++) {
      if(ge->containsParam(parametricCoord[i])) num++;
    }
  }
  else if(dim == 2) {
    if(parametricCoord.size() % 2) return num;
    GFace *gf = static_cast<GFace *>(entity);
    for(std::size_t i = 0; i < parametricCoord.size(); i += 2) {
      SPoint2 param(parametricCoord[i], parametricCoord[i + 1]);
      if(gf->containsParam(param)) num++;
    }
  }
  return num;
}

GMSH_API void gmsh::model::reparametrizeOnSurface(
  const int dim, const int tag, const std::vector<double> &parametricCoord,
  const int surfaceTag, std::vector<double> &surfaceParametricCoord,
  const int which)
{
  if(!_isInitialized()) { throw -1; }
  surfaceParametricCoord.clear();
  GEntity *entity = GModel::current()->getEntityByTag(dim, tag);
  if(!entity) {
    Msg::Error("%s does not exist", _getEntityName(dim, tag).c_str());
    throw 2;
  }
  GFace *gf = GModel::current()->getFaceByTag(surfaceTag);
  if(!gf) {
    Msg::Error("%s does not exist", _getEntityName(2, surfaceTag).c_str());
    throw 2;
  }
  if(dim == 0) {
    GVertex *gv = static_cast<GVertex *>(entity);
    SPoint2 p = gv->reparamOnFace(gf, which);
    surfaceParametricCoord.push_back(p.x());
    surfaceParametricCoord.push_back(p.y());
  }
  else if(dim == 1) {
    GEdge *ge = static_cast<GEdge *>(entity);
    for(std::size_t i = 0; i < parametricCoord.size(); i++) {
      SPoint2 p = ge->reparamOnFace(gf, parametricCoord[i], which);
      surfaceParametricCoord.push_back(p.x());
      surfaceParametricCoord.push_back(p.y());
    }
  }
}

GMSH_API void gmsh::model::setVisibility(const vectorpair &dimTags,
                                         const int value, const bool recursive)
{
  if(!_isInitialized()) { throw -1; }
  for(std::size_t i = 0; i < dimTags.size(); i++) {
    GEntity *ge = GModel::current()->getEntityByTag(
      dimTags[i].first, std::abs(dimTags[i].second));
    if(ge) ge->setVisibility(value, recursive);
  }
}

GMSH_API void gmsh::model::getVisibility(const int dim, const int tag,
                                         int &value)
{
  if(!_isInitialized()) { throw -1; }
  GEntity *ge = GModel::current()->getEntityByTag(dim, tag);
  if(!ge) {
    Msg::Error("%s does not exist", _getEntityName(dim, tag).c_str());
    throw 2;
  }
  value = ge->getVisibility();
}

GMSH_API void gmsh::model::setColor(const vectorpair &dimTags, const int r,
                                    const int g, const int b, const int a,
                                    const bool recursive)
{
  if(!_isInitialized()) { throw -1; }
  for(std::size_t i = 0; i < dimTags.size(); i++) {
    GEntity *ge = GModel::current()->getEntityByTag(
      dimTags[i].first, std::abs(dimTags[i].second));
    if(ge) {
      unsigned int val = CTX::instance()->packColor(r, g, b, a);
      ge->setColor(val, recursive);
    }
  }
}

GMSH_API void gmsh::model::getColor(const int dim, const int tag, int &r,
                                    int &g, int &b, int &a)
{
  if(!_isInitialized()) { throw -1; }
  GEntity *ge = GModel::current()->getEntityByTag(dim, tag);
  if(!ge) {
    Msg::Error("%s does not exist", _getEntityName(dim, tag).c_str());
    throw 2;
  }
  unsigned int value = ge->getColor();
  r = CTX::instance()->unpackRed(value);
  g = CTX::instance()->unpackGreen(value);
  b = CTX::instance()->unpackBlue(value);
  a = CTX::instance()->unpackAlpha(value);
}

GMSH_API void gmsh::model::setCoordinates(const int tag, const double x,
                                          const double y, const double z)
{
  if(!_isInitialized()) { throw -1; }
  GVertex *gv = GModel::current()->getVertexByTag(tag);
  if(!gv) {
    Msg::Error("%s does not exist", _getEntityName(0, tag).c_str());
    throw 2;
  }
  GPoint p(x, y, z);
  gv->setPosition(p);
}

// gmsh::model::mesh

GMSH_API void gmsh::model::mesh::generate(const int dim)
{
  if(!_isInitialized()) { throw -1; }
  GModel::current()->mesh(dim);
  CTX::instance()->mesh.changed = ENT_ALL;
}

GMSH_API void gmsh::model::mesh::partition(const int numPart)
{
  if(!_isInitialized()) { throw -1; }
  GModel::current()->partitionMesh(
    numPart >= 0 ? numPart : CTX::instance()->mesh.numPartitions);
  CTX::instance()->mesh.changed = ENT_ALL;
}

GMSH_API void gmsh::model::mesh::unpartition()
{
  if(!_isInitialized()) { throw -1; }
  GModel::current()->unpartitionMesh();
  CTX::instance()->mesh.changed = ENT_ALL;
}

GMSH_API void gmsh::model::mesh::refine()
{
  if(!_isInitialized()) { throw -1; }
  GModel::current()->refineMesh(CTX::instance()->mesh.secondOrderLinear,
                                CTX::instance()->mesh.algoSubdivide == 1,
                                CTX::instance()->mesh.algoSubdivide == 2,
                                CTX::instance()->mesh.algoSubdivide == 3);
  CTX::instance()->mesh.changed = ENT_ALL;
}

GMSH_API void gmsh::model::mesh::recombine()
{
  if(!_isInitialized()) { throw -1; }
  GModel::current()->recombineMesh();
  CTX::instance()->mesh.changed = ENT_ALL;
}

GMSH_API void gmsh::model::mesh::optimize(const std::string &how,
                                          const bool force, const int niter,
                                          const vectorpair &dimTags)
{
  if(!_isInitialized()) { throw -1; }
  if(dimTags.size()) {
    Msg::Warning(
      "Optimization of specified model entities is not interfaced yet");
  }
  GModel::current()->optimizeMesh(how, force, niter);
  CTX::instance()->mesh.changed = ENT_ALL;
}

GMSH_API void gmsh::model::mesh::computeCrossField(std::vector<int> &tags)
{
  if(!_isInitialized()) { throw -1; }
#if defined(HAVE_MESH)
  if(computeStructuredQuadMesh(GModel::current(), tags)) throw 1;
#else
<<<<<<< HEAD
  Msg::Error("computeStructuredQuadMesh requires the mesh module");
  throw - 1;
=======
  Msg::Error("computeCrossField requires the mesh module");
  throw -1;
>>>>>>> 5f0460a8
#endif
}

GMSH_API void gmsh::model::mesh::splitQuadrangles(const double quality,
                                                  const int tag)
{
  if(!_isInitialized()) { throw -1; }
#if defined(HAVE_MESH)
  std::vector<GEntity *> entities;
  if(tag < 0) { GModel::current()->getEntities(entities, 2); }
  else {
    GEntity *ge = GModel::current()->getEntityByTag(2, tag);
    if(!ge) {
      Msg::Error("%s does not exist", _getEntityName(2, tag).c_str());
      throw 2;
    }
    entities.push_back(ge);
  }
  for(std::size_t i = 0; i < entities.size(); i++) {
    GFace *gf = static_cast<GFace *>(entities[i]);
    quadsToTriangles(gf, quality);
  }
  CTX::instance()->mesh.changed = ENT_ALL;
#else
  Msg::Error("splitQuadrangles requires the mesh module");
  throw -1;
#endif
}

GMSH_API void gmsh::model::mesh::setOrder(const int order)
{
  if(!_isInitialized()) { throw -1; }
  GModel::current()->setOrderN(order, CTX::instance()->mesh.secondOrderLinear,
                               CTX::instance()->mesh.secondOrderIncomplete);
  CTX::instance()->mesh.changed = ENT_ALL;
}

GMSH_API void gmsh::model::mesh::getLastEntityError(vectorpair &dimTags)
{
  if(!_isInitialized()) { throw -1; }
  std::vector<GEntity *> e = GModel::current()->getLastMeshEntityError();
  dimTags.clear();
  for(std::size_t i = 0; i < e.size(); i++)
    dimTags.push_back(std::pair<int, int>(e[i]->dim(), e[i]->tag()));
}

GMSH_API void
gmsh::model::mesh::getLastNodeError(std::vector<std::size_t> &nodeTags)
{
  if(!_isInitialized()) { throw -1; }
  std::vector<MVertex *> v = GModel::current()->getLastMeshVertexError();
  nodeTags.clear();
  for(std::size_t i = 0; i < v.size(); i++) nodeTags.push_back(v[i]->getNum());
}

GMSH_API void gmsh::model::mesh::clear(const vectorpair &dimTags)
{
  if(!_isInitialized()) { throw -1; }
  std::vector<GEntity *> entities;
  for(std::size_t i = 0; i < dimTags.size(); i++) {
    int dim = dimTags[i].first;
    int tag = dimTags[i].second;
    GEntity *ge = GModel::current()->getEntityByTag(dim, tag);
    if(!ge) {
      Msg::Error("%s does not exist", _getEntityName(dim, tag).c_str());
      throw 2;
    }
    entities.push_back(ge);
  }
  GModel::current()->deleteMesh(entities);
}

static void _getAdditionalNodesOnBoundary(GEntity *entity,
                                          std::vector<std::size_t> &nodeTags,
                                          std::vector<double> &coord,
                                          std::vector<double> &parametricCoord,
                                          bool parametric)
{
  std::vector<GFace *> f;
  std::vector<GEdge *> e;
  std::vector<GVertex *> v;
  if(entity->dim() > 2) f = entity->faces();
  if(entity->dim() > 1) e = entity->edges();
  if(entity->dim() > 0) v = entity->vertices();
  for(std::vector<GFace *>::iterator it = f.begin(); it != f.end(); it++) {
    GFace *gf = *it;
    for(std::size_t j = 0; j < gf->mesh_vertices.size(); j++) {
      MVertex *v = gf->mesh_vertices[j];
      nodeTags.push_back(v->getNum());
      coord.push_back(v->x());
      coord.push_back(v->y());
      coord.push_back(v->z());
    }
  }
  for(std::vector<GEdge *>::iterator it = e.begin(); it != e.end(); it++) {
    GEdge *ge = *it;
    for(std::size_t j = 0; j < ge->mesh_vertices.size(); j++) {
      MVertex *v = ge->mesh_vertices[j];
      nodeTags.push_back(v->getNum());
      coord.push_back(v->x());
      coord.push_back(v->y());
      coord.push_back(v->z());
      if(entity->dim() == 2 && parametric) {
        SPoint2 param;
        if(!reparamMeshVertexOnFace(v, (GFace *)entity, param))
          Msg::Warning("Failed to compute parameters of node %d on surface %d",
                       v->getNum(), entity->tag());
        parametricCoord.push_back(param.x());
        parametricCoord.push_back(param.y());
      }
    }
  }
  for(std::vector<GVertex *>::iterator it = v.begin(); it != v.end(); it++) {
    GVertex *gv = *it;
    for(std::size_t j = 0; j < gv->mesh_vertices.size(); j++) {
      MVertex *v = gv->mesh_vertices[j];
      nodeTags.push_back(v->getNum());
      coord.push_back(v->x());
      coord.push_back(v->y());
      coord.push_back(v->z());
      if(entity->dim() == 2 && parametric) {
        SPoint2 param;
        if(!reparamMeshVertexOnFace(v, (GFace *)entity, param))
          Msg::Warning("Failed to compute parameters of node %d on surface %d",
                       v->getNum(), entity->tag());
        parametricCoord.push_back(param.x());
        parametricCoord.push_back(param.y());
      }
      else if(entity->dim() == 1 && parametric) {
        double param;
        if(!reparamMeshVertexOnEdge(v, (GEdge *)entity, param))
          Msg::Warning("Failed to compute parameters of node %d on curve %d",
                       v->getNum(), entity->tag());
        parametricCoord.push_back(param);
      }
    }
  }
}

GMSH_API void gmsh::model::mesh::getNodes(std::vector<std::size_t> &nodeTags,
                                          std::vector<double> &coord,
                                          std::vector<double> &parametricCoord,
                                          const int dim, const int tag,
                                          const bool includeBoundary,
                                          const bool returnParametricCoord)
{
  if(!_isInitialized()) { throw -1; }
  nodeTags.clear();
  coord.clear();
  parametricCoord.clear();
  std::vector<GEntity *> entities;
  if(dim >= 0 && tag >= 0) {
    GEntity *ge = GModel::current()->getEntityByTag(dim, tag);
    if(!ge) {
      Msg::Error("%s does not exist", _getEntityName(dim, tag).c_str());
      throw 2;
    }
    entities.push_back(ge);
  }
  else {
    GModel::current()->getEntities(entities, dim);
  }
  for(std::size_t i = 0; i < entities.size(); i++) {
    GEntity *ge = entities[i];
    for(std::size_t j = 0; j < ge->mesh_vertices.size(); j++) {
      MVertex *v = ge->mesh_vertices[j];
      nodeTags.push_back(v->getNum());
      coord.push_back(v->x());
      coord.push_back(v->y());
      coord.push_back(v->z());
      if(dim > 0 && returnParametricCoord) {
        double par;
        for(int k = 0; k < dim; k++) {
          if(v->getParameter(k, par)) parametricCoord.push_back(par);
        }
      }
    }
    if(includeBoundary)
      _getAdditionalNodesOnBoundary(ge, nodeTags, coord, parametricCoord,
                                    dim > 0 && returnParametricCoord);
  }
}

GMSH_API void gmsh::model::mesh::getNodesByElementType(
  const int elementType, std::vector<std::size_t> &nodeTags,
  std::vector<double> &coord, std::vector<double> &parametricCoord,
  const int tag, const bool returnParametricCoord)
{
  if(!_isInitialized()) { throw -1; }
  nodeTags.clear();
  coord.clear();
  parametricCoord.clear();
  std::vector<GEntity *> entities;
  int dim = ElementType::getDimension(elementType);
  if(dim >= 0 && tag >= 0) {
    GEntity *ge = GModel::current()->getEntityByTag(dim, tag);
    if(!ge) {
      Msg::Error("%s does not exist", _getEntityName(dim, tag).c_str());
      throw 2;
    }
    entities.push_back(ge);
  }
  else {
    GModel::current()->getEntities(entities, dim);
  }

  int familyType = ElementType::getParentType(elementType);
  int numNodesByElements = ElementType::getNumVertices(elementType);
  std::size_t numElements = 0;
  for(std::size_t i = 0; i < entities.size(); ++i) {
    numElements = entities[i]->getNumMeshElementsByType(familyType);
  }
  std::size_t numNodes = numElements * numNodesByElements;

  nodeTags.reserve(numNodes);
  coord.reserve(numNodes * 3);
  if(returnParametricCoord) { parametricCoord.reserve(numNodes * 3); }

  for(std::size_t i = 0; i < entities.size(); i++) {
    GEntity *ge = entities[i];
    for(std::size_t j = 0;
        j < entities[i]->getNumMeshElementsByType(familyType); j++) {
      MElement *e = ge->getMeshElementByType(familyType, j);
      for(std::size_t k = 0; k < e->getNumVertices(); ++k) {
        MVertex *v = e->getVertex(k);
        nodeTags.push_back(v->getNum());
        coord.push_back(v->x());
        coord.push_back(v->y());
        coord.push_back(v->z());
        if(dim > 0 && returnParametricCoord) {
          double par;
          for(int k = 0; k < dim; k++) {
            if(v->getParameter(k, par)) parametricCoord.push_back(par);
          }
        }
      }
    }
  }
}

GMSH_API void gmsh::model::mesh::getNode(const std::size_t nodeTag,
                                         std::vector<double> &coord,
                                         std::vector<double> &parametricCoord)
{
  if(!_isInitialized()) { throw -1; }
  MVertex *v = GModel::current()->getMeshVertexByTag(nodeTag);
  if(!v) {
    Msg::Error("Unknown node %d", nodeTag);
    throw 2;
  }
  coord.resize(3);
  coord[0] = v->x();
  coord[1] = v->y();
  coord[2] = v->z();
  parametricCoord.reserve(2);
  double u;
  if(v->getParameter(0, u)) parametricCoord.push_back(u);
  if(v->getParameter(1, u)) parametricCoord.push_back(u);
}

GMSH_API void
gmsh::model::mesh::setNode(const std::size_t nodeTag,
                           const std::vector<double> &coord,
                           const std::vector<double> &parametricCoord)
{
  if(!_isInitialized()) { throw -1; }
  MVertex *v = GModel::current()->getMeshVertexByTag(nodeTag);
  if(!v) {
    Msg::Error("Unknown node %d", nodeTag);
    throw 2;
  }
  if(coord.size() < 3) {
    Msg::Error("Less than three coordinates provided for node %d", nodeTag);
    throw 2;
  }
  v->setXYZ(coord[0], coord[1], coord[2]);
  if(parametricCoord.size() >= 1) v->setParameter(0, parametricCoord[0]);
  if(parametricCoord.size() >= 2) v->setParameter(1, parametricCoord[1]);
}

GMSH_API void gmsh::model::mesh::rebuildNodeCache(bool onlyIfNecessary)
{
  if(!_isInitialized()) { throw -1; }
  GModel::current()->rebuildMeshVertexCache(onlyIfNecessary);
}

GMSH_API void
gmsh::model::mesh::getNodesForPhysicalGroup(const int dim, const int tag,
                                            std::vector<std::size_t> &nodeTags,
                                            std::vector<double> &coord)
{
  if(!_isInitialized()) { throw -1; }
  nodeTags.clear();
  coord.clear();
  std::vector<MVertex *> v;
  GModel::current()->getMeshVerticesForPhysicalGroup(dim, tag, v);
  if(v.empty()) return;
  nodeTags.resize(v.size());
  coord.resize(v.size() * 3);
  for(std::size_t i = 0; i < v.size(); i++) {
    nodeTags[i] = v[i]->getNum();
    coord[3 * i + 0] = v[i]->x();
    coord[3 * i + 1] = v[i]->y();
    coord[3 * i + 2] = v[i]->z();
  }
}

GMSH_API void gmsh::model::mesh::addNodes(
  const int dim, const int tag, const std::vector<std::size_t> &nodeTags,
  const std::vector<double> &coord, const std::vector<double> &parametricCoord)
{
  if(!_isInitialized()) { throw -1; }
  GEntity *ge = GModel::current()->getEntityByTag(dim, tag);
  if(!ge) {
    Msg::Error("%s does not exist", _getEntityName(dim, tag).c_str());
    throw 2;
  }
  int numNodeTags = nodeTags.size(), numNodes = nodeTags.size();
  if(!numNodeTags) { // this is allowed: we will assign new tags
    numNodes = coord.size() / 3;
  }
  if((int)coord.size() != 3 * numNodes) {
    Msg::Error("Wrong number of coordinates");
    throw 2;
  }
  bool param = false;
  if(parametricCoord.size()) {
    if((int)parametricCoord.size() != dim * numNodes) {
      Msg::Error("Wrong number of parametric coordinates");
      throw 2;
    }
    param = true;
  }
  for(int i = 0; i < numNodes; i++) {
    std::size_t tag = (numNodeTags ? nodeTags[i] : 0); // 0 = automatic tag
    double x = coord[3 * i];
    double y = coord[3 * i + 1];
    double z = coord[3 * i + 2];
    MVertex *vv = 0;
    if(param && dim == 1) {
      double u = parametricCoord[i];
      vv = new MEdgeVertex(x, y, z, ge, u, tag);
    }
    else if(param && dim == 2) {
      double u = parametricCoord[2 * i];
      double v = parametricCoord[2 * i + 1];
      vv = new MFaceVertex(x, y, z, ge, u, v, tag);
    }
    else
      vv = new MVertex(x, y, z, ge, tag);
    ge->mesh_vertices.push_back(vv);
  }
  GModel::current()->destroyMeshCaches();
}

GMSH_API void gmsh::model::mesh::reclassifyNodes()
{
  if(!_isInitialized()) { throw -1; }
  GModel::current()->pruneMeshVertexAssociations();
}

GMSH_API void gmsh::model::mesh::relocateNodes(const int dim, const int tag)
{
  if(!_isInitialized()) { throw -1; }
  std::vector<GEntity *> entities;
  if(dim >= 0 && tag >= 0) {
    GEntity *ge = GModel::current()->getEntityByTag(dim, tag);
    if(!ge) {
      Msg::Error("%s does not exist", _getEntityName(dim, tag).c_str());
      throw 2;
    }
    entities.push_back(ge);
  }
  else {
    GModel::current()->getEntities(entities, dim);
  }
  for(std::size_t i = 0; i < entities.size(); i++)
    entities[i]->relocateMeshVertices();
}

static void
_getEntitiesForElementTypes(int dim, int tag,
                            std::map<int, std::vector<GEntity *> > &typeEnt)
{
  std::vector<GEntity *> entities;
  if(dim >= 0 && tag >= 0) {
    GEntity *ge = GModel::current()->getEntityByTag(dim, tag);
    if(!ge) {
      Msg::Error("%s does not exist", _getEntityName(dim, tag).c_str());
      throw 2;
    }
    entities.push_back(ge);
  }
  else {
    GModel::current()->getEntities(entities, dim);
  }
  for(std::size_t i = 0; i < entities.size(); i++) {
    GEntity *ge = entities[i];
    switch(ge->dim()) {
    case 0: {
      GVertex *v = static_cast<GVertex *>(ge);
      if(v->points.size())
        typeEnt[v->points.front()->getTypeForMSH()].push_back(ge);
      break;
    }
    case 1: {
      GEdge *e = static_cast<GEdge *>(ge);
      if(e->lines.size())
        typeEnt[e->lines.front()->getTypeForMSH()].push_back(ge);
      break;
    }
    case 2: {
      GFace *f = static_cast<GFace *>(ge);
      if(f->triangles.size())
        typeEnt[f->triangles.front()->getTypeForMSH()].push_back(ge);
      if(f->quadrangles.size())
        typeEnt[f->quadrangles.front()->getTypeForMSH()].push_back(ge);
      break;
    }
    case 3: {
      GRegion *r = static_cast<GRegion *>(ge);
      if(r->tetrahedra.size())
        typeEnt[r->tetrahedra.front()->getTypeForMSH()].push_back(ge);
      if(r->hexahedra.size())
        typeEnt[r->hexahedra.front()->getTypeForMSH()].push_back(ge);
      if(r->prisms.size())
        typeEnt[r->prisms.front()->getTypeForMSH()].push_back(ge);
      if(r->pyramids.size())
        typeEnt[r->pyramids.front()->getTypeForMSH()].push_back(ge);
      break;
    }
    }
  }
}

GMSH_API void gmsh::model::mesh::getElements(
  std::vector<int> &elementTypes,
  std::vector<std::vector<std::size_t> > &elementTags,
  std::vector<std::vector<std::size_t> > &nodeTags, const int dim,
  const int tag)
{
  if(!_isInitialized()) { throw -1; }
  elementTypes.clear();
  elementTags.clear();
  nodeTags.clear();
  std::map<int, std::vector<GEntity *> > typeEnt;
  _getEntitiesForElementTypes(dim, tag, typeEnt);
  for(std::map<int, std::vector<GEntity *> >::const_iterator it =
        typeEnt.begin();
      it != typeEnt.end(); it++) {
    elementTypes.push_back(it->first);
    elementTags.push_back(std::vector<std::size_t>());
    nodeTags.push_back(std::vector<std::size_t>());
    int elementType = it->first;
    for(std::size_t i = 0; i < it->second.size(); i++) {
      GEntity *ge = it->second[i];
      for(std::size_t j = 0; j < ge->getNumMeshElements(); j++) {
        MElement *e = ge->getMeshElement(j);
        if(e->getTypeForMSH() == elementType) {
          elementTags.back().push_back(e->getNum());
          for(std::size_t k = 0; k < e->getNumVertices(); k++) {
            nodeTags.back().push_back(e->getVertex(k)->getNum());
          }
        }
      }
    }
  }
}

GMSH_API void gmsh::model::mesh::getElement(const std::size_t elementTag,
                                            int &elementType,
                                            std::vector<std::size_t> &nodeTags)
{
  if(!_isInitialized()) { throw -1; }
  MElement *e = GModel::current()->getMeshElementByTag(elementTag);
  if(!e) {
    Msg::Error("Unknown element %d", elementTag);
    throw 2;
  }
  elementType = e->getTypeForMSH();
  nodeTags.clear();
  for(std::size_t i = 0; i < e->getNumVertices(); i++) {
    MVertex *v = e->getVertex(i);
    if(!v) {
      Msg::Error("Unknown node in element %d", elementTag);
      throw 2;
    }
    nodeTags.push_back(v->getNum());
  }
}

GMSH_API void gmsh::model::mesh::getElementByCoordinates(
  const double x, const double y, const double z, std::size_t &elementTag,
  int &elementType, std::vector<std::size_t> &nodeTags, double &u, double &v,
  double &w, const int dim, const bool strict)
{
  if(!_isInitialized()) { throw -1; }
  SPoint3 xyz(x, y, z), uvw;
  MElement *e = GModel::current()->getMeshElementByCoord(xyz, uvw, dim, strict);
  if(!e) {
    Msg::Error("No element found at (%g, %g, %g)", x, y, z);
    throw 2;
  }
  elementTag = e->getNum();
  elementType = e->getTypeForMSH();
  nodeTags.clear();
  for(std::size_t i = 0; i < e->getNumVertices(); i++) {
    MVertex *v = e->getVertex(i);
    if(!v) {
      Msg::Error("Unknown node in element %d", elementTag);
      throw 2;
    }
    nodeTags.push_back(v->getNum());
  }
  u = uvw.x();
  v = uvw.y();
  w = uvw.z();
}

GMSH_API void gmsh::model::mesh::getElementsByCoordinates(
  const double x, const double y, const double z,
  std::vector<std::size_t> &elementTags, const int dim, const bool strict)
{
  if(!_isInitialized()) { throw -1; }
  SPoint3 xyz(x, y, z), uvw;
  elementTags.clear();
  std::vector<MElement *> e =
    GModel::current()->getMeshElementsByCoord(xyz, dim, strict);
  if(e.empty()) {
    Msg::Error("No element found at (%g, %g, %g)", x, y, z);
    throw 2;
  }
  for(std::size_t i = 0; i < e.size(); i++) {
    elementTags.push_back(e[i]->getNum());
  }
}

GMSH_API void gmsh::model::mesh::getLocalCoordinatesInElement(
  const std::size_t elementTag, const double x, const double y, const double z,
  double &u, double &v, double &w)
{
  if(!_isInitialized()) { throw -1; }
  MElement *e = GModel::current()->getMeshElementByTag(elementTag);
  if(!e) {
    Msg::Error("Unknown element %d", elementTag);
    throw 2;
  }
  double xyz[3] = {x, y, z}, uvw[3];
  e->xyz2uvw(xyz, uvw);
  u = uvw[0];
  v = uvw[1];
  w = uvw[2];
}

template <class T>
static void _addElements(int dim, int tag, const std::vector<MElement *> &src,
                         std::vector<T *> &dst)
{
  for(std::size_t i = 0; i < src.size(); i++)
    dst.push_back(static_cast<T *>(src[i]));
}

static void _addElements(int dim, int tag, GEntity *ge, int type,
                         const std::vector<std::size_t> &elementTags,
                         const std::vector<std::size_t> &nodeTags)
{
  unsigned int numNodesPerEle = MElement::getInfoMSH(type);
  if(!numNodesPerEle) return;
  std::size_t numEleTags = elementTags.size();
  std::size_t numEle = numEleTags;
  if(!numEle) { numEle = nodeTags.size() / numNodesPerEle; }
  if(!numEle) return;
  if(numEle * numNodesPerEle != nodeTags.size()) {
    Msg::Error("Wrong number of node tags for element type %d", type);
    throw 2;
  }
  std::vector<MElement *> elements(numEle);
  std::vector<MVertex *> nodes(numNodesPerEle);
  for(std::size_t j = 0; j < numEle; j++) {
    std::size_t etag = (numEleTags ? elementTags[j] : 0); // 0 = automatic tag
    MElementFactory f;
    for(std::size_t k = 0; k < numNodesPerEle; k++) {
      std::size_t vtag = nodeTags[numNodesPerEle * j + k];
      // this will rebuild the node cache if necessary
      nodes[k] = GModel::current()->getMeshVertexByTag(vtag);
      if(!nodes[k]) {
        Msg::Error("Unknown node %d", vtag);
        throw 2;
      }
    }
    elements[j] = f.create(type, nodes, etag);
  }
  bool ok = true;
  switch(dim) {
  case 0:
    if(elements[0]->getType() == TYPE_PNT)
      _addElements(dim, tag, elements, static_cast<GVertex *>(ge)->points);
    else
      ok = false;
    break;
  case 1:
    if(elements[0]->getType() == TYPE_LIN)
      _addElements(dim, tag, elements, static_cast<GEdge *>(ge)->lines);
    else
      ok = false;
    break;
  case 2:
    if(elements[0]->getType() == TYPE_TRI)
      _addElements(dim, tag, elements, static_cast<GFace *>(ge)->triangles);
    else if(elements[0]->getType() == TYPE_QUA)
      _addElements(dim, tag, elements, static_cast<GFace *>(ge)->quadrangles);
    else
      ok = false;
    break;
  case 3:
    if(elements[0]->getType() == TYPE_TET)
      _addElements(dim, tag, elements, static_cast<GRegion *>(ge)->tetrahedra);
    else if(elements[0]->getType() == TYPE_HEX)
      _addElements(dim, tag, elements, static_cast<GRegion *>(ge)->hexahedra);
    else if(elements[0]->getType() == TYPE_PRI)
      _addElements(dim, tag, elements, static_cast<GRegion *>(ge)->prisms);
    else if(elements[0]->getType() == TYPE_PYR)
      _addElements(dim, tag, elements, static_cast<GRegion *>(ge)->pyramids);
    else
      ok = false;
    break;
  }
  if(!ok) {
    Msg::Error("Wrong type of element for %s",
               _getEntityName(dim, tag).c_str());
    throw 2;
  }
}

GMSH_API void gmsh::model::mesh::addElements(
  const int dim, const int tag, const std::vector<int> &elementTypes,
  const std::vector<std::vector<std::size_t> > &elementTags,
  const std::vector<std::vector<std::size_t> > &nodeTags)
{
  if(!_isInitialized()) { throw -1; }
  GEntity *ge = GModel::current()->getEntityByTag(dim, tag);
  if(!ge) {
    Msg::Error("%s does not exist", _getEntityName(dim, tag).c_str());
    throw 2;
  }
  if(elementTypes.size() != elementTags.size()) {
    Msg::Error("Wrong number of element tags");
    throw 2;
  }
  if(elementTypes.size() != nodeTags.size()) {
    Msg::Error("Wrong number of node tags");
    throw 2;
  }

  for(std::size_t i = 0; i < elementTypes.size(); i++)
    _addElements(dim, tag, ge, elementTypes[i], elementTags[i], nodeTags[i]);
  GModel::current()->destroyMeshCaches();
}

GMSH_API void gmsh::model::mesh::addElementsByType(
  const int tag, const int elementType,
  const std::vector<std::size_t> &elementTags,
  const std::vector<std::size_t> &nodeTags)
{
  if(!_isInitialized()) { throw -1; }
  int dim = ElementType::getDimension(elementType);
  GEntity *ge = GModel::current()->getEntityByTag(dim, tag);
  if(!ge) {
    Msg::Error("%s does not exist", _getEntityName(dim, tag).c_str());
    throw 2;
  }
  _addElements(dim, tag, ge, elementType, elementTags, nodeTags);
  GModel::current()->destroyMeshCaches();
}

GMSH_API void gmsh::model::mesh::getElementTypes(std::vector<int> &elementTypes,
                                                 const int dim, const int tag)
{
  if(!_isInitialized()) { throw -1; }
  elementTypes.clear();
  std::map<int, std::vector<GEntity *> > typeEnt;
  _getEntitiesForElementTypes(dim, tag, typeEnt);
  for(std::map<int, std::vector<GEntity *> >::const_iterator it =
        typeEnt.begin();
      it != typeEnt.end(); it++) {
    elementTypes.push_back(it->first);
  }
}

GMSH_API int gmsh::model::mesh::getElementType(const std::string &family,
                                               const int order,
                                               const bool serendip)
{
  if(!_isInitialized()) { throw -1; }
  int familyType = (family == "point") ?
                     TYPE_PNT :
                     (family == "line") ?
                     TYPE_LIN :
                     (family == "triangle") ?
                     TYPE_TRI :
                     (family == "quadrangle") ?
                     TYPE_QUA :
                     (family == "tetrahedron") ?
                     TYPE_TET :
                     (family == "pyramid") ?
                     TYPE_PYR :
                     (family == "prism") ?
                     TYPE_PRI :
                     (family == "hexahedron") ?
                     TYPE_HEX :
                     (family == "polygon") ?
                     TYPE_POLYG :
                     (family == "polyhedron") ?
                     TYPE_POLYH :
                     (family == "trihedron") ? TYPE_TRIH : -1;
  return ElementType::getType(familyType, order, serendip);
}

GMSH_API void gmsh::model::mesh::getElementProperties(
  const int elementType, std::string &name, int &dim, int &order, int &numNodes,
  std::vector<double> &localNodeCoord, int &numPrimaryNodes)
{
  if(!_isInitialized()) { throw -1; }
  const char *n;
  MElement::getInfoMSH(elementType, &n);
  name = n;
  int parentType = ElementType::getParentType(elementType);
  nodalBasis *basis = 0;
  if(parentType == TYPE_PYR)
    basis = new pyramidalBasis(elementType);
  else
    basis = new polynomialBasis(elementType);
  dim = basis->dimension;
  order = basis->order;
  numNodes = basis->points.size1();
  if(numNodes != ElementType::getNumVertices(elementType)) {
    Msg::Error("Size of basis incompatible with element type");
    throw 2;
  }
  for(int i = 0; i < basis->points.size1(); i++)
    for(int j = 0; j < basis->points.size2(); j++)
      localNodeCoord.push_back(basis->points(i, j));
  delete basis;
  numPrimaryNodes =
    ElementType::getNumVertices(ElementType::getPrimaryType(elementType));
}

GMSH_API void gmsh::model::mesh::getElementsByType(
  const int elementType, std::vector<std::size_t> &elementTags,
  std::vector<std::size_t> &nodeTags, const int tag, const std::size_t task,
  const std::size_t numTasks)
{
  if(!_isInitialized()) { throw -1; }
  int dim = ElementType::getDimension(elementType);
  std::map<int, std::vector<GEntity *> > typeEnt;
  _getEntitiesForElementTypes(dim, tag, typeEnt);
  const std::vector<GEntity *> &entities(typeEnt[elementType]);
  int familyType = ElementType::getParentType(elementType);
  std::size_t numElements = 0;
  for(std::size_t i = 0; i < entities.size(); i++)
    numElements += entities[i]->getNumMeshElementsByType(familyType);
  const int numNodes = ElementType::getNumVertices(elementType);
  if(!numTasks) {
    Msg::Error("Number of tasks should be > 0");
    throw 4;
  }
  const std::size_t begin = (task * numElements) / numTasks;
  const std::size_t end = ((task + 1) * numElements) / numTasks;
  // check arrays
  bool haveElementTags = elementTags.size();
  bool haveNodeTags = nodeTags.size();
  if(!haveElementTags && !haveNodeTags) {
    if(numTasks > 1)
      Msg::Warning("ElementTags and nodeTags should be preallocated "
                   "if numTasks > 1");
    haveElementTags = haveNodeTags = true;
    preallocateElementsByType(elementType, haveElementTags, haveNodeTags,
                              elementTags, nodeTags, tag);
  }
  if(haveElementTags && (elementTags.size() < numElements)) {
    Msg::Error("Wrong size of elementTags array (%d < %d)", elementTags.size(),
               numElements);
    throw 4;
  }
  if(haveNodeTags && (nodeTags.size() < numElements * numNodes)) {
    Msg::Error("Wrong size of nodeTags array (%d < %d)", nodeTags.size(),
               numElements * numNodes);
    throw 4;
  }
  size_t o = 0;
  size_t idx = begin * numNodes;
  for(std::size_t i = 0; i < entities.size(); i++) {
    GEntity *ge = entities[i];
    for(std::size_t j = 0; j < ge->getNumMeshElementsByType(familyType); j++) {
      if(o >= begin && o < end) {
        MElement *e = ge->getMeshElementByType(familyType, j);
        if(haveElementTags) elementTags[o] = e->getNum();
        if(haveNodeTags) {
          for(std::size_t k = 0; k < e->getNumVertices(); k++) {
            nodeTags[idx++] = e->getVertex(k)->getNum();
          }
        }
      }
      o++;
    }
  }
}

GMSH_API void gmsh::model::mesh::preallocateElementsByType(
  const int elementType, const bool elementTag, const bool nodeTag,
  std::vector<std::size_t> &elementTags, std::vector<std::size_t> &nodeTags,
  const int tag)
{
  if(!_isInitialized()) { throw -1; }
  int dim = ElementType::getDimension(elementType);
  std::map<int, std::vector<GEntity *> > typeEnt;
  _getEntitiesForElementTypes(dim, tag, typeEnt);
  const std::vector<GEntity *> &entities(typeEnt[elementType]);
  int familyType = ElementType::getParentType(elementType);
  std::size_t numElements = 0;
  for(std::size_t i = 0; i < entities.size(); i++)
    numElements += entities[i]->getNumMeshElementsByType(familyType);
  const int numNodesPerEle = ElementType::getNumVertices(elementType);
  if(elementTag) {
    elementTags.clear();
    elementTags.resize(numElements, 0);
  }
  if(nodeTag) {
    nodeTags.clear();
    nodeTags.resize(numElements * numNodesPerEle, 0);
  }
}

static bool _getFunctionSpaceInfo(const std::string &fsType,
                                  std::string &fsName, int &fsOrder,
                                  int &fsComp)
{
  if(fsType.empty() || fsType == "None") {
    fsName = "";
    fsOrder = 0;
    fsComp = 0;
    return true;
  }
  if(fsType == "IsoParametric" || fsType == "Lagrange") {
    fsName = "Lagrange";
    fsOrder = -1;
    fsComp = 1;
    return true;
  }
  if(fsType == "GradIsoParametric" || fsType == "GradLagrange") {
    fsName = "GradLagrange";
    fsOrder = -1;
    fsComp = 3;
    return true;
  }
  if(fsType.substr(0, 10) == "H1Legendre") {
    fsName = "H1Legendre";
    fsOrder = atoi(fsType.substr(10).c_str());
    fsComp = 1;
    return true;
  }
  if(fsType.substr(0, 14) == "GradH1Legendre") {
    fsName = "GradH1Legendre";
    fsOrder = atoi(fsType.substr(14).c_str());
    fsComp = 3;
    return true;
  }
  if(fsType.substr(0, 13) == "HcurlLegendre") {
    fsName = "HcurlLegendre";
    fsOrder = atoi(fsType.substr(13).c_str());
    fsComp = 3;
    return true;
  }
  if(fsType.substr(0, 17) == "CurlHcurlLegendre") {
    fsName = "CurlHcurlLegendre";
    fsOrder = atoi(fsType.substr(17).c_str());
    fsComp = 3;
    return true;
  }
  return false;
}

GMSH_API void gmsh::model::mesh::getJacobians(
  const int elementType, const std::vector<double> &localCoord,
  std::vector<double> &jacobians, std::vector<double> &determinants,
  std::vector<double> &coord, const int tag, const std::size_t task,
  const std::size_t numTasks)
{
  if(!_isInitialized()) { throw -1; }
  int dim = ElementType::getDimension(elementType);
  std::map<int, std::vector<GEntity *> > typeEnt;
  _getEntitiesForElementTypes(dim, tag, typeEnt);
  const std::vector<GEntity *> &entities(typeEnt[elementType]);
  int familyType = ElementType::getParentType(elementType);
  int numPoints = localCoord.size() / 3;
  // check arrays
  bool haveJacobians = jacobians.size();
  bool haveDeterminants = determinants.size();
  bool havePoints = coord.size();
  if(!haveDeterminants && !haveJacobians && !havePoints) {
    if(numTasks > 1)
      Msg::Warning("Jacobians, determinants and points should be preallocated "
                   "if numTasks > 1");
    haveJacobians = haveDeterminants = havePoints = true;
    preallocateJacobians(elementType, numPoints, haveJacobians,
                         haveDeterminants, havePoints, jacobians, determinants,
                         coord, tag);
  }
  // get data
  {
    std::size_t numElements = 0;
    for(std::size_t i = 0; i < entities.size(); i++) {
      GEntity *ge = entities[i];
      numElements += ge->getNumMeshElementsByType(familyType);
    }
    if(!numTasks) {
      Msg::Error("Number of tasks should be > 0");
      throw 4;
    }
    const size_t begin = (task * numElements) / numTasks;
    const size_t end = ((task + 1) * numElements) / numTasks;
    if(haveDeterminants && (end * numPoints > determinants.size())) {
      Msg::Error("Wrong size of determinants array (%d < %d)",
                 determinants.size(), end * numPoints);
      throw 4;
    }
    if(haveJacobians && (9 * end * numPoints > jacobians.size())) {
      Msg::Error("Wrong size of jacobians array (%d < %d)", jacobians.size(),
                 9 * end * numPoints);
      throw 4;
    }
    if(havePoints && (3 * end * numPoints > coord.size())) {
      Msg::Error("Wrong size of points array (%d < %d)", coord.size(),
                 3 * end * numPoints);
      throw 4;
    }
    if(haveDeterminants && haveJacobians && havePoints) {
      std::vector<std::vector<SVector3> > gsf;
      size_t o = 0;
      size_t idx = begin * numPoints;
      for(std::size_t i = 0; i < entities.size(); i++) {
        GEntity *ge = entities[i];
        for(std::size_t j = 0; j < ge->getNumMeshElementsByType(familyType);
            j++) {
          if(o >= begin && o < end) {
            MElement *e = ge->getMeshElementByType(familyType, j);
            if(gsf.size() == 0) {
              gsf.resize(numPoints);
              for(int k = 0; k < numPoints; k++) {
                double value[1256][3];
                e->getGradShapeFunctions(localCoord[3 * k],
                                         localCoord[3 * k + 1],
                                         localCoord[3 * k + 2], value);
                gsf[k].resize(e->getNumShapeFunctions());
                for(std::size_t l = 0; l < e->getNumShapeFunctions(); l++) {
                  gsf[k][l][0] = value[l][0];
                  gsf[k][l][1] = value[l][1];
                  gsf[k][l][2] = value[l][2];
                }
              }
            }
            for(int k = 0; k < numPoints; k++) {
              e->pnt(localCoord[3 * k], localCoord[3 * k + 1],
                     localCoord[3 * k + 2], &coord[idx * 3]);
              determinants[idx] = e->getJacobian(gsf[k], &jacobians[idx * 9]);
              idx++;
            }
          }
          o++;
        }
      }
    }
    else if(haveDeterminants && haveJacobians && !havePoints) {
      std::vector<std::vector<SVector3> > gsf;
      size_t o = 0;
      size_t idx = begin * numPoints;
      for(std::size_t i = 0; i < entities.size(); i++) {
        GEntity *ge = entities[i];
        for(std::size_t j = 0; j < ge->getNumMeshElementsByType(familyType);
            j++) {
          if(o >= begin && o < end) {
            MElement *e = ge->getMeshElementByType(familyType, j);
            if(gsf.size() == 0) {
              gsf.resize(numPoints);
              for(int k = 0; k < numPoints; k++) {
                double value[1256][3];
                e->getGradShapeFunctions(localCoord[3 * k],
                                         localCoord[3 * k + 1],
                                         localCoord[3 * k + 2], value);
                gsf[k].resize(e->getNumShapeFunctions());
                for(std::size_t l = 0; l < e->getNumShapeFunctions(); l++) {
                  gsf[k][l][0] = value[l][0];
                  gsf[k][l][1] = value[l][1];
                  gsf[k][l][2] = value[l][2];
                }
              }
            }
            for(int k = 0; k < numPoints; k++) {
              determinants[idx] = e->getJacobian(gsf[k], &jacobians[idx * 9]);
              idx++;
            }
          }
          o++;
        }
      }
    }
    else if(haveDeterminants && !haveJacobians && havePoints) {
      std::vector<double> jac(9, 0.);
      std::vector<std::vector<SVector3> > gsf;
      size_t o = 0;
      size_t idx = begin * numPoints;
      for(std::size_t i = 0; i < entities.size(); i++) {
        GEntity *ge = entities[i];
        for(std::size_t j = 0; j < ge->getNumMeshElementsByType(familyType);
            j++) {
          if(o >= begin && o < end) {
            MElement *e = ge->getMeshElementByType(familyType, j);
            if(gsf.size() == 0) {
              gsf.resize(numPoints);
              for(int k = 0; k < numPoints; k++) {
                double value[1256][3];
                e->getGradShapeFunctions(localCoord[3 * k],
                                         localCoord[3 * k + 1],
                                         localCoord[3 * k + 2], value);
                gsf[k].resize(e->getNumShapeFunctions());
                for(std::size_t l = 0; l < e->getNumShapeFunctions(); l++) {
                  gsf[k][l][0] = value[l][0];
                  gsf[k][l][1] = value[l][1];
                  gsf[k][l][2] = value[l][2];
                }
              }
            }
            for(int k = 0; k < numPoints; k++) {
              e->pnt(localCoord[3 * k], localCoord[3 * k + 1],
                     localCoord[3 * k + 2], &coord[idx * 3]);
              determinants[idx] = e->getJacobian(gsf[k], &jac[0]);
              idx++;
            }
          }
          o++;
        }
      }
    }
    else if(haveDeterminants && !haveJacobians && !havePoints) {
      std::vector<double> jac(9, 0.);
      std::vector<std::vector<SVector3> > gsf;
      size_t o = 0;
      size_t idx = begin * numPoints;
      for(std::size_t i = 0; i < entities.size(); i++) {
        GEntity *ge = entities[i];
        for(std::size_t j = 0; j < ge->getNumMeshElementsByType(familyType);
            j++) {
          if(o >= begin && o < end) {
            MElement *e = ge->getMeshElementByType(familyType, j);
            if(gsf.size() == 0) {
              gsf.resize(numPoints);
              for(int k = 0; k < numPoints; k++) {
                double value[1256][3];
                e->getGradShapeFunctions(localCoord[3 * k],
                                         localCoord[3 * k + 1],
                                         localCoord[3 * k + 2], value);
                gsf[k].resize(e->getNumShapeFunctions());
                for(std::size_t l = 0; l < e->getNumShapeFunctions(); l++) {
                  gsf[k][l][0] = value[l][0];
                  gsf[k][l][1] = value[l][1];
                  gsf[k][l][2] = value[l][2];
                }
              }
            }
            for(int k = 0; k < numPoints; k++) {
              determinants[idx] = e->getJacobian(gsf[k], &jac[0]);
              idx++;
            }
          }
          o++;
        }
      }
    }
    else if(!haveDeterminants && haveJacobians && !havePoints) {
      std::vector<std::vector<SVector3> > gsf;
      size_t o = 0;
      size_t idx = begin * numPoints;
      for(std::size_t i = 0; i < entities.size(); i++) {
        GEntity *ge = entities[i];
        for(std::size_t j = 0; j < ge->getNumMeshElementsByType(familyType);
            j++) {
          if(o >= begin && o < end) {
            MElement *e = ge->getMeshElementByType(familyType, j);
            if(gsf.size() == 0) {
              gsf.resize(numPoints);
              for(int k = 0; k < numPoints; k++) {
                double value[1256][3];
                e->getGradShapeFunctions(localCoord[3 * k],
                                         localCoord[3 * k + 1],
                                         localCoord[3 * k + 2], value);
                gsf[k].resize(e->getNumShapeFunctions());
                for(std::size_t l = 0; l < e->getNumShapeFunctions(); l++) {
                  gsf[k][l][0] = value[l][0];
                  gsf[k][l][1] = value[l][1];
                  gsf[k][l][2] = value[l][2];
                }
              }
            }
            for(int k = 0; k < numPoints; k++) {
              e->getJacobian(gsf[k], &jacobians[idx * 9]);
              idx++;
            }
          }
          o++;
        }
      }
    }
    else {
      Msg::Error("The case with 'haveDeterminants = %s', `haveJacobians = %s` "
                 "and 'havePoints = %s' is not yet implemented.",
                 (haveDeterminants ? "true" : "false"),
                 (haveJacobians ? "true" : "false"),
                 (havePoints ? "true" : "false"));
      throw 2;
    }
    // Add other combinaisons if necessary
  }
}

GMSH_API void gmsh::model::mesh::preallocateJacobians(
  const int elementType, const int numPoints, const bool allocateJacobians,
  const bool allocateDeterminants, const bool allocateCoord,
  std::vector<double> &jacobians, std::vector<double> &determinants,
  std::vector<double> &coord, const int tag)
{
  if(!_isInitialized()) { throw -1; }
  int dim = ElementType::getDimension(elementType);
  BasisFactory::getNodalBasis(elementType);
  std::map<int, std::vector<GEntity *> > typeEnt;
  _getEntitiesForElementTypes(dim, tag, typeEnt);
  const std::vector<GEntity *> &entities(typeEnt[elementType]);
  int familyType = ElementType::getParentType(elementType);
  std::size_t numElements = 0;
  for(std::size_t i = 0; i < entities.size(); i++)
    numElements += entities[i]->getNumMeshElementsByType(familyType);
  if(allocateJacobians) {
    jacobians.clear();
    jacobians.resize(9 * numElements * numPoints);
  }
  if(allocateDeterminants) {
    determinants.clear();
    determinants.resize(numElements * numPoints);
  }
  if(allocateCoord) {
    coord.clear();
    coord.resize(3 * numElements * numPoints);
  }
}

GMSH_API void gmsh::model::mesh::getBasisFunctions(
  const int elementType, const std::vector<double> &localCoord,
  const std::string &functionSpaceType, int &numComponents,
  std::vector<double> &basisFunctions, int &numOrientations,
  const std::vector<int> &wantedOrientations)
{
  if(!_isInitialized()) { throw -1; }
  numComponents = 0;
  basisFunctions.clear();
  std::string fsName = "";
  int fsOrder = 0;
  if(!_getFunctionSpaceInfo(functionSpaceType, fsName, fsOrder,
                            numComponents)) {
    Msg::Error("Unknown function space type '%s'", functionSpaceType.c_str());
    throw 2;
  }

  const std::size_t numberOfGaussPoints = localCoord.size() / 3;
  const int familyType = ElementType::getParentType(elementType);

  if(fsName == "Lagrange" || fsName == "GradLagrange") { // Lagrange type
    // Check if there is no error in wantedOrientations
    if(wantedOrientations.size() != 0) {
      if(wantedOrientations.size() > 1) {
        Msg::Error("Asking for more orientation that there exist.");
        throw 10;
      }

      if(wantedOrientations[0] != 0) {
        Msg::Error(
          "Orientation %i does not exist for function stace named '%s' on %s.",
          wantedOrientations[0], fsName.c_str(),
          ElementType::nameOfParentType(familyType, true).c_str());
        throw 11;
      }
    }

    const nodalBasis *basis = 0;
    if(numComponents) {
      if(fsOrder == -1) { // isoparametric
        basis = BasisFactory::getNodalBasis(elementType);
      }
      else {
        int newType = ElementType::getType(familyType, fsOrder, false);
        basis = BasisFactory::getNodalBasis(newType);
      }
    }
    if(basis) {
      const std::size_t n = basis->getNumShapeFunctions();
      basisFunctions.resize(n * numComponents * numberOfGaussPoints, 0.);
      double s[1256], ds[1256][3];
      for(std::size_t i = 0; i < numberOfGaussPoints; i++) {
        double u = localCoord[i * 3];
        double v = localCoord[i * 3 + 1];
        double w = localCoord[i * 3 + 2];
        switch(numComponents) {
        case 1:
          basis->f(u, v, w, s);
          for(std::size_t j = 0; j < n; j++) basisFunctions[n * i + j] = s[j];
          break;
        case 3:
          basis->df(u, v, w, ds);
          for(std::size_t j = 0; j < n; j++) {
            basisFunctions[n * 3 * i + 3 * j] = ds[j][0];
            basisFunctions[n * 3 * i + 3 * j + 1] = ds[j][1];
            basisFunctions[n * 3 * i + 3 * j + 2] = ds[j][2];
          }
          break;
        }
      }
    }
    numOrientations = 1;
  }
  else { // Hierarchical type
    HierarchicalBasis *basis(0);
    if(fsName == "H1Legendre" || fsName == "GradH1Legendre") {
      switch(familyType) {
      case TYPE_HEX: {
        basis = new HierarchicalBasisH1Brick(fsOrder);
      } break;
      case TYPE_PRI: {
        basis = new HierarchicalBasisH1Pri(fsOrder);
      } break;
      case TYPE_TET: {
        basis = new HierarchicalBasisH1Tetra(fsOrder);
      } break;
      case TYPE_QUA: {
        basis = new HierarchicalBasisH1Quad(fsOrder);
      } break;
      case TYPE_TRI: {
        basis = new HierarchicalBasisH1Tria(fsOrder);
      } break;
      case TYPE_LIN: {
        basis = new HierarchicalBasisH1Line(fsOrder);
      } break;
      case TYPE_PNT: {
        basis = new HierarchicalBasisH1Point();
      } break;
      default: Msg::Error("Unknown familyType "); throw 2;
      }
    }
    else if(fsName == "HcurlLegendre" || fsName == "CurlHcurlLegendre") {
      switch(familyType) {
      case TYPE_QUA: {
        basis = new HierarchicalBasisHcurlQuad(fsOrder);
      } break;
      case TYPE_HEX: {
        basis = new HierarchicalBasisHcurlBrick(fsOrder);
      } break;
      case TYPE_TRI: {
        basis = new HierarchicalBasisHcurlTria(fsOrder);
      } break;
      case TYPE_TET: {
        basis = new HierarchicalBasisHcurlTetra(fsOrder);
      } break;
      case TYPE_PRI: {
        basis = new HierarchicalBasisHcurlPri(fsOrder);
      } break;
      case TYPE_LIN: {
        basis = new HierarchicalBasisHcurlLine(fsOrder);
      } break;
      default: Msg::Error("Unknown familyType "); throw 2;
      }
    }
    else {
      Msg::Error("Unknown function space named '%s'", fsName.c_str());
      throw 3;
    }

    const std::size_t vSize = basis->getnVertexFunction();
    const std::size_t bSize = basis->getnBubbleFunction();
    const std::size_t eSize = basis->getnEdgeFunction();
    const std::size_t fSize =
      basis->getnTriFaceFunction() + basis->getnQuadFaceFunction();
    const std::size_t maxOrientation = basis->getNumberOfOrientations();
    numOrientations = maxOrientation;
    const std::size_t numFunctionsPerElement = vSize + bSize + eSize + fSize;
    const unsigned int numVertices =
      ElementType::getNumVertices(ElementType::getType(familyType, 1, false));

    basisFunctions.resize(
      (wantedOrientations.size() == 0 ? maxOrientation :
                                        wantedOrientations.size()) *
      numberOfGaussPoints * numFunctionsPerElement * numComponents);

    // Check if there is no error in wantedOrientations
    if(wantedOrientations.size() != 0) {
      if(wantedOrientations.size() > maxOrientation) {
        Msg::Error("Asking for more orientation that there exist.");
        throw 10;
      }
      for(unsigned int i = 0; i < wantedOrientations.size(); ++i) {
        if(wantedOrientations[i] >= static_cast<int>(maxOrientation) ||
           wantedOrientations[i] < 0) {
          Msg::Error("Orientation %i does not exist for function stace named "
                     "'%s' on %s.",
                     wantedOrientations[i], fsName.c_str(),
                     ElementType::nameOfParentType(familyType, true).c_str());
          throw 11;
        }
      }
      std::vector<int> sortedWantedOrientations = wantedOrientations;
      std::sort(sortedWantedOrientations.begin(),
                sortedWantedOrientations.end());
      int previousInt = sortedWantedOrientations[0];
      for(unsigned int i = 1; i < sortedWantedOrientations.size(); ++i) {
        if(previousInt == sortedWantedOrientations[i]) {
          Msg::Error("Duplicate wanted orientation found.");
          throw 12;
        }
        previousInt = sortedWantedOrientations[i];
      }
    }

    std::vector<MVertex *> vertices(numVertices);
    for(unsigned int i = 0; i < numVertices; ++i) {
      vertices[i] = new MVertex(0., 0., 0., 0, i + 1);
    }
    MElement *element = 0;
    switch(familyType) {
    case TYPE_HEX: {
      element = new MHexahedron(vertices);
    } break;
    case TYPE_PRI: {
      element = new MPrism(vertices);
    } break;
    case TYPE_TET: {
      element = new MTetrahedron(vertices);
    } break;
    case TYPE_QUA: {
      element = new MQuadrangle(vertices);
    } break;
    case TYPE_TRI: {
      element = new MTriangle(vertices);
    } break;
    case TYPE_LIN: {
      element = new MLine(vertices);
    } break;
    case TYPE_PNT: {
      element = new MPoint(vertices);
    } break;
    default: Msg::Error("Unknown familyType "); throw 2;
    }

    switch(numComponents) {
    case 1: {
      std::vector<std::vector<double> > vTable(
        numberOfGaussPoints,
        std::vector<double>(vSize)); // Vertex functions of one element
      std::vector<std::vector<double> > bTable(
        numberOfGaussPoints,
        std::vector<double>(bSize)); // bubble functions of one element
      std::vector<std::vector<double> > fTable(
        numberOfGaussPoints,
        std::vector<double>(fSize)); // face functions of one element
      std::vector<std::vector<double> > eTable(
        numberOfGaussPoints,
        std::vector<double>(eSize)); // edge functions of one element

      for(unsigned int q = 0; q < numberOfGaussPoints; ++q) {
        const double u = localCoord[3 * q];
        const double v = localCoord[3 * q + 1];
        const double w = localCoord[3 * q + 2];

        basis->generateBasis(u, v, w, vTable[q], eTable[q], fTable[q],
                             bTable[q]);
      }
      // compute only one time the value of the edge basis functions for
      // each possible orientations
      std::vector<std::vector<double> > eTableNegativeFlag(eTable);
      if(eSize != 0) {
        for(unsigned int q = 0; q < numberOfGaussPoints; ++q) {
          basis->orientEdgeFunctionsForNegativeFlag(eTableNegativeFlag[q]);
        }
      }

      // compute only one time the value of the face basis functions for
      // each possible orientations
      std::vector<std::vector<double> > quadFaceFunctionsAllOrientations(
        numberOfGaussPoints,
        std::vector<double>(basis->getnQuadFaceFunction() * 8, 0));
      std::vector<std::vector<double> > triFaceFunctionsAllOrientations(
        numberOfGaussPoints,
        std::vector<double>(basis->getnTriFaceFunction() * 6, 0));
      if(fSize != 0) {
        for(unsigned int q = 0; q < numberOfGaussPoints; ++q) {
          const double u = localCoord[3 * q];
          const double v = localCoord[3 * q + 1];
          const double w = localCoord[3 * q + 2];

          basis->addAllOrientedFaceFunctions(
            u, v, w, fTable[q], quadFaceFunctionsAllOrientations[q],
            triFaceFunctionsAllOrientations[q]);
        }
      }

      std::vector<std::vector<double> > eTableCopy(
        numberOfGaussPoints,
        std::vector<double>(eSize, 0)); // use eTableCopy to orient the edges
      std::vector<std::vector<double> > fTableCopy(
        numberOfGaussPoints,
        std::vector<double>(fSize, 0)); // use fTableCopy to orient the faces

      unsigned int iOrientationIndex = 0;
      for(unsigned int iOrientation = 0; iOrientation < maxOrientation;
          ++iOrientation) {
        if(wantedOrientations.size() != 0) {
          std::vector<int>::const_iterator it = std::find(
            wantedOrientations.begin(), wantedOrientations.end(), iOrientation);
          if(it != wantedOrientations.end()) {
            iOrientationIndex = &(*it) - &wantedOrientations[0];
          }
          else {
            MVertexPtrLessThan comp;
            std::next_permutation(vertices.begin(), vertices.end(), comp);
            for(unsigned int i = 0; i < numVertices; ++i) {
              element->setVertex(i, vertices[i]);
            }
            continue;
          }
        }
        else {
          iOrientationIndex = iOrientation;
        }

        if(eSize != 0) {
          for(int iEdge = 0; iEdge < basis->getNumEdge(); ++iEdge) {
            MEdge edge = element->getEdge(iEdge);
            const int orientationFlag =
              (edge.getMinVertex()->getNum() !=
                   unsigned(element->getVertexSolin(iEdge, 0)) ?
                 -1 :
                 1);
            for(unsigned int q = 0; q < numberOfGaussPoints; ++q) {
              basis->orientEdge(orientationFlag, iEdge, eTableCopy[q],
                                eTable[q], eTableNegativeFlag[q]);
            }
          }
        }

        if(fSize != 0) {
          for(int iFace = 0;
              iFace < basis->getNumTriFace() + basis->getNumQuadFace();
              ++iFace) {
            MFace face = element->getFaceSolin(iFace);
            std::vector<int> faceOrientationFlag(3);
            face.getOrientationFlagForFace(faceOrientationFlag);
            for(unsigned int q = 0; q < numberOfGaussPoints; ++q) {
              basis->orientFace(faceOrientationFlag[0], faceOrientationFlag[1],
                                faceOrientationFlag[2], iFace,
                                quadFaceFunctionsAllOrientations[q],
                                triFaceFunctionsAllOrientations[q],
                                fTableCopy[q]);
            }
          }
        }

        const std::size_t offsetOrientation =
          iOrientationIndex * numberOfGaussPoints * numFunctionsPerElement;
        for(unsigned int q = 0; q < numberOfGaussPoints; ++q) {
          const std::size_t offsetGP = q * numFunctionsPerElement;

          for(unsigned int i = 0; i < vSize; ++i) {
            basisFunctions[offsetOrientation + offsetGP + i] = vTable[q][i];
          }
          unsigned int offset = vSize;
          for(unsigned int i = 0; i < eSize; ++i) {
            basisFunctions[offsetOrientation + offsetGP + offset + i] =
              eTableCopy[q][i];
          }
          offset += eSize;
          for(unsigned int i = 0; i < fSize; ++i) {
            basisFunctions[offsetOrientation + offsetGP + offset + i] =
              fTableCopy[q][i];
          }
          offset += fSize;
          for(unsigned int i = 0; i < bSize; ++i) {
            basisFunctions[offsetOrientation + offsetGP + offset + i] =
              bTable[q][i];
          }
        }

        MVertexPtrLessThan comp;
        std::next_permutation(vertices.begin(), vertices.end(), comp);
        for(unsigned int i = 0; i < numVertices; ++i) {
          element->setVertex(i, vertices[i]);
        }
      }
      break;
    }
    case 3: {
      std::vector<std::vector<std::vector<double> > > vTable(
        numberOfGaussPoints,
        std::vector<std::vector<double> >(
          vSize,
          std::vector<double>(3, 0.))); // Vertex functions of one element
      std::vector<std::vector<std::vector<double> > > bTable(
        numberOfGaussPoints,
        std::vector<std::vector<double> >(
          bSize,
          std::vector<double>(3, 0.))); // bubble functions of one element
      std::vector<std::vector<std::vector<double> > > fTable(
        numberOfGaussPoints,
        std::vector<std::vector<double> >(
          fSize, std::vector<double>(3, 0.))); // face functions of one element
      std::vector<std::vector<std::vector<double> > > eTable(
        numberOfGaussPoints,
        std::vector<std::vector<double> >(
          eSize, std::vector<double>(3, 0.))); // edge functions of one element

      for(unsigned int q = 0; q < numberOfGaussPoints; ++q) {
        const double u = localCoord[3 * q];
        const double v = localCoord[3 * q + 1];
        const double w = localCoord[3 * q + 2];

        basis->generateBasis(u, v, w, vTable[q], eTable[q], fTable[q],
                             bTable[q], fsName);
      }
      // compute only one time the value of the edge basis functions for
      // each possible orientations
      std::vector<std::vector<std::vector<double> > > eTableNegativeFlag(
        eTable);
      if(eSize != 0) {
        for(unsigned int q = 0; q < numberOfGaussPoints; ++q) {
          basis->orientEdgeFunctionsForNegativeFlag(eTableNegativeFlag[q]);
        }
      }

      // compute only one time the value of the face basis functions for
      // each possible orientations
      std::vector<std::vector<std::vector<double> > >
        quadFaceFunctionsAllOrientations(
          numberOfGaussPoints,
          std::vector<std::vector<double> >(basis->getnQuadFaceFunction() * 8,
                                            std::vector<double>(3, 0.)));
      std::vector<std::vector<std::vector<double> > >
        triFaceFunctionsAllOrientations(
          numberOfGaussPoints,
          std::vector<std::vector<double> >(basis->getnTriFaceFunction() * 6,
                                            std::vector<double>(3, 0.)));
      if(fSize != 0) {
        for(unsigned int q = 0; q < numberOfGaussPoints; ++q) {
          const double u = localCoord[3 * q];
          const double v = localCoord[3 * q + 1];
          const double w = localCoord[3 * q + 2];

          basis->addAllOrientedFaceFunctions(
            u, v, w, fTable[q], quadFaceFunctionsAllOrientations[q],
            triFaceFunctionsAllOrientations[q], fsName);
        }
      }

      std::vector<std::vector<std::vector<double> > > eTableCopy(
        numberOfGaussPoints,
        std::vector<std::vector<double> >(
          eSize,
          std::vector<double>(3, 0.))); // use eTableCopy to orient the edges
      std::vector<std::vector<std::vector<double> > > fTableCopy(
        numberOfGaussPoints,
        std::vector<std::vector<double> >(
          fSize,
          std::vector<double>(3, 0.))); // use fTableCopy to orient the faces

      unsigned int iOrientationIndex = 0;
      for(unsigned int iOrientation = 0; iOrientation < maxOrientation;
          ++iOrientation) {
        if(wantedOrientations.size() != 0) {
          std::vector<int>::const_iterator it = std::find(
            wantedOrientations.begin(), wantedOrientations.end(), iOrientation);
          if(it != wantedOrientations.end()) {
            iOrientationIndex = &(*it) - &wantedOrientations[0];
          }
          else {
            MVertexPtrLessThan comp;
            std::next_permutation(vertices.begin(), vertices.end(), comp);
            for(unsigned int i = 0; i < numVertices; ++i) {
              element->setVertex(i, vertices[i]);
            }
            continue;
          }
        }
        else {
          iOrientationIndex = iOrientation;
        }

        if(eSize != 0) {
          for(int iEdge = 0; iEdge < basis->getNumEdge(); ++iEdge) {
            MEdge edge = element->getEdge(iEdge);
            const int orientationFlag =
              (edge.getMinVertex()->getNum() !=
                   unsigned(element->getVertexSolin(iEdge, 0)) ?
                 -1 :
                 1);
            for(unsigned int q = 0; q < numberOfGaussPoints; ++q) {
              basis->orientEdge(orientationFlag, iEdge, eTableCopy[q],
                                eTable[q], eTableNegativeFlag[q]);
            }
          }
        }

        if(fSize != 0) {
          for(int iFace = 0;
              iFace < basis->getNumTriFace() + basis->getNumQuadFace();
              ++iFace) {
            MFace face = element->getFaceSolin(iFace);
            std::vector<int> faceOrientationFlag(3);
            face.getOrientationFlagForFace(faceOrientationFlag);
            for(unsigned int q = 0; q < numberOfGaussPoints; ++q) {
              basis->orientFace(faceOrientationFlag[0], faceOrientationFlag[1],
                                faceOrientationFlag[2], iFace,
                                quadFaceFunctionsAllOrientations[q],
                                triFaceFunctionsAllOrientations[q],
                                fTableCopy[q]);
            }
          }
        }

        const std::size_t offsetOrientation =
          iOrientationIndex * numberOfGaussPoints * numFunctionsPerElement * 3;
        for(unsigned int q = 0; q < numberOfGaussPoints; ++q) {
          const std::size_t offsetGP = q * numFunctionsPerElement * 3;

          for(unsigned int i = 0; i < vSize; ++i) {
            basisFunctions[offsetOrientation + offsetGP + 3 * i] =
              vTable[q][i][0];
            basisFunctions[offsetOrientation + offsetGP + 3 * i + 1] =
              vTable[q][i][1];
            basisFunctions[offsetOrientation + offsetGP + 3 * i + 2] =
              vTable[q][i][2];
          }
          unsigned int offset = 3 * vSize;
          for(unsigned int i = 0; i < eSize; ++i) {
            basisFunctions[offsetOrientation + offsetGP + offset + 3 * i] =
              eTableCopy[q][i][0];
            basisFunctions[offsetOrientation + offsetGP + offset + 3 * i + 1] =
              eTableCopy[q][i][1];
            basisFunctions[offsetOrientation + offsetGP + offset + 3 * i + 2] =
              eTableCopy[q][i][2];
          }
          offset += 3 * eSize;
          for(unsigned int i = 0; i < fSize; ++i) {
            basisFunctions[offsetOrientation + offsetGP + offset + 3 * i] =
              fTableCopy[q][i][0];
            basisFunctions[offsetOrientation + offsetGP + offset + 3 * i + 1] =
              fTableCopy[q][i][1];
            basisFunctions[offsetOrientation + offsetGP + offset + 3 * i + 2] =
              fTableCopy[q][i][2];
          }
          offset += 3 * fSize;
          for(unsigned int i = 0; i < bSize; ++i) {
            basisFunctions[offsetOrientation + offsetGP + offset + 3 * i] =
              bTable[q][i][0];
            basisFunctions[offsetOrientation + offsetGP + offset + 3 * i + 1] =
              bTable[q][i][1];
            basisFunctions[offsetOrientation + offsetGP + offset + 3 * i + 2] =
              bTable[q][i][2];
          }
        }

        MVertexPtrLessThan comp;
        std::next_permutation(vertices.begin(), vertices.end(), comp);
        for(unsigned int i = 0; i < numVertices; ++i) {
          element->setVertex(i, vertices[i]);
        }
      }
      break;
    }
    }

    for(unsigned int i = 0; i < numVertices; ++i) { delete vertices[i]; }
    delete element;
    delete basis;
  }

  return;
}

GMSH_API void gmsh::model::mesh::getBasisFunctionsOrientationForElements(
  const int elementType, const std::string &functionSpaceType,
  std::vector<int> &basisFunctionsOrientation, const int tag,
  const std::size_t task, const std::size_t numTasks)
{
  if(!_isInitialized()) { throw -1; }

  if(!basisFunctionsOrientation.size()) {
    if(numTasks > 1) {
      Msg::Warning(
        "basisFunctionsOrientation should be preallocated if numTasks > 1");
    }
    preallocateBasisFunctionsOrientationForElements(
      elementType, basisFunctionsOrientation, tag);
  }

  const int familyType = ElementType::getParentType(elementType);

  int basisOrder = 0;
  std::string fsName = "";
  int numComponents = 0;
  if(!_getFunctionSpaceInfo(functionSpaceType, fsName, basisOrder,
                            numComponents)) {
    Msg::Error("Unknown function space type '%s'", functionSpaceType.c_str());
    throw 2;
  }

  const int dim = ElementType::getDimension(elementType);
  std::map<int, std::vector<GEntity *> > typeEnt;
  _getEntitiesForElementTypes(dim, tag, typeEnt);
  const std::vector<GEntity *> &entities(typeEnt[elementType]);

  std::size_t numElements = 0;
  for(std::size_t i = 0; i < entities.size(); i++) {
    const GEntity *ge = entities[i];
    numElements += ge->getNumMeshElementsByType(familyType);
  }

  if(numElements != basisFunctionsOrientation.size()) {
    Msg::Error("Wrong size of 'basisFunctionsOrientation' vector (%i != %i)",
               numElements, basisFunctionsOrientation.size());
    throw 3;
  }

  if(fsName == "Lagrange" || fsName == "GradLagrange") { // Lagrange type
    const std::size_t begin = task * numElements / numTasks;
    const std::size_t end = (task + 1) * numElements / numTasks;
    for(std::size_t iElement = begin; iElement < end; ++iElement) {
      basisFunctionsOrientation[iElement] = 0;
    }
  }
  else { // Hierarchical type
    const unsigned int numVertices =
      ElementType::getNumVertices(ElementType::getType(familyType, 1, false));
    std::vector<MVertex *> vertices(numVertices);
    std::vector<unsigned int> verticesOrder(numVertices);
    const std::size_t factorial[8] = {1, 1, 2, 6, 24, 120, 720, 5040};

    std::size_t entityOffset = 0;

    for(std::size_t iEntity = 0; iEntity < entities.size(); ++iEntity) {
      const GEntity *ge = entities[iEntity];
      std::size_t localNumElements = ge->getNumMeshElementsByType(familyType);

      const std::size_t begin = task * localNumElements / numTasks;
      const std::size_t end = (task + 1) * localNumElements / numTasks;

      for(std::size_t iElement = begin; iElement < end; ++iElement) {
        MElement *e = ge->getMeshElementByType(familyType, iElement);
        for(std::size_t i = 0; i < numVertices; ++i) {
          vertices[i] = e->getVertex(i);
        }

        for(std::size_t i = 0; i < numVertices; ++i) {
          std::size_t max = 0;
          std::size_t maxPos = 0;
          for(std::size_t j = 0; j < numVertices; ++j) {
            if(vertices[j] != 0) {
              if(max < vertices[j]->getNum()) {
                max = vertices[j]->getNum();
                maxPos = j;
              }
            }
          }
          vertices[maxPos] = 0;
          verticesOrder[maxPos] = numVertices - i - 1;
        }

        std::size_t elementOrientation = 0;
        for(std::size_t i = 0; i < numVertices; ++i) {
          elementOrientation +=
            verticesOrder[i] * factorial[numVertices - i - 1];
          for(std::size_t j = i + 1; j < numVertices; ++j) {
            if(verticesOrder[j] > verticesOrder[i]) --verticesOrder[j];
          }
        }

        basisFunctionsOrientation[entityOffset + iElement] =
          (int)elementOrientation;
      }

      entityOffset += localNumElements;
    }
  }

  return;
}

GMSH_API int
gmsh::model::mesh::getNumberOfOrientations(const int elementType,
                                           const std::string &functionSpaceType)
{
  if(!_isInitialized()) { throw -1; }

  int basisOrder = 0;
  std::string fsName = "";
  int numComponents = 0;
  if(!_getFunctionSpaceInfo(functionSpaceType, fsName, basisOrder,
                            numComponents)) {
    Msg::Error("Unknown function space type '%s'", functionSpaceType.c_str());
    throw 2;
  }

  if(fsName == "Lagrange" || fsName == "GradLagrange") { // Lagrange type
    return 1;
  }
  else { // Hierarchical type
    const int familyType = ElementType::getParentType(elementType);
    const unsigned int numVertices =
      ElementType::getNumVertices(ElementType::getType(familyType, 1, false));
    const std::size_t factorial[8] = {1, 1, 2, 6, 24, 120, 720, 5040};
    return factorial[numVertices];
  }

  return 0;
}

GMSH_API void
gmsh::model::mesh::preallocateBasisFunctionsOrientationForElements(
  const int elementType, std::vector<int> &basisFunctionsOrientation,
  const int tag)
{
  if(!_isInitialized()) { throw -1; }

  const int dim = ElementType::getDimension(elementType);
  std::map<int, std::vector<GEntity *> > typeEnt;
  _getEntitiesForElementTypes(dim, tag, typeEnt);
  const std::vector<GEntity *> &entities(typeEnt[elementType]);

  const int familyType = ElementType::getParentType(elementType);

  std::size_t numElements = 0;
  for(std::size_t i = 0; i < entities.size(); i++) {
    const GEntity *ge = entities[i];
    numElements += ge->getNumMeshElementsByType(familyType);
  }
  basisFunctionsOrientation.resize(numElements);
}

GMSH_API void
gmsh::model::mesh::getEdgeNumber(const std::vector<int> &edgeNodes,
                                 std::vector<int> &edgeNum)
{
  edgeNum.clear();
  int numEdges = edgeNodes.size() / 2;
  edgeNum.resize(numEdges);
  for(int i = 0; i < numEdges; i++) {
    MEdge edge(GModel::current()->getMeshVertexByTag(edgeNodes[2 * i]),
               GModel::current()->getMeshVertexByTag(edgeNodes[2 * i + 1]));
    edgeNum[i] = GModel::current()->getEdgeNumber(edge);
  }
}

GMSH_API void gmsh::model::mesh::getLocalMultipliersForHcurl0(
  const int elementType, std::vector<int> &localMultipliers, const int tag)
{
  localMultipliers.clear();
  int basisOrder = 0;
  std::string fsName = "";
  int dim = ElementType::getDimension(elementType);
  std::map<int, std::vector<GEntity *> > typeEnt;
  _getEntitiesForElementTypes(dim, tag, typeEnt);
  HierarchicalBasis *basis(0);
  const std::vector<GEntity *> &entities(typeEnt[elementType]);
  int familyType = ElementType::getParentType(elementType);
  switch(familyType) {
  case TYPE_QUA: {
    basis = new HierarchicalBasisHcurlQuad(basisOrder);
  } break;
  case TYPE_HEX: {
    basis = new HierarchicalBasisHcurlBrick(basisOrder);
  } break;
  case TYPE_TRI: {
    basis = new HierarchicalBasisHcurlTria(basisOrder);
  } break;
  case TYPE_TET: {
    basis = new HierarchicalBasisHcurlTetra(basisOrder);
  } break;
  case TYPE_PRI: {
    basis = new HierarchicalBasisHcurlPri(basisOrder);
  } break;
  case TYPE_LIN: {
    basis = new HierarchicalBasisHcurlLine(basisOrder);
  } break;
  default: Msg::Error("Unknown familyType "); throw 2;
  }
  // compute the number of Element :
  std::size_t numElements = 0;
  for(std::size_t i = 0; i < entities.size(); i++) {
    GEntity *ge = entities[i];
    std::size_t numElementsInEntitie = ge->getNumMeshElementsByType(familyType);
    numElements += numElementsInEntitie;
  }
  int numberEdge = basis->getNumEdge();
  localMultipliers.resize(numElements * numberEdge, 1);
  size_t indexNumElement = 0;
  for(std::size_t ii = 0; ii < entities.size(); ii++) {
    GEntity *ge = entities[ii];
    for(std::size_t j = 0; j < ge->getNumMeshElementsByType(familyType); j++) {
      MElement *e = ge->getMeshElementByType(familyType, j);
      for(int iEdge = 0; iEdge < basis->getNumEdge(); iEdge++) {
        MEdge edge = e->getEdge(iEdge);
        if(edge.getMinVertex()->getNum() !=
           unsigned(e->getVertexSolin(iEdge, 0))) {
          localMultipliers[indexNumElement * numberEdge + iEdge] = -1;
        }
      }
      indexNumElement++;
    }
  }
  delete basis;
}

GMSH_API void gmsh::model::mesh::getKeysForElements(
  const int elementType, const std::string &functionSpaceType,
  gmsh::vectorpair &keys, std::vector<double> &coord, const int tag,
  const bool generateCoord)
{
  if(!_isInitialized()) { throw -1; }
  coord.clear();
  keys.clear();
  int order = 0;
  int numComponents = 0;
  std::string fsName = "";
  if(!_getFunctionSpaceInfo(functionSpaceType, fsName, order, numComponents)) {
    Msg::Error("Unknown function space type '%s'", functionSpaceType.c_str());
    throw 2;
  }
  int dim = ElementType::getDimension(elementType);
  std::map<int, std::vector<GEntity *> > typeEnt;
  _getEntitiesForElementTypes(dim, tag, typeEnt);
  const std::vector<GEntity *> &entities(typeEnt[elementType]);
  int familyType = ElementType::getParentType(elementType);

  HierarchicalBasis *basis(0);
  if(fsName == "H1Legendre" || fsName == "GradH1Legendre") {
    switch(familyType) {
    case TYPE_HEX: {
      basis = new HierarchicalBasisH1Brick(order);
    } break;
    case TYPE_PRI: {
      basis = new HierarchicalBasisH1Pri(order);
    } break;
    case TYPE_TET: {
      basis = new HierarchicalBasisH1Tetra(order);
    } break;
    case TYPE_QUA: {
      basis = new HierarchicalBasisH1Quad(order);
    } break;
    case TYPE_TRI: {
      basis = new HierarchicalBasisH1Tria(order);
    } break;
    case TYPE_LIN: {
      basis = new HierarchicalBasisH1Line(order);
    } break;
    case TYPE_PNT: {
      basis = new HierarchicalBasisH1Point();
    } break;
    default: Msg::Error("Unknown familyType "); throw 2;
    }
  }
  else if(fsName == "HcurlLegendre" || fsName == "CurlHcurlLegendre") {
    switch(familyType) {
    case TYPE_QUA: {
      basis = new HierarchicalBasisHcurlQuad(order);
    } break;
    case TYPE_HEX: {
      basis = new HierarchicalBasisHcurlBrick(order);
    } break;
    case TYPE_TRI: {
      basis = new HierarchicalBasisHcurlTria(order);
    } break;
    case TYPE_TET: {
      basis = new HierarchicalBasisHcurlTetra(order);
    } break;
    case TYPE_PRI: {
      basis = new HierarchicalBasisHcurlPri(order);
    } break;
    case TYPE_LIN: {
      basis = new HierarchicalBasisHcurlLine(order);
    } break;
    }
  }
  else if(fsName == "IsoParametric" || fsName == "Lagrange" ||
          fsName == "GradIsoParametric" || fsName == "GradLagrange") {
    const nodalBasis *nodalB(0);
    if(order == -1) { // isoparametric
      nodalB = BasisFactory::getNodalBasis(elementType);
    }
    else {
      int familyType = ElementType::getParentType(elementType);
      int newType = ElementType::getType(familyType, order, false);
      nodalB = BasisFactory::getNodalBasis(newType);
    }

    for(std::size_t i = 0; i < entities.size(); ++i) {
      GEntity *ge = entities[i];
      std::size_t numElementsInEntitie =
        ge->getNumMeshElementsByType(familyType);
      if(generateCoord) {
        coord.reserve(coord.size() + numElementsInEntitie *
                                       nodalB->getNumShapeFunctions() * 3);
      }
      keys.reserve(keys.size() +
                   numElementsInEntitie * nodalB->getNumShapeFunctions());

      for(std::size_t j = 0; j < numElementsInEntitie; ++j) {
        MElement *e = ge->getMeshElementByType(familyType, j);
        for(size_t k = 0; k < e->getNumVertices(); ++k) {
          keys.push_back(
            std::pair<int, std::size_t>(0, e->getVertex(k)->getNum()));
          if(generateCoord) {
            coord.push_back(e->getVertex(k)->x());
            coord.push_back(e->getVertex(k)->y());
            coord.push_back(e->getVertex(k)->z());
          }
        }
      }
    }
    return;
  }
  else {
    Msg::Error("Unknown function space named '%s'", fsName.c_str());
    throw 3;
  }

  int vSize = basis->getnVertexFunction();
  int bSize = basis->getnBubbleFunction();
  int eSize = basis->getnEdgeFunction();
  int quadFSize = basis->getnQuadFaceFunction();
  int triFSize = basis->getnTriFaceFunction();
  int fSize = quadFSize + triFSize;
  int numDofsPerElement = vSize + bSize + eSize + fSize;
  int numberQuadFaces = basis->getNumQuadFace();
  int numberTriFaces = basis->getNumTriFace();
  int numTriFaceFunction = 0;
  if(basis->getNumTriFace() != 0) {
    numTriFaceFunction =
      triFSize /
      basis->getNumTriFace(); // number of Tri face functions for one face
  }
  int numQuadFaceFunction = 0;
  if(basis->getNumQuadFace() != 0) {
    numQuadFaceFunction =
      quadFSize /
      basis->getNumQuadFace(); // number of Tri face functions for one face
  }
  int numEdgeFunction = 0;
  if(basis->getNumEdge() != 0) {
    numEdgeFunction =
      eSize / basis->getNumEdge(); // number of edge functions for one edge
  }
  int const1 = numEdgeFunction + 1;
  int const2 = const1 + numQuadFaceFunction;
  int const3 = const1 + numTriFaceFunction;
  int const4 = bSize + std::max(const3, const2);
  delete basis;

  for(std::size_t i = 0; i < entities.size(); i++) {
    GEntity *ge = entities[i];
    std::size_t numElementsInEntitie = ge->getNumMeshElementsByType(familyType);
    if(generateCoord) {
      coord.reserve(coord.size() +
                    numElementsInEntitie * numDofsPerElement * 3);
    }
    keys.reserve(keys.size() + numElementsInEntitie * numDofsPerElement);

    for(std::size_t j = 0; j < numElementsInEntitie; j++) {
      MElement *e = ge->getMeshElementByType(familyType, j);
      // vertices
      for(int k = 0; k < vSize; k++) {
        keys.push_back(
          std::pair<int, std::size_t>(0, e->getVertex(k)->getNum()));
        if(generateCoord) {
          coord.push_back(e->getVertex(k)->x());
          coord.push_back(e->getVertex(k)->y());
          coord.push_back(e->getVertex(k)->z());
        }
      }
      // edges
      if(eSize > 0) {
        for(int jj = 0; jj < e->getNumEdges(); jj++) {
          MEdge edge = e->getEdge(jj);
          double coordEdge[3];
          if(generateCoord) {
            MVertex *v1 = edge.getVertex(0);
            MVertex *v2 = edge.getVertex(1);

            coordEdge[0] = 0.5 * (v1->x() + v2->x());
            coordEdge[1] = 0.5 * (v1->y() + v2->y());
            coordEdge[2] = 0.5 * (v1->z() + v2->z());
          }
          int edgeGlobalIndice = GModel::current()->addMEdge(edge);
          for(int k = 1; k < const1; k++) {
            keys.push_back(std::pair<int, std::size_t>(k, edgeGlobalIndice));
            if(generateCoord) {
              coord.push_back(coordEdge[0]);
              coord.push_back(coordEdge[1]);
              coord.push_back(coordEdge[2]);
            }
          }
        }
      }
      // faces
      if(fSize > 0) {
        for(int jj = 0; jj < numberQuadFaces + numberTriFaces; jj++) {
          // Number the faces
          MFace face = e->getFaceSolin(jj);
          double coordFace[3] = {0., 0., 0.};
          if(generateCoord) {
            for(std::size_t indexV = 0; indexV < face.getNumVertices();
                ++indexV) {
              coordFace[0] += face.getVertex(indexV)->x();
              coordFace[1] += face.getVertex(indexV)->y();
              coordFace[2] += face.getVertex(indexV)->z();
            }
            coordFace[0] /= face.getNumVertices();
            coordFace[1] /= face.getNumVertices();
            coordFace[2] /= face.getNumVertices();
          }
          int faceGlobalIndice = GModel::current()->addMFace(face);
          int it2 = const2;
          if(jj >= numberQuadFaces) { it2 = const3; }
          for(int k = const1; k < it2; k++) {
            keys.push_back(std::pair<int, std::size_t>(k, faceGlobalIndice));
            if(generateCoord) {
              coord.push_back(coordFace[0]);
              coord.push_back(coordFace[1]);
              coord.push_back(coordFace[2]);
            }
          }
        }
      }
      // volumes
      if(bSize > 0) {
        double bubbleCenterCoord[3] = {0., 0., 0.};
        if(generateCoord) {
          for(unsigned int indexV = 0; indexV < e->getNumVertices(); ++indexV) {
            bubbleCenterCoord[0] += e->getVertex(indexV)->x();
            bubbleCenterCoord[1] += e->getVertex(indexV)->y();
            bubbleCenterCoord[2] += e->getVertex(indexV)->z();
          }
          bubbleCenterCoord[0] /= e->getNumVertices();
          bubbleCenterCoord[1] /= e->getNumVertices();
          bubbleCenterCoord[2] /= e->getNumVertices();
        }
        for(int k = std::max(const3, const2); k < const4; k++) {
          keys.push_back(std::pair<int, std::size_t>(k, e->getNum()));
          if(generateCoord) {
            coord.push_back(bubbleCenterCoord[0]);
            coord.push_back(bubbleCenterCoord[1]);
            coord.push_back(bubbleCenterCoord[2]);
          }
        }
      }
    }
  }
}

GMSH_API int gmsh::model::mesh::getNumberOfKeysForElements(
  const int elementType, const std::string &functionSpaceType)
{
  int numberOfKeys = 0;
  int basisOrder = 0;
  std::string fsName = "";
  int numComponents = 0;
  if(!_getFunctionSpaceInfo(functionSpaceType, fsName, basisOrder,
                            numComponents)) {
    Msg::Error("Unknown function space type '%s'", functionSpaceType.c_str());
    throw 2;
  }
  int familyType = ElementType::getParentType(elementType);
  if(fsName == "H1Legendre" || fsName == "GradH1Legendre") {
    HierarchicalBasis *basis(0);
    switch(familyType) {
    case TYPE_HEX: {
      basis = new HierarchicalBasisH1Brick(basisOrder);
    } break;
    case TYPE_PRI: {
      basis = new HierarchicalBasisH1Pri(basisOrder);
    } break;
    case TYPE_TET: {
      basis = new HierarchicalBasisH1Tetra(basisOrder);
    } break;
    case TYPE_QUA: {
      basis = new HierarchicalBasisH1Quad(basisOrder);
    } break;
    case TYPE_TRI: {
      basis = new HierarchicalBasisH1Tria(basisOrder);
    } break;
    case TYPE_LIN: {
      basis = new HierarchicalBasisH1Line(basisOrder);
    } break;
    case TYPE_PNT: {
      basis = new HierarchicalBasisH1Point();
    } break;
    default: Msg::Error("Unknown familyType "); throw 2;
    }
    int vSize = basis->getnVertexFunction();
    int bSize = basis->getnBubbleFunction();
    int eSize = basis->getnEdgeFunction();
    int quadFSize = basis->getnQuadFaceFunction();
    int triFSize = basis->getnTriFaceFunction();
    numberOfKeys = vSize + bSize + eSize + quadFSize + triFSize;
    delete basis;
  }
  else if(fsName == "HcurlLegendre" || fsName == "CurlHcurlLegendre") {
    HierarchicalBasis *basis(0);
    switch(familyType) {
    case TYPE_QUA: {
      basis = new HierarchicalBasisHcurlQuad(basisOrder);
    } break;
    case TYPE_HEX: {
      basis = new HierarchicalBasisHcurlBrick(basisOrder);
    } break;
    case TYPE_TRI: {
      basis = new HierarchicalBasisHcurlTria(basisOrder);
    } break;
    case TYPE_TET: {
      basis = new HierarchicalBasisHcurlTetra(basisOrder);
    } break;
    case TYPE_PRI: {
      basis = new HierarchicalBasisHcurlPri(basisOrder);
    } break;
    case TYPE_LIN: {
      basis = new HierarchicalBasisHcurlLine(basisOrder);
    } break;
    default: Msg::Error("Unknown familyType "); throw 2;
    }
    int vSize = basis->getnVertexFunction();
    int bSize = basis->getnBubbleFunction();
    int eSize = basis->getnEdgeFunction();
    int quadFSize = basis->getnQuadFaceFunction();
    int triFSize = basis->getnTriFaceFunction();
    numberOfKeys = vSize + bSize + eSize + quadFSize + triFSize;
    delete basis;
  }
  else if(fsName == "IsoParametric" || fsName == "Lagrange" ||
          fsName == "GradIsoParametric" || fsName == "GradLagrange") {
    const nodalBasis *basis(0);
    if(basisOrder == -1) { // isoparametric
      basis = BasisFactory::getNodalBasis(elementType);
    }
    else {
      int familyType = ElementType::getParentType(elementType);
      int newType = ElementType::getType(familyType, basisOrder, false);
      basis = BasisFactory::getNodalBasis(newType);
    }
    numberOfKeys = basis->getNumShapeFunctions();
  }
  else {
    Msg::Error("Unknown function space named '%s'", fsName.c_str());
    throw 3;
  }

  return numberOfKeys;
}

GMSH_API void gmsh::model::mesh::getInformationForElements(
  const gmsh::vectorpair &keys, const int elementType,
  const std::string &functionSpaceType, gmsh::vectorpair &infoKeys)
{
  infoKeys.clear();
  int basisOrder = 0;
  std::string fsName = "";
  int numComponents = 0;
  if(!_getFunctionSpaceInfo(functionSpaceType, fsName, basisOrder,
                            numComponents)) {
    Msg::Error("Unknown function space type '%s'", functionSpaceType.c_str());
    throw 2;
  }
  HierarchicalBasis *basis(0);
  int familyType = ElementType::getParentType(elementType);
  if(fsName == "H1Legendre" || fsName == "GradH1Legendre") {
    switch(familyType) {
    case TYPE_HEX: {
      basis = new HierarchicalBasisH1Brick(basisOrder);
    } break;
    case TYPE_PRI: {
      basis = new HierarchicalBasisH1Pri(basisOrder);
    } break;
    case TYPE_TET: {
      basis = new HierarchicalBasisH1Tetra(basisOrder);
    } break;
    case TYPE_QUA: {
      basis = new HierarchicalBasisH1Quad(basisOrder);
    } break;
    case TYPE_TRI: {
      basis = new HierarchicalBasisH1Tria(basisOrder);
    } break;
    case TYPE_LIN: {
      basis = new HierarchicalBasisH1Line(basisOrder);
    } break;
    case TYPE_PNT: {
      basis = new HierarchicalBasisH1Point();
    } break;
    default: Msg::Error("Unknown familyType "); throw 3;
    }
  }
  else if(fsName == "HcurlLegendre" || fsName == "CurlHcurlLegendre") {
    switch(familyType) {
    case TYPE_QUA: {
      basis = new HierarchicalBasisHcurlQuad(basisOrder);
    } break;
    case TYPE_HEX: {
      basis = new HierarchicalBasisHcurlBrick(basisOrder);
    } break;
    case TYPE_TRI: {
      basis = new HierarchicalBasisHcurlTria(basisOrder);
    } break;
    case TYPE_TET: {
      basis = new HierarchicalBasisHcurlTetra(basisOrder);
    } break;
    case TYPE_PRI: {
      basis = new HierarchicalBasisHcurlPri(basisOrder);
    } break;
    case TYPE_LIN: {
      basis = new HierarchicalBasisHcurlLine(basisOrder);
    } break;
    default: Msg::Error("Unknown familyType "); throw 3;
    }
  }
  else if(fsName == "IsoParametric" || fsName == "Lagrange" ||
          fsName == "GradIsoParametric" || fsName == "GradLagrange") {
    const nodalBasis *basis(0);
    if(basisOrder == -1) { // isoparametric
      basis = BasisFactory::getNodalBasis(elementType);
    }
    else {
      int familyType = ElementType::getParentType(elementType);
      int newType = ElementType::getType(familyType, basisOrder, false);
      basis = BasisFactory::getNodalBasis(newType);
    }
    std::size_t numberOfKeys = basis->getNumShapeFunctions();
    std::size_t numberOfBubble = basis->getNumBubbleShapeFunctions();
    int dim = ElementType::getDimension(elementType);

    if(numberOfBubble > numberOfKeys) { throw 4; }

    infoKeys.reserve(keys.size());
    for(size_t i = 0; i < keys.size() / numberOfKeys; ++i) {
      for(size_t j = 0; j < numberOfKeys - numberOfBubble; ++j) {
        infoKeys.push_back(std::pair<int, int>(0, basisOrder));
      }
      for(size_t j = 0; j < numberOfBubble; ++j) {
        infoKeys.push_back(std::pair<int, int>(dim, basisOrder));
      }
    }
    return;
  }
  else {
    Msg::Error("Unknown function space named '%s'", fsName.c_str());
    throw 5;
  }

  int vSize = basis->getnVertexFunction();
  int bSize = basis->getnBubbleFunction();
  int eSize = basis->getnEdgeFunction();
  int quadFSize = basis->getnQuadFaceFunction();
  int triFSize = basis->getnTriFaceFunction();
  int numDofsPerElement = vSize + bSize + eSize + quadFSize + triFSize;
  std::vector<int> functionTypeInfo(numDofsPerElement);
  std::vector<int> orderInfo(numDofsPerElement);
  basis->getKeysInfo(functionTypeInfo, orderInfo);
  delete basis;
  std::size_t keySize = keys.size();
  infoKeys.resize(keySize);
  std::size_t it = keySize / numDofsPerElement;
  for(std::size_t i = 0; i < it; i++) {
    size_t const1 = i * numDofsPerElement;
    for(int j = 0; j < numDofsPerElement; j++) {
      infoKeys[const1 + j] =
        std::pair<int, int>(functionTypeInfo[j], orderInfo[j]);
    }
  }
}

GMSH_API void gmsh::model::mesh::getBarycenters(
  const int elementType, const int tag, const bool fast, const bool primary,
  std::vector<double> &barycenters, const std::size_t task,
  const std::size_t numTasks)
{
  if(!_isInitialized()) { throw -1; }
  int dim = ElementType::getDimension(elementType);
  std::map<int, std::vector<GEntity *> > typeEnt;
  _getEntitiesForElementTypes(dim, tag, typeEnt);
  const std::vector<GEntity *> &entities(typeEnt[elementType]);
  int familyType = ElementType::getParentType(elementType);
  std::size_t numElements = 0;
  for(std::size_t i = 0; i < entities.size(); i++) {
    GEntity *ge = entities[i];
    numElements += ge->getNumMeshElementsByType(familyType);
  }
  if(!numTasks) {
    Msg::Error("Number of tasks should be > 0");
    throw 4;
  }
  const size_t begin = (task * numElements) / numTasks;
  const size_t end = ((task + 1) * numElements) / numTasks;
  if(3 * end > barycenters.size()) {
    if(numTasks > 1)
      Msg::Warning("Barycenters should be preallocated if numTasks > 1");
    barycenters.resize(3 * numElements);
  }
  size_t o = 0;
  size_t idx = 3 * begin;
  if(fast) {
    for(std::size_t i = 0; i < entities.size(); i++) {
      GEntity *ge = entities[i];
      for(std::size_t j = 0; j < ge->getNumMeshElementsByType(familyType);
          j++) {
        if(o >= begin && o < end) {
          MElement *e = ge->getMeshElementByType(familyType, j);
          SPoint3 p = e->fastBarycenter(primary);
          barycenters[idx++] = p[0];
          barycenters[idx++] = p[1];
          barycenters[idx++] = p[2];
        }
        o++;
      }
    }
  }
  else {
    for(std::size_t i = 0; i < entities.size(); i++) {
      GEntity *ge = entities[i];
      for(std::size_t j = 0; j < ge->getNumMeshElementsByType(familyType);
          j++) {
        if(o >= begin && o < end) {
          MElement *e = ge->getMeshElementByType(familyType, j);
          SPoint3 p = e->barycenter(primary);
          barycenters[idx++] = p[0];
          barycenters[idx++] = p[1];
          barycenters[idx++] = p[2];
        }
        o++;
      }
    }
  }
}

static bool _getIntegrationInfo(const std::string &intType,
                                std::string &intName, int &intOrder)
{
  if(intType.substr(0, 5) == "Gauss") {
    intName = "Gauss";
    intOrder = atoi(intType.substr(5).c_str());
    return true;
  }
  return false;
}

GMSH_API void gmsh::model::mesh::getIntegrationPoints(
  const int elementType, const std::string &integrationType,
  std::vector<double> &localCoord, std::vector<double> &weigths)
{
  if(!_isInitialized()) { throw -1; }
  localCoord.clear();
  weigths.clear();
  std::string intName = "";
  int intOrder = 0;
  if(!_getIntegrationInfo(integrationType, intName, intOrder)) {
    Msg::Error("Unknown quadrature type '%s'", integrationType.c_str());
    throw 2;
  }
  // get quadrature info
  int familyType = ElementType::getParentType(elementType);
  fullMatrix<double> pts;
  fullVector<double> weights;
  gaussIntegration::get(familyType, intOrder, pts, weights);
  if(pts.size1() != weights.size() || pts.size2() != 3) {
    Msg::Error("Wrong integration point format");
    throw 3;
  }
  localCoord.resize(3 * pts.size1());
  weigths.resize(pts.size1());
  for(int i = 0; i < pts.size1(); i++) {
    localCoord[3 * i] = pts(i, 0);
    localCoord[3 * i + 1] = pts(i, 1);
    localCoord[3 * i + 2] = pts(i, 2);
    weigths[i] = weights(i);
  }
}

GMSH_API void gmsh::model::mesh::preallocateBarycenters(
  const int elementType, std::vector<double> &barycenters, const int tag)
{
  if(!_isInitialized()) { throw -1; }
  int dim = ElementType::getDimension(elementType);
  std::map<int, std::vector<GEntity *> > typeEnt;
  _getEntitiesForElementTypes(dim, tag, typeEnt);
  const std::vector<GEntity *> &entities(typeEnt[elementType]);
  int familyType = ElementType::getParentType(elementType);
  std::size_t numElements = 0;
  for(std::size_t i = 0; i < entities.size(); i++)
    numElements += entities[i]->getNumMeshElementsByType(familyType);
  barycenters.clear();
  barycenters.resize(3 * numElements, 0);
}

GMSH_API void gmsh::model::mesh::getElementEdgeNodes(
  const int elementType, std::vector<std::size_t> &nodeTags, const int tag,
  const bool primary, const std::size_t task, const std::size_t numTasks)
{
  if(!_isInitialized()) { throw -1; }
  int dim = ElementType::getDimension(elementType);
  std::map<int, std::vector<GEntity *> > typeEnt;
  _getEntitiesForElementTypes(dim, tag, typeEnt);
  const std::vector<GEntity *> &entities(typeEnt[elementType]);
  int familyType = ElementType::getParentType(elementType);
  std::size_t numElements = 0;
  int numEdgesPerEle = 0, numNodesPerEdge = 0;
  for(std::size_t i = 0; i < entities.size(); i++) {
    GEntity *ge = entities[i];
    int n = ge->getNumMeshElementsByType(familyType);
    if(n && !numNodesPerEdge) {
      MElement *e = ge->getMeshElementByType(familyType, i);
      numEdgesPerEle = e->getNumEdges();
      if(primary) { numNodesPerEdge = 2; }
      else {
        std::vector<MVertex *> v;
        // we could use e->getHighOrderEdge() here if we decide to remove
        // getEdgeVertices
        e->getEdgeVertices(0, v);
        numNodesPerEdge = v.size();
      }
    }
    numElements += n;
  }
  if(!numTasks) {
    Msg::Error("Number of tasks should be > 0");
    throw 4;
  }
  const size_t begin = (task * numElements) / numTasks;
  const size_t end = ((task + 1) * numElements) / numTasks;
  if(numEdgesPerEle * numNodesPerEdge * end > nodeTags.size()) {
    if(numTasks > 1)
      Msg::Warning("Nodes should be preallocated if numTasks > 1");
    nodeTags.resize(numEdgesPerEle * numNodesPerEdge * numElements);
  }
  size_t o = 0;
  size_t idx = numEdgesPerEle * numNodesPerEdge * begin;
  for(std::size_t i = 0; i < entities.size(); i++) {
    GEntity *ge = entities[i];
    for(std::size_t j = 0; j < ge->getNumMeshElementsByType(familyType); j++) {
      if(o >= begin && o < end) {
        MElement *e = ge->getMeshElementByType(familyType, j);
        for(int k = 0; k < numEdgesPerEle; k++) {
          std::vector<MVertex *> v;
          // we could use e->getHighOrderEdge() here if we decide to remove
          // getEdgeVertices
          e->getEdgeVertices(k, v);
          std::size_t N = primary ? 2 : v.size();
          for(std::size_t l = 0; l < N; l++) {
            nodeTags[idx++] = v[l]->getNum();
          }
        }
      }
      o++;
    }
  }
}

GMSH_API void gmsh::model::mesh::getElementFaceNodes(
  const int elementType, const int faceType, std::vector<std::size_t> &nodeTags,
  const int tag, const bool primary, const std::size_t task,
  const std::size_t numTasks)
{
  if(!_isInitialized()) { throw -1; }
  int dim = ElementType::getDimension(elementType);
  std::map<int, std::vector<GEntity *> > typeEnt;
  _getEntitiesForElementTypes(dim, tag, typeEnt);
  const std::vector<GEntity *> &entities(typeEnt[elementType]);
  int familyType = ElementType::getParentType(elementType);
  std::size_t numElements = 0;
  int numFacesPerEle = 0, numNodesPerFace = 0;
  for(std::size_t i = 0; i < entities.size(); i++) {
    GEntity *ge = entities[i];
    int n = ge->getNumMeshElementsByType(familyType);
    if(n && !numNodesPerFace) {
      MElement *e = ge->getMeshElementByType(familyType, i);
      int nf = e->getNumFaces();
      numFacesPerEle = 0;
      for(int j = 0; j < nf; j++) {
        MFace f = e->getFace(j);
        if(faceType == (int)f.getNumVertices()) numFacesPerEle++;
      }
      if(primary) { numNodesPerFace = faceType; }
      else {
        std::vector<MVertex *> v;
        // we could use e->getHighOrderFace() here if we decide to remove
        // getFaceVertices
        e->getFaceVertices(0, v);
        numNodesPerFace = v.size();
      }
    }
    numElements += n;
  }
  if(!numTasks) {
    Msg::Error("Number of tasks should be > 0");
    throw 4;
  }
  const size_t begin = (task * numElements) / numTasks;
  const size_t end = ((task + 1) * numElements) / numTasks;
  if(numFacesPerEle * numNodesPerFace * end > nodeTags.size()) {
    if(numTasks > 1)
      Msg::Warning("Nodes should be preallocated if numTasks > 1");
    nodeTags.resize(numFacesPerEle * numNodesPerFace * numElements);
  }
  size_t o = 0;
  size_t idx = numFacesPerEle * numNodesPerFace * begin;
  for(std::size_t i = 0; i < entities.size(); i++) {
    GEntity *ge = entities[i];
    for(std::size_t j = 0; j < ge->getNumMeshElementsByType(familyType); j++) {
      if(o >= begin && o < end) {
        MElement *e = ge->getMeshElementByType(familyType, j);
        int nf = e->getNumFaces();
        for(int k = 0; k < nf; k++) {
          MFace f = e->getFace(k);
          if(faceType != (int)f.getNumVertices()) continue;
          std::vector<MVertex *> v;
          // we could use e->getHighOrderFace() here if we decide to remove
          // getFaceVertices
          e->getFaceVertices(k, v);
          std::size_t N = primary ? faceType : v.size();
          for(std::size_t l = 0; l < N; l++) {
            nodeTags[idx++] = v[l]->getNum();
          }
        }
      }
      o++;
    }
  }
}

GMSH_API void
gmsh::model::mesh::getGhostElements(const int dim, const int tag,
                                    std::vector<std::size_t> &elementTags,
                                    std::vector<int> &partitions)
{
  if(!_isInitialized()) { throw -1; }
  elementTags.clear();
  partitions.clear();
  GEntity *ge = GModel::current()->getEntityByTag(dim, tag);
  if(!ge) {
    Msg::Error("%s does not exist", _getEntityName(dim, tag).c_str());
    throw 2;
  }
  std::map<MElement *, int> ghostCells;
  if(ge->geomType() == GEntity::GhostCurve)
    ghostCells = static_cast<ghostEdge *>(ge)->getGhostCells();
  else if(ge->geomType() == GEntity::GhostSurface)
    ghostCells = static_cast<ghostFace *>(ge)->getGhostCells();
  else if(ge->geomType() == GEntity::GhostVolume)
    ghostCells = static_cast<ghostRegion *>(ge)->getGhostCells();

  for(std::map<MElement *, int>::const_iterator it = ghostCells.begin();
      it != ghostCells.end(); it++) {
    elementTags.push_back(it->first->getNum());
    partitions.push_back(it->second);
  }
}

GMSH_API void gmsh::model::mesh::setSize(const vectorpair &dimTags,
                                         const double size)
{
  if(!_isInitialized()) { throw -1; }
  for(std::size_t i = 0; i < dimTags.size(); i++) {
    int dim = dimTags[i].first, tag = dimTags[i].second;
    if(dim == 0) {
      GVertex *gv = GModel::current()->getVertexByTag(tag);
      if(gv) gv->setPrescribedMeshSizeAtVertex(size);
    }
  }
}

GMSH_API void gmsh::model::mesh::setSizeAtParametricPoints(
  const int dim, const int tag, const std::vector<double> &parametricCoord,
  const std::vector<double> &sizes)
{
  if(!_isInitialized()) { throw -1; }
  if(dim == 1) {
    GEdge *ge = GModel::current()->getEdgeByTag(tag);
    if(ge) ge->setMeshSizeParametric(parametricCoord, sizes);
  }
}

GMSH_API void
gmsh::model::mesh::setTransfiniteCurve(const int tag, const int numNodes,
                                       const std::string &meshType,
                                       const double coef)
{
  if(!_isInitialized()) { throw -1; }
  GEdge *ge = GModel::current()->getEdgeByTag(tag);
  if(!ge) {
    Msg::Error("%s does not exist", _getEntityName(1, tag).c_str());
    throw 2;
  }
  ge->meshAttributes.method = MESH_TRANSFINITE;
  ge->meshAttributes.nbPointsTransfinite = numNodes;
  ge->meshAttributes.typeTransfinite =
    (meshType == "Progression" || meshType == "Power") ?
      1 :
      (meshType == "Bump") ? 2 : 1;
  ge->meshAttributes.coeffTransfinite = std::abs(coef);
  // in .geo file we use a negative tag to do this trick; it's a bad idea
  if(coef < 0) ge->meshAttributes.typeTransfinite *= -1;
}

GMSH_API void
gmsh::model::mesh::setTransfiniteSurface(const int tag,
                                         const std::string &arrangement,
                                         const std::vector<int> &cornerTags)
{
  if(!_isInitialized()) { throw -1; }
  GFace *gf = GModel::current()->getFaceByTag(tag);
  if(!gf) {
    Msg::Error("%s does not exist", _getEntityName(2, tag).c_str());
    throw 2;
  }
  gf->meshAttributes.method = MESH_TRANSFINITE;
  gf->meshAttributes.transfiniteArrangement =
    (arrangement == "Right") ?
      1 :
      (arrangement == "Left") ?
      -1 :
      (arrangement == "AlternateRight") ?
      2 :
      (arrangement == "AlternateLeft") ? -2 :
                                         (arrangement == "Alternate") ? 2 : -1;
  if(cornerTags.empty() || cornerTags.size() == 3 || cornerTags.size() == 4) {
    for(std::size_t j = 0; j < cornerTags.size(); j++) {
      GVertex *gv = GModel::current()->getVertexByTag(cornerTags[j]);
      if(gv) gf->meshAttributes.corners.push_back(gv);
    }
  }
}

GMSH_API void
gmsh::model::mesh::setTransfiniteVolume(const int tag,
                                        const std::vector<int> &cornerTags)
{
  if(!_isInitialized()) { throw -1; }
  GRegion *gr = GModel::current()->getRegionByTag(tag);
  if(!gr) {
    Msg::Error("%s does not exist", _getEntityName(3, tag).c_str());
    throw 2;
  }
  gr->meshAttributes.method = MESH_TRANSFINITE;
  if(cornerTags.empty() || cornerTags.size() == 6 || cornerTags.size() == 8) {
    for(std::size_t i = 0; i < cornerTags.size(); i++) {
      GVertex *gv = GModel::current()->getVertexByTag(cornerTags[i]);
      if(gv) gr->meshAttributes.corners.push_back(gv);
    }
  }
}

GMSH_API void gmsh::model::mesh::setRecombine(const int dim, const int tag)
{
  if(!_isInitialized()) { throw -1; }
  if(dim != 2) { throw 2; }
  GFace *gf = GModel::current()->getFaceByTag(tag);
  if(!gf) {
    Msg::Error("%s does not exist", _getEntityName(dim, tag).c_str());
    throw 2;
  }
  gf->meshAttributes.recombine = 1;
  gf->meshAttributes.recombineAngle = 45.;
}

GMSH_API void gmsh::model::mesh::setSmoothing(const int dim, const int tag,
                                              const int val)
{
  if(!_isInitialized()) { throw -1; }
  if(dim != 2) { throw 2; }
  GFace *gf = GModel::current()->getFaceByTag(tag);
  if(!gf) {
    Msg::Error("%s does not exist", _getEntityName(dim, tag).c_str());
    throw 2;
  }
  gf->meshAttributes.transfiniteSmoothing = val;
}

GMSH_API void gmsh::model::mesh::setReverse(const int dim, const int tag,
                                            const bool val)
{
  if(!_isInitialized()) { throw -1; }
  if(dim == 1) {
    GEdge *ge = GModel::current()->getEdgeByTag(tag);
    if(!ge) {
      Msg::Error("%s does not exist", _getEntityName(dim, tag).c_str());
      throw 2;
    }
    ge->meshAttributes.reverseMesh = val;
  }
  else if(dim == 2) {
    GFace *gf = GModel::current()->getFaceByTag(tag);
    if(!gf) {
      Msg::Error("%s does not exist", _getEntityName(dim, tag).c_str());
      throw 2;
    }
    gf->meshAttributes.reverseMesh = val;
  }
}

GMSH_API void gmsh::model::mesh::setAlgorithm(const int dim, const int tag,
                                              const int val)
{
  if(!_isInitialized()) { throw -1; }
  if(dim == 2) {
    GFace *gf = GModel::current()->getFaceByTag(tag);
    if(!gf) {
      Msg::Error("%s does not exist", _getEntityName(dim, tag).c_str());
      throw 2;
    }
    gf->meshAttributes.algorithm = val;
  }
}

GMSH_API void gmsh::model::mesh::setSizeFromBoundary(const int dim,
                                                     const int tag,
                                                     const int val)
{
  if(!_isInitialized()) { throw -1; }
  if(dim == 2) {
    GFace *gf = GModel::current()->getFaceByTag(tag);
    if(!gf) {
      Msg::Error("%s does not exist", _getEntityName(dim, tag).c_str());
      throw 2;
    }
    gf->meshAttributes.meshSizeFromBoundary = val;
  }
}

GMSH_API void gmsh::model::mesh::setCompound(const int dim,
                                             const std::vector<int> &tags)
{
  if(!_isInitialized()) { throw -1; }
  std::vector<GEntity *> ents;
  for(std::size_t i = 0; i < tags.size(); i++) {
    GEntity *ent = GModel::current()->getEntityByTag(dim, tags[i]);
    if(ent) { ents.push_back(ent); }
    else {
      Msg::Error("%s does not exist", _getEntityName(dim, tags[i]).c_str());
    }
  }
  for(std::size_t i = 0; i < ents.size(); i++) { ents[i]->compound = ents; }
}

GMSH_API void gmsh::model::mesh::setOutwardOrientation(const int tag)
{
  if(!_isInitialized()) { throw -1; }
  GRegion *gr = GModel::current()->getRegionByTag(tag);
  if(!gr) {
    Msg::Error("%s does not exist", _getEntityName(3, tag).c_str());
    throw 2;
  }
  gr->setOutwardOrientationMeshConstraint();
}

GMSH_API void gmsh::model::mesh::embed(const int dim,
                                       const std::vector<int> &tags,
                                       const int inDim, const int inTag)
{
  if(!_isInitialized()) { throw -1; }
  if(inDim == 2) {
    GFace *gf = GModel::current()->getFaceByTag(inTag);
    if(!gf) {
      Msg::Error("%s does not exist", _getEntityName(2, inTag).c_str());
      throw 2;
    }
    for(std::size_t i = 0; i < tags.size(); i++) {
      if(dim == 0) {
        GVertex *gv = GModel::current()->getVertexByTag(tags[i]);
        if(!gv) {
          Msg::Error("%s does not exist", _getEntityName(0, tags[i]).c_str());
          throw 2;
        }
        gf->addEmbeddedVertex(gv);
      }
      else if(dim == 1) {
        GEdge *ge = GModel::current()->getEdgeByTag(tags[i]);
        if(!ge) {
          Msg::Error("%s does not exist", _getEntityName(1, tags[i]).c_str());
          throw 2;
        }
        gf->addEmbeddedEdge(ge);
      }
    }
  }
  else if(inDim == 3) {
    GRegion *gr = GModel::current()->getRegionByTag(inTag);
    if(!gr) {
      Msg::Error("%s does not exist", _getEntityName(3, inTag).c_str());
      throw 2;
    }
    for(std::size_t i = 0; i < tags.size(); i++) {
      if(dim == 0) {
        GVertex *gv = GModel::current()->getVertexByTag(tags[i]);
        if(!gv) {
          Msg::Error("%s does not exist", _getEntityName(0, tags[i]).c_str());
          throw 2;
        }
        gr->addEmbeddedVertex(gv);
      }
      else if(dim == 1) {
        GEdge *ge = GModel::current()->getEdgeByTag(tags[i]);
        if(!ge) {
          Msg::Error("%s does not exist", _getEntityName(1, tags[i]).c_str());
          throw 2;
        }
        gr->addEmbeddedEdge(ge);
      }
      else if(dim == 2) {
        GFace *gf = GModel::current()->getFaceByTag(tags[i]);
        if(!gf) {
          Msg::Error("%s does not exist", _getEntityName(2, tags[i]).c_str());
          throw 2;
        }
        gr->addEmbeddedFace(gf);
      }
    }
  }
}

GMSH_API void gmsh::model::mesh::removeEmbedded(const vectorpair &dimTags,
                                                const int rdim)
{
  if(!_isInitialized()) { throw -1; }
  for(std::size_t i = 0; i < dimTags.size(); i++) {
    int dim = dimTags[i].first, tag = dimTags[i].second;
    if(dim == 2) {
      GFace *gf = GModel::current()->getFaceByTag(tag);
      if(!gf) {
        Msg::Error("%s does not exist", _getEntityName(dim, tag).c_str());
        throw 2;
      }
      if(rdim < 0 || rdim == 1) gf->embeddedEdges().clear();
      if(rdim < 0 || rdim == 0) gf->embeddedVertices().clear();
    }
    else if(dimTags[i].first == 3) {
      GRegion *gr = GModel::current()->getRegionByTag(tag);
      if(!gr) {
        Msg::Error("%s does not exist", _getEntityName(dim, tag).c_str());
        throw 2;
      }
      if(rdim < 0 || rdim == 2) gr->embeddedFaces().clear();
      if(rdim < 0 || rdim == 1) gr->embeddedEdges().clear();
      if(rdim < 0 || rdim == 0) gr->embeddedVertices().clear();
    }
  }
}

GMSH_API void
gmsh::model::mesh::reorderElements(const int elementType, const int tag,
                                   const std::vector<std::size_t> &ordering)
{
  if(!_isInitialized()) { throw -1; }
  int dim = ElementType::getDimension(elementType);
  std::map<int, std::vector<GEntity *> > typeEnt;
  _getEntitiesForElementTypes(dim, tag, typeEnt);
  const std::vector<GEntity *> &entities(typeEnt[elementType]);
  if(entities.empty()) {
    Msg::Error("No elements to reorder");
    throw 2;
  }
  for(std::size_t i = 0; i < entities.size(); i++) {
    if(!entities[i]->reorder(elementType, ordering)) {
      Msg::Error("Could not reorder elements");
      throw 3;
    }
  }
}

GMSH_API void gmsh::model::mesh::renumberNodes()
{
  if(!_isInitialized()) { throw -1; }
  GModel::current()->renumberMeshVertices();
}

GMSH_API void gmsh::model::mesh::renumberElements()
{
  if(!_isInitialized()) { throw -1; }
  GModel::current()->renumberMeshElements();
}

GMSH_API void
gmsh::model::mesh::setPeriodic(const int dim, const std::vector<int> &tags,
                               const std::vector<int> &tagsMaster,
                               const std::vector<double> &affineTransform)
{
  if(!_isInitialized()) { throw -1; }
  if(tags.size() != tagsMaster.size()) {
    Msg::Error("Incompatible number of tags and master tags for periodic mesh");
    throw 2;
  }
  if(affineTransform.size() != 16) {
    Msg::Error("Wrong number of elements in affine transformation (%d != 16)",
               (int)affineTransform.size());
    throw 2;
  }
  for(std::size_t i = 0; i < tags.size(); i++) {
    if(dim == 1) {
      GEdge *target = GModel::current()->getEdgeByTag(tags[i]);
      if(!target) {
        Msg::Error("%s does not exist", _getEntityName(dim, tags[i]).c_str());
        throw 2;
      }
      GEdge *source = GModel::current()->getEdgeByTag(tagsMaster[i]);
      if(!source) {
        Msg::Error("%s does not exist",
                   _getEntityName(dim, tagsMaster[i]).c_str());
        throw 2;
      }
      target->setMeshMaster(source, affineTransform);
    }
    else if(dim == 2) {
      GFace *target = GModel::current()->getFaceByTag(tags[i]);
      if(!target) {
        Msg::Error("%s does not exist", _getEntityName(dim, tags[i]).c_str());
        throw 2;
      }
      GFace *source = GModel::current()->getFaceByTag(tagsMaster[i]);
      if(!source) {
        Msg::Error("%s does not exist",
                   _getEntityName(dim, tagsMaster[i]).c_str());
        throw 2;
      }
      target->setMeshMaster(source, affineTransform);
    }
  }
}

GMSH_API void gmsh::model::mesh::getPeriodicNodes(
  const int dim, const int tag, int &tagMaster,
  std::vector<std::size_t> &nodeTags, std::vector<std::size_t> &nodeTagsMaster,
  std::vector<double> &affineTransform, const bool includeHighOrderNodes)
{
  if(!_isInitialized()) { throw -1; }
  GEntity *ge = GModel::current()->getEntityByTag(dim, tag);
  if(!ge) {
    Msg::Error("%s does not exist", _getEntityName(dim, tag).c_str());
    throw 2;
  }
  if(ge->getMeshMaster() != ge) {
    tagMaster = ge->getMeshMaster()->tag();
    for(std::map<MVertex *, MVertex *>::iterator it =
          ge->correspondingVertices.begin();
        it != ge->correspondingVertices.end(); ++it) {
      nodeTags.push_back(it->first->getNum());
      nodeTagsMaster.push_back(it->second->getNum());
    }
    if(includeHighOrderNodes) {
      for(std::map<MVertex *, MVertex *>::iterator it =
            ge->correspondingHighOrderVertices.begin();
          it != ge->correspondingHighOrderVertices.end(); ++it) {
        nodeTags.push_back(it->first->getNum());
        nodeTagsMaster.push_back(it->second->getNum());
      }
    }
    affineTransform = ge->affineTransform;
  }
  else {
    tagMaster = tag;
    nodeTags.clear();
    nodeTagsMaster.clear();
    affineTransform.clear();
  }
}

GMSH_API void gmsh::model::mesh::removeDuplicateNodes()
{
  if(!_isInitialized()) { throw -1; }
  GModel::current()->removeDuplicateMeshVertices(
    CTX::instance()->geom.tolerance);
  CTX::instance()->mesh.changed = ENT_ALL;
}

GMSH_API void
gmsh::model::mesh::classifySurfaces(const double angle, const bool boundary,
                                    const bool forReparametrization,
                                    const double curveAngle)
{
  if(!_isInitialized()) { throw -1; }
  GModel::current()->classifySurfaces(angle, boundary, forReparametrization,
                                      curveAngle);
}

GMSH_API void gmsh::model::mesh::createGeometry()
{
  if(!_isInitialized()) { throw -1; }
  GModel::current()->createGeometryOfDiscreteEntities();
}

GMSH_API void gmsh::model::mesh::createTopology(const bool makeSimplyConnected,
                                                const bool exportDiscrete)
{
  if(!_isInitialized()) { throw -1; }

  if(makeSimplyConnected) {
    GModel::current()->makeDiscreteRegionsSimplyConnected();
    GModel::current()->makeDiscreteFacesSimplyConnected();
  }
  GModel::current()->createTopologyFromMesh();
  if(exportDiscrete) {
    // Warning: this clears GEO_Internals!
    GModel::current()->exportDiscreteGEOInternals();
  }
}

GMSH_API void
gmsh::model::mesh::computeHomology(const std::vector<int> &domainTags,
                                   const std::vector<int> &subdomainTags,
                                   const std::vector<int> &dims)
{
  if(!_isInitialized()) { throw -1; }
  GModel::current()->addHomologyRequest("Homology", domainTags, subdomainTags,
                                        dims);
}

GMSH_API void
gmsh::model::mesh::computeCohomology(const std::vector<int> &domainTags,
                                     const std::vector<int> &subdomainTags,
                                     const std::vector<int> &dims)
{
  if(!_isInitialized()) { throw -1; }
  GModel::current()->addHomologyRequest("Cohomology", domainTags, subdomainTags,
                                        dims);
}

// gmsh::model::mesh::field

GMSH_API int gmsh::model::mesh::field::add(const std::string &fieldType,
                                           const int tag)
{
  if(!_isInitialized()) { throw -1; }
  int outTag = tag;
#if defined(HAVE_MESH)
  if(outTag < 0) { outTag = GModel::current()->getFields()->newId(); }
  if(!GModel::current()->getFields()->newField(outTag, fieldType)) {
    Msg::Error("Cannot add Field %i of type '%s'", outTag, fieldType.c_str());
    throw 1;
  }
#if defined(HAVE_FLTK)
  if(FlGui::available()) FlGui::instance()->updateFields();
#endif
#else
  Msg::Error("Fields require the mesh module");
  throw -1;
#endif
  return outTag;
}

GMSH_API void gmsh::model::mesh::field::remove(const int tag)
{
  if(!_isInitialized()) { throw -1; }
#if defined(HAVE_MESH)
  GModel::current()->getFields()->deleteField(tag);
#if defined(HAVE_FLTK)
  if(FlGui::available()) FlGui::instance()->updateFields();
#endif
#else
  Msg::Error("Fields require the mesh module");
  throw -1;
#endif
}

#if defined(HAVE_MESH)
static FieldOption *_getFieldOption(const int tag, const std::string &option)
{
  Field *field = GModel::current()->getFields()->get(tag);
  if(!field) {
    Msg::Error("No field with id %i", tag);
    return 0;
  }
  FieldOption *o = field->options[option];
  if(!o) {
    Msg::Error("Unknown option '%s' in field %i of type '%s'", option.c_str(),
               tag, field->getName());
    return 0;
  }
  return o;
}
#endif

GMSH_API void gmsh::model::mesh::field::setNumber(const int tag,
                                                  const std::string &option,
                                                  const double value)
{
  if(!_isInitialized()) { throw -1; }
#if defined(HAVE_MESH)
  FieldOption *o = _getFieldOption(tag, option);
  if(!o) { throw 1; }
  try {
    o->numericalValue(value);
  } catch(...) {
    Msg::Error("Cannot set numerical value to option '%s' in field %i",
               option.c_str(), tag);
    throw 1;
  }
#else
  Msg::Error("Fields require the mesh module");
  throw -1;
#endif
}

GMSH_API void gmsh::model::mesh::field::setString(const int tag,
                                                  const std::string &option,
                                                  const std::string &value)
{
  if(!_isInitialized()) { throw -1; }
#if defined(HAVE_MESH)
  FieldOption *o = _getFieldOption(tag, option);
  if(!o) { throw 1; }
  try {
    o->string(value);
  } catch(...) {
    Msg::Error("Cannot set string value to option '%s' in field %i",
               option.c_str(), tag);
    throw 1;
  }
#else
  Msg::Error("Fields require the mesh module");
  throw -1;
#endif
}

GMSH_API void
gmsh::model::mesh::field::setNumbers(const int tag, const std::string &option,
                                     const std::vector<double> &value)
{
  if(!_isInitialized()) { throw -1; }
#if defined(HAVE_MESH)
  FieldOption *o = _getFieldOption(tag, option);
  if(!o) { throw 1; }
  try {
    if(o->getType() == FIELD_OPTION_LIST) {
      std::list<int> vl;
      for(std::size_t i = 0; i < value.size(); i++) vl.push_back((int)value[i]);
      o->list(vl);
    }
    else {
      std::list<double> vl;
      for(std::size_t i = 0; i < value.size(); i++) vl.push_back(value[i]);
      o->listdouble(vl);
    }
  } catch(...) {
    Msg::Error("Cannot set numeric values to option '%s' in field %i",
               option.c_str(), tag);
    throw 1;
  }
#else
  Msg::Error("Fields require the mesh module");
  throw -1;
#endif
}

GMSH_API void gmsh::model::mesh::field::setAsBackgroundMesh(const int tag)
{
  if(!_isInitialized()) { throw -1; }
#if defined(HAVE_MESH)
  GModel::current()->getFields()->setBackgroundFieldId(tag);
#else
  Msg::Error("Fields require the mesh module");
  throw -1;
#endif
}

GMSH_API void gmsh::model::mesh::field::setAsBoundaryLayer(const int tag)
{
  if(!_isInitialized()) { throw -1; }
#if defined(HAVE_MESH)
  GModel::current()->getFields()->addBoundaryLayerFieldId(tag);
#else
  Msg::Error("Fields require the mesh module");
  throw -1;
#endif
}

// gmsh::model::geo

GMSH_API int gmsh::model::geo::addPoint(const double x, const double y,
                                        const double z, const double meshSize,
                                        const int tag)
{
  if(!_isInitialized()) { throw -1; }
  int outTag = tag;
  double xx = CTX::instance()->geom.scalingFactor * x;
  double yy = CTX::instance()->geom.scalingFactor * y;
  double zz = CTX::instance()->geom.scalingFactor * z;
  double lc = CTX::instance()->geom.scalingFactor * meshSize;
  if(!GModel::current()->getGEOInternals()->addVertex(outTag, xx, yy, zz, lc)) {
    throw 1;
  }
  return outTag;
}

GMSH_API int gmsh::model::geo::addLine(const int startTag, const int endTag,
                                       const int tag)
{
  if(!_isInitialized()) { throw -1; }
  int outTag = tag;
  if(!GModel::current()->getGEOInternals()->addLine(outTag, startTag, endTag)) {
    throw 1;
  }
  return outTag;
}

GMSH_API int gmsh::model::geo::addCircleArc(const int startTag,
                                            const int centerTag,
                                            const int endTag, const int tag,
                                            const double nx, const double ny,
                                            const double nz)
{
  if(!_isInitialized()) { throw -1; }
  int outTag = tag;
  if(!GModel::current()->getGEOInternals()->addCircleArc(
       outTag, startTag, centerTag, endTag, nx, ny, nz)) {
    throw 1;
  }
  return outTag;
}

GMSH_API int gmsh::model::geo::addEllipseArc(
  const int startTag, const int centerTag, const int majorTag, const int endTag,
  const int tag, const double nx, const double ny, const double nz)
{
  if(!_isInitialized()) { throw -1; }
  int outTag = tag;
  if(!GModel::current()->getGEOInternals()->addEllipseArc(
       outTag, startTag, centerTag, majorTag, endTag, nx, ny, nz)) {
    throw 1;
  }
  return outTag;
}

GMSH_API int gmsh::model::geo::addSpline(const std::vector<int> &pointTags,
                                         const int tag)
{
  if(!_isInitialized()) { throw -1; }
  int outTag = tag;
  if(!GModel::current()->getGEOInternals()->addSpline(outTag, pointTags)) {
    throw 1;
  }
  return outTag;
}

GMSH_API int gmsh::model::geo::addBSpline(const std::vector<int> &pointTags,
                                          const int tag)
{
  if(!_isInitialized()) { throw -1; }
  int outTag = tag;
  if(!GModel::current()->getGEOInternals()->addBSpline(outTag, pointTags)) {
    throw 1;
  }
  return outTag;
}

GMSH_API int gmsh::model::geo::addBezier(const std::vector<int> &pointTags,
                                         const int tag)
{
  if(!_isInitialized()) { throw -1; }
  int outTag = tag;
  if(!GModel::current()->getGEOInternals()->addBezier(outTag, pointTags)) {
    throw 1;
  }
  return outTag;
}

GMSH_API int
gmsh::model::geo::addCompoundSpline(const std::vector<int> &curveTags,
                                    const int numIntervals, const int tag)
{
  if(!_isInitialized()) { throw -1; }
  int outTag = tag;
  if(!GModel::current()->getGEOInternals()->addCompoundSpline(outTag, curveTags,
                                                              numIntervals)) {
    throw 1;
  }
  return outTag;
}

GMSH_API int
gmsh::model::geo::addCompoundBSpline(const std::vector<int> &curveTags,
                                     const int numIntervals, const int tag)
{
  if(!_isInitialized()) { throw -1; }
  int outTag = tag;
  if(!GModel::current()->getGEOInternals()->addCompoundBSpline(
       outTag, curveTags, numIntervals)) {
    throw 1;
  }
  return outTag;
}

GMSH_API int gmsh::model::geo::addCurveLoop(const std::vector<int> &curveTags,
                                            const int tag)
{
  if(!_isInitialized()) { throw -1; }
  int outTag = tag;
  if(!GModel::current()->getGEOInternals()->addLineLoop(outTag, curveTags)) {
    throw 1;
  }
  return outTag;
}

GMSH_API int gmsh::model::geo::addPlaneSurface(const std::vector<int> &wireTags,
                                               const int tag)
{
  if(!_isInitialized()) { throw -1; }
  int outTag = tag;
  if(!GModel::current()->getGEOInternals()->addPlaneSurface(outTag, wireTags)) {
    throw 1;
  }
  return outTag;
}

GMSH_API int
gmsh::model::geo::addSurfaceFilling(const std::vector<int> &wireTags,
                                    const int tag, const int sphereCenterTag)
{
  if(!_isInitialized()) { throw -1; }
  int outTag = tag;
  if(!GModel::current()->getGEOInternals()->addSurfaceFilling(
       outTag, wireTags, sphereCenterTag)) {
    throw 1;
  }
  return outTag;
}

GMSH_API int
gmsh::model::geo::addSurfaceLoop(const std::vector<int> &surfaceTags,
                                 const int tag)
{
  if(!_isInitialized()) { throw -1; }
  int outTag = tag;
  if(!GModel::current()->getGEOInternals()->addSurfaceLoop(outTag,
                                                           surfaceTags)) {
    throw 1;
  }
  return outTag;
}

GMSH_API int gmsh::model::geo::addVolume(const std::vector<int> &shellTags,
                                         const int tag)
{
  if(!_isInitialized()) { throw -1; }
  int outTag = tag;
  if(!GModel::current()->getGEOInternals()->addVolume(outTag, shellTags)) {
    throw 1;
  }
  return outTag;
}

static ExtrudeParams *_getExtrudeParams(const std::vector<int> &numElements,
                                        const std::vector<double> &heights,
                                        const bool recombine)
{
  ExtrudeParams *e = 0;
  if(numElements.size()) {
    e = new ExtrudeParams();
    e->mesh.ExtrudeMesh = true;
    e->mesh.NbElmLayer = numElements;
    e->mesh.hLayer = heights;
    if(e->mesh.hLayer.empty()) {
      e->mesh.NbLayer = 1;
      e->mesh.hLayer.push_back(1.);
    }
    else {
      e->mesh.NbLayer = heights.size();
    }
    e->mesh.Recombine = recombine;
  }
  return e;
}

GMSH_API void gmsh::model::geo::extrude(const vectorpair &dimTags,
                                        const double dx, const double dy,
                                        const double dz, vectorpair &outDimTags,
                                        const std::vector<int> &numElements,
                                        const std::vector<double> &heights,
                                        const bool recombine)
{
  if(!_isInitialized()) { throw -1; }
  outDimTags.clear();
  if(dx || dy || dz) {
    if(!GModel::current()->getGEOInternals()->extrude(
         dimTags, dx, dy, dz, outDimTags,
         _getExtrudeParams(numElements, heights, recombine))) {
      throw 1;
    }
  }
  else {
    if(!GModel::current()->getGEOInternals()->boundaryLayer(
         dimTags, outDimTags,
         _getExtrudeParams(numElements, heights, recombine))) {
      throw 1;
    }
  }
}

GMSH_API void gmsh::model::geo::revolve(
  const vectorpair &dimTags, const double x, const double y, const double z,
  const double ax, const double ay, const double az, const double angle,
  vectorpair &outDimTags, const std::vector<int> &numElements,
  const std::vector<double> &heights, const bool recombine)
{
  if(!_isInitialized()) { throw -1; }
  outDimTags.clear();
  if(!GModel::current()->getGEOInternals()->revolve(
       dimTags, x, y, z, ax, ay, az, angle, outDimTags,
       _getExtrudeParams(numElements, heights, recombine))) {
    throw 1;
  }
}

GMSH_API void gmsh::model::geo::twist(
  const vectorpair &dimTags, const double x, const double y, const double z,
  const double dx, const double dy, const double dz, const double ax,
  const double ay, const double az, const double angle, vectorpair &outDimTags,
  const std::vector<int> &numElements, const std::vector<double> &heights,
  const bool recombine)
{
  if(!_isInitialized()) { throw -1; }
  outDimTags.clear();
  if(!GModel::current()->getGEOInternals()->twist(
       dimTags, x, y, z, dx, dy, dz, ax, ay, az, angle, outDimTags,
       _getExtrudeParams(numElements, heights, recombine))) {
    throw 1;
  }
}

GMSH_API void gmsh::model::geo::translate(const vectorpair &dimTags,
                                          const double dx, const double dy,
                                          const double dz)
{
  if(!_isInitialized()) { throw -1; }
  if(!GModel::current()->getGEOInternals()->translate(dimTags, dx, dy, dz)) {
    throw 1;
  }
}

GMSH_API void gmsh::model::geo::rotate(const vectorpair &dimTags,
                                       const double x, const double y,
                                       const double z, const double ax,
                                       const double ay, const double az,
                                       const double angle)
{
  if(!_isInitialized()) { throw -1; }
  if(!GModel::current()->getGEOInternals()->rotate(dimTags, x, y, z, ax, ay, az,
                                                   angle)) {
    throw 1;
  }
}

GMSH_API void gmsh::model::geo::dilate(const vectorpair &dimTags,
                                       const double x, const double y,
                                       const double z, const double a,
                                       const double b, const double c)
{
  if(!_isInitialized()) { throw -1; }
  if(!GModel::current()->getGEOInternals()->dilate(dimTags, x, y, z, a, b, c)) {
    throw 1;
  }
}

GMSH_API void gmsh::model::geo::mirror(const vectorpair &dimTags,
                                       const double a, const double b,
                                       const double c, const double d)
{
  if(!_isInitialized()) { throw -1; }
  if(!GModel::current()->getGEOInternals()->symmetry(dimTags, a, b, c, d)) {
    throw 1;
  }
}

// will be deprecated
GMSH_API void gmsh::model::geo::symmetrize(const vectorpair &dimTags,
                                           const double a, const double b,
                                           const double c, const double d)
{
  gmsh::model::geo::mirror(dimTags, a, b, c, d);
}

GMSH_API void gmsh::model::geo::copy(const vectorpair &dimTags,
                                     vectorpair &outDimTags)
{
  if(!_isInitialized()) { throw -1; }
  outDimTags.clear();
  if(!GModel::current()->getGEOInternals()->copy(dimTags, outDimTags)) {
    throw 1;
  }
}

GMSH_API void gmsh::model::geo::remove(const vectorpair &dimTags,
                                       const bool recursive)
{
  if(!_isInitialized()) { throw -1; }
  if(!GModel::current()->getGEOInternals()->remove(dimTags, recursive)) {
    throw 1;
  }
}

GMSH_API void gmsh::model::geo::removeAllDuplicates()
{
  if(!_isInitialized()) { throw -1; }
  GModel::current()->getGEOInternals()->removeAllDuplicates();
}

GMSH_API void gmsh::model::geo::splitCurve(const int tag,
                                           const std::vector<int> &pointTags,
                                           std::vector<int> &curveTags)
{
  if(!_isInitialized()) { throw -1; }
  if(!GModel::current()->getGEOInternals()->splitCurve(tag, pointTags,
                                                       curveTags)) {
    throw 1;
  }
}

GMSH_API int gmsh::model::geo::getMaxTag(const int dim)
{
  if(!_isInitialized()) { throw -1; }
  return GModel::current()->getGEOInternals()->getMaxTag(dim);
}

GMSH_API void gmsh::model::geo::setMaxTag(const int dim, const int maxTag)
{
  if(!_isInitialized()) { throw -1; }
  GModel::current()->getGEOInternals()->setMaxTag(dim, maxTag);
}

GMSH_API void gmsh::model::geo::synchronize()
{
  if(!_isInitialized()) { throw -1; }
  GModel::current()->getGEOInternals()->synchronize(GModel::current());
}

// gmsh::model::geo::mesh

GMSH_API void
gmsh::model::geo::mesh::setTransfiniteCurve(const int tag, const int nPoints,
                                            const std::string &meshType,
                                            const double coef)
{
  if(!_isInitialized()) { throw -1; }
  int t = (meshType == "Progression" || meshType == "Power") ?
            1 :
            (meshType == "Bump") ? 2 : 1;
  double c = std::abs(coef);
  // in .geo file we use a negative tag to do this trick; it's a bad idea
  if(coef < 0) t = -t;
  GModel::current()->getGEOInternals()->setTransfiniteLine(tag, nPoints, t, c);
}

GMSH_API void gmsh::model::geo::mesh::setTransfiniteSurface(
  const int tag, const std::string &arrangement,
  const std::vector<int> &cornerTags)
{
  if(!_isInitialized()) { throw -1; }
  int t = (arrangement == "Right") ?
            1 :
            (arrangement == "Left") ? -1 :
                                      (arrangement == "AlternateRight") ?
                                      2 :
                                      (arrangement == "AlternateLeft") ?
                                      -2 :
                                      (arrangement == "Alternate") ? 2 : -1;
  GModel::current()->getGEOInternals()->setTransfiniteSurface(tag, t,
                                                              cornerTags);
}

GMSH_API void
gmsh::model::geo::mesh::setTransfiniteVolume(const int tag,
                                             const std::vector<int> &cornerTags)
{
  if(!_isInitialized()) { throw -1; }
  GModel::current()->getGEOInternals()->setTransfiniteVolume(tag, cornerTags);
}

GMSH_API void gmsh::model::geo::mesh::setRecombine(const int dim, const int tag,
                                                   const double angle)
{
  if(!_isInitialized()) { throw -1; }
  GModel::current()->getGEOInternals()->setRecombine(dim, tag, angle);
}

GMSH_API void gmsh::model::geo::mesh::setSmoothing(const int dim, const int tag,
                                                   const int val)
{
  if(!_isInitialized()) { throw -1; }
  if(dim != 2) { throw 2; }
  GModel::current()->getGEOInternals()->setSmoothing(tag, val);
}

GMSH_API void gmsh::model::geo::mesh::setReverse(const int dim, const int tag,
                                                 const bool val)
{
  if(!_isInitialized()) { throw -1; }
  GModel::current()->getGEOInternals()->setReverseMesh(dim, tag, val);
}

GMSH_API void gmsh::model::geo::mesh::setAlgorithm(const int dim, const int tag,
                                                   const int val)
{
  if(!_isInitialized()) { throw -1; }
  GModel::current()->getGEOInternals()->setMeshAlgorithm(dim, tag, val);
}

GMSH_API void gmsh::model::geo::mesh::setSizeFromBoundary(const int dim,
                                                          const int tag,
                                                          const int val)
{
  if(!_isInitialized()) { throw -1; }
  GModel::current()->getGEOInternals()->setMeshSizeFromBoundary(dim, tag, val);
}

GMSH_API void gmsh::model::geo::mesh::setSize(const vectorpair &dimTags,
                                              const double size)
{
  if(!_isInitialized()) { throw -1; }
  for(std::size_t i = 0; i < dimTags.size(); i++) {
    int dim = dimTags[i].first, tag = dimTags[i].second;
    GModel::current()->getGEOInternals()->setMeshSize(dim, tag, size);
  }
}

// gmsh::model::occ

static void _createOcc()
{
  if(!GModel::current()->getOCCInternals())
    GModel::current()->createOCCInternals();
}

GMSH_API int gmsh::model::occ::addPoint(const double x, const double y,
                                        const double z, const double meshSize,
                                        const int tag)
{
  if(!_isInitialized()) { throw -1; }
  _createOcc();
  int outTag = tag;
  if(!GModel::current()->getOCCInternals()->addVertex(outTag, x, y, z,
                                                      meshSize)) {
    throw 1;
  }
  return outTag;
}

GMSH_API int gmsh::model::occ::addLine(const int startTag, const int endTag,
                                       const int tag)
{
  if(!_isInitialized()) { throw -1; }
  _createOcc();
  int outTag = tag;
  if(!GModel::current()->getOCCInternals()->addLine(outTag, startTag, endTag)) {
    throw 1;
  }
  return outTag;
}

GMSH_API int gmsh::model::occ::addCircleArc(const int startTag,
                                            const int centerTag,
                                            const int endTag, const int tag)
{
  if(!_isInitialized()) { throw -1; }
  _createOcc();
  int outTag = tag;
  if(!GModel::current()->getOCCInternals()->addCircleArc(outTag, startTag,
                                                         centerTag, endTag)) {
    throw 1;
  }
  return outTag;
}

GMSH_API int gmsh::model::occ::addCircle(const double x, const double y,
                                         const double z, const double r,
                                         const int tag, const double angle1,
                                         const double angle2)
{
  if(!_isInitialized()) { throw -1; }
  _createOcc();
  int outTag = tag;
  if(!GModel::current()->getOCCInternals()->addCircle(outTag, x, y, z, r,
                                                      angle1, angle2)) {
    throw 1;
  }
  return outTag;
}

GMSH_API int gmsh::model::occ::addEllipseArc(const int startTag,
                                             const int centerTag,
                                             const int majorTag,
                                             const int endTag, const int tag)
{
  if(!_isInitialized()) { throw -1; }
  _createOcc();
  int outTag = tag;
  if(!GModel::current()->getOCCInternals()->addEllipseArc(
       outTag, startTag, centerTag, majorTag, endTag)) {
    throw 1;
  }
  return outTag;
}

GMSH_API int gmsh::model::occ::addEllipse(const double x, const double y,
                                          const double z, const double r1,
                                          const double r2, const int tag,
                                          const double angle1,
                                          const double angle2)
{
  if(!_isInitialized()) { throw -1; }
  _createOcc();
  int outTag = tag;
  if(!GModel::current()->getOCCInternals()->addEllipse(outTag, x, y, z, r1, r2,
                                                       angle1, angle2)) {
    throw 1;
  }
  return outTag;
}

GMSH_API int gmsh::model::occ::addSpline(const std::vector<int> &pointTags,
                                         const int tag)
{
  if(!_isInitialized()) { throw -1; }
  _createOcc();
  int outTag = tag;
  if(!GModel::current()->getOCCInternals()->addSpline(outTag, pointTags)) {
    throw 1;
  }
  return outTag;
}

GMSH_API int gmsh::model::occ::addBSpline(
  const std::vector<int> &pointTags, const int tag, const int degree,
  const std::vector<double> &weights, const std::vector<double> &knots,
  const std::vector<int> &multiplicities)
{
  if(!_isInitialized()) { throw -1; }
  int outTag = tag;
  if(!GModel::current()->getOCCInternals()->addBSpline(
       outTag, pointTags, degree, weights, knots, multiplicities)) {
    throw 1;
  }
  return outTag;
}

GMSH_API int gmsh::model::occ::addBezier(const std::vector<int> &pointTags,
                                         const int tag)
{
  if(!_isInitialized()) { throw -1; }
  _createOcc();
  int outTag = tag;
  if(!GModel::current()->getOCCInternals()->addBezier(outTag, pointTags)) {
    throw 1;
  }
  return outTag;
}

GMSH_API int gmsh::model::occ::addWire(const std::vector<int> &curveTags,
                                       const int tag, const bool checkClosed)
{
  if(!_isInitialized()) { throw -1; }
  _createOcc();
  int outTag = tag;
  if(!GModel::current()->getOCCInternals()->addWire(outTag, curveTags,
                                                    checkClosed)) {
    throw 1;
  }
  return outTag;
}

GMSH_API int gmsh::model::occ::addCurveLoop(const std::vector<int> &curveTags,
                                            const int tag)
{
  if(!_isInitialized()) { throw -1; }
  _createOcc();
  int outTag = tag;
  if(!GModel::current()->getOCCInternals()->addLineLoop(outTag, curveTags)) {
    throw 1;
  }
  return outTag;
}

GMSH_API int gmsh::model::occ::addRectangle(const double x, const double y,
                                            const double z, const double dx,
                                            const double dy, const int tag,
                                            const double roundedRadius)
{
  if(!_isInitialized()) { throw -1; }
  _createOcc();
  int outTag = tag;
  if(!GModel::current()->getOCCInternals()->addRectangle(outTag, x, y, z, dx,
                                                         dy, roundedRadius)) {
    throw 1;
  }
  return outTag;
}

GMSH_API int gmsh::model::occ::addDisk(const double xc, const double yc,
                                       const double zc, const double rx,
                                       const double ry, const int tag)
{
  if(!_isInitialized()) { throw -1; }
  _createOcc();
  int outTag = tag;
  if(!GModel::current()->getOCCInternals()->addDisk(outTag, xc, yc, zc, rx,
                                                    ry)) {
    throw 1;
  }
  return outTag;
}

GMSH_API int gmsh::model::occ::addPlaneSurface(const std::vector<int> &wireTags,
                                               const int tag)
{
  if(!_isInitialized()) { throw -1; }
  _createOcc();
  int outTag = tag;
  if(!GModel::current()->getOCCInternals()->addPlaneSurface(outTag, wireTags)) {
    throw 1;
  }
  return outTag;
}

GMSH_API int
gmsh::model::occ::addSurfaceFilling(const int wireTag, const int tag,
                                    const std::vector<int> &pointTags)
{
  if(!_isInitialized()) { throw -1; }
  _createOcc();
  int outTag = tag;
  if(!GModel::current()->getOCCInternals()->addSurfaceFilling(outTag, wireTag,
                                                              pointTags)) {
    throw 1;
  }
  return outTag;
}

GMSH_API int
gmsh::model::occ::addSurfaceLoop(const std::vector<int> &surfaceTags,
                                 const int tag, const bool sewing)
{
  if(!_isInitialized()) { throw -1; }
  _createOcc();
  int outTag = tag;
  if(!GModel::current()->getOCCInternals()->addSurfaceLoop(outTag, surfaceTags,
                                                           sewing)) {
    throw 1;
  }
  return outTag;
}

GMSH_API int gmsh::model::occ::addVolume(const std::vector<int> &shellTags,
                                         const int tag)
{
  if(!_isInitialized()) { throw -1; }
  _createOcc();
  int outTag = tag;
  if(!GModel::current()->getOCCInternals()->addVolume(outTag, shellTags)) {
    throw 1;
  }
  return outTag;
}

GMSH_API int gmsh::model::occ::addSphere(const double xc, const double yc,
                                         const double zc, const double radius,
                                         const int tag, const double angle1,
                                         const double angle2,
                                         const double angle3)
{
  if(!_isInitialized()) { throw -1; }
  _createOcc();
  int outTag = tag;
  if(!GModel::current()->getOCCInternals()->addSphere(
       outTag, xc, yc, zc, radius, angle1, angle2, angle3)) {
    throw 1;
  }
  return outTag;
}

GMSH_API int gmsh::model::occ::addBox(const double x, const double y,
                                      const double z, const double dx,
                                      const double dy, const double dz,
                                      const int tag)
{
  if(!_isInitialized()) { throw -1; }
  _createOcc();
  int outTag = tag;
  if(!GModel::current()->getOCCInternals()->addBox(outTag, x, y, z, dx, dy,
                                                   dz)) {
    throw 1;
  }
  return outTag;
}

GMSH_API int gmsh::model::occ::addCylinder(const double x, const double y,
                                           const double z, const double dx,
                                           const double dy, const double dz,
                                           const double r, const int tag,
                                           const double angle)
{
  if(!_isInitialized()) { throw -1; }
  _createOcc();
  int outTag = tag;
  if(!GModel::current()->getOCCInternals()->addCylinder(outTag, x, y, z, dx, dy,
                                                        dz, r, angle)) {
    throw 1;
  }
  return outTag;
}

GMSH_API int gmsh::model::occ::addCone(const double x, const double y,
                                       const double z, const double dx,
                                       const double dy, const double dz,
                                       const double r1, const double r2,
                                       const int tag, const double angle)
{
  if(!_isInitialized()) { throw -1; }
  _createOcc();
  int outTag = tag;
  if(!GModel::current()->getOCCInternals()->addCone(outTag, x, y, z, dx, dy, dz,
                                                    r1, r2, angle)) {
    throw 1;
  }
  return outTag;
}

GMSH_API int gmsh::model::occ::addWedge(const double x, const double y,
                                        const double z, const double dx,
                                        const double dy, const double dz,
                                        const int tag, const double ltx)
{
  if(!_isInitialized()) { throw -1; }
  _createOcc();
  int outTag = tag;
  if(!GModel::current()->getOCCInternals()->addWedge(outTag, x, y, z, dx, dy,
                                                     dz, ltx)) {
    throw 1;
  }
  return outTag;
}

GMSH_API int gmsh::model::occ::addTorus(const double x, const double y,
                                        const double z, const double r1,
                                        const double r2, const int tag,
                                        const double angle)
{
  if(!_isInitialized()) { throw -1; }
  _createOcc();
  int outTag = tag;
  if(!GModel::current()->getOCCInternals()->addTorus(outTag, x, y, z, r1, r2,
                                                     angle)) {
    throw 1;
  }
  return outTag;
}

GMSH_API void gmsh::model::occ::addThruSections(
  const std::vector<int> &wireTags, vectorpair &outDimTags, const int tag,
  const bool makeSolid, const bool makeRuled, const int maxDegree)
{
  if(!_isInitialized()) { throw -1; }
  _createOcc();
  outDimTags.clear();
  if(!GModel::current()->getOCCInternals()->addThruSections(
       tag, wireTags, makeSolid, makeRuled, outDimTags, maxDegree)) {
    throw 1;
  }
}

GMSH_API void gmsh::model::occ::addThickSolid(
  const int volumeTag, const std::vector<int> &excludeSurfaceTags,
  const double offset, vectorpair &outDimTags, const int tag)
{
  if(!_isInitialized()) { throw -1; }
  _createOcc();
  outDimTags.clear();
  if(!GModel::current()->getOCCInternals()->addThickSolid(
       tag, volumeTag, excludeSurfaceTags, offset, outDimTags)) {
    throw 1;
  }
}

GMSH_API void gmsh::model::occ::extrude(const vectorpair &dimTags,
                                        const double dx, const double dy,
                                        const double dz, vectorpair &outDimTags,
                                        const std::vector<int> &numElements,
                                        const std::vector<double> &heights,
                                        const bool recombine)
{
  if(!_isInitialized()) { throw -1; }
  _createOcc();
  outDimTags.clear();
  if(!GModel::current()->getOCCInternals()->extrude(
       dimTags, dx, dy, dz, outDimTags,
       _getExtrudeParams(numElements, heights, recombine))) {
    throw 1;
  }
}

GMSH_API void gmsh::model::occ::revolve(
  const vectorpair &dimTags, const double x, const double y, const double z,
  const double ax, const double ay, const double az, const double angle,
  vectorpair &outDimTags, const std::vector<int> &numElements,
  const std::vector<double> &heights, const bool recombine)
{
  if(!_isInitialized()) { throw -1; }
  _createOcc();
  outDimTags.clear();
  if(!GModel::current()->getOCCInternals()->revolve(
       dimTags, x, y, z, ax, ay, az, angle, outDimTags,
       _getExtrudeParams(numElements, heights, recombine))) {
    throw 1;
  }
}

GMSH_API void gmsh::model::occ::addPipe(const vectorpair &dimTags,
                                        const int wireTag,
                                        vectorpair &outDimTags)
{
  if(!_isInitialized()) { throw -1; }
  _createOcc();
  outDimTags.clear();
  if(!GModel::current()->getOCCInternals()->addPipe(dimTags, wireTag,
                                                    outDimTags)) {
    throw 1;
  }
}

GMSH_API void gmsh::model::occ::fillet(const std::vector<int> &volumeTags,
                                       const std::vector<int> &curveTags,
                                       const std::vector<double> &radii,
                                       vectorpair &outDimTags,
                                       const bool removeVolume)
{
  if(!_isInitialized()) { throw -1; }
  _createOcc();
  outDimTags.clear();
  if(!GModel::current()->getOCCInternals()->fillet(volumeTags, curveTags, radii,
                                                   outDimTags, removeVolume)) {
    throw 1;
  }
}

GMSH_API void gmsh::model::occ::chamfer(const std::vector<int> &volumeTags,
                                        const std::vector<int> &curveTags,
                                        const std::vector<int> &surfaceTags,
                                        const std::vector<double> &distances,
                                        vectorpair &outDimTags,
                                        const bool removeVolume)
{
  if(!_isInitialized()) { throw -1; }
  _createOcc();
  outDimTags.clear();
  if(!GModel::current()->getOCCInternals()->chamfer(volumeTags, curveTags,
                                                    surfaceTags, distances,
                                                    outDimTags, removeVolume)) {
    throw 1;
  }
}

GMSH_API void gmsh::model::occ::fuse(const vectorpair &objectDimTags,
                                     const vectorpair &toolDimTags,
                                     vectorpair &outDimTags,
                                     std::vector<vectorpair> &outDimTagsMap,
                                     const int tag, const bool removeObject,
                                     const bool removeTool)
{
  if(!_isInitialized()) { throw -1; }
  _createOcc();
  outDimTags.clear();
  outDimTagsMap.clear();
  if(!GModel::current()->getOCCInternals()->booleanUnion(
       tag, objectDimTags, toolDimTags, outDimTags, outDimTagsMap, removeObject,
       removeTool)) {
    throw 1;
  }
}

GMSH_API void gmsh::model::occ::intersect(
  const vectorpair &objectDimTags, const vectorpair &toolDimTags,
  vectorpair &outDimTags, std::vector<vectorpair> &outDimTagsMap, const int tag,
  const bool removeObject, const bool removeTool)
{
  if(!_isInitialized()) { throw -1; }
  _createOcc();
  outDimTags.clear();
  outDimTagsMap.clear();
  if(!GModel::current()->getOCCInternals()->booleanIntersection(
       tag, objectDimTags, toolDimTags, outDimTags, outDimTagsMap, removeObject,
       removeTool)) {
    throw 1;
  }
}

GMSH_API void gmsh::model::occ::cut(const vectorpair &objectDimTags,
                                    const vectorpair &toolDimTags,
                                    vectorpair &outDimTags,
                                    std::vector<vectorpair> &outDimTagsMap,
                                    const int tag, const bool removeObject,
                                    const bool removeTool)
{
  if(!_isInitialized()) { throw -1; }
  _createOcc();
  outDimTags.clear();
  outDimTagsMap.clear();
  if(!GModel::current()->getOCCInternals()->booleanDifference(
       tag, objectDimTags, toolDimTags, outDimTags, outDimTagsMap, removeObject,
       removeTool)) {
    throw 1;
  }
}

GMSH_API void gmsh::model::occ::fragment(const vectorpair &objectDimTags,
                                         const vectorpair &toolDimTags,
                                         vectorpair &outDimTags,
                                         std::vector<vectorpair> &outDimTagsMap,
                                         const int tag, const bool removeObject,
                                         const bool removeTool)
{
  if(!_isInitialized()) { throw -1; }
  _createOcc();
  outDimTags.clear();
  outDimTagsMap.clear();
  if(!GModel::current()->getOCCInternals()->booleanFragments(
       tag, objectDimTags, toolDimTags, outDimTags, outDimTagsMap, removeObject,
       removeTool)) {
    throw 1;
  }
}

GMSH_API void gmsh::model::occ::translate(const vectorpair &dimTags,
                                          const double dx, const double dy,
                                          const double dz)
{
  if(!_isInitialized()) { throw -1; }
  _createOcc();
  if(!GModel::current()->getOCCInternals()->translate(dimTags, dx, dy, dz)) {
    throw 1;
  }
}

GMSH_API void gmsh::model::occ::rotate(const vectorpair &dimTags,
                                       const double x, const double y,
                                       const double z, const double ax,
                                       const double ay, const double az,
                                       const double angle)
{
  if(!_isInitialized()) { throw -1; }
  _createOcc();
  if(!GModel::current()->getOCCInternals()->rotate(dimTags, x, y, z, ax, ay, az,
                                                   angle)) {
    throw 1;
  }
}

GMSH_API void gmsh::model::occ::dilate(const vectorpair &dimTags,
                                       const double x, const double y,
                                       const double z, const double a,
                                       const double b, const double c)
{
  if(!_isInitialized()) { throw -1; }
  _createOcc();
  if(!GModel::current()->getOCCInternals()->dilate(dimTags, x, y, z, a, b, c)) {
    throw 1;
  }
}

GMSH_API void gmsh::model::occ::mirror(const vectorpair &dimTags,
                                       const double a, const double b,
                                       const double c, const double d)
{
  if(!_isInitialized()) { throw -1; }
  _createOcc();
  if(!GModel::current()->getOCCInternals()->symmetry(dimTags, a, b, c, d)) {
    throw 1;
  }
}

GMSH_API void gmsh::model::occ::symmetrize(const vectorpair &dimTags,
                                           const double a, const double b,
                                           const double c, const double d)
{
  gmsh::model::occ::mirror(dimTags, a, b, c, d);
}

GMSH_API void gmsh::model::occ::affineTransform(const vectorpair &dimTags,
                                                const std::vector<double> &a)
{
  if(!_isInitialized()) { throw -1; }
  _createOcc();
  if(!GModel::current()->getOCCInternals()->affine(dimTags, a)) { throw 1; }
}

GMSH_API void gmsh::model::occ::copy(const vectorpair &dimTags,
                                     vectorpair &outDimTags)
{
  if(!_isInitialized()) { throw -1; }
  _createOcc();
  outDimTags.clear();
  if(!GModel::current()->getOCCInternals()->copy(dimTags, outDimTags)) {
    throw 1;
  }
}

GMSH_API void gmsh::model::occ::remove(const vectorpair &dimTags,
                                       const bool recursive)
{
  if(!_isInitialized()) { throw -1; }
  _createOcc();
  if(!GModel::current()->getOCCInternals()->remove(dimTags, recursive)) {
    throw 1;
  }
}

GMSH_API void gmsh::model::occ::removeAllDuplicates()
{
  if(!_isInitialized()) { throw -1; }
  _createOcc();
  GModel::current()->getOCCInternals()->removeAllDuplicates();
}

GMSH_API void gmsh::model::occ::healShapes(
  vectorpair &outDimTags, const vectorpair &inDimTags, const double tolerance,
  const bool fixDegenerated, const bool fixSmallEdges, const bool fixSmallFaces,
  const bool sewFaces, const bool makeSolids)
{
  if(!_isInitialized()) { throw -1; }
  _createOcc();
  outDimTags.clear();
  if(!GModel::current()->getOCCInternals()->healShapes(
       inDimTags, outDimTags, tolerance, fixDegenerated, fixSmallEdges,
       fixSmallFaces, sewFaces, makeSolids)) {
    throw 1;
  }
}

GMSH_API void gmsh::model::occ::importShapes(const std::string &fileName,
                                             vectorpair &outDimTags,
                                             const bool highestDimOnly,
                                             const std::string &format)
{
  if(!_isInitialized()) { throw -1; }
  _createOcc();
  outDimTags.clear();
  if(!GModel::current()->getOCCInternals()->importShapes(
       fileName, highestDimOnly, outDimTags, format)) {
    throw 1;
  }
}

GMSH_API void gmsh::model::occ::importShapesNativePointer(
  const void *shape, vectorpair &outDimTags, const bool highestDimOnly)
{
  if(!_isInitialized()) { throw -1; }
  _createOcc();
  outDimTags.clear();
#if defined(HAVE_OCC)
  if(!GModel::current()->getOCCInternals()->importShapes(
       static_cast<const TopoDS_Shape *>(shape), highestDimOnly, outDimTags)) {
    throw 1;
  }
#else
  Msg::Error("Gmsh requires OpenCASCADE to import native shape");
  throw -1;
#endif
}

GMSH_API void gmsh::model::occ::getEntities(vectorpair &dimTags, const int dim)
{
  if(!_isInitialized()) { throw -1; }
  _createOcc();
  if(!GModel::current()->getOCCInternals()->getEntities(dimTags, dim)) {
    throw 1;
  }
}

GMSH_API void gmsh::model::occ::getEntitiesInBoundingBox(
  const double xmin, const double ymin, const double zmin, const double xmax,
  const double ymax, const double zmax, vectorpair &dimTags, const int dim)
{
  if(!_isInitialized()) { throw -1; }
  dimTags.clear();
  if(!GModel::current()->getOCCInternals()->getEntitiesInBoundingBox(
       xmin, ymin, zmin, xmax, ymax, zmax, dimTags, dim)) {
    throw 1;
  }
}

GMSH_API void gmsh::model::occ::getBoundingBox(const int dim, const int tag,
                                               double &xmin, double &ymin,
                                               double &zmin, double &xmax,
                                               double &ymax, double &zmax)
{
  if(!_isInitialized()) { throw -1; }
  _createOcc();
  if(!GModel::current()->getOCCInternals()->getBoundingBox(
       dim, tag, xmin, ymin, zmin, xmax, ymax, zmax)) {
    throw 1;
  }
}

GMSH_API void gmsh::model::occ::getMass(const int dim, const int tag,
                                        double &mass)
{
  if(!_isInitialized()) { throw -1; }
  _createOcc();
  if(!GModel::current()->getOCCInternals()->getMass(dim, tag, mass)) {
    throw 1;
  }
}

GMSH_API void gmsh::model::occ::getCenterOfMass(const int dim, const int tag,
                                                double &x, double &y, double &z)
{
  if(!_isInitialized()) { throw -1; }
  _createOcc();
  if(!GModel::current()->getOCCInternals()->getCenterOfMass(dim, tag, x, y,
                                                            z)) {
    throw 1;
  }
}

GMSH_API void gmsh::model::occ::getMatrixOfInertia(const int dim, const int tag,
                                                   std::vector<double> &m)
{
  if(!_isInitialized()) { throw -1; }
  _createOcc();
  if(!GModel::current()->getOCCInternals()->getMatrixOfInertia(dim, tag, m)) {
    throw 1;
  }
}

GMSH_API int gmsh::model::occ::getMaxTag(const int dim)
{
  if(!_isInitialized()) { throw -1; }
  return GModel::current()->getOCCInternals()->getMaxTag(dim);
}

GMSH_API void gmsh::model::occ::setMaxTag(const int dim, const int maxTag)
{
  if(!_isInitialized()) { throw -1; }
  GModel::current()->getOCCInternals()->setMaxTag(dim, maxTag);
}

GMSH_API void gmsh::model::occ::synchronize()
{
  if(!_isInitialized()) { throw -1; }
  _createOcc();
  GModel::current()->getOCCInternals()->synchronize(GModel::current());
}

// gmsh::model::occ::mesh

GMSH_API void gmsh::model::occ::mesh::setSize(const vectorpair &dimTags,
                                              const double size)
{
  if(!_isInitialized()) { throw -1; }
  _createOcc();
  for(std::size_t i = 0; i < dimTags.size(); i++) {
    int dim = dimTags[i].first, tag = dimTags[i].second;
    GModel::current()->getOCCInternals()->setMeshSize(dim, tag, size);
  }
}

// gmsh::view

GMSH_API int gmsh::view::add(const std::string &name, const int tag)
{
  if(!_isInitialized()) { throw -1; }
#if defined(HAVE_POST)
  PView *view = new PView(tag);
  view->getData()->setName(name);
#if defined(HAVE_FLTK)
  if(FlGui::available()) FlGui::instance()->updateViews(true, true);
#endif
  return view->getTag();
#else
  Msg::Error("Views require the post-processing module");
  throw -1;
#endif
}

GMSH_API void gmsh::view::remove(const int tag)
{
  if(!_isInitialized()) { throw -1; }
#if defined(HAVE_POST)
  PView *view = PView::getViewByTag(tag);
  if(!view) {
    Msg::Error("Unknown view with tag %d", tag);
    throw 2;
  }
  delete view;
#if defined(HAVE_FLTK)
  if(FlGui::available()) FlGui::instance()->updateViews(true, true);
#endif
#else
  Msg::Error("Views require the post-processing module");
  throw -1;
#endif
}

GMSH_API int gmsh::view::getIndex(const int tag)
{
  if(!_isInitialized()) { throw -1; }
#if defined(HAVE_POST)
  PView *view = PView::getViewByTag(tag);
  if(!view) {
    Msg::Error("Unknown view with tag %d", tag);
    throw 2;
  }
  return view->getIndex();
#else
  Msg::Error("Views require the post-processing module");
  throw -1;
#endif
}

GMSH_API void gmsh::view::getTags(std::vector<int> &tags)
{
  if(!_isInitialized()) { throw -1; }
#if defined(HAVE_POST)
  tags.clear();
  for(std::size_t i = 0; i < PView::list.size(); i++)
    tags.push_back(PView::list[i]->getTag());
#else
  Msg::Error("Views require the post-processing module");
  throw -1;
#endif
}

template <class T>
static void
_addModelData(const int tag, const int step, const std::string &modelName,
              const std::string &dataType, const std::vector<std::size_t> &tags,
              const T &data, const double time, const int numComponents,
              const int partition)
{
#if defined(HAVE_POST)
  PView *view = PView::getViewByTag(tag);
  if(!view) {
    Msg::Error("Unknown view with tag %d", tag);
    throw 2;
  }
  GModel *model = GModel::current();
  if(modelName.size()) {
    model = GModel::findByName(modelName);
    if(!model) {
      Msg::Error("Unknown model '%s'", modelName.c_str());
      throw 2;
    }
  }
  PViewDataGModel *d = dynamic_cast<PViewDataGModel *>(view->getData());
  if(!d) { // change the view type
    std::string name = view->getData()->getName();
    delete view->getData();
    PViewDataGModel::DataType type;
    if(dataType == "NodeData")
      type = PViewDataGModel::NodeData;
    else if(dataType == "ElementData")
      type = PViewDataGModel::ElementData;
    else if(dataType == "ElementNodeData")
      type = PViewDataGModel::ElementNodeData;
    else if(dataType == "GaussPointData")
      type = PViewDataGModel::GaussPointData;
    else if(dataType == "Beam")
      type = PViewDataGModel::BeamData;
    else {
      Msg::Error("Unknown type of view to add '%s'", dataType.c_str());
      throw 2;
    }
    d = new PViewDataGModel(type);
    d->setName(name);
    d->setFileName(name + ".msh");
    view->setData(d);
  }
  if(!d->addData(model, tags, data, step, time, partition, numComponents)) {
    Msg::Error("Could not add model data");
    throw 2;
  }
  if(view->getOptions()->adaptVisualizationGrid)
    d->initAdaptiveData(view->getOptions()->timeStep,
                        view->getOptions()->maxRecursionLevel,
                        view->getOptions()->targetError);
#else
  Msg::Error("Views require the post-processing module");
  throw -1;
#endif
}

GMSH_API void gmsh::view::addModelData(
  const int tag, const int step, const std::string &modelName,
  const std::string &dataType, const std::vector<std::size_t> &tags,
  const std::vector<std::vector<double> > &data, const double time,
  const int numComponents, const int partition)
{
  if(!_isInitialized()) { throw -1; }
  if(tags.size() != data.size()) {
    Msg::Error("Incompatible number of tags and data");
    throw 2;
  }
  _addModelData(tag, step, modelName, dataType, tags, data, time, numComponents,
                partition);
}

GMSH_API void gmsh::view::addHomogeneousModelData(
  const int tag, const int step, const std::string &modelName,
  const std::string &dataType, const std::vector<std::size_t> &tags,
  const std::vector<double> &data, const double time, const int numComponents,
  const int partition)
{
  if(!_isInitialized()) { throw -1; }
  _addModelData(tag, step, modelName, dataType, tags, data, time, numComponents,
                partition);
}

GMSH_API void gmsh::view::getModelData(const int tag, const int step,
                                       std::string &dataType,
                                       std::vector<std::size_t> &tags,
                                       std::vector<std::vector<double> > &data,
                                       double &time, int &numComponents)
{
  if(!_isInitialized()) { throw -1; }
#if defined(HAVE_POST)
  PView *view = PView::getViewByTag(tag);
  if(!view) {
    Msg::Error("Unknown view with tag %d", tag);
    throw 2;
  }
  PViewDataGModel *d = dynamic_cast<PViewDataGModel *>(view->getData());
  if(!d) {
    Msg::Error("View with tag %d does not contain model data", tag);
    return;
  }
  if(d->getType() == PViewDataGModel::NodeData)
    dataType = "NodeData";
  else if(d->getType() == PViewDataGModel::ElementData)
    dataType = "ElementData";
  else if(d->getType() == PViewDataGModel::ElementNodeData)
    dataType = "ElementNodeData";
  else if(d->getType() == PViewDataGModel::GaussPointData)
    dataType = "GaussPointData";
  else if(d->getType() == PViewDataGModel::BeamData)
    dataType = "Beam";
  else
    dataType = "Unknown";
  stepData<double> *s = d->getStepData(step);
  if(!s) {
    Msg::Error("View with tag %d does not contain model data for step %d", tag,
               step);
    throw 2;
  }
  tags.clear();
  data.clear();
  time = s->getTime();
  numComponents = s->getNumComponents();
  int numEnt = 0;
  for(std::size_t i = 0; i < s->getNumData(); i++) {
    if(s->getData(i)) numEnt++;
  }
  if(!numEnt) return;
  data.resize(numEnt);
  tags.resize(numEnt);
  std::size_t j = 0;
  for(std::size_t i = 0; i < s->getNumData(); i++) {
    double *dd = s->getData(i);
    if(dd) {
      tags[j] = i;
      int mult = s->getMult(i);
      data[j].resize(numComponents * mult);
      for(int k = 0; k < numComponents * mult; k++) data[j][k] = dd[k];
      j++;
    }
  }
#else
  Msg::Error("Views require the post-processing module");
  throw -1;
#endif
}

// for better performance, manual C implementation of gmsh::view::getModelData
GMSH_API void gmshViewGetModelData(const int tag, const int step,
                                   char **dataType, size_t **tags,
                                   size_t *tags_n, double ***data,
                                   size_t **data_n, size_t *data_nn,
                                   double *time, int *numComponents, int *ierr)
{
  if(!_isInitialized()) {
    if(ierr) *ierr = -1;
    return;
  }
#if defined(HAVE_POST)
  PView *view = PView::getViewByTag(tag);
  if(!view) {
    Msg::Error("Unknown view with tag %d", tag);
    if(ierr) *ierr = 2;
    return;
  }
  PViewDataGModel *d = dynamic_cast<PViewDataGModel *>(view->getData());
  if(!d) {
    Msg::Error("View with tag %d does not contain model data", tag);
    return;
  }
  if(d->getType() == PViewDataGModel::NodeData)
    *dataType = strdup("NodeData");
  else if(d->getType() == PViewDataGModel::ElementData)
    *dataType = strdup("ElementData");
  else if(d->getType() == PViewDataGModel::ElementNodeData)
    *dataType = strdup("ElementNodeData");
  else if(d->getType() == PViewDataGModel::GaussPointData)
    *dataType = strdup("GaussPointData");
  else if(d->getType() == PViewDataGModel::BeamData)
    *dataType = strdup("Beam");
  else
    *dataType = strdup("Unknown");
  stepData<double> *s = d->getStepData(step);
  if(!s) {
    Msg::Error("View with tag %d does not contain model data for step %d", tag,
               step);
    if(ierr) *ierr = 2;
    return;
  }
  *tags_n = 0;
  *data_nn = 0;
  *time = s->getTime();
  *numComponents = s->getNumComponents();
  int numEnt = 0;
  for(size_t i = 0; i < s->getNumData(); i++) {
    if(s->getData(i)) numEnt++;
  }
  if(!numEnt) return;
  *tags_n = numEnt;
  *tags = (size_t *)Malloc(numEnt * sizeof(size_t));
  *data_nn = numEnt;
  *data_n = (size_t *)Malloc(numEnt * sizeof(size_t *));
  *data = (double **)Malloc(numEnt * sizeof(double *));
  size_t j = 0;
  for(size_t i = 0; i < s->getNumData(); i++) {
    double *dd = s->getData(i);
    if(dd) {
      (*tags)[j] = i;
      int mult = s->getMult(i);
      (*data_n)[j] = *numComponents * mult;
      (*data)[j] = (double *)Malloc(*numComponents * mult * sizeof(double));
      for(int k = 0; k < *numComponents * mult; k++) (*data)[j][k] = dd[k];
      j++;
    }
  }
  if(ierr) *ierr = 0;
#else
  Msg::Error("Views require the post-processing module");
  if(ierr) *ierr = -1;
#endif
}

GMSH_API void gmsh::view::addListData(const int tag,
                                      const std::string &dataType,
                                      const int numElements,
                                      const std::vector<double> &data)
{
  if(!_isInitialized()) { throw -1; }
#if defined(HAVE_POST)
  PView *view = PView::getViewByTag(tag);
  if(!view) {
    Msg::Error("Unknown view with tag %d", tag);
    throw 2;
  }
  PViewDataList *d = dynamic_cast<PViewDataList *>(view->getData());
  if(!d) { // change the view type
    std::string name = view->getData()->getName();
    delete view->getData();
    d = new PViewDataList();
    d->setName(name);
    d->setFileName(name + ".pos");
    view->setData(d);
  }
  const char *types[] = {"SP", "VP", "TP", "SL", "VL", "TL", "ST", "VT",
                         "TT", "SQ", "VQ", "TQ", "SS", "VS", "TS", "SH",
                         "VH", "TH", "SI", "VI", "TI", "SY", "VY", "TY"};
  for(int idxtype = 0; idxtype < 24; idxtype++) {
    if(dataType == types[idxtype]) {
      d->importList(idxtype, numElements, data, true);
      return;
    }
  }
  Msg::Error("Unknown data type for list import");
  throw 2;
#else
  Msg::Error("Views require the post-processing module");
  throw -1;
#endif
}

GMSH_API void gmsh::view::getListData(const int tag,
                                      std::vector<std::string> &dataTypes,
                                      std::vector<int> &numElements,
                                      std::vector<std::vector<double> > &data)
{
  if(!_isInitialized()) { throw -1; }
#if defined(HAVE_POST)
  PView *view = PView::getViewByTag(tag);
  if(!view) {
    Msg::Error("Unknown view with tag %d", tag);
    throw 2;
  }
  PViewDataList *d = dynamic_cast<PViewDataList *>(view->getData());
  if(!d) {
    Msg::Error("View with tag %d does not contain list data", tag);
    return;
  }
  const char *types[] = {"SP", "VP", "TP", "SL", "VL", "TL", "ST", "VT",
                         "TT", "SQ", "VQ", "TQ", "SS", "VS", "TS", "SH",
                         "VH", "TH", "SI", "VI", "TI", "SY", "VY", "TY"};
  std::vector<int> N(24);
  std::vector<std::vector<double> *> V(24);
  d->getListPointers(&N[0], &V[0]);
  for(int idxtype = 0; idxtype < 24; idxtype++) {
    if(N[idxtype]) {
      dataTypes.push_back(types[idxtype]);
      numElements.push_back(N[idxtype]);
      data.push_back(*V[idxtype]);
    }
  }
#else
  Msg::Error("Views require the post-processing module");
  throw -1;
#endif
}

static double getStringStyle(const std::vector<std::string> &style)
{
  if(style.empty()) return 0.;
  int align = 0, font = 0, fontsize = CTX::instance()->glFontSize;
  if(style.size() % 2) {
    Msg::Error("Number of string style attributes should be even");
  }
  else {
    for(std::size_t i = 0; i < style.size(); i += 2) {
      std::string key = style[i], val = style[i + 1];
#if defined(HAVE_OPENGL)
      if(key == "Font")
        font = drawContext::global()->getFontIndex(val.c_str());
      else if(key == "FontSize")
        fontsize = atoi(val.c_str());
      else if(key == "Align")
        align = drawContext::global()->getFontAlign(val.c_str());
#endif
    }
  }
  return (double)((align << 16) | (font << 8) | (fontsize));
}

GMSH_API void
gmsh::view::addListDataString(const int tag, const std::vector<double> &coord,
                              const std::vector<std::string> &data,
                              const std::vector<std::string> &style)
{
  if(!_isInitialized()) { throw -1; }
#if defined(HAVE_POST)
  PView *view = PView::getViewByTag(tag);
  if(!view) {
    Msg::Error("Unknown view with tag %d", tag);
    throw 2;
  }
  PViewDataList *d = dynamic_cast<PViewDataList *>(view->getData());
  if(!d) { // change the view type
    std::string name = view->getData()->getName();
    delete view->getData();
    d = new PViewDataList();
    d->setName(name);
    d->setFileName(name + ".pos");
    view->setData(d);
  }
  if(coord.size() == 3) {
    d->T3D.push_back(coord[0]);
    d->T3D.push_back(coord[1]);
    d->T3D.push_back(coord[2]);
    d->T3D.push_back(getStringStyle(style)), d->T3D.push_back(d->T3C.size());
    d->NbT3++;
    for(std::size_t i = 0; i < data.size(); i++) {
      for(std::size_t j = 0; j < data[i].size(); j++) {
        d->T3C.push_back(data[i][j]);
      }
      d->T3C.push_back('\0');
    }
  }
  else if(coord.size() == 2) {
    d->T2D.push_back(coord[0]);
    d->T2D.push_back(coord[1]);
    d->T2D.push_back(getStringStyle(style)), d->T2D.push_back(d->T2C.size());
    d->NbT2++;
    for(std::size_t i = 0; i < data.size(); i++) {
      for(std::size_t j = 0; j < data[i].size(); j++) {
        d->T2C.push_back(data[i][j]);
      }
      d->T2C.push_back('\0');
    }
  }
  d->finalize();
#else
  Msg::Error("Views require the post-processing module");
  throw -1;
#endif
}

GMSH_API void gmsh::view::getListDataStrings(const int tag, const int dim,
                                             std::vector<double> &coord,
                                             std::vector<std::string> &data,
                                             std::vector<std::string> &style)
{
  if(!_isInitialized()) { throw -1; }
#if defined(HAVE_POST)
  PView *view = PView::getViewByTag(tag);
  if(!view) {
    Msg::Error("Unknown view with tag %d", tag);
    throw 2;
  }
  PViewDataList *d = dynamic_cast<PViewDataList *>(view->getData());
  if(!d) {
    Msg::Error("View with tag %d does not contain list data", tag);
    return;
  }
  int nstep = d->getNumTimeSteps();
  if(dim == 3) {
    int ns = d->getNumStrings3D();
    for(int i = 0; i < ns; i++) {
      for(int j = 0; j < nstep; j++) {
        double x, y, z, styl;
        std::string s;
        d->getString3D(i, j, s, x, y, z, styl);
        if(i == 0) {
          coord.push_back(x);
          coord.push_back(y);
          coord.push_back(z);
        }
        data.push_back(s);
        // TODO convert style to strings, pad with empty strings so that all
        // strings return the same number of styling pairs
        style.push_back("");
      }
    }
  }
  else if(dim == 2) {
    int ns = d->getNumStrings2D();
    for(int i = 0; i < ns; i++) {
      for(int j = 0; j < nstep; j++) {
        double x, y, styl;
        std::string s;
        d->getString2D(i, j, s, x, y, styl);
        if(i == 0) {
          coord.push_back(x);
          coord.push_back(y);
        }
        data.push_back(s);
        // TODO convert style to strings, pad with empty strings so that all
        // strings return the same number of styling pairs
        style.push_back("");
      }
    }
  }
#else
  Msg::Error("Views require the post-processing module");
  throw -1;
#endif
}

GMSH_API int gmsh::view::addAlias(const int refTag, const bool copyOptions,
                                  const int tag)
{
  if(!_isInitialized()) { throw -1; }
#if defined(HAVE_POST)
  PView *ref = PView::getViewByTag(refTag);
  if(!ref) {
    Msg::Error("Unknown view with tag %d", refTag);
    throw 2;
  }
  PView *view = new PView(ref, copyOptions, tag);
#if defined(HAVE_FLTK)
  if(FlGui::available()) FlGui::instance()->updateViews(true, true);
#endif
  return view->getTag();
#else
  Msg::Error("Views require the post-processing module");
  throw -1;
#endif
}

GMSH_API void gmsh::view::copyOptions(const int refTag, const int tag)
{
  if(!_isInitialized()) { throw -1; }
#if defined(HAVE_POST)
  PView *ref = PView::getViewByTag(refTag);
  if(!ref) {
    Msg::Error("Unknown view with tag %d", refTag);
    throw 2;
  }
  PView *view = PView::getViewByTag(tag);
  if(!view) {
    Msg::Error("Unknown view with tag %d", tag);
    throw 2;
  }
  view->setOptions(ref->getOptions());
#if defined(HAVE_FLTK)
  if(FlGui::available()) FlGui::instance()->updateViews(true, true);
#endif
#else
  Msg::Error("Views require the post-processing module");
  throw -1;
#endif
}

GMSH_API void gmsh::view::combine(const std::string &what,
                                  const std::string &how, const bool remove,
                                  const bool copyOptions)
{
  if(!_isInitialized()) { throw -1; }
#if defined(HAVE_POST)
  bool time = (what == "steps") ? true : false; // "elements"
  int ihow = (how == "all") ? 1 : (how == "name") ? 2 : 0; // "visible"
  PView::combine(time, ihow, remove, copyOptions);
#if defined(HAVE_FLTK)
  if(FlGui::available()) FlGui::instance()->updateViews(true, true);
#endif
#else
  Msg::Error("Views require the post-processing module");
  throw -1;
#endif
}

GMSH_API void gmsh::view::probe(const int tag, const double x, const double y,
                                const double z, std::vector<double> &value,
                                const int step, const int numComp,
                                const bool gradient, const double tolerance,
                                const std::vector<double> &xElemCoord,
                                const std::vector<double> &yElemCoord,
                                const std::vector<double> &zElemCoord)
{
  if(!_isInitialized()) { throw -1; }
#if defined(HAVE_POST)
  PView *view = PView::getViewByTag(tag);
  if(!view) {
    Msg::Error("Unknown view with tag %d", tag);
    throw 2;
  }
  PViewData *data = view->getData();
  if(!data) { throw 2; }
  value.clear();
  std::vector<double> val(9 * data->getNumTimeSteps());
  bool found = false;
  int qn = 0;
  double *qx = 0, *qy = 0, *qz = 0;
  if(xElemCoord.size() && yElemCoord.size() && zElemCoord.size() &&
     xElemCoord.size() == yElemCoord.size() &&
     xElemCoord.size() == zElemCoord.size()) {
    qn = xElemCoord.size();
    qx = (double *)&xElemCoord[0];
    qy = (double *)&yElemCoord[0];
    qz = (double *)&zElemCoord[0];
  }
  switch(numComp) {
  case 1:
    found = data->searchScalarWithTol(x, y, z, &val[0], step, 0, tolerance, qn,
                                      qx, qy, qz, gradient);
    break;
  case 3:
    found = data->searchVectorWithTol(x, y, z, &val[0], step, 0, tolerance, qn,
                                      qx, qy, qz, gradient);
    break;
  case 9:
    found = data->searchTensorWithTol(x, y, z, &val[0], step, 0, tolerance, qn,
                                      qx, qy, qz, gradient);
    break;
  default:
    found = data->searchScalarWithTol(x, y, z, &val[0], step, 0, tolerance, qn,
                                      qx, qy, qz, gradient);
    if(!found)
      found = data->searchVectorWithTol(x, y, z, &val[0], step, 0, tolerance,
                                        qn, qx, qy, qz, gradient);
    if(!found)
      found = data->searchTensorWithTol(x, y, z, &val[0], step, 0, tolerance,
                                        qn, qx, qy, qz, gradient);
    break;
  }
  if(found) value.insert(value.end(), val.begin(), val.end());
#else
  Msg::Error("Views require the post-processing module");
  throw -1;
#endif
}

GMSH_API void gmsh::view::write(const int tag, const std::string &fileName,
                                const bool append)
{
  if(!_isInitialized()) { throw -1; }
#if defined(HAVE_POST)
  PView *view = PView::getViewByTag(tag);
  if(!view) {
    Msg::Error("Unknown view with tag %d", tag);
    throw 2;
  }
  view->write(fileName, 10, append);
#else
  Msg::Error("Views require the post-processing module");
  throw -1;
#endif
}

// gmsh::plugin

GMSH_API void gmsh::plugin::setNumber(const std::string &name,
                                      const std::string &option,
                                      const double value)
{
  if(!_isInitialized()) { throw -1; }
#if defined(HAVE_PLUGINS)
  try {
    PluginManager::instance()->setPluginOption(name, option, value);
  } catch(...) {
    Msg::Error("Unknown plugin or plugin option");
    throw 2;
  }
#else
  Msg::Error("Views require the post-processing and plugin modules");
  throw -1;
#endif
}

GMSH_API void gmsh::plugin::setString(const std::string &name,
                                      const std::string &option,
                                      const std::string &value)
{
  if(!_isInitialized()) { throw -1; }
#if defined(HAVE_PLUGINS)
  try {
    PluginManager::instance()->setPluginOption(name, option, value);
  } catch(...) {
    Msg::Error("Unknown plugin or plugin option");
    throw 2;
  }
#else
  Msg::Error("Views require the post-processing and plugin modules");
  throw -1;
#endif
}

GMSH_API void gmsh::plugin::run(const std::string &name)
{
  if(!_isInitialized()) { throw -1; }
#if defined(HAVE_PLUGINS)
  try {
    PluginManager::instance()->action(name, "Run", 0);
  } catch(...) {
    Msg::Error("Unknown plugin or plugin action");
    throw 2;
  }
#else
  Msg::Error("Views require the post-processing and plugin modules");
  throw -1;
#endif
}

// gmsh::graphics

GMSH_API void gmsh::graphics::draw()
{
#if defined(HAVE_OPENGL)
  drawContext::global()->draw();
#endif
}

// gmsh::fltk

static void error_handler(const char *fmt, ...)
{
  char str[5000];
  va_list args;
  va_start(args, fmt);
  vsnprintf(str, sizeof(str), fmt, args);
  va_end(args);
  Msg::Error("%s (FLTK internal error)", str);
  throw -1;
}

GMSH_API void gmsh::fltk::initialize()
{
  if(!_isInitialized()) { throw -1; }
#if defined(HAVE_FLTK)
  FlGui::instance(_argc, _argv, false, error_handler);
  FlGui::setFinishedProcessingCommandLine();
  FlGui::check(true);
#else
  Msg::Error("Fltk not available");
  throw -1;
#endif
}

GMSH_API int gmsh::fltk::isAvailable()
{
  if(!_isInitialized()) { throw -1; }
#if defined(HAVE_FLTK)
  return FlGui::available() ? 1 : 0;
#else
  return 0;
#endif
}

GMSH_API void gmsh::fltk::wait(const double time)
{
  if(!_isInitialized()) { throw -1; }
#if defined(HAVE_FLTK)
  if(!FlGui::available()) FlGui::instance(_argc, _argv, false, error_handler);
  if(time >= 0)
    FlGui::wait(time, true);
  else
    FlGui::wait(true);
#else
  Msg::Error("Fltk not available");
  throw -1;
#endif
}

GMSH_API void gmsh::fltk::lock()
{
  if(!_isInitialized()) { throw -1; }
#if defined(HAVE_FLTK)
  FlGui::lock();
#else
  Msg::Error("Fltk not available");
  throw -1;
#endif
}

GMSH_API void gmsh::fltk::unlock()
{
  if(!_isInitialized()) { throw -1; }
#if defined(HAVE_FLTK)
  FlGui::unlock();
#else
  Msg::Error("Fltk not available");
  throw -1;
#endif
}

GMSH_API void gmsh::fltk::update()
{
  if(!_isInitialized()) { throw -1; }
#if defined(HAVE_FLTK)
  if(!FlGui::available()) FlGui::instance(_argc, _argv, false, error_handler);
  FlGui::instance()->updateViews(true, true);
#else
  Msg::Error("Fltk not available");
  throw -1;
#endif
}

GMSH_API void gmsh::fltk::awake(const std::string &action)
{
  if(!_isInitialized()) { throw -1; }
#if defined(HAVE_FLTK)
  FlGui::awake(action);
#else
  Msg::Error("Fltk not available");
  throw -1;
#endif
}

GMSH_API void gmsh::fltk::run()
{
  if(!_isInitialized()) { throw -1; }
#if defined(HAVE_FLTK)
  if(!FlGui::available()) FlGui::instance(_argc, _argv, false, error_handler);
  FlGui::instance()->run(); // this calls draw() once
#else
  Msg::Error("Fltk not available");
  throw -1;
#endif
}

#if defined(HAVE_FLTK)
static int selectionCode(char val)
{
  switch(val) {
  case 'q': return 0; // abort
  case 'l': return 1; // selected
  case 'r': return 2; // deselected
  case 'u': return 3; // undone last selection
  case 'e': return 4; // ended selection
  default: return -1; // unknown code
  }
}
#endif

GMSH_API int gmsh::fltk::selectEntities(vectorpair &dimTags, const int dim)
{
  if(!_isInitialized()) { throw -1; }
  dimTags.clear();
#if defined(HAVE_FLTK)
  if(!FlGui::available()) FlGui::instance(_argc, _argv, false, error_handler);
  char ret = 0;
  switch(dim) {
  case 0: ret = FlGui::instance()->selectEntity(ENT_POINT); break;
  case 1: ret = FlGui::instance()->selectEntity(ENT_CURVE); break;
  case 2: ret = FlGui::instance()->selectEntity(ENT_SURFACE); break;
  case 3: ret = FlGui::instance()->selectEntity(ENT_VOLUME); break;
  default: ret = FlGui::instance()->selectEntity(ENT_ALL); break;
  }
  for(std::size_t i = 0; i < FlGui::instance()->selectedVertices.size(); i++)
    dimTags.push_back(
      std::pair<int, int>(0, FlGui::instance()->selectedVertices[i]->tag()));
  for(std::size_t i = 0; i < FlGui::instance()->selectedEdges.size(); i++)
    dimTags.push_back(
      std::pair<int, int>(1, FlGui::instance()->selectedEdges[i]->tag()));
  for(std::size_t i = 0; i < FlGui::instance()->selectedFaces.size(); i++)
    dimTags.push_back(
      std::pair<int, int>(2, FlGui::instance()->selectedFaces[i]->tag()));
  for(std::size_t i = 0; i < FlGui::instance()->selectedRegions.size(); i++)
    dimTags.push_back(
      std::pair<int, int>(1, FlGui::instance()->selectedRegions[i]->tag()));
  return selectionCode(ret);
#else
  return 0;
#endif
}

GMSH_API int gmsh::fltk::selectElements(std::vector<std::size_t> &elementTags)
{
  if(!_isInitialized()) { throw -1; }
  elementTags.clear();
#if defined(HAVE_FLTK)
  if(!FlGui::available()) FlGui::instance(_argc, _argv, false, error_handler);
  int old = CTX::instance()->pickElements;
  CTX::instance()->pickElements = 1;
  CTX::instance()->mesh.changed = ENT_ALL;
  char ret = FlGui::instance()->selectEntity(ENT_ALL);
  CTX::instance()->pickElements = old;
  for(std::size_t i = 0; i < FlGui::instance()->selectedElements.size(); i++)
    elementTags.push_back(FlGui::instance()->selectedElements[i]->getNum());
  return selectionCode(ret);
#else
  return 0;
#endif
}

GMSH_API int gmsh::fltk::selectViews(std::vector<int> &viewTags)
{
  if(!_isInitialized()) { throw -1; }
  viewTags.clear();
#if defined(HAVE_FLTK)
  if(!FlGui::available()) FlGui::instance(_argc, _argv, false, error_handler);
  char ret = FlGui::instance()->selectEntity(ENT_ALL);
  for(std::size_t i = 0; i < FlGui::instance()->selectedViews.size(); i++)
    viewTags.push_back(FlGui::instance()->selectedViews[i]->getTag());
  return selectionCode(ret);
#else
  return 0;
#endif
}

// gmsh::onelab

GMSH_API void gmsh::onelab::set(const std::string &data,
                                const std::string &format)
{
  if(!_isInitialized()) { throw -1; }
#if defined(HAVE_ONELAB)
  if(format == "json") {
    if(!::onelab::server::instance()->fromJSON(data))
      Msg::Error("Could not parse json data '%s'", data.c_str());
  }
  else
    Msg::Error("Unknown data format");
#else
  Msg::Error("ONELAB not available");
  throw -1;
#endif
}

GMSH_API void gmsh::onelab::get(std::string &data, const std::string &name,
                                const std::string &format)
{
  if(!_isInitialized()) { throw -1; }
#if defined(HAVE_ONELAB)
  data.clear();
  if(name.empty()) {
    if(format == "json")
      ::onelab::server::instance()->toJSON(data, "Gmsh");
    else
      Msg::Error("Unknown data format");
  }
  else {
    std::vector< ::onelab::number> ps;
    ::onelab::server::instance()->get(ps, name);
    if(ps.size()) {
      if(format == "json")
        data = ps[0].toJSON();
      else
        data = ps[0].toChar();
    }
    else {
      std::vector< ::onelab::string> ps2;
      ::onelab::server::instance()->get(ps2, name);
      if(ps2.size()) {
        if(format == "json")
          data = ps2[0].toJSON();
        else
          data = ps2[0].toChar();
      }
    }
  }
#else
  Msg::Error("ONELAB not available");
  throw -1;
#endif
}

GMSH_API void gmsh::onelab::setNumber(const std::string &name,
                                      const std::vector<double> &value)
{
  if(!_isInitialized()) { throw -1; }
#if defined(HAVE_ONELAB)
  ::onelab::number p(name);
  std::vector< ::onelab::number> ps;
  ::onelab::server::instance()->get(ps, name);
  if(ps.size()) p = ps[0];
  p.setValues(value);
  ::onelab::server::instance()->set(p);
#else
  Msg::Error("ONELAB not available");
  throw -1;
#endif
}

GMSH_API void gmsh::onelab::getNumber(const std::string &name,
                                      std::vector<double> &value)
{
  if(!_isInitialized()) { throw -1; }
#if defined(HAVE_ONELAB)
  value.clear();
  std::vector< ::onelab::number> ps;
  ::onelab::server::instance()->get(ps, name);
  if(ps.size()) value = ps[0].getValues();
#else
  Msg::Error("ONELAB not available");
  throw -1;
#endif
}

GMSH_API void gmsh::onelab::setString(const std::string &name,
                                      const std::vector<std::string> &value)
{
  if(!_isInitialized()) { throw -1; }
#if defined(HAVE_ONELAB)
  ::onelab::string p(name);
  std::vector< ::onelab::string> ps;
  ::onelab::server::instance()->get(ps, name);
  if(ps.size()) p = ps[0];
  p.setValues(value);
  ::onelab::server::instance()->set(p);
#else
  Msg::Error("ONELAB not available");
  throw -1;
#endif
}

GMSH_API void gmsh::onelab::getString(const std::string &name,
                                      std::vector<std::string> &value)
{
  if(!_isInitialized()) { throw -1; }
#if defined(HAVE_ONELAB)
  value.clear();
  std::vector< ::onelab::string> ps;
  ::onelab::server::instance()->get(ps, name);
  if(ps.size()) value = ps[0].getValues();
#else
  Msg::Error("ONELAB not available");
  throw -1;
#endif
}

GMSH_API void gmsh::onelab::clear(const std::string &name)
{
  if(!_isInitialized()) { throw -1; }
#if defined(HAVE_ONELAB)
  ::onelab::server::instance()->clear(name);
#else
  Msg::Error("ONELAB not available");
  throw -1;
#endif
}

GMSH_API void gmsh::onelab::run(const std::string &name,
                                const std::string &command)
{
  if(!_isInitialized()) { throw -1; }
#if defined(HAVE_ONELAB)
  onelabUtils::runClient(name, command);
#endif
}

// gmsh::logger

GMSH_API void gmsh::logger::write(const std::string &message,
                                  const std::string &level)
{
  if(!_isInitialized()) { throw -1; }
  if(level == "error")
    Msg::Error("%s", message.c_str());
  else if(level == "warning")
    Msg::Warning("%s", message.c_str());
  else if(level == "debug")
    Msg::Debug("%s", message.c_str());
  else
    Msg::Info("%s", message.c_str());
}

class apiMsg : public GmshMessage {
private:
  std::vector<std::string> _log;

public:
  apiMsg() {}
  virtual void operator()(std::string level, std::string message)
  {
    _log.push_back(level + ": " + message);
  }
  void get(std::vector<std::string> &log) const { log = _log; }
};

GMSH_API void gmsh::logger::start()
{
  if(!_isInitialized()) { throw -1; }
  GmshMessage *msg = Msg::GetCallback();
  if(msg) { Msg::Warning("Logger already started - ignoring"); }
  else {
    msg = new apiMsg();
    Msg::SetCallback(msg);
  }
}

GMSH_API void gmsh::logger::get(std::vector<std::string> &log)
{
  if(!_isInitialized()) { throw -1; }
  apiMsg *msg = dynamic_cast<apiMsg *>(Msg::GetCallback());
  if(msg) { msg->get(log); }
  else {
    log.clear();
  }
}

GMSH_API void gmsh::logger::stop()
{
  if(!_isInitialized()) { throw -1; }
  GmshMessage *msg = Msg::GetCallback();
  if(msg) {
    delete msg;
    Msg::SetCallback(0);
  }
  else {
    Msg::Warning("Logger not started - ignoring");
  }
}

GMSH_API double gmsh::logger::getWallTime()
{
  if(!_isInitialized()) { throw -1; }
  return TimeOfDay();
}

GMSH_API double gmsh::logger::getCpuTime()
{
  if(!_isInitialized()) { throw -1; }
  return Cpu();
}<|MERGE_RESOLUTION|>--- conflicted
+++ resolved
@@ -1027,13 +1027,8 @@
 #if defined(HAVE_MESH)
   if(computeStructuredQuadMesh(GModel::current(), tags)) throw 1;
 #else
-<<<<<<< HEAD
   Msg::Error("computeStructuredQuadMesh requires the mesh module");
   throw - 1;
-=======
-  Msg::Error("computeCrossField requires the mesh module");
-  throw -1;
->>>>>>> 5f0460a8
 #endif
 }
 
