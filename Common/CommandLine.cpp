--- conflicted
+++ resolved
@@ -535,26 +535,22 @@
         CTX::instance()->batch = 69;
         i++;
       }
-<<<<<<< HEAD
-      else if(!strcmp(argv[i] + 1, "remesh2d")) {
+      else if(argv[i] =="-remesh2d") {
         CTX::instance()->batch = 68;
         i++;
       }
-      else if(!strcmp(argv[i] + 1, "crossfield")) {
+      else if(argv[i] == "-crossfield") {
         CTX::instance()->batch = 67;
         i++;
-        if(argv[i]){
-          CTX::instance()->mesh.numQuads = atoi(argv[i++]) ;
+        if(i < argv.size()){
+          CTX::instance()->mesh.numQuads = atoi(argv[i++].c_str()) ;
         }
         else{
           Msg::Error("Missing number");
           if(exitOnError) Msg::Exit(1);
         }
-      }
-      else if(!strcmp(argv[i] + 1, "part")) {
-=======
-      else if(argv[i] == "-part") {
->>>>>>> 24df1d70
+    }
+    else if(argv[i] == "-part") {
         i++;
         if(i < argv.size()) {
           CTX::instance()->batchAfterMesh = 1;
@@ -1142,58 +1138,31 @@
       }
       else if(argv[i] == "-algo") {
         i++;
-<<<<<<< HEAD
-        if(argv[i]) {
-          if(!strncmp(argv[i], "MeshAdapt", 9) ||
-              !strncmp(argv[i], "meshadapt", 9) ||
-              !strncmp(argv[i], "iso", 3))
-=======
         if(i < argv.size()) {
           if(argv[i] == "MeshAdapt" || argv[i] == "meshadapt" ||
              argv[i] == "iso")
->>>>>>> 24df1d70
             opt_mesh_algo2d(0, GMSH_SET, ALGO_2D_MESHADAPT);
           else if(argv[i] == "auto")
             CTX::instance()->mesh.algo2d = ALGO_2D_AUTO;
-<<<<<<< HEAD
-          else if(!strncmp(argv[i], "Delaunay2D", 5) ||
-              !strncmp(argv[i], "del2d", 5) ||
-              !strncmp(argv[i], "tri", 3))
-            opt_mesh_algo2d(0, GMSH_SET, ALGO_2D_DELAUNAY);
-          else if(!strncmp(argv[i], "FrontalDelaunay2D", 16) ||
-              !strncmp(argv[i], "front2d", 7) ||
-              !strncmp(argv[i], "frontal", 7))
-=======
           else if(argv[i] == "Delaunay2D" || argv[i] == "del2d" ||
                   argv[i] == "tri")
             opt_mesh_algo2d(0, GMSH_SET, ALGO_2D_DELAUNAY);
           else if(argv[i] == "FrontalDelaunay2D" || argv[i] == "front2d" ||
                   argv[i] == "frontal")
->>>>>>> 24df1d70
             opt_mesh_algo2d(0, GMSH_SET, ALGO_2D_FRONTAL);
           else if(argv[i] == "bamg")
             opt_mesh_algo2d(0, GMSH_SET, ALGO_2D_BAMG);
-<<<<<<< HEAD
-          else if(!strncmp(argv[i], "DelaunayFrontalForQuads", 23) ||
-              !strncmp(argv[i], "delquad", 7))
+          else if(argv[i] == "DelaunayFrontalForQuads" || argv[i] == "delquad")
             opt_mesh_algo2d(0, GMSH_SET, ALGO_2D_FRONTAL_QUAD);
-          else if(!strncmp(argv[i], "PackingOfParallelograms", 23) ||
-              !strncmp(argv[i], "pack", 4)){
+          else if(argv[i] == "PackingOfParallelograms" || argv[i] == "pack"){
             CTX::instance()->mesh.algoSubdivide = 1;
             opt_mesh_algo2d(0, GMSH_SET, ALGO_2D_PACK_PRLGRMS);
-          }
-          else if(!strncmp(argv[i], "QuadQuasiStructured", 19) ||
-              !strncmp(argv[i], "quadqs", 4)){
+	  }
+          else if(argv[i] == "QuadQuasiStructured" ||
+              argv[i] == "quadqs"){
             opt_mesh_algo2d(0, GMSH_SET, ALGO_2D_QUAD_QUASI_STRUCT);
           }
-          else if(!strncmp(argv[i], "initial2d", 9))
-=======
-          else if(argv[i] == "DelaunayFrontalForQuads" || argv[i] == "delquad")
-            opt_mesh_algo2d(0, GMSH_SET, ALGO_2D_FRONTAL_QUAD);
-          else if(argv[i] == "PackingOfParallelograms" || argv[i] == "pack")
-            opt_mesh_algo2d(0, GMSH_SET, ALGO_2D_PACK_PRLGRMS);
           else if(argv[i] == "initial2d")
->>>>>>> 24df1d70
             opt_mesh_algo2d(0, GMSH_SET, ALGO_2D_INITIAL_ONLY);
           else if(argv[i] == "del3d" || argv[i] == "gmsh3d")
             opt_mesh_algo3d(0, GMSH_SET, ALGO_3D_DELAUNAY);
