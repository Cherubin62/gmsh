--- conflicted
+++ resolved
@@ -773,13 +773,9 @@
               (n > N - 1) ? "" : str2);
       fflush(stdout);
     }
-<<<<<<< HEAD
-
-#if defined(_OPENMP)
-#pragma omp barrier
-#endif
-=======
->>>>>>> 5e53e59a
+    //#if defined(_OPENMP)
+    //#pragma omp barrier
+    //#endif
   }
 }
 
