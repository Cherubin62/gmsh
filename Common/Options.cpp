--- conflicted
+++ resolved
@@ -6087,15 +6087,7 @@
 double opt_mesh_cgns_import_order(OPT_ARGS_NUM)
 {
   if(action & GMSH_SET) {
-<<<<<<< HEAD
     int value = std::min((int)val, 4);
-=======
-    int value = (int)val;
-    double order = val;
-    while(order >= 2.0) { order = order / 2.0; }
-
-    if(order != 1.0) value = 1;
->>>>>>> 7ebbe39f
     CTX::instance()->mesh.cgnsImportOrder = value;
   }
   return CTX::instance()->mesh.cgnsImportOrder;
