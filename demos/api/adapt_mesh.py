--- conflicted
+++ resolved
@@ -2,14 +2,12 @@
 import sys
 import gmsh
 
-
 class ElementList :
 
-    def __init__(self, tags, vid, quvw, qweights, qdata) :
+    def __init__(self, tags, vid, quvwo, qdata) :
         ne = tags.shape[0]
         self.vertices = vid.reshape((ne,-1))
-        self.quvw = quvw.reshape([-1,3])
-        self.qweights = qweights
+        self.quvwo = quvwo.reshape([-1,4])
         qd = qdata.reshape((-1,13))
         self.qx = qd[:,:3].reshape((ne,-1,3))
         self.qdet = qd[:,3].reshape((ne,-1))
@@ -33,42 +31,11 @@
         self.vtags = vtags
         self.vmap = dict({j:i for i,j in enumerate(vtags)})
         etypes, etags, evtags = gmsh.model.mesh.getElements()
-<<<<<<< HEAD
-        quvw, qdata, fsComp, fsData = gmsh.model.mesh.getIntegrationData("Gauss2", "None")
-        self.vertices = {}
-        for i in range(len(vtags)):
-            self.vertices[vtags[i]] = myVertex(
-                vtags[i], vxyz[3*i], vxyz[3*i+1], vxyz[3*i+2])
-        self.elements = {}
-        for i in range(len(etypes)):
-            nev = len(evtags[i]) / len(etags[i])
-            nq = len(quvw[i]) / 4
-            qu = quvw[i][0::4]; qv = quvw[i][1::4]; qw = quvw[i][2::4]; 
-            qweight = quvw[i][3::4]
-            for j in range(len(etags[i])):
-                ev = [self.vertices[k] for k in evtags[i][nev*j:nev*(j+1)]]
-                qx = []; qy = []; qz = []; qdet = []; qjac = []
-                for k in range(13*nq*j, 13*nq*(j+1), 13):
-                    qx.append(qdata[i][k]); 
-                    qy.append(qdata[i][k+1]);
-                    qz.append(qdata[i][k+2])
-                    qdet.append(qdata[i][k+3])
-                    qjac.extend(list(qdata[i][k+4:k+13]))
-                self.elements[etags[i][j]] = myElement(
-                    etags[i][j], ev, qu, qv, qw, qweight, qx, qy, qz, qdet, qjac)
-
-def myFunction(x, y, z):
-    a = 6*(np.sqrt((x-.5)**2+(y-.5)**2)-.2)
-    return np.real(np.arctanh(a+0j))
-    #return (x*y)**2
-
-def computeInterpolationError(mesh, f):
-=======
-        quvw, qweights, qdata = gmsh.model.mesh.getIntegrationData("Gauss", 2)
+        quvwo, qdata, fcomp, fsdata = gmsh.model.mesh.getIntegrationData("Gauss2", "None")
         self.elements = {}
         for i,typ in enumerate(etypes):
             evid = np.array([self.vmap[j] for j in evtags[i]])
-            self.elements[typ] = ElementList(etags[i],evid,quvw[i],qweights[i],qdata[i])
+            self.elements[typ] = ElementList(etags[i],evid,quvwo[i],qdata[i])
 
 
 def my_function(xyz):
@@ -78,15 +45,14 @@
 
 
 def compute_interpolation_error(mesh, f):
->>>>>>> 147dc9f2
     # evaluate f at the vertices
     f_nod = f(mesh.vxyz)
     # compute the interpolation error on the triangles
     triangles = mesh.elements[2]
     det = np.abs(triangles.qdet)
     fx = f(triangles.qx.reshape([-1,3])).reshape(-1,3)
-    u = triangles.quvw
-    weights = triangles.qweights[None,:]
+    u = triangles.quvwo
+    weights = triangles.quvwo[:,3]
     f_tri = f_nod[triangles.vertices]
     sf = np.vstack((1-u[:,0]-u[:,1], u[:,0], u[:,1]))
     f_fem = np.dot(f_tri,sf)
@@ -130,18 +96,18 @@
 f_nod, err_ele = compute_interpolation_error(mesh, my_function)
 f_view = gmsh.view.add("nodal function")
 gmsh.view.addModelData(f_view, 0, "square", "NodeData", 
-        mesh.vtags, f_nod[:,None])
+                       mesh.vtags, f_nod[:,None])
 if dumpfiles: gmsh.view.write(f_view, "f.pos")
 err_view = gmsh.view.add("element-wise error")
 gmsh.view.addModelData(err_view, 0, "square", "ElementData", 
-        mesh.elements[2].tags, err_ele[:,None])
+                       mesh.elements[2].tags, err_ele[:,None])
 if dumpfiles: gmsh.view.write(err_view, "err.pos")
 
 # compute and visualize the remeshing size field
 sf_ele = compute_size_field(mesh, mesh.elements[2], err_ele, N)
 sf_view = gmsh.view.add("mesh size field")
 gmsh.view.addModelData(sf_view, 0, "square", "ElementData", 
-        mesh.elements[2].tags, sf_ele[:,None])
+                       mesh.elements[2].tags, sf_ele[:,None])
 if dumpfiles: gmsh.view.write(sf_view, "sf.pos")
 
 # create a new gmsh.model (to remesh the original gmsh.model in-place, the size field
@@ -162,11 +128,11 @@
 f2_nod, err2_ele = compute_interpolation_error(mesh2, my_function)
 f2_view = gmsh.view.add("nodal function on adapted mesh")
 gmsh.view.addModelData(f2_view, 0, "square2", "NodeData", 
-        mesh2.vtags, f2_nod[:,None])
+                       mesh2.vtags, f2_nod[:,None])
 if dumpfiles: gmsh.view.write(f2_view, "f2.pos")
 err2_view = gmsh.view.add("element-wise error on adapated mesh")
 gmsh.view.addModelData(err2_view, 0, "square2", "ElementData", 
-        mesh2.elements[2].tags, err2_ele[:,None])
+                       mesh2.elements[2].tags, err2_ele[:,None])
 if dumpfiles: gmsh.view.write(err2_view, "err2.pos")
 
 # show everything in the gui
