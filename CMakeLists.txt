# Gmsh - Copyright (C) 1997-2020 C. Geuzaine, J.-F. Remacle
#
# See the LICENSE.txt file for license information. Please report all
# issues on https://gitlab.onelab.info/gmsh/gmsh/issues.

cmake_minimum_required(VERSION 2.8 FATAL_ERROR)

# do not warn about non-definition of WIN32 on Cygwin
set(CMAKE_LEGACY_CYGWIN_WIN32 0)

# if CMAKE_BUILD_TYPE is specified use it; otherwise set the default
# build type to "RelWithDebInfo" ("-O2 -g" with gcc) prior to calling
# project()
if(DEFINED CMAKE_BUILD_TYPE)
  set(CMAKE_BUILD_TYPE ${CMAKE_BUILD_TYPE} CACHE STRING "Choose build type")
else()
  set(CMAKE_BUILD_TYPE RelWithDebInfo CACHE STRING "Choose build type")
endif()

project(gmsh CXX C)

# this variable controls the default value of the options which are normally set
# to ON (useful if you want to configure a minimal version of Gmsh: e.g. "cmake
# -DDEFAULT=0 -DENABLE_POST=1 -DENABLE_PARSER=1")
set(DEFAULT ON CACHE INTERNAL "Default value for enabled-by-default options")

macro(opt OPTION HELP VALUE)
  option(ENABLE_${OPTION} ${HELP} ${VALUE})
  set(OPT_TEXI "${OPT_TEXI}\n@item ENABLE_${OPTION}\n${HELP} (default: ${VALUE})")
endmacro()

opt(3M "Enable proprietary 3M extension" OFF)
opt(ALGLIB "Enable ALGLIB (used by some mesh optimizers)" ${DEFAULT})
opt(ANN "Enable ANN (used for fast point search in mesh/post)" ${DEFAULT})
opt(BAMG "Enable Bamg 2D anisotropic mesh generator" ${DEFAULT})
opt(BLAS_LAPACK "Enable BLAS/Lapack for linear algebra (required for meshing)" ON)
opt(BLOSSOM "Enable Blossom algorithm (needed for full quad meshing)" ${DEFAULT})
opt(BUILD_LIB "Enable 'lib' target for building static Gmsh library" OFF)
opt(BUILD_SHARED "Enable 'shared' target for building shared Gmsh library" OFF)
opt(BUILD_DYNAMIC "Enable dynamic Gmsh executable (linked with shared library)" OFF)
opt(BUILD_ANDROID "Enable Android NDK library target (experimental)" OFF)
opt(BUILD_IOS "Enable iOS library target (experimental)" OFF)
opt(CGNS "Enable CGNS import/export (experimental)" ${DEFAULT})
opt(CGNS_CPEX0045 "Enable high-order CGNS import/export following CPEX0045 (experimental)" OFF)
opt(CAIRO "Enable Cairo to render fonts (experimental)" ${DEFAULT})
opt(CXX11 "Enable C++11" ON)
opt(C99 "Enable C99" ON)
opt(PROFILE "Enable profiling compiler flags" OFF)
opt(DINTEGRATION "Enable discrete integration (needed for levelsets)" ${DEFAULT})
opt(DOMHEX "Enable experimental DOMHEX code" ${DEFAULT})
opt(FLTK "Enable FLTK graphical user interface (requires mesh/post)" ${DEFAULT})
opt(GETDP "Enable GetDP solver (linked as a library, experimental)" ${DEFAULT})
opt(GMM "Enable GMM linear solvers (simple alternative to PETSc)" ${DEFAULT})
opt(GMP "Enable GMP for Kbipack (advanced)" ON)
opt(GRAPHICS "Enable building graphics lib even without GUI (advanced)" OFF)
opt(HXT "Enable HXT library (for reparametrization and meshing)" ${DEFAULT})
opt(KBIPACK "Enable Kbipack (neeeded by homology solver)" ${DEFAULT})
opt(MATHEX "Enable Mathex expression parser (used by plugins and options)" ${DEFAULT})
opt(MED "Enable MED mesh and post file formats" ${DEFAULT})
opt(MESH "Enable mesh module (required by GUI)" ${DEFAULT})
opt(METIS "Enable Metis mesh partitioner" ${DEFAULT})
opt(MMG3D "Enable MMG3D 3D anisotropic mesh refinement" ${DEFAULT})
opt(MPEG_ENCODE "Enable built-in MPEG movie encoder" ${DEFAULT})
opt(MPI "Enable MPI (experimental, not used for meshing)" OFF)
opt(MSVC_STATIC_RUNTIME "Enable static Visual C++ runtime" OFF)
opt(MUMPS "Enable MUMPS sparse direct linear solver" OFF)
opt(NETGEN "Enable Netgen 3D frontal mesh generator" ${DEFAULT})
opt(NUMPY "Enable fullMatrix and numpy array conversion for private API" OFF)
opt(PETSC4PY "Enable petsc4py wrappers for petsc matrices for private API" OFF)
opt(OCC "Enable OpenCASCADE CAD kernel" ${DEFAULT})
opt(OCC_CAF "Enable OpenCASCADE CAF module (for STEP/IGES attributes)" ${DEFAULT})
opt(OCC_STATIC "Link OpenCASCADE static instead of dynamic libraries (requires ENABLE_OCC)" OFF)
opt(OCC_TBB "Add TBB libraries in list of OCC libraries" OFF)
opt(ONELAB "Enable ONELAB solver interface" ${DEFAULT})
opt(ONELAB_METAMODEL "Enable ONELAB metamodels (experimental)" ${DEFAULT})
opt(OPENACC "Enable OpenACC" OFF)
opt(OPENMP "Enable OpenMP" OFF)
opt(OPTHOM "Enable high-order mesh optimization tools" ${DEFAULT})
opt(OS_SPECIFIC_INSTALL "Enable OS-specific (e.g. app bundle) installation" OFF)
opt(OSMESA "Enable OSMesa for offscreen rendering (experimental)" OFF)
opt(P4EST "Enable p4est for enabling automatic mesh size field (experimental)" OFF)
opt(PACKAGE_STRIP "Strip symbols in install packages to reduce install size" ON)
opt(PARSER "Enable GEO file parser (required for .geo/.pos scripts)" ${DEFAULT})
opt(PETSC "Enable PETSc linear solvers (required for SLEPc)" OFF)
opt(PLUGINS "Enable post-processing plugins" ${DEFAULT})
opt(POST "Enable post-processing module (required by GUI)" ${DEFAULT})
opt(POPPLER "Enable Poppler for displaying PDF documents (experimental)" OFF)
opt(PRIVATE_API "Enable private API" OFF)
<<<<<<< HEAD
opt(QUADMESHINGTOOLS "Enable QuadMeshingTools extensions" ${DEFAULT})
=======
opt(PRO "Enable PRO extensions" ${DEFAULT})
>>>>>>> 5f0460a8
opt(QUADTRI "Enable QuadTri structured meshing extensions" ${DEFAULT})
opt(REVOROPT "Enable Revoropt (used for CVT remeshing)" OFF)
opt(SLEPC "Enable SLEPc eigensolvers" OFF)
opt(SOLVER "Enable built-in finite element solvers (required for reparametrization)" ${DEFAULT})
opt(SYSTEM_CONTRIB "Use system versions of contrib libraries, when possible" OFF)
opt(TCMALLOC "Enable libtcmalloc (fast malloc that does not release memory)" OFF)
opt(TOUCHBAR "Enable Apple Touch bar" ${DEFAULT})
opt(VISUDEV "Enable additional visualization capabilities for development purposes" OFF)
opt(VOROPP "Enable voro++ (for hex meshing, experimental)" ${DEFAULT})
opt(WRAP_JAVA "Generate SWIG Java wrappers for private API" OFF)
opt(WRAP_PYTHON "Generate SWIG Python wrappers for private API (not used by public API)" OFF)
opt(ZIPPER "Enable Zip file compression/decompression" OFF)

set(GMSH_MAJOR_VERSION 4)
set(GMSH_MINOR_VERSION 6)
set(GMSH_PATCH_VERSION 0)
set(GMSH_EXTRA_VERSION "")
set(GMSH_EXTRA_VERSION_TEXI "${GMSH_EXTRA_VERSION}")

if(NOT GMSH_RELEASE)
  find_package(Git)
  if(GIT_FOUND)
    execute_process(COMMAND ${GIT_EXECUTABLE} log -1 --format=%h
                    WORKING_DIRECTORY ${CMAKE_SOURCE_DIR} ERROR_QUIET
                    OUTPUT_VARIABLE GIT_COMMIT_HASH
                    OUTPUT_STRIP_TRAILING_WHITESPACE)
  endif()
  if(GIT_COMMIT_HASH)
    set(GMSH_EXTRA_VERSION "${GMSH_EXTRA_VERSION}-git-${GIT_COMMIT_HASH}")
  endif()
  set(GMSH_EXTRA_VERSION_TEXI "${GMSH_EXTRA_VERSION_TEXI} (development version)")
endif()

set(GMSH_SHORT_VERSION
    "${GMSH_MAJOR_VERSION}.${GMSH_MINOR_VERSION}.${GMSH_PATCH_VERSION}")
set(GMSH_VERSION "${GMSH_SHORT_VERSION}${GMSH_EXTRA_VERSION}")
set(GMSH_SHORT_LICENSE "GNU General Public License")

set(GMSH_API api/gmsh.h api/gmshc.h api/gmsh.h_cwrap)

if(ENABLE_PRIVATE_API)
  message(WARNING "The private API is unsupported and undocumented. It is meant "
          "for expert Gmsh developers, not for regular Gmsh users, who should rely "
          "on the stable public API (gmsh/api) instead. If you are repackaging Gmsh, "
          "e.g. for a Linux distribution, please DO NOT distribute the private API "
          "(i.e. all the internal headers) and ship the stable public API instead "
          "(i.e. only the headers and modules in gmsh/api).")
  file(GLOB_RECURSE HEADERS Common/*.h Numeric/*.h Geo/*.h Mesh/*.h Solver/*.h
    Post/*.h Graphics/*.h contrib/kbipack/*.h contrib/DiscreteIntegration/*.h
    contrib/HighOrderMeshOptimizer/*.h contrib/MeshOptimizer/*.h
    contrib/MeshQualityOptimizer/*.h)
  set(GMSH_PRIVATE_API ${CMAKE_CURRENT_BINARY_DIR}/Common/GmshConfig.h
      ${CMAKE_CURRENT_BINARY_DIR}/Common/GmshVersion.h ${HEADERS})
  get_property(IAMCHILD DIRECTORY PROPERTY PARENT_DIRECTORY)
  if(IAMCHILD)
    set(GMSH_PRIVATE_API ${GMSH_PRIVATE_API} PARENT_SCOPE)
  endif()
  if(ENABLE_WRAP_PYTHON OR ENABLE_WRAP_JAVA)
    set(ENABLE_BUILD_DYNAMIC ON)
    message(WARNING "SWIG wrappers for the private API are unsupported and "
            "undocumented. The stable public Python API does not required SWIG.")
  endif()
endif()

if(NOT ENABLE_BUILD_SHARED)
endif()

set(ONELAB_PY contrib/onelab/python/onelab.py)
set(GMSH_PY api/gmsh.py)
set(GMSH_JL api/gmsh.jl)

if(${CMAKE_MAJOR_VERSION} GREATER 2)
  string(TIMESTAMP DATE "%Y%m%d")
else()
  execute_process(COMMAND date "+%Y%m%d" OUTPUT_VARIABLE DATE
                  OUTPUT_STRIP_TRAILING_WHITESPACE)
endif()

if(NOT DATE)
  set(DATE "unknown")
endif()
set(GMSH_DATE "${DATE}")

if(NOT GMSH_HOST)
  execute_process(COMMAND hostname OUTPUT_VARIABLE HOSTNAME
                  OUTPUT_STRIP_TRAILING_WHITESPACE)
  if(NOT HOSTNAME)
    set(HOSTNAME "unknown")
  endif()
  set(GMSH_HOST "${HOSTNAME}")
endif()

if(NOT GMSH_PACKAGER)
  execute_process(COMMAND whoami OUTPUT_VARIABLE PACKAGER
                  OUTPUT_STRIP_TRAILING_WHITESPACE)
  if(NOT PACKAGER)
    set(PACKAGER "unknown")
  endif()
  string(REPLACE "\\" " " PACKAGER ${PACKAGER})
  set(GMSH_PACKAGER "${PACKAGER}")
endif()

if(APPLE)
  set(GMSH_OS "MacOSX")
elseif(CYGWIN OR MSYS)
  # detect if we use the MinGW compilers on Cygwin - if we do, handle the build
  # as a pure Windows build
  if(CMAKE_CXX_COMPILER_ID MATCHES "GNU" OR
     CMAKE_CXX_COMPILER_ID MATCHES "Clang")
    execute_process(COMMAND ${CMAKE_CXX_COMPILER} -dumpmachine
                    OUTPUT_VARIABLE CXX_COMPILER_MACHINE
                    OUTPUT_STRIP_TRAILING_WHITESPACE)
    if(CXX_COMPILER_MACHINE MATCHES "mingw")
      set(GMSH_OS "Windows")
      set(WIN32 1)
      add_definitions(-DWIN32)
    endif()
  endif()
else()
  set(GMSH_OS "${CMAKE_SYSTEM_NAME}")
endif()

include(CheckTypeSize)
include(CheckFunctionExists)
include(CheckIncludeFile)
include(CheckCXXCompilerFlag)
include(CheckCCompilerFlag)

macro(set_config_option VARNAME STRING)
  set(${VARNAME} TRUE)
  list(APPEND CONFIG_OPTIONS ${STRING})
  message(STATUS "Found " ${STRING})
endmacro()

# check the size of size_t
check_type_size("size_t" SIZEOF_SIZE_T)
if(SIZEOF_SIZE_T EQUAL 8)
  set_config_option(HAVE_64BIT_SIZE_T "64Bit")
endif()

# append 32/64 to the build name on Linux and Windows
if(NOT APPLE)
  if(HAVE_64BIT_SIZE_T)
    set(GMSH_OS "${GMSH_OS}64")
  else()
    set(GMSH_OS "${GMSH_OS}32")
  endif()
endif()

if(ENABLE_BUILD_DYNAMIC)
  set(GMSH_OS "${GMSH_OS}-sdk")
endif()

if(APPLE)
  # FIXME: change this once we understand rpaths - the options below do not work
  set(CMAKE_MACOSX_RPATH 0)
else()
  # make sure that dynamic libraries can be found when installing/ displacing the
  # binaries: from https://gitlab.kitware.com/cmake/community/wikis/doc/cmake/
  # RPATH-handling:

  # use, i.e. don't skip the full RPATH for the build tree
  set(CMAKE_SKIP_BUILD_RPATH  FALSE)

  # when building, don't use the install RPATH already (but later on when
  # installing)
  set(CMAKE_BUILD_WITH_INSTALL_RPATH FALSE)
  set(CMAKE_INSTALL_RPATH "${CMAKE_INSTALL_PREFIX}/lib")

  # add the automatically determined parts of the RPATH which point to
  # directories outside the build tree to the install RPATH
  set(CMAKE_INSTALL_RPATH_USE_LINK_PATH TRUE)

  # the RPATH to be used when installing, but only if it's not a system directory
  list(FIND CMAKE_PLATFORM_IMPLICIT_LINK_DIRECTORIES "${CMAKE_INSTALL_PREFIX}/lib"
       isSystemDir)
  if("${isSystemDir}" STREQUAL "-1")
     set(CMAKE_INSTALL_RPATH "\\\$ORIGIN/../lib")
  endif()
endif()

if(MSVC)
  # remove annoying warning about bool/int cast performance
  set(GMSH_CONFIG_PRAGMAS "#pragma warning(disable:4800 4244 4267)")
  foreach(VAR
          CMAKE_CXX_FLAGS CMAKE_CXX_FLAGS_DEBUG CMAKE_CXX_FLAGS_RELEASE
          CMAKE_CXX_FLAGS_MINSIZEREL CMAKE_CXX_FLAGS_RELWITHDEBINFO
          CMAKE_C_FLAGS CMAKE_C_FLAGS_DEBUG CMAKE_C_FLAGS_RELEASE
          CMAKE_C_FLAGS_MINSIZEREL CMAKE_C_FLAGS_RELWITHDEBINFO)
    if(ENABLE_MSVC_STATIC_RUNTIME AND ${VAR} MATCHES "/MD")
      string(REGEX REPLACE "/MD" "/MT" ${VAR} "${${VAR}}")
    endif()
    if(NOT ${VAR} MATCHES "/MP") # enable parallel compilation
      set(${VAR} "${${VAR}} /MP")
    endif()
  endforeach()
  if(ENABLE_PRIVATE_API)
    if(ENABLE_BUILD_DYNAMIC OR ENABLE_BUILD_SHARED)
      # automatically export .def file with all symbols (requires CMake 3.4);
      # depending on the compiling options this might lead to more than 64k export
      # symbols; just trim the .def file to keep the ones you need
      set(CMAKE_WINDOWS_EXPORT_ALL_SYMBOLS TRUE)
    endif()
  endif()
endif()

if(ENABLE_OPENMP)
  find_package(OpenMP)
  if(OpenMP_FOUND OR OPENMP_FOUND)
    set_config_option(HAVE_OPENMP "OpenMP")
    set(CMAKE_C_FLAGS "${CMAKE_C_FLAGS} ${OpenMP_C_FLAGS}")
    set(CMAKE_CXX_FLAGS "${CMAKE_CXX_FLAGS} ${OpenMP_CXX_FLAGS}")
  elseif(APPLE AND EXISTS "/opt/local/lib/libomp")
    # official Apple compiler with macports' libomp
    set_config_option(HAVE_OPENMP "OpenMP[MacPorts]")
    set(CMAKE_C_FLAGS
        "${CMAKE_C_FLAGS} -Xpreprocessor -fopenmp -I/opt/local/include/libomp")
    set(CMAKE_CXX_FLAGS
        "${CMAKE_CXX_FLAGS} -Xpreprocessor -fopenmp -I/opt/local/include/libomp")
    list(APPEND EXTERNAL_LIBRARIES "-L/opt/local/lib/libomp -lomp")
  elseif(APPLE AND EXISTS "/usr/local/lib/libomp.dylib")
    # official Apple compiler with homebrew's libomp
    set_config_option(HAVE_OPENMP "OpenMP[usr/local]")
    set(CMAKE_C_FLAGS
        "${CMAKE_C_FLAGS} -Xpreprocessor -fopenmp")
    set(CMAKE_CXX_FLAGS
        "${CMAKE_CXX_FLAGS} -Xpreprocessor -fopenmp")
    list(APPEND EXTERNAL_LIBRARIES "-lomp")
  endif()
endif()

if(ENABLE_OPENACC)
  find_package(OpenACC)
  if(OpenACC_C_FOUND AND OpenACC_CXX_FOUND)
    set_config_option(HAVE_OPENACC "OpenACC")
    set(CMAKE_C_FLAGS "${CMAKE_C_FLAGS} ${OpenACC_C_FLAGS}")
    set(CMAKE_CXX_FLAGS "${CMAKE_CXX_FLAGS} ${OpenACC_CXX_FLAGS}")
  endif()
endif()

if(ENABLE_CXX11)
  # in recent cmake versions we could do e.g. set(CMAKE_CXX_STANDARD 11)
  check_cxx_compiler_flag("-std=c++11" STDCXX11)
  if(STDCXX11)
    set(CMAKE_CXX_FLAGS "${CMAKE_CXX_FLAGS} -std=c++11")
  endif()
endif()

if(ENABLE_C99)
  # in recent cmake versions we could do e.g. set(CMAKE_C_STANDARD 99)
  check_c_compiler_flag("-std=c99" STDC99)
  if(STDC99)
    set(CMAKE_C_FLAGS "${CMAKE_C_FLAGS} -std=c99")
  endif()
endif()

if(ENABLE_PROFILE)
    # Using the perf set of profiling tools doesn't work without the frame
    # pointer and a common optimisation is to remove it
    check_cxx_compiler_flag("-fno-omit-frame-pointer" FNOFP)
    if(FNOFP)
        set(CMAKE_CXX_FLAGS "${CMAKE_CXX_FLAGS} -fno-omit-frame-pointer")
    endif()
endif()

macro(append_gmsh_src DIRNAME FILES)
  foreach(FILE ${FILES})
    list(APPEND LIST ${DIRNAME}/${FILE})
  endforeach()
  set(GMSH_SRC ${GMSH_SRC};${LIST} PARENT_SCOPE)
  set(GMSH_DIRS ${GMSH_DIRS};${DIRNAME} PARENT_SCOPE)
endmacro()

macro(find_all_libraries VARNAME LISTNAME PATH SUFFIX)
  set(${VARNAME})
  list(LENGTH ${LISTNAME} NUM_LIST)
  foreach(LIB ${${LISTNAME}})
    if("${PATH}" STREQUAL "")
      find_library(FOUND_LIB ${LIB} PATH_SUFFIXES ${SUFFIX})
    else()
      find_library(FOUND_LIB ${LIB} PATHS ${PATH} NO_DEFAULT_PATH)
    endif()
    if(FOUND_LIB)
      list(APPEND ${VARNAME} ${FOUND_LIB})
    endif()
    unset(FOUND_LIB CACHE)
  endforeach()
  list(LENGTH ${VARNAME} NUM_FOUND_LIBRARIES)
  if(NUM_FOUND_LIBRARIES LESS NUM_LIST)
    set(${VARNAME})
  endif()
endmacro()

macro(set_compile_flags LISTNAME FLAGS)
  foreach(FILE ${${LISTNAME}})
    get_source_file_property(PROP ${FILE} COMPILE_FLAGS)
    if(PROP)
      set_source_files_properties(${FILE} PROPERTIES COMPILE_FLAGS "${PROP} ${FLAGS}")
    else()
      set_source_files_properties(${FILE} PROPERTIES COMPILE_FLAGS "${FLAGS}")
    endif()
  endforeach()
endmacro()

if(ENABLE_BLAS_LAPACK)
  if(BLAS_LAPACK_LIBRARIES)
    # use libs as specified in the BLAS_LAPACK_LIBRARIES variable
    set_config_option(HAVE_BLAS "Blas[custom]")
    set_config_option(HAVE_LAPACK "Lapack[custom]")
    set(LAPACK_LIBRARIES ${BLAS_LAPACK_LIBRARIES})
  else()
    if(MSVC)
      # on Windows with Visual C++ try really hard to find blas/lapack *without*
      # requiring a Fortran compiler: 1) try to find the Intel MKL libs using
      # the standard search path; if not found 2) try to get the reference
      # blas/lapack libs (useful for users with no Fortran compiler and no MKL
      # license, who can just download our precompiled "gmsh-dep" package)
      if(HAVE_64BIT_SIZE_T)
        set(MKL_PATH em64t/lib)
        set(MKL_LIBS_REQUIRED libguide40 mkl_intel_lp64 mkl_intel_thread mkl_core)
      else()
        set(MKL_PATH ia32/lib)
        set(MKL_LIBS_REQUIRED libguide40 mkl_intel_c mkl_intel_thread mkl_core)
      endif()
      find_all_libraries(LAPACK_LIBRARIES MKL_LIBS_REQUIRED "" ${MKL_PATH})
      if(LAPACK_LIBRARIES)
        set_config_option(HAVE_BLAS "Blas[mkl]")
        set_config_option(HAVE_LAPACK "Lapack[mkl]")
      else()
        set(REFLAPACK_LIBS_REQUIRED lapack blas g2c gcc)
        find_all_libraries(LAPACK_LIBRARIES REFLAPACK_LIBS_REQUIRED "" "")
        if(LAPACK_LIBRARIES)
          set_config_option(HAVE_BLAS "Blas[ref]")
          set_config_option(HAVE_LAPACK "Lapack[ref]")
        endif()
      endif()
    elseif(${CMAKE_SYSTEM_NAME} MATCHES "Linux")
      # on Linux try to find the Intel MKL without a Fortran compiler
      if(HAVE_64BIT_SIZE_T)
        set(MKL_PATH lib/em64t)
      else()
        set(MKL_PATH lib/32)
      endif()
      set(MKL_LIBS_REQUIRED mkl_gf_lp64 iomp5 mkl_gnu_thread mkl_core guide pthread)
      find_all_libraries(LAPACK_LIBRARIES MKL_LIBS_REQUIRED "" ${MKL_PATH})
      if(NOT LAPACK_LIBRARIES)
        # match lapack 9.0 on 64bit
        set(MKL_LIBS_REQUIRED mkl_lapack mkl_em64t guide)
        find_all_libraries(LAPACK_LIBRARIES MKL_LIBS_REQUIRED "" ${MKL_PATH})
      endif()
      if(LAPACK_LIBRARIES)
        set_config_option(HAVE_BLAS "Blas[mkl]")
        set_config_option(HAVE_LAPACK "Lapack[mkl]")
      else()
        # on Linux also try to find ATLAS without a Fortran compiler, because
        # cmake ships with a buggy FindBLAS e.g. on Ubuntu Lucid Lynx
        set(ATLAS_LIBS_REQUIRED lapack f77blas cblas atlas)
        find_all_libraries(LAPACK_LIBRARIES ATLAS_LIBS_REQUIRED "" "")
        if(LAPACK_LIBRARIES)
          set_config_option(HAVE_BLAS "Blas[atlas]")
          set_config_option(HAVE_LAPACK "Lapack[atlas]")
        else()
          # try with generic names
          set(GENERIC_LIBS_REQUIRED lapack blas pthread)
          find_all_libraries(LAPACK_LIBRARIES GENERIC_LIBS_REQUIRED "" "")
          if(LAPACK_LIBRARIES)
            set_config_option(HAVE_BLAS "Blas[generic]")
            set_config_option(HAVE_LAPACK "Lapack[generic]")
            find_library(GFORTRAN_LIB gfortran)
            if(GFORTRAN_LIB)
              list(APPEND LAPACK_LIBRARIES ${GFORTRAN_LIB})
            endif()
          endif()
        endif()
      endif()
    elseif(${CMAKE_SYSTEM_NAME} MATCHES "SunOS")
      # on SunOS we know blas and lapack are available in sunperf
      set(LAPACK_LIBRARIES -library=sunperf)
      set_config_option(HAVE_BLAS "Blas[sunperf]")
      set_config_option(HAVE_LAPACK "Lapack[sunperf]")
    elseif(APPLE)
      # on Mac we also know that blas and lapack are available
      set(LAPACK_LIBRARIES "-llapack -lblas")
      set_config_option(HAVE_BLAS "Blas[veclib]")
      set_config_option(HAVE_LAPACK "Lapack[veclib]")
    endif()

    if(NOT HAVE_BLAS OR NOT HAVE_LAPACK)
      # if we haven't found blas and lapack check for OpenBlas
      set(OPENBLAS_LIBS_REQUIRED openblas)
      find_all_libraries(LAPACK_LIBRARIES OPENBLAS_LIBS_REQUIRED "" "")
      if(LAPACK_LIBRARIES)
        set_config_option(HAVE_BLAS "Blas[openblas]")
        set_config_option(HAVE_LAPACK "Lapack[openblas]")
        find_library(GFORTRAN_LIB gfortran)
        if(GFORTRAN_LIB)
          list(APPEND LAPACK_LIBRARIES ${GFORTRAN_LIB})
        endif()
      endif()
    endif()

    if(NOT HAVE_BLAS OR NOT HAVE_LAPACK)
      # if we still haven't found blas and lapack, use the standard cmake tests,
      # which require a working Fortran compiler
      enable_language(Fortran)
      find_package(BLAS)
      if(BLAS_FOUND)
        set_config_option(HAVE_BLAS "Blas")
        find_package(LAPACK)
        if(LAPACK_FOUND)
          set_config_option(HAVE_LAPACK "Lapack")
        else()
          set(LAPACK_LIBRARIES ${BLAS_LIBRARIES})
        endif()
        if(CMAKE_Fortran_COMPILER_ID MATCHES "GNU")
          if(CMAKE_Fortran_COMPILER MATCHES "gfortran")
            list(APPEND LAPACK_LIBRARIES gfortran)
          elseif(CMAKE_Fortran_COMPILER MATCHES "f95")
            list(APPEND LAPACK_LIBRARIES gfortran)
          elseif(CMAKE_Fortran_COMPILER MATCHES "g77")
            list(APPEND LAPACK_LIBRARIES g2c)
          endif()
        elseif(CMAKE_Fortran_COMPILER MATCHES "pgi")
          list(APPEND LAPACK_LIBRARIES -pgf77libs)
        endif()
      endif()
    endif()

    if(NOT HAVE_BLAS OR NOT HAVE_LAPACK)
      message(WARNING "Could not find Blas or Lapack: most meshing algorithms "
              "will not be functional")
    endif()

  endif()
endif()

if(ENABLE_TCMALLOC)
  find_library(TCMALLOC tcmalloc)
  if(TCMALLOC)
    set_config_option(HAVE_TCMALLOC "TCMalloc")
    list(APPEND EXTERNAL_LIBRARIES ${TCMALLOC})
  endif()
endif()

add_subdirectory(Common)
add_subdirectory(Numeric)
add_subdirectory(Geo)

if(EXISTS ${CMAKE_CURRENT_SOURCE_DIR}/Mesh AND ENABLE_MESH)
  add_subdirectory(Mesh)
  set_config_option(HAVE_MESH "Mesh")
endif()

if(EXISTS ${CMAKE_CURRENT_SOURCE_DIR}/Solver AND ENABLE_SOLVER)
  add_subdirectory(Solver)
  set_config_option(HAVE_SOLVER "Solver")
endif()

if(EXISTS ${CMAKE_CURRENT_SOURCE_DIR}/Post AND ENABLE_POST)
  add_subdirectory(Post)
  set_config_option(HAVE_POST "Post")
  if(EXISTS ${CMAKE_CURRENT_SOURCE_DIR}/Plugin AND ENABLE_PLUGINS)
    add_subdirectory(Plugin)
    set_config_option(HAVE_PLUGINS "Plugins")
  endif()
endif()

if(EXISTS ${CMAKE_CURRENT_SOURCE_DIR}/Parser AND ENABLE_PARSER)
  add_subdirectory(Parser)
  set_config_option(HAVE_PARSER "Parser")
endif()

if(ENABLE_VISUDEV)
  set_config_option(HAVE_VISUDEV "VisuDev")
endif()

if(EXISTS ${CMAKE_CURRENT_SOURCE_DIR}/Fltk AND ENABLE_FLTK)
  # first, try to use fltk-config for fltk >= 1.3 (FindFLTK is buggy on Unix,
  # where e.g. xft and xinerama options are not dealt with)
  find_program(FLTK_CONFIG_SCRIPT fltk-config)
  if(FLTK_CONFIG_SCRIPT)
    execute_process(COMMAND ${FLTK_CONFIG_SCRIPT} --api-version
                    OUTPUT_VARIABLE FLTK_VERSION)
    string(STRIP "${FLTK_VERSION}" FLTK_VERSION)
    if(FLTK_VERSION VERSION_GREATER 1.1)
      add_subdirectory(Fltk)
      set_config_option(HAVE_FLTK "Fltk")
      message(STATUS "Using fltk-config script for Fltk " ${FLTK_VERSION})
      execute_process(COMMAND ${FLTK_CONFIG_SCRIPT} --use-gl --use-images --includedir
                      OUTPUT_VARIABLE FLTK_INCLUDE_DIR)
      string(STRIP ${FLTK_INCLUDE_DIR} FLTK_INCLUDE_DIR)
      list(APPEND EXTERNAL_INCLUDES ${FLTK_INCLUDE_DIR})
      # On linux (at least OpenSuSE) the following directories are
      # not existing (everything is in /usr/include). To avoid warnings
      # check existance of these directories before adding them
      if(EXISTS ${FLTK_INCLUDE_DIR}/FL/images)
        list(APPEND EXTERNAL_INCLUDES ${FLTK_INCLUDE_DIR}/FL/images)
      endif()
      if(EXISTS ${FLTK_INCLUDE_DIR}/jpeg)
        list(APPEND EXTERNAL_INCLUDES ${FLTK_INCLUDE_DIR}/jpeg)
      endif()
      if(EXISTS ${FLTK_INCLUDE_DIR}/zlib)
        list(APPEND EXTERNAL_INCLUDES ${FLTK_INCLUDE_DIR}/zlib)
      endif()
      if(EXISTS ${FLTK_INCLUDE_DIR}/png)
        list(APPEND EXTERNAL_INCLUDES ${FLTK_INCLUDE_DIR}/png)
      endif()
      execute_process(COMMAND ${FLTK_CONFIG_SCRIPT} --use-gl --use-images --ldflags
                      OUTPUT_VARIABLE FLTK_LIBRARIES)
      string(STRIP ${FLTK_LIBRARIES} FLTK_LIBRARIES)
      string(REGEX MATCH "fltk[_ ]jpeg" FLTK_JPEG ${FLTK_LIBRARIES})
      string(REGEX MATCH "fltk[_ ]z" FLTK_Z ${FLTK_LIBRARIES})
      string(REGEX MATCH "fltk[_ ]png" FLTK_PNG ${FLTK_LIBRARIES})
    endif()
  endif()
  # then try the built-in FindFLTK module
  if(NOT HAVE_FLTK)
    set(FLTK_SKIP_FORMS TRUE)
    set(FLTK_SKIP_FLUID TRUE)
    find_package(FLTK)
    if(FLTK_FOUND)
      add_subdirectory(Fltk)
      set_config_option(HAVE_FLTK "Fltk")
      list(APPEND EXTERNAL_INCLUDES ${FLTK_INCLUDE_DIR})
      # find fltk jpeg
      find_library(FLTK_JPEG NAMES fltk_jpeg fltkjpeg)
      if(FLTK_JPEG)
        list(APPEND EXTERNAL_LIBRARIES ${FLTK_JPEG})
        foreach(DIR ${FLTK_INCLUDE_DIR})
          list(APPEND EXTERNAL_INCLUDES ${DIR}/FL/images ${DIR}/jpeg)
        endforeach()
      endif()
      # find fltk zlib
      find_library(FLTK_Z NAMES fltk_z fltkz)
      if(FLTK_Z)
        list(APPEND EXTERNAL_LIBRARIES ${FLTK_Z})
        foreach(DIR ${FLTK_INCLUDE_DIR})
          list(APPEND EXTERNAL_INCLUDES ${DIR}/FL/images ${DIR}/zlib)
        endforeach()
      endif()
      # find fltk png
      find_library(FLTK_PNG NAMES fltk_png fltkpng)
      if(FLTK_PNG)
        list(APPEND EXTERNAL_LIBRARIES ${FLTK_PNG})
        foreach(DIR ${FLTK_INCLUDE_DIR})
          list(APPEND EXTERNAL_INCLUDES ${DIR}/FL/images ${DIR}/png)
        endforeach()
      endif()
    endif()
  endif()
  # workaround for Fedora/Suse messing up fltk-config (see issue #417)
  if(HAVE_FLTK AND ${CMAKE_SYSTEM_NAME} MATCHES "Linux")
    string(REGEX MATCH "X11" FLTK_X11 ${FLTK_LIBRARIES})
    if(NOT FLTK_X11)
      find_package(X11)
      if(X11_FOUND)
        list(APPEND EXTERNAL_INCLUDES ${X11_INCLUDE_DIR})
        list(APPEND EXTERNAL_LIBRARIES ${X11_LIBRARIES})
      endif()
    endif()
  endif()
endif()

if(APPLE AND HAVE_FLTK AND ENABLE_TOUCHBAR)
  STRING(REGEX MATCH "([0-9]+.[0-9]+)" OSX_SDK_VERSION "${CMAKE_OSX_SYSROOT}")
  if(OSX_SDK_VERSION)
    if(${OSX_SDK_VERSION} VERSION_GREATER 10.11)
      set(GMSH_SRC ${GMSH_SRC};Fltk/touchBar.mm)
      set_config_option(HAVE_TOUCHBAR "TouchBar")
    endif()
  endif()
endif()

if(ENABLE_ONELAB)
  set_config_option(HAVE_ONELAB "ONELAB")
  if(EXISTS ${CMAKE_CURRENT_SOURCE_DIR}/contrib/onelab)
    if(ENABLE_ONELAB_METAMODEL)
      add_subdirectory(contrib/onelab)
      include_directories(contrib/onelab)
      set_config_option(HAVE_ONELAB_METAMODEL "ONELABMetamodel")
    endif()
    file(COPY ${ONELAB_PY} DESTINATION ${CMAKE_CURRENT_BINARY_DIR})
  endif()
endif()

if(ENABLE_BUILD_IOS)
  find_file(CMAKE_TOOLCHAIN_FILE "ios.cmake")
  if(NOT CMAKE_TOOLCHAIN_FILE)
    message(FATAL_ERROR "Cannot compile Gmsh for iOS without a toolchain")
  endif()
  add_definitions(-DBUILD_IOS)
endif()

if(HAVE_FLTK OR ENABLE_GRAPHICS)
  if(NOT HAVE_MESH OR NOT HAVE_POST OR NOT HAVE_PLUGINS OR NOT HAVE_ONELAB)
    message(SEND_ERROR "Cannot compile GUI without Mesh, Post, Plugin and ONELAB")
  endif()

  if(FLTK_JPEG)
    set_config_option(HAVE_LIBJPEG "Jpeg[fltk]")
  else()
    find_package(JPEG)
    if(JPEG_FOUND)
      set_config_option(HAVE_LIBJPEG "Jpeg")
      list(APPEND EXTERNAL_LIBRARIES ${JPEG_LIBRARIES})
      list(APPEND EXTERNAL_INCLUDES ${JPEG_INCLUDE_DIR})
    endif()
  endif()

  if(FLTK_Z)
    set_config_option(HAVE_LIBZ "Zlib[fltk]")
  else()
    find_package(ZLIB)
    if(ZLIB_FOUND)
      set_config_option(HAVE_LIBZ "Zlib")
      list(APPEND EXTERNAL_LIBRARIES ${ZLIB_LIBRARIES})
      list(APPEND EXTERNAL_INCLUDES ${ZLIB_INCLUDE_DIR})
    endif()
  endif()

  if(HAVE_LIBZ)
    if(FLTK_PNG)
      set_config_option(HAVE_LIBPNG "Png[fltk]")
    else()
      find_package(PNG)
      if(PNG_FOUND)
        set_config_option(HAVE_LIBPNG "Png")
        list(APPEND EXTERNAL_LIBRARIES ${PNG_LIBRARIES})
        list(APPEND EXTERNAL_INCLUDES ${PNG_INCLUDE_DIR})
      endif()
    endif()
  endif()

  if(EXISTS ${CMAKE_CURRENT_SOURCE_DIR}/contrib/mpeg_encode AND
     ENABLE_MPEG_ENCODE)
    add_subdirectory(contrib/mpeg_encode)
    include_directories(contrib/mpeg_encode/headers)
    set_config_option(HAVE_MPEG_ENCODE "Mpeg")
  endif()

  if(EXISTS ${CMAKE_CURRENT_SOURCE_DIR}/contrib/3M AND ENABLE_3M)
    add_subdirectory(contrib/3M)
    include_directories(contrib/3M)
    set_config_option(HAVE_3M "3M")
  endif()

  if(ENABLE_OSMESA)
    find_library(OSMESA_LIB OSMesa)
    if(OSMESA_LIB)
      set_config_option(HAVE_OSMESA "OSMesa")
      list(APPEND EXTERNAL_LIBRARIES ${OSMESA_LIB})
    endif()
  endif()

  if(EXISTS ${CMAKE_CURRENT_SOURCE_DIR}/Graphics)
    set(OpenGL_GL_PREFERENCE "LEGACY")
    find_package(OpenGL REQUIRED)
    if(OPENGL_GLU_FOUND AND OPENGL_FOUND)
      add_subdirectory(Graphics)
      set_config_option(HAVE_OPENGL "OpenGL")
    else()
      message(SEND_ERROR "Could not find GLU: disabling OpenGL support")
    endif()
  endif()
endif()

if(ENABLE_ANN)
  find_library(ANN_LIB ANN PATH_SUFFIXES lib)
  find_path(ANN_INC "ANN.h" PATH_SUFFIXES src include ANN)
  if(ENABLE_SYSTEM_CONTRIB AND ANN_LIB AND ANN_INC)
    message(STATUS "Using system version of ANN")
    list(APPEND EXTERNAL_LIBRARIES ${ANN_LIB})
    list(APPEND EXTERNAL_INCLUDES ${ANN_INC})
    set_config_option(HAVE_ANN "Ann[system]")
  elseif(EXISTS ${CMAKE_CURRENT_SOURCE_DIR}/contrib/ANN)
    add_subdirectory(contrib/ANN)
    include_directories(contrib/ANN/include)
    set_config_option(HAVE_ANN "Ann")
  endif()
endif()

if(ENABLE_ALGLIB)
  find_library(ALGLIB_LIB alglib)
  find_path(ALGLIB_INC "stdafx.h" PATH_SUFFIXES libalglib)
  if(ENABLE_SYSTEM_CONTRIB AND ALGLIB_LIB AND ALGLIB_INC)
    list(APPEND EXTERNAL_LIBRARIES ${ALGLIB_LIB})
    list(APPEND EXTERNAL_INCLUDES ${ALGLIB_INC})
    set_config_option(HAVE_ALGLIB "ALGLIB[system]")
  elseif(EXISTS ${CMAKE_CURRENT_SOURCE_DIR}/contrib/ALGLIB)
    add_subdirectory(contrib/ALGLIB)
    include_directories(contrib/ALGLIB)
    set_config_option(HAVE_ALGLIB "ALGLIB")
  endif()
endif()

if(HAVE_FLTK AND ENABLE_CAIRO)
  find_library(CAIRO_LIB cairo)
  find_path(CAIRO_INC "cairo/cairo.h" PATH_SUFFIXES include)
  if(CAIRO_INC AND CAIRO_LIB)
     set_config_option(HAVE_CAIRO "Cairo")
     list(APPEND EXTERNAL_LIBRARIES ${CAIRO_LIB})
     list(APPEND EXTERNAL_INCLUDES ${CAIRO_INC})
  endif()
endif()

if(EXISTS ${CMAKE_CURRENT_SOURCE_DIR}/contrib/DiscreteIntegration AND
   ENABLE_DINTEGRATION)
  add_subdirectory(contrib/DiscreteIntegration)
  include_directories(contrib/DiscreteIntegration)
  set_config_option(HAVE_DINTEGRATION "DIntegration")
endif()

if(EXISTS ${CMAKE_CURRENT_SOURCE_DIR}/contrib/HighOrderMeshOptimizer AND
   EXISTS ${CMAKE_CURRENT_SOURCE_DIR}/contrib/MeshOptimizer AND
   EXISTS ${CMAKE_CURRENT_SOURCE_DIR}/contrib/MeshQualityOptimizer AND
   ENABLE_OPTHOM AND HAVE_MESH)
  add_subdirectory(contrib/HighOrderMeshOptimizer)
  include_directories(contrib/HighOrderMeshOptimizer)
  add_subdirectory(contrib/MeshOptimizer)
  include_directories(contrib/MeshOptimizer)
  include_directories(${CMAKE_CURRENT_BINARY_DIR}/contrib/MeshOptimizer)
  add_subdirectory(contrib/MeshQualityOptimizer)
  include_directories(contrib/MeshQualityOptimizer)
  set_config_option(HAVE_OPTHOM "OptHom")
endif()

if(EXISTS ${CMAKE_CURRENT_SOURCE_DIR}/contrib/domhex AND
   ENABLE_DOMHEX AND HAVE_MESH)
  add_subdirectory(contrib/domhex)
  include_directories(contrib/domhex)
  set_config_option(HAVE_DOMHEX "DomHex")
endif()

if(EXISTS ${CMAKE_CURRENT_SOURCE_DIR}/contrib/QuadTri AND
   ENABLE_QUADTRI AND HAVE_MESH)
  add_subdirectory(contrib/QuadTri)
  include_directories(contrib/QuadTri)
  set_config_option(HAVE_QUADTRI "QuadTri")
endif()

if(EXISTS ${CMAKE_CURRENT_SOURCE_DIR}/contrib/kbipack AND ENABLE_KBIPACK)
  set_config_option(HAVE_KBIPACK "Kbipack")
  add_subdirectory(contrib/kbipack)
  include_directories(contrib/kbipack)
  if(ENABLE_GMP)
    find_library(GMP_LIB gmp)
    find_path(GMP_INC "gmp.h" PATH_SUFFIXES src include)
  endif()
  if(GMP_LIB AND GMP_INC)
    set_config_option(HAVE_GMP "GMP")
    list(APPEND EXTERNAL_LIBRARIES ${GMP_LIB})
    list(APPEND EXTERNAL_INCLUDES ${GMP_INC})
  else()
    message(STATUS "GMP not found: Kbipack uses long int")
  endif()
endif()

if(ENABLE_MATHEX)
  find_library(MATHEX_LIB mathex PATH_SUFFIXES lib)
  find_path(MATHEX_INC "mathex.h" PATH_SUFFIXES src include)
  if(ENABLE_SYSTEM_CONTRIB AND MATHEX_LIB AND MATHEX_INC)
    list(APPEND EXTERNAL_LIBRARIES ${MATHEX_LIB})
    list(APPEND EXTERNAL_INCLUDES ${MATHEX_INC})
    set_config_option(HAVE_MATHEX "MathEx[system]")
  elseif(EXISTS ${CMAKE_CURRENT_SOURCE_DIR}/contrib/MathEx)
    add_subdirectory(contrib/MathEx)
    include_directories(contrib/MathEx)
    set_config_option(HAVE_MATHEX "MathEx")
  endif()
endif()

if(ENABLE_MPI)
  find_package(MPI)
  if(MPI_FOUND)
    set_config_option(HAVE_MPI "MPI")
    list(APPEND EXTERNAL_INCLUDES ${MPI_CXX_INCLUDE_PATH})
    list(APPEND EXTERNAL_LIBRARIES ${MPI_CXX_LIBRARIES})
    set(CMAKE_C_COMPILER ${MPI_C_COMPILER})
    set(CMAKE_CXX_COMPILER ${MPI_CXX_COMPILER})
    set(CMAKE_Fortran_COMPILER ${MPI_Fortran_COMPILER})
  endif()
endif()

if(ENABLE_POPPLER)
  find_library(POPPLER_LIB poppler)
  find_library(POPPLER_CPP_LIB poppler-cpp)
  find_path(POPPLER_INC "poppler/cpp/poppler-document.h" PATH_SUFFIXES src include)
  if(POPPLER_LIB AND POPPLER_INC)
    set_config_option(HAVE_POPPLER "Poppler")
    list(APPEND EXTERNAL_LIBRARIES ${POPPLER_LIB})
    list(APPEND EXTERNAL_LIBRARIES ${POPPLER_CPP_LIB})
    list(APPEND EXTERNAL_INCLUDES ${POPPLER_INC})
  endif()
endif()

if(ENABLE_P4EST)
  find_library(P4EST_LIB p4est)
  find_path(P4EST_INC "p4est.h" PATH_SUFFIXES src)
  find_library(SC_LIB sc)
  if(P4EST_LIB AND P4EST_INC AND SC_LIB)
    set_config_option(HAVE_P4EST "P4est")
    list(APPEND EXTERNAL_LIBRARIES ${P4EST_LIB} ${SC_LIB})
    list(APPEND EXTERNAL_INCLUDES ${P4EST_INC})
  endif()
endif()

if(HAVE_MESH OR HAVE_SOLVER)
  if(ENABLE_METIS)
    find_library(METIS_LIB metis PATH_SUFFIXES lib)
    find_path(METIS_INC "metis.h" PATH_SUFFIXES include)
    if(ENABLE_SYSTEM_CONTRIB AND METIS_LIB AND METIS_INC)
      message(STATUS "Using system version of METIS")
      list(APPEND EXTERNAL_LIBRARIES ${METIS_LIB})
      list(APPEND EXTERNAL_INCLUDES ${METIS_INC})
      set_config_option(HAVE_METIS "Metis[system]")
    elseif(EXISTS ${CMAKE_CURRENT_SOURCE_DIR}/contrib/metis)
      add_definitions(-DUSE_GKREGEX)
      add_subdirectory(contrib/metis)
      include_directories(contrib/metis/include contrib/metis/libmetis
                          contrib/metis/GKlib)
      set_config_option(HAVE_METIS "Metis")
    endif()
  endif()
endif()

if(HAVE_MESH)
  if(EXISTS ${CMAKE_CURRENT_SOURCE_DIR}/Mesh/tetgenBR.cxx)
    set_config_option(HAVE_TETGENBR "TetGen/BR")
  endif()

  if(ENABLE_VOROPP)
    find_library(VOROPP_LIB voro++)
    find_path(VOROPP_INC "voro++.hh" PATH_SUFFIXES voro++)
    if(ENABLE_SYSTEM_CONTRIB AND VOROPP_LIB AND VOROPP_INC)
      message(STATUS "Using system version of voro++")
      list(APPEND EXTERNAL_LIBRARIES ${VOROPP_LIB})
      list(APPEND EXTERNAL_INCLUDES ${VOROPP_INC})
      set_config_option(HAVE_VOROPP "Voro++[system]")
    elseif(EXISTS ${CMAKE_CURRENT_SOURCE_DIR}/contrib/voro++)
      add_subdirectory(contrib/voro++)
      include_directories(contrib/voro++/src)
      set_config_option(HAVE_VOROPP "Voro++")
    endif()
  endif()

  if(EXISTS ${CMAKE_CURRENT_SOURCE_DIR}/contrib/blossom AND ENABLE_BLOSSOM)
    add_subdirectory(contrib/blossom)
    include_directories(contrib/blossom/MATCH contrib/blossom/concorde97
                        contrib/blossom/concorde97/INCLUDE)
    set_config_option(HAVE_BLOSSOM "Blossom")
  endif()

  if(EXISTS ${CMAKE_CURRENT_SOURCE_DIR}/contrib/Netgen AND ENABLE_NETGEN)
    add_subdirectory(contrib/Netgen)
    include_directories(contrib/Netgen contrib/Netgen/libsrc/include
                        contrib/Netgen/nglib)
    set_config_option(HAVE_NETGEN "Netgen")
    add_definitions(-DNO_PARALLEL_THREADS -DNOTCL)
  endif()

  if(EXISTS ${CMAKE_CURRENT_SOURCE_DIR}/contrib/bamg AND ENABLE_BAMG)
    add_subdirectory(contrib/bamg)
    include_directories(contrib/bamg contrib/bamg/bamglib)
    set_config_option(HAVE_BAMG "Bamg")
  endif()

  if(ENABLE_MMG3D)
    find_library(MMG3D_LIB mmg3d PATH_SUFFIXES lib)
    find_path(MMG3D_INC "libmmg3d.h" PATH_SUFFIXES src include)
    if(ENABLE_SYSTEM_CONTRIB AND MMG3D_LIB AND MMG3D_INC)
      list(APPEND EXTERNAL_LIBRARIES ${MMG3D_LIB})
      list(APPEND EXTERNAL_INCLUDES ${MMG3D_INC})
      set_config_option(HAVE_MMG3D "Mmg3d[system]")
    elseif(EXISTS ${CMAKE_CURRENT_SOURCE_DIR}/contrib/mmg3d)
      add_subdirectory(contrib/mmg3d)
      include_directories(contrib/mmg3d/build/sources)
      set_config_option(HAVE_MMG3D "Mmg3d")
    endif()
  endif()
endif()

if(ENABLE_MED OR ENABLE_CGNS)
  find_package(HDF5)
  if(HDF5_FOUND)
    set(HDF5_LIB "${HDF5_C_LIBRARIES}")
    list(APPEND EXTERNAL_INCLUDES ${HDF5_INCLUDE_DIRS})
    if(ENABLE_MED)
      find_library(MED_LIB medC)
      if(MED_LIB)
        set_config_option(HAVE_MED "Med")
        list(APPEND EXTERNAL_LIBRARIES ${MED_LIB})
      endif()
    endif()
    if(ENABLE_CGNS)
      find_library(CGNS_LIB cgns HINTS ENV CGNS_ROOT PATH_SUFFIXES lib)
      find_path(CGNS_INC "cgnslib.h" HINTS ENV CGNS_ROOT PATH_SUFFIXES include)
      if(CGNS_LIB AND CGNS_INC)
        set_config_option(HAVE_LIBCGNS "Cgns")
        list(APPEND EXTERNAL_LIBRARIES ${CGNS_LIB})
        list(APPEND EXTERNAL_INCLUDES ${CGNS_INC})
        if(ENABLE_CGNS_CPEX0045)
          set_config_option(HAVE_LIBCGNS_CPEX0045 "Cgns_CPEX0045")
        endif()
      endif()
    endif()
    if(MED_LIB OR CGNS_LIB)
      list(APPEND EXTERNAL_LIBRARIES ${HDF5_LIB})
      find_library(SZ_LIB NAMES szlib sz)
      if(SZ_LIB)
        list(APPEND EXTERNAL_LIBRARIES ${SZ_LIB})
      endif()
      if(NOT HAVE_LIBZ) # necessary for non-GUI builds
        find_package(ZLIB)
        if(ZLIB_FOUND)
          set_config_option(HAVE_LIBZ "Zlib")
          list(APPEND EXTERNAL_LIBRARIES ${ZLIB_LIBRARIES})
        endif()
      endif()
    endif()
  else()
    message(STATUS "HDF5 not found")
  endif()
endif()

if(HAVE_SOLVER)
  if(ENABLE_GMM)
    find_path(GMM_INC "gmm.h" PATH_SUFFIXES src include include/gmm)
    if(ENABLE_SYSTEM_CONTRIB AND GMM_INC)
      message(STATUS "Using system version of GMM")
      list(APPEND EXTERNAL_INCLUDES ${GMM_INC})
      set_config_option(HAVE_GMM "Gmm[system]")
    elseif(EXISTS ${CMAKE_CURRENT_SOURCE_DIR}/contrib/gmm)
      include_directories(contrib/gmm)
      set_config_option(HAVE_GMM "Gmm")
    endif()
  endif()

  if(ENABLE_PETSC)
    if(PETSC_DIR)
      set(ENV_PETSC_DIR ${PETSC_DIR})
    else()
      set(ENV_PETSC_DIR $ENV{PETSC_DIR})
    endif()
    if(PETSC_ARCH)
      set(ENV_PETSC_ARCH ${PETSC_ARCH})
    else()
      set(ENV_PETSC_ARCH $ENV{PETSC_ARCH})
    endif()
    set(PETSC_POSSIBLE_CONF_FILES
        ${ENV_PETSC_DIR}/${ENV_PETSC_ARCH}/conf/petscvariables
        ${ENV_PETSC_DIR}/${ENV_PETSC_ARCH}/lib/petsc-conf/petscvariables
        ${ENV_PETSC_DIR}/${ENV_PETSC_ARCH}/lib/petsc/conf/petscvariables)
    foreach(FILE ${PETSC_POSSIBLE_CONF_FILES})
      if(EXISTS ${FILE})
        # old-style PETSc installations (using PETSC_DIR and PETSC_ARCH)
        message(STATUS "Using PETSc dir: ${ENV_PETSC_DIR}")
        message(STATUS "Using PETSc arch: ${ENV_PETSC_ARCH}")
        # find includes by parsing the petscvariables file
        file(STRINGS ${FILE} PETSC_VARIABLES NEWLINE_CONSUME)
      endif()
    endforeach()
    if(PETSC_VARIABLES)
      # try to find PETSC_CC_INCLUDES for PETSc >= 3.4
      string(REGEX MATCH "PETSC_CC_INCLUDES = [^\n\r]*" PETSC_PACKAGES_INCLUDES
             ${PETSC_VARIABLES})
      if(PETSC_PACKAGES_INCLUDES)
        string(REPLACE "PETSC_CC_INCLUDES = " "" PETSC_PACKAGES_INCLUDES
               ${PETSC_PACKAGES_INCLUDES})
      else()
        # try to find PETSC_PACKAGES_INCLUDES in older versions
        list(APPEND EXTERNAL_INCLUDES ${ENV_PETSC_DIR}/include)
        list(APPEND EXTERNAL_INCLUDES ${ENV_PETSC_DIR}/${ENV_PETSC_ARCH}/include)
        string(REGEX MATCH "PACKAGES_INCLUDES = [^\n\r]*" PETSC_PACKAGES_INCLUDES
               ${PETSC_VARIABLES})
        string(REPLACE "PACKAGES_INCLUDES = " "" PETSC_PACKAGES_INCLUDES
               ${PETSC_PACKAGES_INCLUDES})
      endif()
      if(PETSC_PACKAGES_INCLUDES)
        if(PETSC_PACKAGES_INCLUDES)
          string(REPLACE "-I" "" PETSC_PACKAGES_INCLUDES ${PETSC_PACKAGES_INCLUDES})
          string(REPLACE " " ";" PETSC_PACKAGES_INCLUDES ${PETSC_PACKAGES_INCLUDES})
          foreach(VAR ${PETSC_PACKAGES_INCLUDES})
            # seem to include unexisting directories (/usr/include/lib64)
	    # check to avoid warnings
	    if(EXISTS ${VAR})
	      list(APPEND EXTERNAL_INCLUDES ${VAR})
            endif()
          endforeach()
        endif()
      endif()
      # find libraries (<= 3.0)
      set(PETSC_LIBS_REQUIRED petscksp petscdm petscmat petscvec petsc)
      find_all_libraries(PETSC_LIBS PETSC_LIBS_REQUIRED
                         ${ENV_PETSC_DIR}/${ENV_PETSC_ARCH}/lib "")
      # petsc 3.1 creates only one library (libpetsc)
      if(NOT PETSC_LIBS)
        find_library(PETSC_LIBS petsc PATHS ${ENV_PETSC_DIR}/${ENV_PETSC_ARCH}/lib
                     NO_DEFAULT_PATH)
      endif()
      if(PETSC_LIBS)
        set_config_option(HAVE_PETSC "PETSc")
	if(NOT HAVE_BLAS)
          set_config_option(HAVE_BLAS "Blas[petsc]")
        endif()
	if(NOT HAVE_LAPACK)
          set_config_option(HAVE_LAPACK "Lapack[petsc]")
        endif()
      endif()
      # find slepc (needs to be linked in before petsc)
      if(ENABLE_SLEPC)
        if(SLEPC_DIR)
          set(ENV_SLEPC_DIR ${SLEPC_DIR})
         else()
          set(ENV_SLEPC_DIR $ENV{SLEPC_DIR})
        endif()
        find_library(SLEPC_LIB slepc PATHS ${ENV_SLEPC_DIR}/${ENV_PETSC_ARCH}/lib
                     NO_DEFAULT_PATH)
        if(SLEPC_LIB)
          find_path(SLEPC_INC "slepc.h" PATHS ${ENV_SLEPC_DIR} PATH_SUFFIXES include
                    ${ENV_PETSC_ARCH}/include include/slepc NO_DEFAULT_PATH)
          if(SLEPC_INC)
            message(STATUS "Using SLEPc dir: ${ENV_SLEPC_DIR}")
            set_config_option(HAVE_SLEPC "SLEPc")
            list(APPEND EXTERNAL_LIBRARIES ${SLEPC_LIB})
            list(APPEND EXTERNAL_INCLUDES ${SLEPC_INC})
            find_path(SLEPC_INC2 "slepcconf.h" PATHS ${ENV_SLEPC_DIR}
                      PATH_SUFFIXES ${ENV_PETSC_ARCH}/include NO_DEFAULT_PATH)
            if(SLEPC_INC2)
              list(APPEND EXTERNAL_INCLUDES ${SLEPC_INC2})
            endif()
          endif()
        endif()
      endif()
      list(APPEND EXTERNAL_LIBRARIES ${PETSC_LIBS})
      # find additional libraries to link with
      string(REGEX MATCH "PACKAGES_LIBS = [^\n\r]*" PLIBS ${PETSC_VARIABLES})
      if(PLIBS)
        string(REPLACE "PACKAGES_LIBS = " "" PLIBS ${PLIBS})
        string(STRIP ${PLIBS} PLIBS)
        list(APPEND EXTERNAL_LIBRARIES "${PLIBS}")
      endif()
      string(REGEX MATCH "PETSC_EXTERNAL_LIB_BASIC = [^\n\r]*" PLIBS_BASIC ${PETSC_VARIABLES})
      if(PLIBS_BASIC)
        string(REPLACE "PETSC_EXTERNAL_LIB_BASIC = " "" PLIBS_BASIC ${PLIBS_BASIC})
        string(STRIP ${PLIBS_BASIC} PLIBS_BASIC)
        separate_arguments(PLIBS_BASIC)
        list(APPEND EXTERNAL_LIBRARIES "${PLIBS_BASIC}")
      endif()
      string(REGEX MATCH "PCC_LINKER_LIBS = [^\n\r]*" LLIBS ${PETSC_VARIABLES})
      if(LLIBS)
        string(REPLACE "PCC_LINKER_LIBS = " "" LLIBS ${LLIBS})
        string(STRIP ${LLIBS} LLIBS)
        list(APPEND EXTERNAL_LIBRARIES "${LLIBS}")
      endif()
    else()
      # new-style PETSc installations (in standard system directories)
      find_library(PETSC_LIBS petsc)
      find_path(PETSC_INC "petsc.h" PATH_SUFFIXES include/petsc)
      if(PETSC_LIBS AND PETSC_INC)
        set_config_option(HAVE_PETSC "PETSc")
        if(ENABLE_SLEPC)
          find_library(SLEPC_LIB slepc)
          find_path(SLEPC_INC "slepc.h" PATH_SUFFIXES include/slepc)
          if(SLEPC_LIB AND SLEPC_INC)
            set_config_option(HAVE_SLEPC "SLEPc")
            list(APPEND EXTERNAL_LIBRARIES ${SLEPC_LIB})
            list(APPEND EXTERNAL_INCLUDES ${SLEPC_INC})
          endif()
        endif()
        list(APPEND EXTERNAL_LIBRARIES ${PETSC_LIBS})
        list(APPEND EXTERNAL_INCLUDES ${PETSC_INC})
      endif()
    endif()
  endif()

  if(ENABLE_MUMPS AND HAVE_BLAS AND HAVE_LAPACK)
    set(MUMPS_LIBS_REQUIRED smumps dmumps cmumps zmumps mumps_common pord)
    if(NOT ENABLE_MPI)
      list(APPEND MUMPS_LIBS_REQUIRED mpiseq)
    endif()
    find_all_libraries(MUMPS_LIBRARIES MUMPS_LIBS_REQUIRED "" "lib")
    find_path(SMUMPS_INC "smumps_c.h" PATH_SUFFIXES src include)
    find_path(DMUMPS_INC "dmumps_c.h" PATH_SUFFIXES src include)
    find_path(CMUMPS_INC "cmumps_c.h" PATH_SUFFIXES src include)
    find_path(ZMUMPS_INC "zmumps_c.h" PATH_SUFFIXES src include)
    if(MUMPS_LIBRARIES AND SMUMPS_INC AND DMUMPS_INC AND CMUMPS_INC AND ZMUMPS_INC)
      set_config_option(HAVE_MUMPS "MUMPS")
      list(APPEND EXTERNAL_LIBRARIES ${MUMPS_LIBRARIES})
      list(APPEND EXTERNAL_INCLUDES ${SMUMPS_INC})
      list(APPEND EXTERNAL_INCLUDES ${DMUMPS_INC})
      list(APPEND EXTERNAL_INCLUDES ${CMUMPS_INC})
      list(APPEND EXTERNAL_INCLUDES ${ZMUMPS_INC})
      find_library(GFORTRAN_LIB gfortran)
      if(GFORTRAN_LIB)
        list(APPEND EXTERNAL_LIBRARIES ${GFORTRAN_LIB})
      endif()
      if(ENABLE_GMM) # use GMM/MUMPS interface
        add_definitions(-DGMM_USES_MUMPS)
      endif()
    endif()
  endif()

  if(ENABLE_GETDP)
    find_library(GETDP_LIB GetDP)
    find_path(GETDP_INC "GetDP.h" PATH_SUFFIXES getdp)
    if(GETDP_LIB AND GETDP_INC)
      set_config_option(HAVE_GETDP "GetDP")
      list(APPEND EXTERNAL_LIBRARIES ${GETDP_LIB})
      list(APPEND EXTERNAL_INCLUDES ${GETDP_INC})
    endif()
  endif()
endif()

if(EXISTS ${CMAKE_CURRENT_SOURCE_DIR}/contrib/hxt AND ENABLE_HXT)
  add_subdirectory(contrib/hxt)
  include_directories(BEFORE ${HXT_INC_DIRS})
  set_config_option(HAVE_HXT "Hxt")
endif()

if(EXISTS ${CMAKE_CURRENT_SOURCE_DIR}/pro AND ENABLE_PRO)
  add_subdirectory(pro)
endif()

if(EXISTS ${CMAKE_CURRENT_SOURCE_DIR}/contrib/QuadMeshingTools AND ENABLE_QUADMESHINGTOOLS)
  set_config_option(HAVE_QUADMESHINGTOOLS "QuadMeshingTools")
  add_subdirectory(contrib/QuadMeshingTools)
  include_directories(BEFORE contrib/QuadMeshingTools)
endif()

if(ENABLE_OCC)
  set(OCC_MINIMAL_VERSION "6.9.1")
  if(WIN32)
    if(HAVE_64BIT_SIZE_T)
      set(OCC_SYS_NAME win64)
    else()
      set(OCC_SYS_NAME win32)
    endif()
  else()
    set(OCC_SYS_NAME ${CMAKE_SYSTEM_NAME})
  endif()
  find_path(OCC_INC "Standard_Version.hxx" HINTS ENV CASROOT PATH_SUFFIXES
            inc include include/oce opencascade include/opencascade
            occt include/occt)
  if(OCC_INC)
    file(STRINGS ${OCC_INC}/Standard_Version.hxx
         OCC_MAJOR REGEX "#define OCC_VERSION_MAJOR.*")
    file(STRINGS ${OCC_INC}/Standard_Version.hxx
         OCC_MINOR REGEX "#define OCC_VERSION_MINOR.*")
    file(STRINGS ${OCC_INC}/Standard_Version.hxx
         OCC_MAINT REGEX "#define OCC_VERSION_MAINTENANCE.*")
    if(OCC_MAJOR AND OCC_MINOR AND OCC_MAINT)
      string(REGEX MATCH "[0-9]+" OCC_MAJOR "${OCC_MAJOR}")
      string(REGEX MATCH "[0-9]+" OCC_MINOR "${OCC_MINOR}")
      string(REGEX MATCH "[0-9]+" OCC_MAINT "${OCC_MAINT}")
      set(OCC_VERSION "${OCC_MAJOR}.${OCC_MINOR}.${OCC_MAINT}")
      message(STATUS "Found OpenCASCADE version ${OCC_VERSION} in ${OCC_INC}")
    endif()
  endif()
  if(OCC_VERSION AND OCC_VERSION STRLESS ${OCC_MINIMAL_VERSION})
    message(WARNING "Gmsh requires OpenCASCADE >= ${OCC_MINIMAL_VERSION}. "
        "Use CMAKE_PREFIX_PATH or the CASROOT environment variable "
        "to explicitely specify the installation path of OpenCASCADE")
  elseif(OCC_INC)
    set(OCC_LIBS_REQUIRED
	# subset of DataExchange
      	TKSTEP TKSTEP209 TKSTEPAttr TKSTEPBase TKIGES TKXSBase
      	# ModelingAlgorithms
      	TKOffset TKFeat TKFillet TKBool TKMesh TKHLR TKBO TKPrim TKShHealing
      	TKTopAlgo TKGeomAlgo
      	# ModelingData
      	TKBRep TKGeomBase TKG3d TKG2d
      	# FoundationClasses
      	TKMath TKernel)
    if(ENABLE_OCC_TBB)
      list(APPEND OCC_LIBS_REQUIRED tbb tbbmalloc)
    endif()
    list(LENGTH OCC_LIBS_REQUIRED NUM_OCC_LIBS_REQUIRED)
    if(OCC_LIBS)
      message(STATUS "OCC libraries specified explicitly: " ${OCC_LIBS})
      list(LENGTH OCC_LIBS_REQUIRED NUM_OCC_LIBS)
    else()
      set(OCC_LIBS)
      foreach(OCC ${OCC_LIBS_REQUIRED})
        if(ENABLE_OCC_STATIC)
          set(LIBNAME lib${OCC}.a)
        else()
          set(LIBNAME ${OCC})
        endif()
        find_library(OCC_LIB ${LIBNAME} HINTS ENV CASROOT PATH_SUFFIXES
                     lib ${OCC_SYS_NAME}/lib ${OCC_SYS_NAME}/vc8/lib)
        if(OCC_LIB)
	  list(APPEND OCC_LIBS ${OCC_LIB})
        else()
          message(STATUS "OCC lib " ${LIBNAME} " not Found")
        endif()
        unset(OCC_LIB CACHE)
      endforeach()
      list(LENGTH OCC_LIBS NUM_OCC_LIBS)
    endif()
  endif()

  # additional OCC libraries to handle reading of STEP/IGES attributes. Oh my...
  if(ENABLE_OCC_CAF)
    find_package(Freetype)
    if(FREETYPE_FOUND)
      set(OCC_CAF_LIBS_REQUIRED
          TKXDESTEP TKXDEIGES TKXCAF TKLCAF TKVCAF TKCAF TKV3d TKService TKCDF)
      list(LENGTH OCC_CAF_LIBS_REQUIRED NUM_OCC_CAF_LIBS_REQUIRED)
      set(OCC_CAF_LIBS)
      foreach(OCC ${OCC_CAF_LIBS_REQUIRED})
        find_library(OCC_CAF_LIB ${OCC} HINTS ENV CASROOT PATH_SUFFIXES
                     lib ${OCC_SYS_NAME}/lib ${OCC_SYS_NAME}/vc8/lib)
        if(OCC_CAF_LIB)
          list(APPEND OCC_CAF_LIBS ${OCC_CAF_LIB})
        else()
          message(STATUS "OCC CAF lib " ${OCC} " not Found")
        endif()
        unset(OCC_CAF_LIB CACHE)
      endforeach()
      list(LENGTH OCC_CAF_LIBS NUM_OCC_CAF_LIBS)
    endif()
  endif()

  # append OCC CAF libraries first...
  if(NUM_OCC_CAF_LIBS EQUAL NUM_OCC_CAF_LIBS_REQUIRED)
    set_config_option(HAVE_OCC_CAF "OpenCASCADE-CAF")
    list(APPEND EXTERNAL_LIBRARIES ${OCC_CAF_LIBS} ${FREETYPE_LIBRARIES})
    list(APPEND EXTERNAL_INCLUDES ${FREETYPE_INCLUDE_DIRS})
    if(WIN32)
      list(APPEND EXTERNAL_LIBRARIES "windowscodecs")
      list(APPEND EXTERNAL_LIBRARIES "ole32")
    endif()
  endif()

  # then append OCC libraries
  if(NUM_OCC_LIBS EQUAL NUM_OCC_LIBS_REQUIRED)
    set_config_option(HAVE_OCC "OpenCASCADE")
    list(APPEND EXTERNAL_LIBRARIES ${OCC_LIBS})
    list(APPEND EXTERNAL_INCLUDES ${OCC_INC})
    if(HAVE_64BIT_SIZE_T)
      add_definitions(-D_OCC64)
    endif()
    if(WIN32)
      list(APPEND EXTERNAL_LIBRARIES "winspool")
      add_definitions(-DOCC_CONVERT_SIGNALS)
    elseif(MSVC)
      add_definitions(-DWNT)
    endif()
  endif()
endif()

if(ENABLE_ZIPPER)
  if(ENABLE_BUILD_IOS)
    set_config_option(HAVE_LIBZ "Zlib")
  endif()
  if(NOT HAVE_LIBZ) # necessary for non-GUI builds
    find_package(ZLIB)
    if(ZLIB_FOUND)
      set_config_option(HAVE_LIBZ "Zlib")
      list(APPEND EXTERNAL_LIBRARIES ${ZLIB_LIBRARIES})
      list(APPEND EXTERNAL_INCLUDES ${ZLIB_INCLUDE_DIR})
    endif()
  endif()
  if(EXISTS ${CMAKE_CURRENT_SOURCE_DIR}/contrib/zipper AND HAVE_LIBZ)
    add_subdirectory(contrib/zipper)
    include_directories(contrib/zipper)
    set_config_option(HAVE_ZIPPER "Zipper")
  endif()
endif()

if(ENABLE_PRIVATE_API AND ENABLE_WRAP_PYTHON)
  find_package(SWIG REQUIRED)
  include(${SWIG_USE_FILE})
  find_package(PythonLibs)
  if(SWIG_FOUND AND PYTHONLIBS_FOUND)
    message(STATUS "Found SWIG version " ${SWIG_VERSION})
    find_package(PythonInterp)
    string(SUBSTRING ${SWIG_VERSION} 0 1 SWIG_MAJOR_VERSION)
    if(SWIG_MAJOR_VERSION EQUAL 1)
      message(WARNING "Python bindings require SWIG >= 2: disabling Python")
    else()
      set_config_option(HAVE_PYTHON "Python")
      mark_as_advanced(CLEAR PYTHON_LIBRARY PYTHON_INCLUDE_DIR)
      if(ENABLE_NUMPY)
        if (NOT NUMPY_INC)
          EXEC_PROGRAM (${PYTHON_EXECUTABLE}
            ARGS "-c \"import numpy; print(numpy.get_include())\""
            OUTPUT_VARIABLE NUMPY_INC
            RETURN_VALUE NUMPY_NOT_FOUND)
        endif()
        if(NUMPY_INC)
          list(APPEND EXTERNAL_INCLUDES ${NUMPY_INC})
          set_config_option(HAVE_NUMPY "Numpy")
        endif()
      endif()
      if(HAVE_PETSC)
        if(ENABLE_PETSC4PY)
          EXECUTE_PROCESS(
            COMMAND ${PYTHON_EXECUTABLE} -c "import petsc4py; print(petsc4py.get_include())"
            OUTPUT_VARIABLE PETSC4PY_INC
            RESULT_VARIABLE PETSC4PY_NOT_FOUND
            ERROR_QUIET
            OUTPUT_STRIP_TRAILING_WHITESPACE)
          if(PETSC4PY_INC)
            list(APPEND EXTERNAL_INCLUDES ${PETSC4PY_INC})
            set_config_option(HAVE_PETSC4PY "PETSc4py")
          endif()
        endif()
      endif()
    endif()
  endif()
endif()

check_function_exists(vsnprintf HAVE_VSNPRINTF)
if(NOT HAVE_VSNPRINTF AND NOT ENABLE_BUILD_IOS AND NOT ENABLE_BUILD_ANDROID)
  set_config_option(HAVE_NO_VSNPRINTF "NoVsnprintf")
endif()

check_include_file(sys/socket.h HAVE_SYS_SOCKET_H)
if(HAVE_SYS_SOCKET_H)
  set(CMAKE_EXTRA_INCLUDE_FILES sys/socket.h)
endif()
check_type_size(socklen_t SOCKLEN_T_SIZE)
set(CMAKE_EXTRA_INCLUDE_FILES)
if(NOT SOCKLEN_T_SIZE AND NOT ENABLE_BUILD_IOS AND NOT ENABLE_BUILD_ANDROID)
  set_config_option(HAVE_NO_SOCKLEN_T "NoSocklenT")
endif()

check_include_file(stdint.h HAVE_STDINT_H)
if(HAVE_STDINT_H)
  set(CMAKE_EXTRA_INCLUDE_FILES stdint.h)
else()
  set_config_option(HAVE_NO_STDINT_H "NoStdintH")
endif()
check_type_size(intptr_t INTPTR_T_SIZE)
set(CMAKE_EXTRA_INCLUDE_FILES)
if(NOT INTPTR_T_SIZE AND NOT ENABLE_BUILD_IOS AND NOT ENABLE_BUILD_ANDROID)
  set_config_option(HAVE_NO_INTPTR_T "NoIntptrT")
endif()

check_include_file(dlfcn.h DLFCN_H)
if(DLFCN_H)
  set_config_option(HAVE_DLOPEN "Dlopen")
  list(APPEND EXTERNAL_LIBRARIES ${CMAKE_DL_LIBS})
endif()

if(${CMAKE_SYSTEM_NAME} MATCHES "Linux")
  check_include_file(linux/joystick.h LINUX_JOYSTICK_H)
  if(LINUX_JOYSTICK_H)
    set_config_option(HAVE_LINUX_JOYSTICK "LinuxJoystick")
  endif()
endif()

if(WIN32)
  add_definitions(-D_USE_MATH_DEFINES)
  list(APPEND EXTERNAL_LIBRARIES winmm wsock32 ws2_32 psapi)
endif()

if(MSVC)
  add_definitions(-DNOMINMAX -D_CRT_SECURE_NO_DEPRECATE -D_SCL_SECURE_NO_DEPRECATE)
endif()

# add C functions API
set(GMSH_SRC ${GMSH_SRC};api/gmshc.cpp)

# force full warnings to encourage everybody to write clean(er) code
check_cxx_compiler_flag("-Wall" WALL)
if(WALL AND NOT MSVC)
  file(GLOB_RECURSE WALL_SRC Common/*.cpp Fltk/*.cpp FunctionSpace/*.cpp
       Geo/*.cpp Graphics/*.cpp Mesh/*.cpp Numeric/*.cpp Parser/*.cpp
       Plugin/*.cpp Post/*.cpp Solver/*.cpp)
  set(WF "-Wall")
  check_cxx_compiler_flag("-Wint-to-void-pointer-cast" WCAST)
  if(WCAST)
    set(WF "${WF} -Wno-int-to-void-pointer-cast")
  endif()
  check_cxx_compiler_flag("-Wdeprecated-declarations" WDEPREC)
  if(WDEPREC)
    # FIXME: remove this when we have fixed the deprecated GLU code for OpenGL3
    set(WF "${WF} -Wno-deprecated-declarations")
  endif()
  check_cxx_compiler_flag("-Wmisleading-indentation" WIND)
  if(WIND)
    set(WF "${WF} -Wno-misleading-indentation")
  endif()
  set_compile_flags(WALL_SRC ${WF})
endif()

# don't issue warnings for contributed libraries
check_cxx_compiler_flag("-w" NOWARN)
if(NOWARN)
  file(GLOB_RECURSE NOWARN_SRC contrib/*.cpp contrib/*.cc contrib/*.cxx contrib/*.c)
  set_compile_flags(NOWARN_SRC "-w")
endif()

# disable compile optimization on some known problematic files
check_cxx_compiler_flag("-O0" NOOPT)
if(NOOPT OR ENABLE_BUILD_IOS)
  if(ENABLE_BUILD_IOS) # optimized iOS 10 64 bits screws somewhere in Geo
    file(GLOB_RECURSE NOOPT_SRC Numeric/robustPredicates.cpp Geo/G*.cpp Mesh/BDS.cpp
         Parser/Gmsh.tab.cpp contrib/blossom/* Mesh/Background*)
  else()
    file(GLOB_RECURSE NOOPT_SRC Numeric/robustPredicates.cpp Mesh/BDS.cpp
         Parser/Gmsh.tab.cpp contrib/blossom/* contrib/bamg/* Mesh/Background*)
  endif()
  set_compile_flags(NOOPT_SRC "-O0")
endif()

# do not use arithmetic contraction in predicates.cpp
# if("${CMAKE_C_COMPILER_ID}" STREQUAL "MSVC")
#   set_source_files_properties(Numeric/robustPredicates.cpp PROPERTIES
#     COMPILE_FLAGS "/fp:strict")
# elseif(CMAKE_C_COMPILER_ID MATCHES "GNU|Clang")
#   set_source_files_properties(Numeric/robustPredicates.cpp PROPERTIES
#     COMPILE_FLAGS "-fno-unsafe-math-optimizations -ffp-contract=off")
# elseif(CMAKE_C_COMPILER_ID STREQUAL "Intel")
#   set_source_files_properties(Numeric/robustPredicates.cpp PROPERTIES
#     COMPILE_FLAGS "-fp-model strict")
# endif()

# enable Revoropt and set compile flags for the corresponding plugin
if(ENABLE_REVOROPT)
  find_path(EIGEN3_INC "eigen3/Eigen/Dense")
  if(EIGEN3_INC AND HAVE_MESH AND HAVE_PLUGINS AND HAVE_ANN AND HAVE_ALGLIB)
    list(APPEND EXTERNAL_INCLUDES ${EIGEN3_INC} contrib/Revoropt/include)
    message(STATUS "using contrib/Revoropt")
    set_config_option(HAVE_REVOROPT "Revoropt")
    add_definitions(-DUSE_ANN)
    get_source_file_property(PROP Plugin/CVTRemesh.cpp COMPILE_FLAGS)
    if(PROP)
      set_source_files_properties(Plugin/CVTRemesh.cpp PROPERTIES
                                  COMPILE_FLAGS "${PROP} -std=c++11")
    else()
      set_source_files_properties(Plugin/CVTRemesh.cpp PROPERTIES
                                  COMPILE_FLAGS "-std=c++11")
    endif()
  else()
    message(WARNING "Revoropt requires Eigen3, Mesh, Plugins, ANN and ALGLIB")
  endif()
endif()

list(SORT CONFIG_OPTIONS)
set(GMSH_CONFIG_OPTIONS "")
foreach(OPT ${CONFIG_OPTIONS})
  set(GMSH_CONFIG_OPTIONS "${GMSH_CONFIG_OPTIONS} ${OPT}")
endforeach()

configure_file(${CMAKE_CURRENT_SOURCE_DIR}/Common/GmshConfig.h.in
               ${CMAKE_CURRENT_BINARY_DIR}/Common/GmshConfig.h)
configure_file(${CMAKE_CURRENT_SOURCE_DIR}/Common/GmshVersion.h.in
               ${CMAKE_CURRENT_BINARY_DIR}/Common/GmshVersion.h)

# the texi and pypi version files are modified in the source directory (not
# ideal for version.texi, but since git tracks the contents of the file this is
# acceptable as it will only change when the actual version is changed - not for
# each git hash; setup.py is not under version control)
configure_file(${CMAKE_CURRENT_SOURCE_DIR}/doc/texinfo/version.texi.in
               ${CMAKE_CURRENT_SOURCE_DIR}/doc/texinfo/version.texi)
configure_file(${CMAKE_CURRENT_SOURCE_DIR}/utils/pypi/gmsh/setup.py.in
               ${CMAKE_CURRENT_SOURCE_DIR}/utils/pypi/gmsh/setup.py)
configure_file(${CMAKE_CURRENT_SOURCE_DIR}/utils/pypi/gmsh-dev/setup.py.in
               ${CMAKE_CURRENT_SOURCE_DIR}/utils/pypi/gmsh-dev/setup.py)

file(WRITE ${CMAKE_CURRENT_BINARY_DIR}/version.txt ${GMSH_SHORT_VERSION})

# process cmake environment variables so we can append them to the -I include
# commands. This is not recommended (we should only use the cache variables) but
# it is very convenient: otherwise we have to remember providing the
# -D... options to cmake for each new build.
set(ENV_CMAKE_PREFIX_PATH $ENV{CMAKE_PREFIX_PATH})
set(ENV_CMAKE_INCLUDE_PATH $ENV{CMAKE_INCLUDE_PATH})
if(UNIX)
  if(ENV_CMAKE_PREFIX_PATH)
    string(REPLACE ":" ";" ENV_CMAKE_PREFIX_PATH ${ENV_CMAKE_PREFIX_PATH})
  endif()
  if(ENV_CMAKE_INCLUDE_PATH)
    string(REPLACE ":" ";" ENV_CMAKE_INCLUDE_PATH ${ENV_CMAKE_INCLUDE_PATH})
  endif()
endif()
list(APPEND EXTERNAL_INCLUDES ${CMAKE_INCLUDE_PATH} ${ENV_CMAKE_INCLUDE_PATH})
list(APPEND EXTERNAL_INCLUDES ${CMAKE_PREFIX_PATH} ${ENV_CMAKE_PREFIX_PATH})
foreach(DIR ${CMAKE_PREFIX_PATH} ${ENV_CMAKE_PREFIX_PATH})
  list(APPEND EXTERNAL_INCLUDES ${DIR}/include)
endforeach()

if(EXTERNAL_INCLUDES)
  list(REMOVE_DUPLICATES EXTERNAL_INCLUDES)
endif()

if(HAVE_FLTK)
  set(LINK_LIBRARIES ${FLTK_LIBRARIES} ${EXTERNAL_LIBRARIES}
                     ${OPENGL_LIBRARIES} ${LAPACK_LIBRARIES})
elseif(HAVE_OPENGL)
  set(LINK_LIBRARIES ${EXTERNAL_LIBRARIES} ${OPENGL_LIBRARIES}
                     ${LAPACK_LIBRARIES})
else()
  set(LINK_LIBRARIES ${EXTERNAL_LIBRARIES} ${LAPACK_LIBRARIES})
endif()

# try to use static gfortran on static builds (cannot do this on dynamic builds
# as e.g. Debian compiles libgfortran.a without -fPIC: sigh...)
if(NOT ENABLE_BUILD_DYNAMIC AND NOT ENABLE_BUILD_SHARED)
  find_library(GFORTRAN_STATIC libgfortran.a)
  if(GFORTRAN_STATIC)
    set(CMAKE_Fortran_IMPLICIT_LINK_LIBRARIES)
    message(STATUS "Using static libgfortran")
    foreach(STR ${LINK_LIBRARIES})
      string(REPLACE "-lgfortran" ${GFORTRAN_STATIC} STR2 ${STR})
      list(APPEND LINK_LIBRARIES2 ${STR2})
    endforeach()
    set(LINK_LIBRARIES ${LINK_LIBRARIES2})
  endif()
endif()

# Linux-specific linking
if(${CMAKE_SYSTEM_NAME} MATCHES "Linux")
  if(HAVE_OCC)
    find_library(RT_LIB rt)
    if(RT_LIB)
      list(APPEND LINK_LIBRARIES ${RT_LIB})
    endif()
  endif()
  if(CMAKE_C_COMPILER_ID MATCHES "GNU" OR CMAKE_C_COMPILER_ID MATCHES "Intel")
    add_definitions(-fPIC)
  endif()
endif()

# we could specify include dirs more selectively, but this is simpler
include_directories(Common Fltk Geo Graphics Mesh Solver Numeric Parser
  Plugin Post api ${EXTERNAL_INCLUDES} ${CMAKE_CURRENT_BINARY_DIR}/Common)

# set this for external codes that might include this CMakeList file
set(GMSH_EXTERNAL_INCLUDE_DIRS ${EXTERNAL_INCLUDES} CACHE
    STRING "External include directories" FORCE)
set(GMSH_EXTERNAL_LIBRARIES ${LINK_LIBRARIES} CACHE
    STRING "External libraries" FORCE)

# group sources for easier navigation in IDEs
foreach(DIR ${GMSH_DIRS})
  string(REGEX REPLACE "\\+" "\\\\+" DIR ${DIR})
  source_group(${DIR} REGULAR_EXPRESSION ${DIR}/.*)
endforeach()

# static library target
if(ENABLE_BUILD_LIB)
  add_library(lib STATIC ${GMSH_SRC})
  set_target_properties(lib PROPERTIES OUTPUT_NAME gmsh)
  if(MSVC)
    set_target_properties(lib PROPERTIES DEBUG_POSTFIX d)
    if(ENABLE_MSVC_STATIC_RUNTIME)
      set_target_properties(lib PROPERTIES LINK_FLAGS_RELEASE "/nodefaultlib:LIBCMT")
    endif()
  endif()
endif()

# shared library target
if(ENABLE_BUILD_SHARED OR ENABLE_BUILD_DYNAMIC)
  add_library(shared SHARED ${GMSH_SRC})
  set_target_properties(shared PROPERTIES OUTPUT_NAME gmsh
     VERSION ${GMSH_MAJOR_VERSION}.${GMSH_MINOR_VERSION}.${GMSH_PATCH_VERSION}
     SOVERSION ${GMSH_MAJOR_VERSION}.${GMSH_MINOR_VERSION})
  if(WIN32)
    set_target_properties(shared PROPERTIES PREFIX "" IMPORT_PREFIX ""
      IMPORT_SUFFIX ".lib" COMPILE_FLAGS "-DGMSH_DLL -DGMSH_DLL_EXPORT")
  endif()
  target_link_libraries(shared ${LINK_LIBRARIES})
  if(MSVC AND ENABLE_MSVC_STATIC_RUNTIME)
    message(STATUS "Note: By enabling ENABLE_MSVC_STATIC_RUNTIME, shared library "
            "won't link. In MSVC change /MT to /MD in the shared project properties")
  endif()
endif()

# binary targets
if(HAVE_FLTK)
  if(ENABLE_BUILD_DYNAMIC)
    add_executable(gmsh WIN32 Common/Main.cpp)
    target_link_libraries(gmsh shared)
  else()
    add_executable(gmsh WIN32 Common/Main.cpp ${GMSH_SRC})
  endif()
  # we could add this to create a minimal app bundle even without install
  # if(APPLE AND NOT ENABLE_OS_SPECIFIC_INSTALL)
  #  set_target_properties(gmsh PROPERTIES MACOSX_BUNDLE ON
  #    MACOSX_BUNDLE_INFO_PLIST ${CMAKE_CURRENT_SOURCE_DIR}/utils/misc/gmsh_dev.plist)
  # endif()
else()
  if(ENABLE_BUILD_DYNAMIC)
    add_executable(gmsh Common/Main.cpp)
    target_link_libraries(gmsh shared)
  else()
    add_executable(gmsh Common/Main.cpp ${GMSH_SRC})
  endif()
endif()
target_link_libraries(gmsh ${LINK_LIBRARIES})

# Windows specific linker options
if(WIN32 AND NOT MSVC)
  set(FLAGS "-Wl,--stack,16777216 -mwindows")
  if(HAVE_64BIT_SIZE_T)
    set(FLAGS "${FLAGS} ${CMAKE_CURRENT_SOURCE_DIR}/Fltk/Win64Icon.res")
  else()
    set(FLAGS "${FLAGS} ${CMAKE_CURRENT_SOURCE_DIR}/Fltk/Win32Icon.res")
  endif()
  set_target_properties(gmsh PROPERTIES LINK_FLAGS "${FLAGS} -static")
  if(ENABLE_BUILD_DYNAMIC OR ENABLE_BUILD_SHARED)
    set_target_properties(shared PROPERTIES LINK_FLAGS -static)
  endif()
  # remove -Wl,-Bdynamic flags
  set(CMAKE_EXE_LINK_DYNAMIC_C_FLAGS)
  set(CMAKE_EXE_LINK_DYNAMIC_CXX_FLAGS)
elseif(MSVC)
  set_target_properties(gmsh PROPERTIES LINK_FLAGS "/STACK:16777216 /SAFESEH:NO")
endif()

# android target
if(ENABLE_BUILD_ANDROID)
  find_file(CMAKE_TOOLCHAIN_FILE "android.toolchain.cmake")
  if(NOT CMAKE_TOOLCHAIN_FILE)
    message(FATAL_ERROR "Cannot compile Gmsh for android without android-cmake")
  endif()
  add_definitions(-D_GLIBCXX_USE_C99_MATH=1)
  set(CMAKE_CXX_FLAGS "${CMAKE_CXX_FLAGS} -std=c++11")
  set(CMAKE_BUILD_TYPE Release)
  set(LIBRARY_OUTPUT_PATH_ROOT ${CMAKE_CURRENT_BINARY_DIR})
  set(LIBRARY_OUTPUT_PATH ${CMAKE_CURRENT_BINARY_DIR}/libs/)
  add_definitions(-DBUILD_ANDROID)
  add_definitions(-DPICOJSON_USE_LOCALE=0)
  add_library(androidGmsh SHARED ${GMSH_SRC})
  set_target_properties(androidGmsh PROPERTIES OUTPUT_NAME gmsh)
  target_link_libraries(androidGmsh ${EXTERNAL_LIBRARIES} ${LAPACK_LIBRARIES})
  add_custom_command(TARGET androidGmsh POST_BUILD COMMAND
                     ${CMAKE_STRIP} ${LIBRARY_OUTPUT_PATH}/libgmsh.so)
endif()

# parser target
find_program(BISON bison)
find_program(FLEX flex)
if(BISON AND FLEX)
  add_custom_target(parser
                    COMMAND ${BISON} -p gmsh_yy --output Gmsh.tab.cpp -d Gmsh.y
                    COMMAND ${FLEX} -P gmsh_yy -o Gmsh.yy.cpp Gmsh.l
                    WORKING_DIRECTORY ${CMAKE_CURRENT_SOURCE_DIR}/Parser)
endif()

if(UNIX)
  # cannot use cmake's file search functions here (they would only find files
  # existing at configuration time)
  add_custom_target(purge
                    COMMAND rm -f `find . -name *~ -o -name *~~`
                    WORKING_DIRECTORY ${CMAKE_CURRENT_SOURCE_DIR})
  add_custom_target(etags
                    COMMAND etags `find . -name *.cpp -o -name *.h -o -name *.y`
                    WORKING_DIRECTORY ${CMAKE_CURRENT_SOURCE_DIR})
endif()

if(CMAKE_CXX_COMPILER_ID MATCHES "GNU" OR
   CMAKE_CXX_COMPILER_ID MATCHES "Clang")
  execute_process(COMMAND ${CMAKE_CXX_COMPILER} -dumpversion
                  OUTPUT_VARIABLE CXX_COMPILER_VERSION
                  OUTPUT_STRIP_TRAILING_WHITESPACE)
else()
  set(CXX_COMPILER_VERSION "Unknown")
endif()

set(WELCOME_FILE ${CMAKE_CURRENT_SOURCE_DIR}/doc/WELCOME.txt)
set(SDK_FILE ${CMAKE_CURRENT_SOURCE_DIR}/doc/SDK.txt)
set(LICENSE_FILE ${CMAKE_CURRENT_SOURCE_DIR}/LICENSE.txt)
set(CREDITS_FILE ${CMAKE_CURRENT_SOURCE_DIR}/CREDITS.txt)
set(CHANGELOG_FILE ${CMAKE_CURRENT_SOURCE_DIR}/CHANGELOG.txt)
file(GLOB TUTORIAL_GEO_FILES ${CMAKE_CURRENT_SOURCE_DIR}/tutorial/?*.*)
file(GLOB TUTORIAL_CPP_FILES ${CMAKE_CURRENT_SOURCE_DIR}/tutorial/c++/?*.*)
file(GLOB TUTORIAL_C_FILES ${CMAKE_CURRENT_SOURCE_DIR}/tutorial/c/?*.*)
file(GLOB TUTORIAL_PY_FILES ${CMAKE_CURRENT_SOURCE_DIR}/tutorial/python/?*.*)
file(GLOB TUTORIAL_JL_FILES ${CMAKE_CURRENT_SOURCE_DIR}/tutorial/julia/?*.*)
file(GLOB DEMOS ${CMAKE_CURRENT_SOURCE_DIR}/demos/*)
foreach(SUBDIR ${DEMOS})
  if(IS_DIRECTORY ${SUBDIR})
    list(APPEND DEMOS_DIRS ${SUBDIR})
  endif()
endforeach()
set(TEX_DIR ${CMAKE_CURRENT_SOURCE_DIR}/doc/texinfo)
file(GLOB TEX_SRC ${TEX_DIR}/*.texi)
set(TEX_OBJ ${TEX_DIR}/gmsh.aux ${TEX_DIR}/gmsh.cp ${TEX_DIR}/gmsh.cps
    ${TEX_DIR}/gmsh.fn ${TEX_DIR}/gmsh.html ${TEX_DIR}/gmsh.info ${TEX_DIR}/gmsh.ky
    ${TEX_DIR}/gmsh.log ${TEX_DIR}/gmsh.pdf ${TEX_DIR}/gmsh.pg ${TEX_DIR}/gmsh.toc
    ${TEX_DIR}/gmsh.tp ${TEX_DIR}/gmsh.tps ${TEX_DIR}/gmsh.txt ${TEX_DIR}/gmsh.vr)

macro(unix2dos VARNAME)
  file(MAKE_DIRECTORY ${CMAKE_CURRENT_BINARY_DIR}/unix2dos)
  set(UNIX2DOS_FILES)
  foreach(FILE ${${VARNAME}})
    file(READ ${FILE} F0)
    get_filename_component(N ${FILE} NAME)
    if(CYGWIN)
      string(REGEX REPLACE "\n" "\r\n" F1 "${F0}")
      file(WRITE ${CMAKE_CURRENT_BINARY_DIR}/unix2dos/${N} "${F1}")
    else() # if not in Cygwin, cmake adds '\r's automatically
      file(WRITE ${CMAKE_CURRENT_BINARY_DIR}/unix2dos/${N} "${F0}")
    endif()
    list(APPEND UNIX2DOS_FILES ${CMAKE_CURRENT_BINARY_DIR}/unix2dos/${N})
  endforeach()
  set(${VARNAME} ${UNIX2DOS_FILES})
endmacro()

if(WIN32)
  if(ENABLE_OS_SPECIFIC_INSTALL)
    set(GMSH_BIN .)
    set(GMSH_LIB .)
    set(GMSH_DOC .)
    set(GMSH_MAN .)
    set(GMSH_INC .)
  else()
    include(GNUInstallDirs)
    set(GMSH_BIN ${CMAKE_INSTALL_BINDIR})
    set(GMSH_LIB ${CMAKE_INSTALL_LIBDIR})
    set(GMSH_DOC ${CMAKE_INSTALL_DOCDIR})
    set(GMSH_MAN ${CMAKE_INSTALL_MANDIR}/man1)
    set(GMSH_INC ${CMAKE_INSTALL_INCLUDEDIR})
  endif()
  if(CYGWIN)
    unix2dos(GMSH_API)
    if(ENABLE_PRIVATE_API)
      unix2dos(GMSH_PRIVATE_API)
    endif()
    unix2dos(WELCOME_FILE)
    unix2dos(SDK_FILE)
    unix2dos(LICENSE_FILE)
    unix2dos(CREDITS_FILE)
    unix2dos(CHANGELOG_FILE)
    unix2dos(TUTORIAL_GEO_FILES)
    unix2dos(TUTORIAL_CPP_FILES)
    unix2dos(TUTORIAL_C_FILES)
    unix2dos(TUTORIAL_PY_FILES)
    unix2dos(TUTORIAL_JL_FILES)
    foreach(DIR ${DEMOS_DIRS})
      file(GLOB DEMO_FILES ${DIR}/?*.*)
      unix2dos(DEMO_FILES)
    endforeach()
  endif()
elseif(APPLE AND ENABLE_OS_SPECIFIC_INSTALL)
  # set these so that the files get installed nicely in the MacOSX
  # .app bundle
  set(GMSH_BIN ../MacOS)
  set(GMSH_LIB ../MacOS)
  set(GMSH_DOC ../../..)
  set(GMSH_MAN ../../..)
  set(GMSH_INC ../MacOS)
else()
  include(GNUInstallDirs)
  set(GMSH_BIN ${CMAKE_INSTALL_BINDIR})
  set(GMSH_LIB ${CMAKE_INSTALL_LIBDIR})
  set(GMSH_DOC ${CMAKE_INSTALL_DOCDIR})
  set(GMSH_MAN ${CMAKE_INSTALL_MANDIR}/man1)
  set(GMSH_INC ${CMAKE_INSTALL_INCLUDEDIR})
endif()

# FIXME: change this once we understand rpaths
if(APPLE)
  if(ENABLE_BUILD_DYNAMIC OR ENABLE_BUILD_SHARED)
    set_target_properties(shared PROPERTIES INSTALL_NAME_DIR
                          ${CMAKE_INSTALL_PREFIX}/${GMSH_LIB})
  endif()
endif()

# mark targets as optional so we can install them separately if needed
# (e.g. "make lib" or "make shared" followed by "make install/fast")
install(TARGETS gmsh DESTINATION ${GMSH_BIN} OPTIONAL)
if(ENABLE_BUILD_LIB)
  install(TARGETS lib DESTINATION ${GMSH_LIB} OPTIONAL)
endif()
if(ENABLE_BUILD_SHARED OR ENABLE_BUILD_DYNAMIC)
  install(TARGETS shared DESTINATION ${GMSH_LIB} OPTIONAL)
endif()

if(ENABLE_ONELAB)
  install(FILES ${ONELAB_PY} DESTINATION ${GMSH_BIN})
endif()
if(ENABLE_BUILD_LIB OR ENABLE_BUILD_SHARED OR ENABLE_BUILD_DYNAMIC)
  install(FILES ${GMSH_API} DESTINATION ${GMSH_INC})
  install(FILES ${GMSH_PY} DESTINATION ${GMSH_LIB})
  install(FILES ${GMSH_JL} DESTINATION ${GMSH_LIB})
  if(ENABLE_PRIVATE_API)
    install(FILES ${GMSH_PRIVATE_API} DESTINATION ${GMSH_INC}/gmsh)
  endif()
endif()
if(INSTALL_SDK_README)
  configure_file(${SDK_FILE} ${CMAKE_CURRENT_BINARY_DIR}/README.txt)
  install(FILES ${CMAKE_CURRENT_BINARY_DIR}/README.txt DESTINATION .)
endif()
install(FILES ${WELCOME_FILE} DESTINATION ${GMSH_DOC} RENAME README.txt)
install(FILES ${LICENSE_FILE} DESTINATION ${GMSH_DOC})
install(FILES ${CREDITS_FILE} DESTINATION ${GMSH_DOC})
install(FILES ${CHANGELOG_FILE} DESTINATION ${GMSH_DOC})
install(FILES ${TUTORIAL_GEO_FILES} DESTINATION ${GMSH_DOC}/tutorial)
install(FILES ${TUTORIAL_CPP_FILES} DESTINATION ${GMSH_DOC}/tutorial/c++)
install(FILES ${TUTORIAL_C_FILES} DESTINATION ${GMSH_DOC}/tutorial/c)
install(FILES ${TUTORIAL_PY_FILES} DESTINATION ${GMSH_DOC}/tutorial/python)
install(FILES ${TUTORIAL_JL_FILES} DESTINATION ${GMSH_DOC}/tutorial/julia)
foreach(DIR ${DEMOS_DIRS})
  get_filename_component(DEMOS_DIR_NAME ${DIR} NAME)
  file(GLOB DEMO_FILES ${DIR}/?*.*)
  install(FILES ${DEMO_FILES} DESTINATION ${GMSH_DOC}/demos/${DEMOS_DIR_NAME})
endforeach()
if(UNIX AND NOT CYGWIN)
  install(FILES ${CMAKE_CURRENT_SOURCE_DIR}/doc/gmsh.1 DESTINATION ${GMSH_MAN})
endif()

add_custom_target(get_headers
  COMMAND ${CMAKE_COMMAND} -E make_directory Headers/gmsh
  WORKING_DIRECTORY ${CMAKE_CURRENT_BINARY_DIR})
foreach(FILE ${GMSH_API})
  add_custom_command(TARGET get_headers POST_BUILD COMMAND ${CMAKE_COMMAND}
    -E copy_if_different ${FILE} ${CMAKE_CURRENT_BINARY_DIR}/Headers/
    WORKING_DIRECTORY ${CMAKE_CURRENT_SOURCE_DIR})
endforeach()
if(ENABLE_PRIVATE_API)
  foreach(FILE ${GMSH_PRIVATE_API})
    add_custom_command(TARGET get_headers POST_BUILD COMMAND ${CMAKE_COMMAND}
      -E copy_if_different ${FILE} ${CMAKE_CURRENT_BINARY_DIR}/Headers/gmsh/
      WORKING_DIRECTORY ${CMAKE_CURRENT_SOURCE_DIR})
  endforeach()
endif()

find_program(MAKEINFO makeinfo)
if(MAKEINFO)
  add_custom_command(OUTPUT ${TEX_DIR}/gmsh.info DEPENDS ${TEX_SRC}
                     COMMAND ${MAKEINFO} --split-size 1000000
                     ARGS ${TEX_DIR}/gmsh.texi WORKING_DIRECTORY ${TEX_DIR})
  add_custom_target(info DEPENDS ${TEX_DIR}/gmsh.info)
  add_custom_command(OUTPUT ${TEX_DIR}/gmsh.txt DEPENDS ${TEX_SRC}
                     COMMAND ${MAKEINFO} --plaintext -o gmsh.txt
                     ARGS ${TEX_DIR}/gmsh.texi WORKING_DIRECTORY ${TEX_DIR})
  add_custom_target(txt DEPENDS ${TEX_DIR}/gmsh.txt)
  add_custom_command(OUTPUT ${TEX_DIR}/gmsh.html DEPENDS ${TEX_SRC}
    COMMAND ${MAKEINFO} --html --css-ref=/gmsh.css
    --no-split --set-customization-variable
    EXTRA_HEAD='<meta name="viewport" content="width=device-width,initial-scale=1.0">'
    ARGS ${TEX_DIR}/gmsh.texi WORKING_DIRECTORY ${TEX_DIR})
  add_custom_target(html DEPENDS ${TEX_DIR}/gmsh.html)
  install(FILES ${TEX_DIR}/gmsh.html DESTINATION ${GMSH_DOC} OPTIONAL)
else()
  add_custom_target(html COMMAND ${CMAKE_COMMAND} -E touch ${TEX_DIR}/gmsh.html)
endif()

find_program(TEXI2PDF texi2pdf)
if(TEXI2PDF)
  add_custom_command(OUTPUT ${TEX_DIR}/gmsh.pdf DEPENDS ${TEX_SRC}
                     COMMAND ${TEXI2PDF} ARGS gmsh.texi
                     WORKING_DIRECTORY ${TEX_DIR})
  add_custom_target(pdf DEPENDS ${TEX_DIR}/gmsh.pdf)
  install(FILES ${TEX_DIR}/gmsh.pdf DESTINATION ${GMSH_DOC} OPTIONAL)
endif()

execute_process(COMMAND ${CMAKE_COMMAND} -E echo
  "@c This file was generated by cmake: do not edit manually!\n${OPT_TEXI}"
  OUTPUT_FILE cmake_options.texi)

if(MAKEINFO AND TEXI2PDF)
  add_custom_target(doc COMMAND ${CMAKE_COMMAND} -E tar zcf
                    ${CMAKE_CURRENT_BINARY_DIR}/gmsh-${GMSH_VERSION}-doc.tgz
                    CREDITS.txt LICENSE.txt CHANGELOG.txt
                    doc/gmsh.1 doc/texinfo/gmsh.html doc/texinfo/gmsh.info
                    doc/texinfo/gmsh.pdf doc/texinfo/gmsh.txt
                    COMMAND ${CMAKE_COMMAND} -E remove ${TEX_OBJ}
                    DEPENDS ${TEX_DIR}/gmsh.info ${TEX_DIR}/gmsh.txt
                    ${TEX_DIR}/gmsh.html ${TEX_DIR}/gmsh.pdf
                    WORKING_DIRECTORY ${CMAKE_CURRENT_SOURCE_DIR})
endif()

if(MAKEINFO OR TEXI2PDF)
  add_custom_target(clean_doc COMMAND ${CMAKE_COMMAND} -E remove ${TEX_OBJ})
endif()

if(APPLE AND ENABLE_BUILD_LIB)
  file(READ ${CMAKE_CURRENT_SOURCE_DIR}/utils/misc/gmsh_framework.plist F0)
  string(REPLACE GMSH_VERSION "${GMSH_VERSION}" F1 "${F0}")
  file(WRITE ${CMAKE_CURRENT_BINARY_DIR}/Info_framework.plist "${F1}")
  get_target_property(LIBNAME lib LOCATION) # depracated
  #set(LIBNAME $<TARGET_FILE:lib>) # FIXME: use this in the future
  add_custom_target(framework DEPENDS lib
    COMMAND ${CMAKE_COMMAND} -E remove_directory gmsh.framework
    COMMAND ${CMAKE_COMMAND} -E make_directory gmsh.framework/Headers
    COMMAND ${CMAKE_COMMAND} -E make_directory gmsh.framework/Resources
    COMMAND ${CMAKE_COMMAND} -E copy ${LIBNAME} gmsh.framework/gmsh
    COMMAND ${CMAKE_COMMAND} -E copy Info_framework.plist
                                     gmsh.framework/Resources/Info.plist
    COMMAND ${CMAKE_COMMAND} -E create_symlink . gmsh.framework/Headers/gmsh
    WORKING_DIRECTORY ${CMAKE_CURRENT_BINARY_DIR})
  foreach(FILE ${GMSH_API})
    add_custom_command(TARGET framework POST_BUILD COMMAND ${CMAKE_COMMAND} -E copy
        ${FILE} ${CMAKE_CURRENT_BINARY_DIR}/gmsh.framework/Headers/
        WORKING_DIRECTORY ${CMAKE_CURRENT_SOURCE_DIR})
  endforeach()
  if(ENABLE_PRIVATE_API)
    foreach(FILE ${GMSH_PRIVATE_API})
      add_custom_command(TARGET framework POST_BUILD COMMAND ${CMAKE_COMMAND} -E copy
          ${FILE} ${CMAKE_CURRENT_BINARY_DIR}/gmsh.framework/Headers/
          WORKING_DIRECTORY ${CMAKE_CURRENT_SOURCE_DIR})
    endforeach()
  endif()
endif()

set(CPACK_PACKAGE_VENDOR "Christophe Geuzaine and Jean-Francois Remacle")
set(CPACK_PACKAGE_VERSION_MAJOR ${GMSH_MAJOR_VERSION})
set(CPACK_PACKAGE_VERSION_MINOR ${GMSH_MINOR_VERSION})
set(CPACK_PACKAGE_VERSION_PATCH ${GMSH_PATCH_VERSION})
set(CPACK_PACKAGE_DESCRIPTION_FILE ${WELCOME_FILE})
set(CPACK_PACKAGE_DESCRIPTION_SUMMARY
    "3D finite element mesh generator with built-in CAD engine and post-processor")
if(GMSH_EXTRA_VERSION MATCHES "-git.*") # so that we'll overwrite the archives
  set(CPACK_PACKAGE_FILE_NAME gmsh-git-${GMSH_OS})
  set(CPACK_SOURCE_PACKAGE_FILE_NAME gmsh-git-source)
else()
  set(CPACK_PACKAGE_FILE_NAME gmsh-${GMSH_VERSION}-${GMSH_OS})
  set(CPACK_SOURCE_PACKAGE_FILE_NAME gmsh-${GMSH_VERSION}-source)
endif()
set(CPACK_PACKAGE_INSTALL_DIRECTORY "gmsh")
set(CPACK_RESOURCE_FILE_LICENSE ${LICENSE_FILE})
set(CPACK_RESOURCE_FILE_README ${WELCOME_FILE})
set(CPACK_RESOURCE_FILE_WELCOME ${WELCOME_FILE})
set(CPACK_PACKAGE_EXECUTABLE "gmsh")
if(ENABLE_PACKAGE_STRIP)
  set(CPACK_STRIP_FILES TRUE)
else()
  set(CPACK_STRIP_FILES FALSE)
endif()
set(CPACK_SOURCE_GENERATOR TGZ)
set(CPACK_SOURCE_IGNORE_FILES "${CMAKE_CURRENT_BINARY_DIR}" "/CVS/" "/.svn" "/.git"
    "~$" "DS_Store$" "GmshConfig.h$" "GmshVersion.h$" "/benchmarks/" "/tmp/"
    "/bin/" "/lib/" "/nightly/" "GPATH" "GRTAGS" "GSYMS" "GTAGS" "/HTML/"
    "/contrib/3M/" "/contrib/Parasolid/")

if(UNIX)
  # make sure we remove previous installs before doing the next one (on Mac for
  # example "make package; make package_source" would lead to huge file lists
  # getting generated due to the 'Applications' symlink in the bundle)
  set(CPACK_INSTALL_COMMANDS "rm -rf ${CMAKE_CURRENT_BINARY_DIR}/_CPack_Packages")
endif()

if(APPLE AND ENABLE_OS_SPECIFIC_INSTALL)
  set(CPACK_GENERATOR Bundle)
  set(CPACK_BUNDLE_NAME Gmsh)
  file(READ ${CMAKE_CURRENT_SOURCE_DIR}/utils/misc/gmsh_app.plist F0)
  string(REPLACE GMSH_VERSION "${GMSH_VERSION}" F1 "${F0}")
  file(WRITE ${CMAKE_CURRENT_BINARY_DIR}/Info.plist "${F1}")
  set(CPACK_BUNDLE_PLIST ${CMAKE_CURRENT_BINARY_DIR}/Info.plist)
  set(CPACK_BUNDLE_ICON ${CMAKE_CURRENT_SOURCE_DIR}/Fltk/MacIcons.icns)
  if(PACKAGER STREQUAL "geuzaine - removed: we sign on a separate machine")
    # codesigning requires CMake >= 3.2
    set(CPACK_BUNDLE_APPLE_CERT_APP "Developer ID Application: Christophe Geuzaine")
  endif()
  install(FILES ${CMAKE_CURRENT_SOURCE_DIR}/Fltk/MacIconsGeo.icns DESTINATION .
          RENAME GmshGeo.icns)
  install(FILES ${CMAKE_CURRENT_SOURCE_DIR}/Fltk/MacIconsMsh.icns DESTINATION .
          RENAME GmshMsh.icns)
  install(FILES ${CMAKE_CURRENT_SOURCE_DIR}/Fltk/MacIconsSol.icns DESTINATION .
          RENAME GmshSol.icns)
  install(FILES ${CMAKE_CURRENT_SOURCE_DIR}/Fltk/MacIconsPos.icns DESTINATION .
          RENAME GmshPos.icns)
  set(CPACK_PACKAGE_ICON ${CMAKE_CURRENT_SOURCE_DIR}/Fltk/MacIcons.icns)
elseif(WIN32)
  set(CPACK_GENERATOR ZIP)
else()
  set(CPACK_GENERATOR TGZ)
endif()

if(EXISTS ${CMAKE_CURRENT_SOURCE_DIR}/utils/wrappers/gmshpy AND
   ENABLE_PRIVATE_API AND ENABLE_WRAP_PYTHON AND HAVE_PYTHON)
  add_subdirectory(utils/wrappers/gmshpy)
endif()

if(EXISTS ${CMAKE_CURRENT_SOURCE_DIR}/utils/wrappers/java AND
   ENABLE_PRIVATE_API AND ENABLE_WRAP_JAVA)
  add_subdirectory(utils/wrappers/java)
endif()

include(CPack)

if(NOT DISABLE_GMSH_TESTS)
  # disabling tests is useful when including this CMakeLists in an external project
  include(CTest)
  file(GLOB_RECURSE TESTFILES
       tutorial/*.geo demos/*.geo benchmarks/?d/*.geo benchmarks/extrude/*.geo
       benchmarks/occ/*.geo)
  # disable this test for now on our Linux32 machine - the current config
  # crashes on the OCC STL generation
  if(${GMSH_OS} MATCHES "Linux32")
    list(REMOVE_ITEM TESTFILES ${CMAKE_CURRENT_SOURCE_DIR}/tutorial/t18.geo)
  endif()
  foreach(TESTFILE ${TESTFILES})
    # use relative path for Cygwin/MinGW (the pure win exe built with the MinGW
    # compilers does not understand a full Cygwin-style path)
    FILE(RELATIVE_PATH TEST ${CMAKE_CURRENT_BINARY_DIR} ${TESTFILE})
    if(HAVE_OCC OR NOT ${TEST} MATCHES "boolean" OR NOT ${TEST} MATCHES "occ")
      add_test(${TEST} ./gmsh ${TEST} -3 -nopopup -o ./tmp.msh)
    endif()
  endforeach()
  file(GLOB_RECURSE TESTFILES benchmarks/quad/*.geo )
  foreach(TESTFILE ${TESTFILES})
    FILE(RELATIVE_PATH TEST ${CMAKE_CURRENT_BINARY_DIR} ${TESTFILE})
    if(HAVE_OCC OR NOT ${TEST} MATCHES "boolean" OR NOT ${TEST} MATCHES "occ")
      add_test(${TEST} ./gmsh ${TEST} -quadlayout -nopopup -o ./tmp.msh)
    endif()
  endforeach()
  # test c++ api tutorials with dynamic builds (except on 32 bit windows for
  # now: our win32 setup does not currently handle exceptions)
  if(ENABLE_CXX11 AND ENABLE_BUILD_DYNAMIC AND NOT ${GMSH_OS} MATCHES "Windows32")
    file(GLOB_RECURSE TESTFILES tutorial/c++/*.cpp)
    foreach(TESTFILE ${TESTFILES})
      get_filename_component(TEST ${TESTFILE} NAME_WE)
      add_executable(${TEST} WIN32 ${TESTFILE})
      target_link_libraries(${TEST} shared)
      if(WIN32 AND NOT MSVC)
        set_target_properties(${TEST} PROPERTIES LINK_FLAGS "-mwindows -static")
      endif()
      add_test(${TEST}_cpp ${TEST})
    endforeach()
  endif()
  # enable this once we have removed the interactive/graphical tests
  # if(ENABLE_BUILD_DYNAMIC)
  #   find_package(PythonInterp)
  #   if(PYTHONINTERP_FOUND)
  #     file(GLOB_RECURSE TESTFILES tutorial/python/*.py)
  #     foreach(TESTFILE ${TESTFILES})
  #       get_filename_component(TEST ${TESTFILE} NAME_WE)
  #       add_test(NAME ${TEST}_py COMMAND ${PYTHON_EXECUTABLE} ${TESTFILE} -nopopup)
  #       set_property(TEST ${TEST}_py APPEND PROPERTY ENVIRONMENT
  #                    "PYTHONPATH=${CMAKE_SOURCE_DIR}/api")
  #       set_property(TEST ${TEST}_py APPEND PROPERTY ENVIRONMENT
  #                    "LD_LIBRARY_PATH=${CMAKE_CURRENT_BINARY_DIR}")
  #       endforeach()
  #   endif()
  # endif()
endif()

message(STATUS "")
message(STATUS "Gmsh ${GMSH_VERSION} has been configured for ${GMSH_OS}")
message(STATUS "")
message(STATUS " * Build options:" ${GMSH_CONFIG_OPTIONS})
message(STATUS " * Build type: " ${CMAKE_BUILD_TYPE})
message(STATUS " * C compiler: " ${CMAKE_C_COMPILER})
message(STATUS " * C++ compiler: " ${CMAKE_CXX_COMPILER})
message(STATUS " * Install prefix: " ${CMAKE_INSTALL_PREFIX})
message(STATUS "")

mark_as_advanced(GMSH_EXTRA_VERSION
                 ANN_INC ANN_LIB CAIRO_LIB CAIRO_INC CGNS_INC GMM_INC
                 GMP_INC GMP_LIB MMG3D_INC MMG3D_LIB HDF5_LIB
                 MED_LIB OCC_INC SZ_LIB
                 PETSC_LIBS SLEPC_INC SLEPC_INC2 SLEPC_LIB
                 BISON FLEX MAKEINFO TEXI2PDF FLTK_CONFIG_SCRIPT
                 GMSH_EXTERNAL_INCLUDE_DIRS GMSH_EXTERNAL_LIBRARIES)

find_program(CCACHE_FOUND ccache)
if(CCACHE_FOUND)
    set_property(GLOBAL PROPERTY RULE_LAUNCH_COMPILE ccache)
    set_property(GLOBAL PROPERTY RULE_LAUNCH_LINK ccache) # Less useful to do it for linking, see edit2
endif(CCACHE_FOUND)<|MERGE_RESOLUTION|>--- conflicted
+++ resolved
@@ -86,11 +86,8 @@
 opt(POST "Enable post-processing module (required by GUI)" ${DEFAULT})
 opt(POPPLER "Enable Poppler for displaying PDF documents (experimental)" OFF)
 opt(PRIVATE_API "Enable private API" OFF)
-<<<<<<< HEAD
 opt(QUADMESHINGTOOLS "Enable QuadMeshingTools extensions" ${DEFAULT})
-=======
 opt(PRO "Enable PRO extensions" ${DEFAULT})
->>>>>>> 5f0460a8
 opt(QUADTRI "Enable QuadTri structured meshing extensions" ${DEFAULT})
 opt(REVOROPT "Enable Revoropt (used for CVT remeshing)" OFF)
 opt(SLEPC "Enable SLEPc eigensolvers" OFF)
