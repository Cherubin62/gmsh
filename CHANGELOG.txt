<<<<<<< HEAD
4.8.0 (Work-in-progress): new API functions for creating trimmed BSpline/Bezier
patches, perform raw triangulations and tetrehedralizations; improved
performance of high-order meshing of OCC models; improved handling of high
resolution displays; new structured CGNS exporter; added support for embedded
curves in HXT; small bug fixes.

* Incompatible API changes: new optional argument to occ/addBSplineSurface,
  occ/addBezierSurface and view/probe
=======
4.8.0 (Work-in-progress): new interactive and fully parametrizable definition of
boundary conditions, materials, etc. through ONELAB variables; new API functions
for creating trimmed BSpline/Bezier patches, perform raw triangulations and
tetrehedralizations, get upward adjacencies, create extruded boundary layers and
automatic curve loops in built-in kernel; improved performance of high-order
meshing of OCC models; improved handling of high resolution displays; new
structured CGNS exporter; new transfinite Beta law; added support for embedded
curves in HXT; added automatic conversion from partitioned MSH2 files to new
partitioned entities; fixed order of Gauss quadrature for quads and hexas; small
bug fixes and improvements.

* Incompatible API changes: new optional argument to mesh/classifySurfaces,
  occ/addBSplineSurface, occ/addBezierSurface and view/probe
>>>>>>> dd507a94

4.7.1 (November 16, 2020): small bug fixes and improvements.

4.7.0 (November 5, 2020): API errors now throw exceptions with the last error
message (instead of an integer error code); API functions now print messages on
the terminal by default, and throw exceptions on all errors unless in
interactive mode; new API functions to retrieve "homogeneous" model-based data
(for improved Python performance), to set interpolation matrices for high-order
datasets, to assign "automatic" transfinite meshing constraints and to pass
native (C++, C, Python or Julia) mesh size callback; added option to save
high-order periodic nodes info; added support for scripted window splitting;
improved VTK reader; new MatrixOfInertia command; added support for Unicode
command line arguments on Windows; uniformized commands, options and field
option names to match the documented terminology (CharacteristicLength ->
MeshSize, geometry Line -> Curve, ...; old names are still accepted, but
deprecated); improved handling of complex periodic cases; removed bundled Mmg3D
and added support for stock Mmg 5; Gmsh now requires C++11 and CMake 3.1, and
uses Eigen by default instead of Blas/Lapack for dense linear algebra; small bug
fixes.

* Incompatible API changes: new optional argument to geo/addCurveLoop

4.6.0 (June 22, 2020): new options to only generate initial 2D or 3D meshes
(without node insertion), and to only mesh non-meshed entities; added ability to
only remesh parts of discrete models; added support for mesh size fields and
embedded points and surfaces in HXT; improved reparametrization and partitioning
code; new OCC API functions to reduce the number of synchronizations for complex
models; new OCC spline surface interfaces; new functions and options to control
the first tag of entities, nodes and elements; fixed duplicated entities in STEP
output; improved mesh subdivision and high-order pipeline; MED output now
preserves node and element tags; small bug fixes.

* Incompatible API changes: new optional arguments to mesh/clear,
  mesh/createTopology, mesh/createGeometry, occ/addThruSections,
  mesh/getPeriodicNodes; new arguments to mesh/getBasisFunctions; removed
  mesh/preallocateBasisFunctions, mesh/precomputeBasisFunctions and
  mesh/getBasisFunctionsForElements; renamed occ/setMeshSize as occ/mesh/setSize

4.5.6 (March 30, 2020): better calculation of OCC bounding boxes using STL; API
tutorials; small bug fixes.

4.5.5 (March 21, 2020): tooltips in GUI to help discovery of scripting options;
fixed MED IO of high-order elements; fixed OCC attribute search by bounding box;
fix parsing of mac-encoded scripts; new RecombineMesh command; added support for
extrusion of mixed-dimension entities with OCC; small bug fixes.

4.5.4 (February 29, 2020): periodic mesh optimization now ensures that the
master mesh is not modified; code cleanup; small bug fixes.

4.5.3 (February 22, 2020): improved positioning of corresponding nodes on
periodic entities; improved LaTeX output; improved curve splitting in
reparametrization; new binary PLY reader; small compilation fixes.

4.5.2 (January 30, 2020): periodic meshes now obey reorientation constraints;
physical group definitions now follow compound meshing constraints; small bug
fixes and improvements.

4.5.1 (December 28, 2019): new Min and Max commands in .geo files;
Mesh.MinimumCirclePoints now behaves the same with all geometry kernels; fixed
issue with UTF16-encoded home directories on Windows.

4.5.0 (December 21, 2019): changed default 2D meshing algorithm to
Frontal-Delaunay; new compound Spline/BSpline commands; new MeshSizeFromBoundary
command; new CGNS importer/exporter; new X3D exporter for geometries and meshes;
improved surface mesh reclassification; new separate option to govern curvature
adapted meshes (Mesh.MinimumElementsPerTwoPi and "-clcurv val"); improved
handling of anisotropic surface meshes in 3D Delaunay; improved high-order
periodic meshing; improved 2D boolean unions; file chooser type is now
changeable at runtime; FLTK GUI can now be created and destroyed at will through
the API; fixed regression in MeshAdapt for non-periodic surfaces with
singularities; combining views now copies options; added API support for mesh
compounds, per-surface mesh algorithm and mesh size from boundary; renamed
plugin AnalyseCurvedMesh to AnalyseMeshQuality; fixed regression for built-in
kernel BSplines on non-flat geometries (Sphere, PolarSphere); small fixes and
improvements.

* Incompatible API changes: removed mesh/smooth (now handled by mesh/optimize
  like all other mesh optimizers); renamed logger/time to logger/getWallTime and
  logger/cputime to logger/getCpuTime; new arguments to mesh/optimize,
  mesh/getElementProperties and occ/healShapes; added optional argument to
  mesh/classifySurfaces and view/combine.

4.4.1 (July 25, 2019): small improvements (transfinite with degenerate curves,
renumbering for some mesh formats, empty MSH file sections, tunable accuracy of
compound meshes) and bug fixes (ellipse < pi, orientation and reclassification
of compound parts, serendip pyramids, periodic MeshAdapt robustness, invalidate
cache after mesh/addNodes).

4.4.0 (July 1, 2019): new STL remeshing workflow (with new ClassifySurfaces
command in .geo files); added API support for color options, mesh optimization,
recombination, smoothing and shape healing; exposed additional METIS options;
improved support for periodic entities (multiple curves with the same start/end
points, legacy MSH2 format, periodic surfaces with embedded entities); added
mesh renumbering also after interactive mesh modifications; improved support for
OpenCASCADE ellipse arcs; new interactive filter in visibility window; flatter
GUI; small bug fixes.

* Incompatible API changes: mesh/getJacobians and mesh/getBasisFunctions now
  take integration points explicitely; mesh/setNodes and mesh/setElements have
  been replaced by mesh/addNodes and mesh/addElements; added optional arguments
  to mesh/classifySurfaces and occ/addSurfaceLoop; changed arguments of
  occ/addEllipseArc to follow geo/addEllipseArc.

4.3.0 (April 19, 2019): improved meshing of surfaces with singular
parametrizations; added API support for aliasing and combining views, copying
view options, setting point coordinates, extruding built-in CAD entities along
normals and retrieving mass, center of mass and inertia from OpenCASCADE CAD
entities; fixed regression introduced in 4.1.4 that could lead to
non-deterministic 2D meshes; small bug fixes.

* Incompatible API changes: added optional arguments to mesh/getNodes and
  mesh/getElementByCoordinates

4.2.3 (April 3, 2019): added STL export by physical surface; added ability to
remove embedded entities; added handling of boundary entities in
addDiscreteEntity; small bug fixes.

4.2.2 (March 13, 2019): fixed regression in reading of extruded meshes; added
ability to export one solid per surface in STL format.

4.2.1 (March 7, 2019): fixed regression for STEP files without global compound
shape; added support for reading IGES labels and colors; improved search for
shared library in Python and Julia modules; improved Plugin(MeshVolume); updates
to the reference manual.

4.2.0 (March 5, 2019): new MSH4.1 revision of the MSH file format, with support
for size_t node and element tags (see the reference manual for detailed
changes); added support for reading STEP labels and colors with OCC CAF; changed
default "Geometry.OCCTargetUnit" value to none (i.e. use STEP file coordinates
as-is, without conversion); improved high-order mesh optimization; added ability
to import groups of nodes from MED files; enhanced Plugin(Distance) and
Plugin(SimplePartition); removed unmaintained plugins; removed default
dependency on PETSc; small improvements and bug fixes.

* Incompatible API changes: changed type of node and element tags from int to
  size_t to support (very) large meshes; changed logger/start,
  mesh/getPeriodicNodes and mesh/setElementsByType.

4.1.5 (February 14, 2019): improved OpenMP parallelization, STL remeshing, mesh
partitioning and high-order mesh optimization; added classifySurfaces in API;
bug fixes.

4.1.4 (February 3, 2019): improved ghost cell I/O; added getGhostElements,
relocateNodes, getElementType, getElementFaceNodes, getElementEdgeNodes
functions in API; small improvements and bug fixes.

4.1.3 (January 23, 2019): improved quad meshing; new options for automatic
full-quad meshes; save nodesets also for physical points (Abaqus, Tochnog); new
getPartitions, unpartition and removePhysicalName functions in API; small bug
fixes.

4.1.2 (January 21, 2019): fixed full-quad subdivision if Mesh.SecondOrderLinear
is set; fixed packing of parallelograms regression in 4.1.1.

4.1.1 (January 20, 2019): added support for general affine transformations with
OpenCASCADE kernel; improved handling of boolean tolerance (snap vertices);
faster crossfield calculation by default (e.g. for Frontal-Delauany for quads
algorithm); fixed face vertices for PyramidN; renamed ONELAB "Action" and
"Button" parameters "ONELAB/Action" and "ONELAB/Button"; added support for
actions on any ONELAB button; added API functions for selections in user
interface.

4.1.0 (January 13, 2019): improved ONELAB and Fltk support in API; improved
renumbering of mesh nodes/elements; major code refactoring.

* Incompatible API changes: changed onelab/get.

4.0.7 (December 9, 2018): fixed small memory leaks; removed unused code.

4.0.6 (November 25, 2018): moved private API wrappers to utils/wrappers;
improved Gmsh 3 compatibility for high-order periodic meshes; fixed '-v 0' not
being completely silent; fixed rendering of image textures on some OSes; small
compilation fixes.

4.0.5 (November 17, 2018): new automatic hybrid mesh generation (pyramid layer)
when 3D Delaunay algorithm is applied to a volume with quadrangles on boundary;
improved robustness of 2D MeshAdapt algorithm; bug fixes.

4.0.4 (October 19, 2018): fixed physical names regression in 4.0.3.

4.0.3 (October 18, 2018): bug fixes.

4.0.2 (September 26, 2018): added support for creating MED files with specific
MED (minor) version; small bug fixes.

4.0.1 (September 7, 2018): renumber mesh nodes/elements by default; new
SendToServer command for nodal views; added color and visibility handling in
API; small bug fixes.

4.0.0 (August 22, 2018): new C++, C, Python and Julia API; new MSH4 format; new
mesh partitioning code based on Metis 5; new 3D tetrahedralization algorithm as
default; new workflow for remeshing (compound entities as meshing constraints,
CreateGeometry for mesh reparametrization); added support for general BSplines,
fillets and chamfers with OpenCASCADE kernel and changed default BSpline
parameters with the built-in kernel to match OpenCASCADE's; STEP files are now
be default interpreted in MKS units (see Geometry.OCCTargetUnit); improved
meshing of surfaces with singular parametrizations (spheres, etc.); uniformized
entity naming conventions (line/curve, vertex/node, etc.); generalized handling
of "all" entities in geo file (using {:} notation); added support for creating
LSDYNA mesh files; removed old CAD creation factory (GModelFactory), old
reparametrization code (G{Edge, Face, Region}Compound) and old partitioning
code (Metis 4 and Chaco); various cleanups, bug fixes and enhancements.

3.0.6 (November 5, 2017): improved meshing of spheres; improved handling of mesh
size constraints with OpenCASCADE kernel; implemented "Coherence" for
OpenCASCADE kernel (shortcut for BooleanFragments); added GAMBIT Neutral File
export; small improvements and bug fixes.

3.0.5 (September 6, 2017): bug fixes.

3.0.4 (July 28, 2017): moved vorometal code to plugin; OpenMP improvements; bug
fixes.

3.0.3 (June 27, 2017): new element quality measures; Block->Box; minor fixes.

3.0.2 (May 13, 2017): improved handling of meshing constraints and entity
numbering after boolean operations; improved handling of fast coarseness
transitions in MeshAdapt; new TIKZ export; small bug fixes.

3.0.1 (April 14, 2017): fixed OpenCASCADE plane surfaces with holes.

3.0.0 (April 13, 2017): new constructive solid geometry features and boolean
operations using OpenCASCADE; improved graphical user interface for interactive,
parametric geometry construction; new or modified commands in .geo files:
SetFactory, Circle, Ellipse, Wire, Surface, Sphere, Block, Torus, Rectangle,
Disk, Cylinder, Cone, Wedge, ThickSolid, ThruSections, Ruled ThruSections,
Fillet, Extrude, BooleanUnion, BooleanIntersection, BooleanDifference,
BooleanFragments, ShapeFromFile, Recursive Delete, Unique; "Surface" replaces
the deprecated "Ruled Surface" command; faster 3D tetrahedral mesh optimization
enabled by default; major code refactoring and numerous bug fixes.

2.16.0 (January 3, 2017): small improvements (list functions, second order hexes
for MED, GUI) and bug fixes.

2.15.0 (December 4, 2016): fixed several regressions (multi-file partitioned
grid export, mesh subdivision, old compound mesher); improved 2D boundary layer
field & removed non-functional 3D boundary layer field; faster rendering of
large meshes.

2.14.1 (October 30, 2016): fixed regression in periodic meshes; small bug fixes
and code cleanups.

2.14.0 (October 9, 2016): new Tochnog file format export; added ability to
remove last command in scripts generated interactively; ONELAB 1.3 with
usability and performance improvements; faster "Coherence Mesh".

2.13.2 (August 18, 2016)): small improvements (scale labels, periodic and
high-order meshes) and bug fixes.

2.13.1 (July 15, 2016): small bug fixes.

2.13.0 (July 11, 2016): new ONELAB 1.2 protocol with native support for lists;
new experimental 3D boundary recovery code and 3D refinement algorithm; better
adaptive visualization of quads and hexahedra; fixed several regressions
introduced in 2.12.

2.12.0 (March 5, 2016): improved interactive definition of physical groups and
handling of ONELAB clients; improved full quad algorithm; added support for list
of strings, trihedra elements and X3D format; improved message console; new
colormaps; various bugs fixes and small improvements all over.

2.11.0 (November 7, 2015): new Else/ElseIf commands; new OptimizeMesh command;
Plugin(ModifyComponents) replaces Plugin(ModifyComponent); new VTK and X3D
outputs; separate 0/Ctrl+0 shortcuts for geometry/full model reload; small bug
fixes in homology solver, handling of embedded entities, and Plugin(Crack).

2.10.1 (July 30, 2015): minor fixes.

2.10.0 (July 21, 2015): improved periodic meshing constraints; new Physical
specification with both label and numeric id; images can now be used as glyphs
in post-processing views, using text annotations with the `file://' prefix;
Views can be grouped and organized in subtrees; improved visibility browser
navigation; geometrical entities and post-processing views can now react to
double-clicks, via new generic DoubleClicked options; new Get/SetNumber and
Get/SetString for direct access to ONELAB variables; small bug fixes and code
cleanups.

2.9.3 (April 18, 2015): updated versions of PETSc/SLEPc and OpenCASCADE/OCE
libraries used in official binary builds; new Find() command; miscellaneous code
cleanups and small fixes.

2.9.2 (March 31, 2015): added support for extrusion of embedded points/curves;
improved hex-dominant algorithm; fixed crashes in quad algorithm; fix regression
in MED reader introduced in 2.9.0; new dark interface mode.

2.9.1 (March 18, 2015): minor bug fixes.

2.9.0 (March 12, 2015): improved robustness of spatial searches (extruded meshes,
geometry coherence); improved reproductibility of 2D and 3D meshes; added
support for high resolution ("retina") graphics; interactive graph point
commands; on-the-fly creation of onelab clients in scripts; general periodic
meshes using afine transforms; scripted selection of entities in bounding boxes;
extended string and list handling functions; many small improvements and bug
fixes.

2.8.5 (Jul 9, 2014): improved stability and error handling, better Coherence
function, updated onelab API version and inline parameter definitions, new
background image modes, more robust Triangulate/Tetrahedralize plugins, new PGF
output, improved support for string~index variable names in parser, small
improvements and bug fixes all over the place.

2.8.4 (Feb 7, 2014): better reproductibility of 2D meshes; new mandatory 'Name'
attribute to define onelab variables in DefineConstant[] & co; new
-setnumber/-setstring command line arguments; small improvements and bug fixes.

2.8.3 (Sep 27, 2013): new quick access menu and multiple view selection in GUI;
enhanced animation creation; many small enhancements and bug fixes.

2.8.2 (Jul 16, 2013): improved high order tools interface; minor bug fixes.

2.8.1 (Jul 11, 2013): improved compound surfaces and transfinite arrangements.

2.8.0 (Jul 8, 2013): improved Delaunay point insertion; fixed mesh orientation
of plane surfaces; fixed mesh size prescribed at embedded points; improved
display of vectors at COG; new experimental text string display engines;
improved fullscreen mode; access time/step in transformations; new experimental
features: AdaptMesh and Surface In Volume; accept unicode file paths on Windows;
compilation and bug fixes.

2.7.1 (May 11, 2013): improved Delaunay point insertion; updated onelab; better
Abaqus and UNV export; small bug and compilation fixes.

2.7.0 (Mar 9, 2013): new single-window GUI, with dynamically customizable
widget tree; faster STEP/BRep import; arbitrary size image export; faster 2D
Delaunay/Frontal algorithms; full option viewer/editor; many bug fixes.

2.6.1 (Jul 15, 2012): minor improvements and bug fixes.

2.6.0 (Jun 19, 2012): new quadrilateral meshing algorithms (Blossom and
Delaunay-Frontal for quads); new solver module based on ONELAB project (requires
FLTK 1.3); new tensor field visualization modes (eigenvectors, ellipsoid, etc.);
added support for interpolation schemes in .msh file; added support for MED3
format; rescale viewport around visible entities (shift+1:1 in GUI); unified
post-processing field export; new experimental stereo+camera visualization mode;
added experimental BAMG & Mmg3D support for anisotropic mesh generation; new OCC
cut & merge algorithm imported from Salome; new ability to connect extruded
meshes to tetrahedral grids using pyramids; new homology solver; Abaqus (INP)
mesh export; new Python and Java wrappers; bug fixes and small improvements all
over the place.

2.5.0 (Oct 15, 2010): new compound geometrical entities (for remeshing and/or
trans-patch meshing); improved mesh reclassification tool; new client/server
visualization mode; new ability to watch a pattern of files to merge; new
integrated MPEG export; new option to force the type of views dynamically;
bumped mesh version format to 2.2 (small change in the meaning of the partition
tags; this only affects partitioned (i.e. parallel) meshes); renamed several
post-processing plugins (as well as plugin options) to make them easier to
understand; many bug fixes and usability improvements all over the place.

2.4.2 (Sep 21, 2009): solver code refactoring + better IDE integration.

2.4.1 (Sep 1, 2009): fixed surface mesh orientation bug introduced in 2.4.0;
mesh and graphics code refactoring, small usability enhancements and bug fixes.

2.4.0 (Aug 22, 2009): switched build system to CMake; optionally copy
transfinite mesh constraints during geometry transformations; bumped mesh
version format to 2.1 (small change in the $PhysicalNames section, where the
group dimension is now required); ported most plugins to the new
post-processing API; switched from MathEval to MathEx and Flu_Tree_Browser to
Fl_Tree; small bug fixes and improvements all over the place.

2.3.1 (Mar 18, 2009): removed GSL dependency (Gmsh now simply uses Blas and
Lapack); new per-window visibility; added support for composite window printing
and background images; fixed string option affectation in parser; fixed surface
mesh orientation for OpenCASCADE models; fixed random triangle orientations in
Delaunay and Frontal algorithms.

2.3.0 (Jan 23, 2009): major graphics and GUI code refactoring; new
full-quad/hexa subdivision algorithm; improved automatic transfinite corner
selection (now also for volumes); improved visibility browser; new automatic
adaptive visualization for high-order simplices; modified arrow size, clipping
planes and transform options; many improvements and bug fixes all over the
place.

2.2.6 (Nov 21, 2008): better transfinite smoothing and automatic corner
selection; fixed high order meshing crashes on Windows and Linux; new uniform
mesh refinement (thanks Brian!); fixed various other small bugs.

2.2.5 (Oct 25, 2008): Gmsh now requires FLTK 1.1.7 or above; various small
improvements (STL and VTK mesh I/O, Netgen upgrade, Visual C++ support, Fields,
Mesh.{Msh,Stl,...}Binary changed to Mesh.Binary) and bug fixes (pyramid
interpolation, Chaco crashes).

2.2.4 (Aug 14, 2008): integrated Metis and Chaco mesh partitioners; variables
can now be deleted in geo files; added support for point datasets in model-based
postprocessing views; small bug fixes.

2.2.3 (Jul 14, 2008): enhanced clipping interface; API cleanup; fixed various
bugs (Plugin(Integrate), high order meshes, surface info crash).

2.2.2 (Jun 20, 2008): added geometrical transformations on volumes; fixed bug in
high order mesh generation.

2.2.1 (Jun 15, 2008): various small improvements (adaptive views, GUI, code
cleanup) and bug fixes (high order meshes, Netgen interface).

2.2.0 (Apr 19, 2008): new model-based post-processing backend; added MED I/O for
mesh and post-processing; fixed BDF vertex ordering for 2nd order elements;
replaced Mesh.ConstrainedBackgroundMesh with
Mesh.CharacteristicLength{FromPoints,ExtendFromBoundary}; new Fields interface;
control windows are now non-modal by default; new experimental 2D frontal
algorithm; fixed various bugs.

2.1.1 (Mar 1, 2008): small bug fixes (second order meshes, combine views, divide
and conquer crash, ...).

2.1.0 (Feb 23, 2008): new post-processing database; complete rewrite of
post-processing drawing code; improved surface mesh algorithms; improved
STEP/IGES/BREP support; new 3D mesh optimization algorithm; new default native
file choosers; fixed 'could not find extruded vertex' in extrusions; many
improvements and bug fixes all over the place.

2.0.8 (Jul 13, 2007): unused vertices are not saved in mesh files anymore; new
plugin GUI; automatic GUI font size selection; renamed
Plugin(DecomposeInSimplex) into Plugin(MakeSimplex); reintroduced enhanced
Plugin(SphericalRaise); clarified meshing algo names; new option to save groups
of nodes in UNV meshes; new background mesh infrastructure; many small
improvements and small bug fixes.

2.0.7 (Apr 3, 2007): volumes can now be defined from external CAD surfaces;
Delaunay/Tetgen algorithm is now used by default when available; re-added
support for Plot3D structured mesh format; added ability to export external CAD
models as GEO files (this only works for the limited set of geometrical
primitives available in the GEO language, of course--so trying to convert e.g. a
trimmed NURBS from a STEP file into a GEO file will fail); "lateral" entities
are now added at the end of the list returned by extrusion commands; fixed
various bugs.

2.0.0 (Feb 5, 2007): new geometry and mesh databases, with support for STEP and
IGES import via OpenCASCADE; complete rewrite of geometry and mesh drawing
code; complete rewrite of mesh I/O layer (with new native binary MSH format and
support for import/export of I-deas UNV, Nastran BDF, STL, Medit MESH and VRML
1.0 files); added support for incomplete second order elements; new 2D and 3D
meshing algorithms; improved integration of Netgen and TetGen algorithms;
removed anisotropic meshing algorithm (as well as attractors); removed explicit
region number specification in extrusions; option changes in the graphical
interface are now applied instantaneously; added support for offscreen rendering
using OSMesa; added support for SVG output; added string labels for Physical
entities; lots of other improvements all over the place.

1.65 (May 15, 2006): new Plugin(ExtractEdges); fixed compilation errors with
gcc4.1; replaced Plugin(DisplacementRaise) and Plugin(SphericalRaise) with the
more flexible Plugin(Warp); better handling of discrete curves; new Status
command in parser; added option to renumber nodes in .msh files (to avoid holes
in the numbering sequence); fixed 2 special cases in quad->prism extrusion;
fixed saving of 2nd order hexas with negative volume; small bug fixes and
cleanups.

1.64 (Mar 18, 2006): Windows versions do no depend on Cygwin anymore; various
bug fixes and cleanups.

1.63 (Feb 01, 2006): post-processing views can now be exported as meshes;
improved background mesh handling (a lot faster, and more accurate); improved
support for input images; new Plugin(ExtractElements); small bug fixes and
enhancements.

1.62 (Jan 15, 2006): new option to draw color gradients in the background;
enhanced perspective projection mode; new "lasso" selection mode (same as
"lasso" zoom, but in selection mode); new "invert selection" button in the
visibility browser; new snapping grid when adding points in the GUI; nicer
normal smoothing; new extrude syntax (old syntax still available, but
deprecated); various small bug fixes and enhancements.

1.61 (Nov 29, 2005): added support for second order (curved) elements in
post-processor; new version (1.4) of post-processing file formats; new stippling
options for 2D plots; removed limit on allowed number of files on command line;
all "Combine" operations are now available in the parser; changed
View.ArrowLocation into View.GlyphLocation; optimized memory usage when loading
many (>1000) views; optimized loading and drawing of line meshes and 2D iso
views; optimized handling of meshes with large number of physical entities;
optimized vertex array creation for large post-processing views on
Windows/Cygwin; removed Discrete Line and Discrete Surface commands (the same
functionality can now be obtained by simply loading a mesh in .msh format);
fixed coloring by mesh partition; added option to light wireframe meshes and
views; new "mesh statistics" export format; new full-quad recombine option; new
Plugin(ModulusPhase); hexas and prisms are now always saved with positive
volume; improved interactive entity selection; new experimental Tetgen
integration; new experimental STL remeshing algorithm; various small bug fixes
and improvements.

1.60 (Mar 15, 2005): added support for discrete curves; new Window menu on Mac
OS X; generalized all octree-based plugins (CutGrid, StreamLines, Probe, etc.)
to handle all element types (and not only scalar and vector
triangles+tetrahedra); generalized Plugin(Evaluate), Plugin(Extract) and
Plugin(Annotate); enhanced clipping plane interface; new grid/axes/rulers for 3D
post-processing views (renamed the AbscissaName, NbAbscissa and AbscissaFormat
options to more general names in the process); better automatic positioning of
2D graphs; new manipulator dialog to specify rotations, translations and
scalings "by hand"; various small enhancements and bug fixes.

1.59 (Feb 06, 2005): added support for discrete (triangulated) surfaces, either
in STL format or with the new "Discrete Surface" command; added STL and Text
output format for post-processing views and STL output format for surface
meshes; all levelset-based plugins can now also compute isovolumes; generalized
Plugin(Evaluate) to handle external view data (based on the same or on a
different mesh); generalized Plugin(CutGrid); new plugins (Eigenvalues,
Gradient, Curl, Divergence); changed default colormap to match Matlab's "Jet"
colormap; new transformation matrix option for views (for non-destructive
rotations, symmetries, etc.); improved solver interface to keep the GUI
responsive during solver calls; new C++ and Python solver examples; simplified
Tools->Visibility GUI; transfinite lines with "Progression" now allow negative
line numbers to reverse the progression; added ability to retrieve Gmsh's
version number in the parser (to help write backward compatible scripts); fixed
white space in unv mesh output; fixed various small bugs.

1.58 (Jan 01, 2005): fixed UNIX socket interface on Windows (broken by the TCP
solver patch in 1.57); bumped version number of default post-processing file
formats to 1.3 (the only small modification is the handling of the end-of-string
character for text2d and text3d objects in the ASCII format); new File->Rename
menu; new colormaps+improved colormap handling; new color+min/max options in
views; new GetValue() function to ask for values interactively in scripts;
generalized For/EndFor loops in parser; new plugins (Annotate, Remove, Probe);
new text attributes in views; renamed some shortcuts; fixed TeX output for large
scenes; new option dialogs for various output formats; fixed many small memory
leaks in parser; many small enhancements to polish the graphics and the user
interface.

1.57 (Dec 23, 2004): generalized displacement maps to display arbitrary view
types; the arrows representing a vector field can now also be colored by the
values from other scalar, vector or tensor fields; new adaptive high order
visualization mode; new options (Solver.SocketCommand, Solver.NameCommand,
View.ArrowSizeProportional, View.Normals, View.Tangents and General.ClipFactor);
fixed display of undesired solver plugin popups; enhanced interactive plugin
behavior; new plugins (HarmonicToTime, Integrate, Eigenvectors); tetrahedral
mesh file reading speedup (50% faster on large meshes); large memory footprint
reduction (up to 50%) for the visualization of triangular/tetrahedral meshes;
the solver interface now supports TCP/IP connections; new generalized raise mode
(allows to use complex expressions to offset post-processing maps); upgraded
Netgen kernel to version 4.4; new optional TIME list in parsed views to specify
the values of the time steps; several bug fixes in the Elliptic mesh algorithm;
various other small bug fixes and enhancements.

1.56 (Oct 17, 2004): new post-processing option to draw a scalar view raised by
a displacement view without using Plugin(DisplacementRaise) (makes drawing
arbitrary scalar fields on deformed meshes much easier); better post-processing
menu (arbitrary number of views+scrollable+show view number); improved
view->combine; new horizontal post-processing scales; new option to draw the
mesh nodes per element; views can now also be saved in "parsed" format; fixed
various path problems on Windows; small bug fixes.

1.55 (Aug 21, 2004): added background mesh support for Triangle; meshes can now
be displayed using "smoothed" normals (like post-processing views); added GUI
for clipping planes; new interactive clipping/cutting plane definition;
reorganized the Options GUI; enhanced 3D iso computation; enhanced lighting;
many small bug fixes.

1.54 (Jul 03, 2004): integrated Netgen (3D mesh quality optimization +
alternative 3D algorithm); Extrude Surface now always automatically creates a
new volume (in the same way Extrude Point or Extrude Line create new lines and
surfaces, respectively); fixed UNV output; made the "Layers" region numbering
consistent between lines, surfaces and volumes; fixed home directory problem on
Win98; new Plugin(CutParametric); the default project file is now created in the
home directory if no current directory is defined (e.g., when double-clicking on
the icon on Windows/Mac); fixed the discrepancy between the orientation of
geometrical surfaces and the associated surface meshes; added automatic
orientation of surfaces in surface loops; generalized Plugin(Triangulate) to
handle vector and tensor views; much nicer display of discrete iso-surfaces and
custom ranges using smooth normals; small bug fixes and cleanups.

1.53 (Jun 04, 2004): completed support for second order elements in the mesh
module (line, triangles, quadrangles, tetrahedra, hexahedra, prisms and
pyramids); various background mesh fixes and enhancements; major performance
improvements in mesh and post-processing drawing routines (OpenGL vertex arrays
for tri/quads); new Plugin(Evaluate) to evaluate arbitrary expressions on
post-processing views; generalized Plugin(Extract) to handle any combination of
components; generalized "Coherence" to handle transfinite surface/volume
attributes; plugin options can now be set in the option file (like all other
options); added "undo" capability during geometry creation; rewrote the contour
guessing routines so that entities can be selected in an arbitrary order; Mac
users can now double click on geo/msh/pos files in the Finder to launch Gmsh;
removed support for FLTK 1.0; rewrote most of the code related to quadrangles;
fixed 2d elliptic algorithm; removed all OpenGL display list code and options;
fixed light positioning; new BoundingBox command to set the bounding box
explicitly; added support for inexpensive "fake" transparency mode; many code
cleanups.

1.52 (May 06, 2004): new raster ("bitmap") PostScript/EPS/PDF output formats;
new Plugin(Extract) to extract a given component from a post-processing view;
new Plugin(CutGrid) and Plugin(StreamLines); improved mesh projection on
non-planar surfaces; added support for second order tetrahedral elements; added
interactive control of element order; refined mesh entity drawing selection (and
renamed most of the corresponding options); enhanced log scale in
post-processing; better font selection; simplified View.Raise{X,Y,Z} by removing
the scaling; various bug fixes (default postscript printing mode, drawing of 3D
arrows/cylinders on Linux, default home directory on Windows, default initial
file browser directory, extrusion of points with non-normalized axes of
rotation, computation of the scene bounding box in scripts, + the usual
documentation updates).

1.51 (Feb 29, 2004): initial support for visualizing mesh partitions; integrated
version 2.0 of the MSH mesh file format; new option to compute post-processing
ranges (min/max) per time step; Multiple views can now be combined into multi
time step ones (e.g. for programs that generate data one time step at a time);
new syntax: #var[] returns the size of the list var[]; enhanced "gmsh -convert";
temporary and error files are now created in the home directory to avoid file
permission issues; new 3D arrows; better lighting support; STL facets can now be
converted into individual geometrical surfaces; many other small improvements
and bug fixes (multi timestep tensors, color by physical entity, parser cleanup,
etc.).

1.50 (Dec 06, 2003): small changes to the visibility browser + made visibility
scriptable (new Show/Hide commands); fixed (rare) crash when deleting views;
split File->Open into File->Open and File->New to behave like most other
programs; Mac versions now use the system menu bar by default (if possible);
fixed bug leading to degenerate and/or duplicate tetrahedra in extruded meshes;
fixed crash when reloading sms meshes.

1.49 (Nov 30, 2003): made Merge, Save and Print behave like Include (i.e., open
files in the same directory as the main project file if the path is relative);
new Plugin(DecomposeInSimplex); new option View.AlphaChannel to set the
transparency factor globally for a post-processing view; new "Combine Views"
command; various bug fixes and cleanups.

1.48 (Nov 23, 2003): new DisplacementRaise plugin to plot arbitrary fields on
deformed meshes; generalized CutMap, CutPlane, CutSphere and Skin plugins to
handle all kinds of elements and fields; new "Save View[n]" command to save
views from a script; many small bug fixes (configure tests for libpng, handling
of erroneous options, multi time step scalar prism drawings, copy of surface
mesh attributes, etc.).

1.47 (Nov 12, 2003): fixed extrusion of surfaces defined by only two curves; new
syntax to retrieve point coordinates and indices of entities created through
geometrical transformations; new PDF and compressed PostScript output formats;
fixed numbering of elements created with "Extrude Point/Line"; use $GMSH_HOME as
home directory if defined.

1.46 (Aug 23, 2003): fixed crash for very long command lines; new options for
setting the displacement factor and Triangle's parameters + renamed a couple of
options to more sensible names (View.VectorType, View.ArrowSize); various small
bug fixes; documentation update.

1.45 (Jun 14, 2003): small bug fixes (min/max computation for tensor views,
missing physical points in read mesh, "jumping" geometry during interactive
manipulation of large models, etc.); variable definition speedup; restored
support for second order elements in one- and two-dimensional meshes;
documentation updates.

1.44 (Apr 21, 2003): new reference manual; added support for PNG output; fixed
small configure script bugs.

1.43 (Mar 28, 2003): fixed solver interface problem on Mac OS X; new option to
specify the interactive rotation center (default is now the pseudo "center of
gravity" of the object, instead of (0,0,0)).

1.42 (Mar 19, 2003): suppressed the automatic addition of a ".geo" extension if
the file given on the command line is not recognized; added missing Layer option
for Extrude Point; fixed various small bugs.

1.41 (Mar 04, 2003): Gmsh is now licensed under the GNU General Public License;
general code cleanup (indent).

1.40 (Feb 26, 2003): various small bug fixes (mainly GSL-related).

1.39 (Feb 23, 2003): removed all non-free routines; more build system work;
implemented Von-Mises tensor display for all element types; fixed small GUI
bugs.

1.38 (Feb 17, 2003): fixed custom range selection for 3D iso graphs; new build
system based on autoconf; new image reading code to import bitmaps as
post-processing views.

1.37 (Jan 25, 2003): generalized smoothing and cuts of post-processing views;
better Windows integration (solvers, external editors, etc.); small bug fixes.

1.36 (Nov 20, 2002): enhanced view duplication (one can now use "Duplicata
View[num]" in the input file); merged all option dialogs in a new general option
window; enhanced discoverability of the view option menus; new 3D point and line
display; many small bug fixes and enhancements ("Print" format in parser,
post-processing statistics, smooth normals, save window positions, restore
default options, etc.).

1.35 (Sep 11, 2002): graphical user interface upgraded to FLTK 1.1 (tooltips,
new file chooser with multiple selection, full keyboard navigation, cut/paste of
messages, etc.); colors can be now be directly assigned to mesh entities;
initial tensor visualization; new keyboard animation (right/left arrow for time
steps; up/down arrow for view cycling); new VRML output format for surface
meshes; new plugin for spherical elevation plots; new post-processing file
format (version 1.2) supporting quadrangles, hexahedra, prisms and pyramids;
transparency is now enabled by default for post-processing plots; many small bug
fixes (read mesh, ...).

1.34 (Feb 18, 2002): improved surface mesh of non-plane surfaces; fixed
orientation of elements in 2D anisotropic algorithm; minor user interface polish
and additions (mostly in post-processing options); various small bug fixes.

1.33 (Jan 24, 2002): new parameterizable solver interface (allowing up to 5
user-defined solvers); enhanced 2D aniso algorithm; 3D initial mesh speedup.

1.32 (Oct 04, 2001): new visibility browser; better floating point exception
checks; fixed infinite looping when merging meshes in project files; various
small clean ups (degenerate 2D extrusion, view->reload, ...).

1.31 (Nov 30, 2001): corrected ellipses; PostScript output update (better
shading, new combined PS/LaTeX output format); more interface polish; fixed
extra memory allocation in 2D meshes; Physical Volume handling in unv format;
various small fixes.

1.30 (Nov 16, 2001): interface polish; fix crash when extruding quadrangles.

1.29 (Nov 12, 2001): translations and rotations can now be combined in
extrusions; fixed coherence bug in Extrude Line; various small bug fixes and
additions.

1.28 (Oct 30, 2001): corrected the 'Using Progression' attribute for tranfinite
meshes to actually match a real geometric progression; new Triangulate plugin;
new 2D graphs (space+time charts); better performance of geometrical
transformations (warning: the numbering of some automatically created entities
has changed); new text primitives in post-processing views (file format updated
to version 1.1); more robust mean plane computation and error checks; various
other small additions and clean-ups.

1.27 (Oct 05, 2001): added ability to extrude curves with Layers/Recombine
attributes; new PointSize/LineWidth options; fixed For/EndFor loops in included
files; fixed error messages (line numbers+file names) in loops and functions;
made the automatic removal of duplicate geometrical entities optional
(Geometry.AutoCoherence=0); various other small bug fixes and clean-ups.

1.26 (Sep 06, 2001): enhanced 2D anisotropic mesh generator (metric
intersections); fixed small bug in 3D initial mesh; added alternative syntax for
built-in functions (for GetDP compatibility); added line element display; Gmsh
now saves all the elements in the mesh if no physical groups are defined (or if
Mesh.SaveAll=1).

1.25 (Sep 01, 2001): fixed bug with mixed recombined/non-recombined extruded
meshes; Linux versions are now build with no optimization, due to bugs in gcc
2.95.X.

1.24 (Aug 30, 2001): fixed characteristic length interpolation for Splines;
fixed edge swapping bug in 3D initial mesh; fixed degenerated case in
geometrical extrusion (ruled surface with 3 borders); fixed generation of
degenerated hexahedra and prisms for recombined+extruded meshes; added BSplines
creation in the GUI; integrated Jonathan Shewchuk's Triangle as an alternative
isotropic 2D mesh generator; added AngleSmoothNormals to control sharp edge
display with smoothed normals; fixed random crash for lighted 3D iso surfaces.

1.23 (Aug, 2001): fixed duplicate elements generation + non-matching tetrahedra
faces in 3D extruded meshes; better display of displacement maps; fixed
interactive ellipsis construction; generalized boundary operator; added new
explode option for post-processing views; enhanced link view behavior (to update
only the changed items); added new default plugins: Skin, Transform, Smooth;
fixed various other small bugs (mostly in the post-processing module and for
extruded meshes).

1.22 (Aug 03, 2001): fixed (yet another) bug for 2D mesh in the mean plane;
fixed surface coherence bug in extruded meshes; new double logarithmic scale,
saturate value and smoothed normals option for post-processing views; plugins
are now enabled by default; three new experimental statically linked plugins:
CutMap (extracts a given iso surface from a 3D scalar map), CutPlane (cuts a 3D
scalar map with a plane section), CutSphere (cuts a 3D scalar map with a
sphere); various other bug fixes, additions and clean-ups.

1.21 (Jul 25, 2001): fixed more memory leaks; added -opt command line option to
parse definitions directly from the command line; fixed missing screen refreshes
during contour/surface/volume selection; enhanced string manipulation functions
(Sprintf, StrCat, StrPrefix); many other small fixes and clean-ups.

1.20 (Jun 14, 2001): fixed various bugs (memory leaks, functions in included
files, solver command selection, ColorTable option, duplicate nodes in extruded
meshes (not finished yet), infinite loop on empty views, orientation of
recombined quadrangles, ...); reorganized the interface menus; added constrained
background mesh and mesh visibility options; added mesh quality histograms;
changed default mesh colors; reintegrated the old command-line extrusion mesh
generator.

1.19 (May 07, 2001): fixed seg. fault for scalar simplex post-processing; new
Solver menu; interface for GetDP solver through sockets; fixed multiple scale
alignment; added some options + full option descriptions.

1.18 (Apr 26, 2001): fixed many small bugs and incoherences in post-processing;
fixed broken background mesh in 1D mesh generation.

1.17 (Apr 17, 2001): corrected physical points saving; fixed parsing of DOS
files (carriage return problems); easier geometrical selections (cursor change);
plugin manager; enhanced variable arrays (sublist selection and affectation);
line loop check; New arrow display; reduced number of 'fatal' errors + better
handling in interactive mode; fixed bug when opening meshes; enhanced File->Open
behavior for meshes and post-processing views.

1.16 (Feb 26, 2001): added single/double buffer selection (only useful for Unix
versions of Gmsh run from remote hosts without GLX); fixed a bug for recent
versions of the opengl32.dll on Windows, which caused OpenGL fonts not to show
up.

1.15 (Feb 23, 2001): added automatic visibility setting during entity selection;
corrected geometrical extrusion bug.

1.14 (Feb 17, 2001): corrected a few bugs in the GUI (most of them were
introduced in 1.13); added interactive color selection; made the option database
bidirectional (i.e. scripts now correctly update the GUI); default options can
now be saved and automatically reloaded at startup; made some changes to the
scripting syntax (PostProcessing.View[n] becomes View[n]; Offset0 becomes
OffsetX, etc.); corrected the handling of simple triangular surfaces with large
characteristic lengths in the 2D isotropic algorithm; added an ASCII to binary
post-processing view converter.

1.13 (Feb 09, 2001): added support for JPEG output on Windows.

1.12: corrected vector lines in the post-processing parsed format; corrected
animation on Windows; corrected file creation in scripts on Windows; direct
affectation of variable arrays.

1.11 (Feb 07, 2001): corrected included file loading problem.

1.10 (Feb 04, 2001): switched from Motif to FLTK for the GUI. Many small tweaks.

1.00 (Jan 15, 2001): added PPM and YUV output; corrected nested If/Endif;
Corrected several bugs for pixel output and enhanced GIF output (dithering,
transparency); slightly changed the post-processing file format to allow both
single and double precision numbers.

0.999 (Dec 20, 2000): added JPEG output and easy MPEG generation (see t8.geo in
the tutorial); clean up of export functions; small fixes; Linux versions are now
compiled with gcc 2.95.2, which should fix the problems encountered with
Mandrake 7.2.

0.998 (Dec 19, 2000): corrected bug introduced in 0.997 in the generation of the
initial 3D mesh.

0.997 (Dec 14, 2000): corrected bug in interactive surface/volume selection;
Added interactive symmetry; corrected geometrical extrusion with rotation in
degenerated or partially degenerated cases; corrected bug in 2D mesh when
meshing in the mean plane.

0.996: arrays of variables; enhanced Printf and Sprintf; Simplified options
(suppression of option arrays).

0.995 (Dec 11, 2000): totally rewritten geometrical database (performance has
been drastically improved for all geometrical transformations, and most notably
for extrusion). As a consequence, the internal numbering of geometrical entities
has changed: this will cause incompatibilities with old .geo files, and will
require a partial rewrite of your old .geo files if these files made use of
geometrical transformations. The syntax of the .geo file has also been
clarified. Many additions for scripting purposes. New extrusion mesh
generator. Preliminary version of the coupling between extruded and Delaunay
meshes. New option and procedural database. All interactive operations can be
scripted in the input files. See the last example in the tutorial for an
example. Many stability enhancements in the 2D and 3D mesh
algorithms. Performance boost of the 3D algorithm. Gmsh is still slow, but the
performance becomes acceptable. An average 1000 tetrahedra/second is obtained on
a 600Mhz computer for a mesh of one million tetrahedra. New anisotropic 2D mesh
algorithm. New (ASCII and binary) post-processing file format and clarified mesh
file format. New handling for interactive rotations (trackball mode). New
didactic interactive mesh construction (watch the Delaunay algorithm in real
time on complex geometries: that's exciting ;-). And many, many bug fixes and
cleanups.

0.992 (Nov 13, 2000): corrected recombined extrusion; corrected ellipses; added
simple automatic animation of post-processing maps; fixed various bugs.

0.991 (Oct 24, 2000): fixed a serious allocation bug in 2D algorithm, which
caused random crashes. All users should upgrade to 0.991.

0.990: bug fix in non-recombined 3D transfinite meshes.

0.989 (Sep 01, 2000): added ability to reload previously saved meshes; some new
command line options; reorganization of the scale menu; GIF output.

0.987: fixed bug with smoothing (leading to the possible generation of erroneous
3d meshes); corrected bug for mixed 3D meshes; moved the 'toggle view link'
option to Opt->Postprocessing_Options.

0.986: fixed overlay problems; SGI version should now also run on 32 bits
machines; fixed small 3d mesh bug.

0.985: corrected colormap bug on HP, SUN, SGI and IBM versions; corrected small
initialization bug in postscript output.

0.984: corrected bug in display lists; added some options in Opt->General.

0.983: corrected some seg. faults in interactive mode; corrected bug in
rotations; changed default window sizes for better match with 1024x768 screens
(default X resources can be changed: see ex03.geo).

0.982: lighting for mesh and post-processing; corrected 2nd order mesh on non
plane surfaces; added example 13.<|MERGE_RESOLUTION|>--- conflicted
+++ resolved
@@ -1,13 +1,3 @@
-<<<<<<< HEAD
-4.8.0 (Work-in-progress): new API functions for creating trimmed BSpline/Bezier
-patches, perform raw triangulations and tetrehedralizations; improved
-performance of high-order meshing of OCC models; improved handling of high
-resolution displays; new structured CGNS exporter; added support for embedded
-curves in HXT; small bug fixes.
-
-* Incompatible API changes: new optional argument to occ/addBSplineSurface,
-  occ/addBezierSurface and view/probe
-=======
 4.8.0 (Work-in-progress): new interactive and fully parametrizable definition of
 boundary conditions, materials, etc. through ONELAB variables; new API functions
 for creating trimmed BSpline/Bezier patches, perform raw triangulations and
@@ -21,7 +11,6 @@
 
 * Incompatible API changes: new optional argument to mesh/classifySurfaces,
   occ/addBSplineSurface, occ/addBezierSurface and view/probe
->>>>>>> dd507a94
 
 4.7.1 (November 16, 2020): small bug fixes and improvements.
 
