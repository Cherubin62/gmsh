--- conflicted
+++ resolved
@@ -400,20 +400,12 @@
   std::memcpy(_vs,tmp,4*sizeof(MVertex*));
 }
 
-<<<<<<< HEAD
-std::map<std::tuple<int,int,int>, indicesReoriented> MQuadrangleN::_tuple2indicesReoriented;
-=======
 std::map<TupleReorientation, IndicesReoriented> MQuadrangleN::_tuple2indicesReoriented;
->>>>>>> 5fcb7691
 
 namespace
 {
   void _getIndicesReorientedQuad(int order, int rot, bool swap,
-<<<<<<< HEAD
-                                 indicesReoriented &indices)
-=======
                                  IndicesReoriented &indices)
->>>>>>> 5fcb7691
   {
     fullMatrix<double> ref = gmshGenerateMonomialsQuadrangle(order);
     ref.add(- order / 2.);
@@ -447,28 +439,17 @@
 {
   if (rot == 0 && !swap) return;
 
-<<<<<<< HEAD
-  std::tuple<int,int,int> mytuple(rot, swap, _order);
-  auto it = _tuple2indicesReoriented.find(mytuple);
-  if (it == _tuple2indicesReoriented.end()) {
-    indicesReoriented indices;
-=======
   TupleReorientation mytuple(getTypeForMSH(), std::make_pair(rot, swap));
   std::map<TupleReorientation, IndicesReoriented>::iterator it;
   it = _tuple2indicesReoriented.find(mytuple);
   if (it == _tuple2indicesReoriented.end()) {
     IndicesReoriented indices;
->>>>>>> 5fcb7691
     _getIndicesReorientedQuad(_order, rot, swap, indices);
     _tuple2indicesReoriented[mytuple] = indices;
     it = _tuple2indicesReoriented.find(mytuple);
   }
 
-<<<<<<< HEAD
-  indicesReoriented &indices = it->second;
-=======
   IndicesReoriented &indices = it->second;
->>>>>>> 5fcb7691
 
   // copy vertices
   std::vector<MVertex*> oldv(4 + _vs.size());
