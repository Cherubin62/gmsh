--- conflicted
+++ resolved
@@ -59,90 +59,66 @@
         }
       }
     }
-    if(found || allsame) {
-      res.push_back(*item);
-    }
-  }
-}
-
-template <class T> T findMatching(std::vector<Pair<T, T> > &matching, T &entity)
-{
-  for(typename std::vector<Pair<T, T> >::iterator pair = matching.begin();
+    if(found || allsame) { res.push_back(*item); }
+  }
+}
+
+template <class T> T findMatching(std::vector<Pair<T,T> >& matching, T& entity)
+{
+  for (typename std::vector<Pair<T,T> >::iterator pair = matching.begin();
       pair != matching.end(); pair++) {
-    if((*pair).left() == entity) return ((*pair).right());
+    if ( (*pair).left() == entity) return((*pair).right());
   }
   return (0);
 }
 
 // Private
 
-// ------------------------------------------------------------[ Matching
-// vertices ]
-
-std::vector<Pair<GVertex *, GVertex *> > *
-GeomMeshMatcher::matchVertices(GModel *m1, GModel *m2, bool &ok)
+// ------------------------------------------------------------[ Matching vertices ]
+
+std::vector<Pair<GVertex*,GVertex*> >*
+GeomMeshMatcher::matchVertices(GModel* m1, GModel *m2, bool& ok)
 {
   // Vector that will be returned.
-  std::vector<Pair<GVertex *, GVertex *> > *coresp_v =
-    new std::vector<Pair<GVertex *, GVertex *> >;
+  std::vector<Pair<GVertex*,GVertex*> >* coresp_v = new std::vector<Pair<GVertex*,
+                                                                         GVertex*> >;
   int num_matched_vertices = 0;
   int num_total_vertices = m2->getNumVertices();
 
-  std::vector<GVertex *> vertices;
-
-  for(GModel::viter vit = m1->firstVertex(); vit != m1->lastVertex(); vit++) {
-    GVertex *v1 = (GVertex *)*vit;
+  std::vector<GVertex*> vertices;
+
+  for(GModel::viter vit = m1->firstVertex(); vit != m1->lastVertex(); vit++)   {
+
+    GVertex* v1 = (GVertex*) *vit;
 
     // FIXME: need a *much* better way to fix the tolerance...
     double tol = CTX::instance()->geom.matchMeshTolerance;
 
-<<<<<<< HEAD
     discreteVertex* choice = 0;
     GEntity* choice_ge = 0;
-=======
-    discreteVertex *best_candidate = 0;
-    GEntity *best_candidate_ge = 0;
->>>>>>> f8ab7744
     double best_score = DBL_MAX;
 
-    for(GModel::viter vit2 = m2->firstVertex(); vit2 != m2->lastVertex();
-        vit2++) {
-      discreteVertex *v2 = (discreteVertex *)*vit2;
+    for(GModel::viter vit2 = m2->firstVertex(); vit2 != m2->lastVertex(); vit2++) {
+
+      discreteVertex* v2 = (discreteVertex*) *vit2;
 
       // We match the vertices if their coordinates are the same under the
       // specified tolerance.
-<<<<<<< HEAD
       double score = std::max(fabs(v1->x() - v2->x()),
                               std::max(fabs(v1->y() - v2->y()),
                                        fabs(v1->z() - v2->z())));
       if (score < tol && score < best_score) {
         choice = v2;
         choice_ge = (*vit2);
-=======
-      double score =
-        std::max(fabs(v1->x() - v2->x()),
-                 std::max(fabs(v1->y() - v2->y()), fabs(v1->z() - v2->z())));
-      if(score < tol && score < best_score) {
-        best_candidate = v2;
-        best_candidate_ge = (*vit2);
->>>>>>> f8ab7744
         best_score = score;
       }
     }
 
-<<<<<<< HEAD
     if (best_score != DBL_MAX) {
       Msg::Debug("Model Vertex %i (geom) and %i (mesh) match",
                  v1->tag(),choice_ge->tag());
       choice->physicals = v1->physicals;
       coresp_v->push_back(Pair<GVertex*,GVertex*>(v1, choice));
-=======
-    if(best_score != DBL_MAX) {
-      Msg::Debug("Model Vertex %i (geom) and %i (mesh) match", v1->tag(),
-                 best_candidate_ge->tag());
-
-      coresp_v->push_back(Pair<GVertex *, GVertex *>(v1, best_candidate));
->>>>>>> f8ab7744
       num_matched_vertices++;
     }
   }
@@ -153,37 +129,34 @@
   return (coresp_v);
 }
 
-// ------------------------------------------------------------[ Matching edges
-// ]
-
-std::vector<Pair<GEdge *, GEdge *> > *
-GeomMeshMatcher::matchEdges(GModel *m1, GModel *m2,
-                            std::vector<Pair<GVertex *, GVertex *> > *coresp_v,
-                            bool &ok)
+// ------------------------------------------------------------[ Matching edges ]
+
+std::vector<Pair<GEdge*,GEdge*> >*
+GeomMeshMatcher::matchEdges(GModel* m1, GModel* m2,
+                            std::vector<Pair<GVertex*,GVertex*> >* coresp_v, bool& ok)
 {
   int num_matched_edges = 0;
   int num_total_edges = m2->getNumEdges();
 
   // Vector that will be returned.
-  std::vector<Pair<GEdge *, GEdge *> > *coresp_e =
-    new std::vector<Pair<GEdge *, GEdge *> >;
-
-  std::vector<GEdge *> closed_curves;
-
-  for(GModel::eiter eit = m1->firstEdge(); eit != m1->lastEdge(); eit++) {
-    GEdge *e1 = (GEdge *)*eit;
-
-    GVertex *v1 = e1->getBeginVertex();
-    GVertex *v2 = e1->getEndVertex();
-
-    std::vector<GEdge *> common_edges;
-    std::vector<std::vector<GEdge *> > lists;
-
-    if(v1 == v2) {
+  std::vector<Pair<GEdge*,GEdge*> >* coresp_e = new std::vector<Pair<GEdge*,GEdge*> >;
+
+  std::vector<GEdge*> closed_curves;
+
+  for(GModel::eiter eit = m1->firstEdge(); eit != m1->lastEdge(); eit++)   {
+
+    GEdge* e1 = (GEdge*) *eit;
+
+    GVertex* v1 = e1->getBeginVertex();
+    GVertex* v2 = e1->getEndVertex();
+
+    std::vector<GEdge*> common_edges;
+    std::vector<std::vector<GEdge*> > lists;
+
+    if (v1 == v2) {
       Msg::Debug("Found a closed curve");
       closed_curves.push_back(e1);
 
-<<<<<<< HEAD
       for (GModel::eiter eit2 = m2->firstEdge(); eit2 != m2->lastEdge(); eit2++) {
         GEdge* e2 = (GEdge*)*eit2;
         GVertex* v3 = e2->getBeginVertex();
@@ -196,42 +169,25 @@
       }
     } 
     else {
-=======
-      for(GModel::eiter eit2 = m2->firstEdge(); eit2 != m2->lastEdge();
-          eit2++) {
-        GEdge *e2 = (GEdge *)*eit2;
-        GVertex *v3 = e2->getBeginVertex();
-        GVertex *v4 = e2->getEndVertex();
-        if(v3 == v4) {
-          Msg::Debug("Found a loop (%i) in the mesh %i %i", e2->tag(),
-                     v3->tag(), v3->tag());
-          common_edges.push_back(e2);
-        }
-      }
-    }
-    else {
-      // if (coresp_v->count(vfindMatching<GVertex*>(*coresp_v,v1)1) > 0 &&
-      // coresp_v->count(v2) > 0) {
->>>>>>> f8ab7744
       bool ok1 = false;
       bool ok2 = false;
-      if(findMatching<GVertex *>(*coresp_v, v1) != 0) {
+      if (findMatching<GVertex*>(*coresp_v,v1) != 0) {
         ok1 = true;
-        lists.push_back((findMatching<GVertex *>(*coresp_v, v1))->edges());
-      }
-      if(findMatching<GVertex *>(*coresp_v, v2) != 0) {
+        lists.push_back((findMatching<GVertex*>(*coresp_v,v1))->edges());
+      }
+      if (findMatching<GVertex*>(*coresp_v,v2) != 0) {
         ok2 = true;
-        lists.push_back((findMatching<GVertex *>(*coresp_v, v2))->edges());
-      }
-      if(ok1 && ok2) getIntersection<GEdge *>(common_edges, lists);
-    }
-
-    GEdge *choice = 0;
-    if(common_edges.size() == 0) continue;
-    if(common_edges.size() == 1) {
+        lists.push_back((findMatching<GVertex*>(*coresp_v,v2))->edges());
+      }
+      if (ok1 && ok2)
+        getIntersection<GEdge*>(common_edges, lists);
+    }
+
+    GEdge* choice = 0;
+    if (common_edges.size() == 0) continue;
+    if (common_edges.size() == 1) {
       choice = common_edges[0];
-    }
-    else {
+    } else {
       // More than one edge between the two points ? No worries, let
       // us use those bounding boxes !
       // So, first step is to build an array of points taken on the geo entity
@@ -240,31 +196,26 @@
 
       double best_score = DBL_MAX;
       // Next, let's iterate over the mesh entities.
-      for(std::vector<GEdge *>::iterator candidate = common_edges.begin();
+      for (std::vector<GEdge*>::iterator candidate = common_edges.begin();
           candidate != common_edges.end(); candidate++) {
         SOrientedBoundingBox mesh_obb = (*candidate)->getOBB();
 
-        double score = SOrientedBoundingBox::compare(geo_obb, mesh_obb);
-        if(score < best_score) {
+        double score = SOrientedBoundingBox::compare(geo_obb,mesh_obb);
+        if (score < best_score) {
           best_score = score;
           choice = (*candidate);
         }
       }
     }
-    Msg::Debug("Edges %i (geom) and %i (mesh) match.", e1->tag(),
+    Msg::Debug("Edges %i (geom) and %i (mesh) match.",
+               e1->tag(),
                choice->tag());
-<<<<<<< HEAD
     coresp_e->push_back(Pair<GEdge*,GEdge*>(e1, choice));
     
     // --- copy topological information 
     //choice->setTag(e1->tag());
     choice->physicals = e1->physicals;
     
-=======
-    coresp_e->push_back(Pair<GEdge *, GEdge *>(e1, choice));
-    // choice->setTag(e1->tag());
-
->>>>>>> f8ab7744
     num_matched_edges++;
   }
 
@@ -273,84 +224,76 @@
   return (coresp_e);
 }
 
-// ------------------------------------------------------------[ Matching faces
-// ]
-
-std::vector<Pair<GFace *, GFace *> > *
-GeomMeshMatcher::matchFaces(GModel *m1, GModel *m2,
-                            std::vector<Pair<GEdge *, GEdge *> > *coresp_e,
-                            bool &ok)
+// ------------------------------------------------------------[ Matching faces ]
+
+
+std::vector<Pair<GFace*,GFace*> >*
+GeomMeshMatcher:: matchFaces(GModel* m1, GModel* m2,
+                             std::vector<Pair<GEdge*,GEdge*> >* coresp_e, bool& ok)
 {
   int num_matched_faces = 0;
   int num_total_faces = m2->getNumFaces();
 
-  std::vector<Pair<GFace *, GFace *> > *coresp_f =
-    new std::vector<Pair<GFace *, GFace *> >;
-
-  for(GModel::fiter fit = m1->firstFace(); fit != m1->lastFace(); fit++) {
-    GFace *f1 = (GFace *)*fit;
-
-    std::vector<std::vector<GFace *> > lists;
-
-    std::vector<GEdge *> boundary_edges = f1->edges();
-
-    for(std::vector<GEdge *>::iterator boundary_edge = boundary_edges.begin();
+  std::vector<Pair<GFace*,GFace*> >* coresp_f = new std::vector<Pair<GFace*,GFace*> >;
+
+  for(GModel::fiter fit = m1->firstFace(); fit != m1->lastFace(); fit++)   {
+
+    GFace* f1 = (GFace*) *fit;
+
+    std::vector<std::vector<GFace*> > lists;
+
+    std::vector<GEdge*> boundary_edges = f1->edges();
+
+    for (std::vector<GEdge*>::iterator boundary_edge = boundary_edges.begin();
         boundary_edge != boundary_edges.end(); boundary_edge++) {
-      //      if (boundary_edge->getBeginVertex() ==
-      //      boundary_edge->getEndVertex() &&
-      if(!(*boundary_edge)->isSeam(f1)) {
-        GEdge *ge = findMatching<GEdge *>(*coresp_e, *boundary_edge);
-        if(!ge) {
-          Msg::Error(
-            "Could not find matching edge %i in face %i during matching",
-            (*boundary_edge)->tag(), f1->tag());
+
+      //      if (boundary_edge->getBeginVertex() == boundary_edge->getEndVertex() &&
+      if (!(*boundary_edge)->isSeam(f1)) {
+        GEdge* ge = findMatching<GEdge*>(*coresp_e,*boundary_edge);
+        if (!ge) {
+          Msg::Error("Could not find matching edge %i in face %i during matching",
+                     (*boundary_edge)->tag(),f1->tag());
         }
         lists.push_back(ge->faces());
       }
     }
-    std::vector<GFace *> common_faces;
-    getIntersection<GFace *>(common_faces, lists);
-    GFace *choice = 0;
-
-    if(common_faces.size() == 0) {
-      Msg::Debug("Could not match face %i (geom).", f1->tag());
+    std::vector<GFace*> common_faces;
+    getIntersection<GFace*>(common_faces, lists);
+    GFace* choice = 0;
+
+
+    if (common_faces.size() == 0) {
+      Msg::Debug("Could not match face %i (geom).",f1->tag());
       continue;
     }
 
-    if(common_faces.size() == 1) {
+    if (common_faces.size() == 1)  {
       choice = common_faces[0];
-    }
-    else {
+
+    } else {
+
       // Then, compute the minimal bounding box
       SOrientedBoundingBox geo_obb = f1->getOBB();
 
       double best_score = DBL_MAX;
       // Next, let's iterate over the mesh entities.
-      for(std::vector<GFace *>::iterator candidate = common_faces.begin();
+      for (std::vector<GFace*>::iterator candidate = common_faces.begin();
           candidate != common_faces.end(); candidate++) {
         SOrientedBoundingBox mesh_obb = (*candidate)->getOBB();
-        Msg::Info("Comparing score : %f",
-                  SOrientedBoundingBox::compare(geo_obb, mesh_obb));
-        double score = SOrientedBoundingBox::compare(geo_obb, mesh_obb);
-
-        if(score < best_score) {
+        Msg::Info("Comparing score : %f", SOrientedBoundingBox::compare(geo_obb,mesh_obb));
+        double score = SOrientedBoundingBox::compare(geo_obb,mesh_obb);
+
+        if (score < best_score) {
           best_score = score;
           choice = (*candidate);
         }
       }
     }
 
-<<<<<<< HEAD
     if (choice) {
       Msg::Debug("Faces %i (geom) and %i (mesh) match.",f1->tag(),choice->tag());
       coresp_f->push_back(Pair<GFace*,GFace*>(f1,choice));
       // --- copy topological information 
-=======
-    if(choice) {
-      Msg::Debug("Faces %i (geom) and %i (mesh) match.", f1->tag(),
-                 choice->tag());
-      coresp_f->push_back(Pair<GFace *, GFace *>(f1, choice));
->>>>>>> f8ab7744
       choice->setTag(f1->tag());
       f1->physicals = choice->physicals;
       num_matched_faces++;
@@ -362,38 +305,29 @@
   return coresp_f;
 }
 
-// ------------------------------------------------------------[ Matching
-// regions ]
-
-std::vector<Pair<GRegion *, GRegion *> > *
-GeomMeshMatcher::matchRegions(GModel *m1, GModel *m2,
-                              std::vector<Pair<GFace *, GFace *> > *coresp_f,
-                              bool &ok)
+// ------------------------------------------------------------[ Matching regions ]
+
+std::vector<Pair<GRegion*,GRegion*> >*
+GeomMeshMatcher::matchRegions(GModel* m1, GModel* m2,
+                              std::vector<Pair<GFace*,GFace*> >* coresp_f, bool& ok)
 
 {
   int num_matched_regions = 0;
   int num_total_regions = 0;
 
-  std::vector<Pair<GRegion *, GRegion *> > *coresp_r =
-    new std::vector<Pair<GRegion *, GRegion *> >;
-
-  std::vector<GEntity *> m1_entities;
-  m1->getEntities(m1_entities, 3);
-  std::vector<GEntity *> m2_entities;
-  m2->getEntities(m2_entities, 3);
-
-  if(m1_entities.empty() || m2_entities.empty()) {
-    Msg::Info(
-      "No regions could be matched since one of the models doesn't have any");
+  std::vector<Pair<GRegion*,GRegion*> >* coresp_r = new std::vector<Pair<GRegion*,GRegion*> >;
+
+  std::vector<GEntity*> m1_entities;
+  m1->getEntities(m1_entities,3);
+  std::vector<GEntity*> m2_entities;
+  m2->getEntities(m2_entities,3);
+
+  if (m1_entities.empty() || m2_entities.empty()) {
+    Msg::Info("No regions could be matched since one of the models doesn't have any");
     return coresp_r;
   }
 
-  for(std::vector<GEntity *>::iterator entity1 = m1_entities.begin();
-      entity1 != m1_entities.end(); entity1++) {
-    // if ((*entity1)->dim() != 3) continue;
-    num_total_regions++;
-
-<<<<<<< HEAD
+
   for (std::vector<GEntity*>::iterator entity1 = m1_entities.begin();
        entity1 != m1_entities.end();
        entity1++) {
@@ -406,150 +340,76 @@
     std::vector<GRegion*> common_regions;
 
     for (std::vector<GFace*>::iterator boundary_face = boundary_faces.begin();
-         boundary_face != boundary_faces.end(); boundary_face++) {
+           boundary_face != boundary_faces.end(); boundary_face++) {
       coresp_bound_faces.push_back(findMatching<GFace*>(*coresp_f,*boundary_face));
-    }
+      }
     for (std::vector<GEntity*>::iterator entity2 = m2_entities.begin();
          entity2 != m2_entities.end();
          entity2++)
       {
-        if((*entity2)->dim() != 3) continue;
-        std::vector<std::vector<GFace*> > lists;
-        lists.push_back(coresp_bound_faces);
-        lists.push_back(((GRegion*)*entity2)->faces());
-        std::vector<GFace*> common_faces;
-        getIntersection<GFace*>(common_faces, lists);
-        if (common_faces.size() == coresp_bound_faces.size()) {
-          common_regions.push_back((GRegion*)*entity2);
-        }
-
-      }
+          if((*entity2)->dim() != 3) continue;
+          std::vector<std::vector<GFace*> > lists;
+          lists.push_back(coresp_bound_faces);
+          lists.push_back(((GRegion*)*entity2)->faces());
+          std::vector<GFace*> common_faces;
+          getIntersection<GFace*>(common_faces, lists);
+          if (common_faces.size() == coresp_bound_faces.size()) {
+            common_regions.push_back((GRegion*)*entity2);
+          }
+        }
 
     if (common_regions.size() == 1) {
       coresp_r->push_back(Pair<GRegion*,GRegion*> ((GRegion*) *entity1, common_regions[0]));
       common_regions[0]->setTag(((GRegion*) *entity1)->tag());
       (*entity1)->physicals = common_regions[0]->physicals;
-      num_matched_regions++;
-    } else if (common_regions.size() > 1) {
-
-      // So, first step is to build an array of points taken on the geo entity
-
-      /*
-        This is made in a backward fashion compared to the other entities...
-      */
-      std::vector<GEdge*> boundaries = ((GRegion*) *entity1)->edges();
-
-      // Then, compute the minimal bounding box
-      SOrientedBoundingBox geo_obb = ((GRegion*) *entity1)->getOBB();
-
-      GRegion* choice = 0;
-      double best_score = DBL_MAX;
-      // Next, let's iterate over the mesh entities.
-      for (std::vector<GRegion*>::iterator candidate = common_regions.begin();
-           candidate != common_regions.end(); candidate++) {
-        // Again, build an array with the vertices.
-        SOrientedBoundingBox mesh_obb = (*candidate)->getOBB();
-        Msg::Info("Comparing score : %f",
-                  SOrientedBoundingBox::compare(geo_obb,mesh_obb));
-        double score = SOrientedBoundingBox::compare(geo_obb,mesh_obb);
-
-
-        if (score < best_score) {
-=======
-    // std::vector<list<GRegion*> > lists;
-    std::vector<GFace *> boundary_faces = ((GFace *)(*entity1))->faces();
-    std::vector<GFace *> coresp_bound_faces;
-    std::vector<GRegion *> common_regions;
-
-    for(std::vector<GFace *>::iterator boundary_face = boundary_faces.begin();
-        boundary_face != boundary_faces.end(); boundary_face++) {
-      coresp_bound_faces.push_back(
-        findMatching<GFace *>(*coresp_f, *boundary_face));
-    }
-    for(std::vector<GEntity *>::iterator entity2 = m2_entities.begin();
-        entity2 != m2_entities.end(); entity2++) {
-      if((*entity2)->dim() != 3) continue;
-      std::vector<std::vector<GFace *> > lists;
-      lists.push_back(coresp_bound_faces);
-      lists.push_back(((GRegion *)*entity2)->faces());
-      std::vector<GFace *> common_faces;
-      getIntersection<GFace *>(common_faces, lists);
-      if(common_faces.size() == coresp_bound_faces.size()) {
-        common_regions.push_back((GRegion *)*entity2);
-      }
-    }
-
-    if(common_regions.size() == 1) {
-      coresp_r->push_back(
-        Pair<GRegion *, GRegion *>((GRegion *)*entity1, common_regions[0]));
-      common_regions[0]->setTag(((GRegion *)*entity1)->tag());
-      num_matched_regions++;
-    }
-    else if(common_regions.size() > 1) {
-      // So, first step is to build an array of points taken on the geo entity
-
-      /*
-        This is made in a backward fashion compared to the other entities...
-      */
-      std::vector<GEdge *> boundaries = ((GRegion *)*entity1)->edges();
-
-      // Then, compute the minimal bounding box
-      SOrientedBoundingBox geo_obb = ((GRegion *)*entity1)->getOBB();
-
-      GRegion *choice = 0;
-      double best_score = DBL_MAX;
-      // Next, let's iterate over the mesh entities.
-      for(std::vector<GRegion *>::iterator candidate = common_regions.begin();
-          candidate != common_regions.end(); candidate++) {
-        // Again, build an array with the vertices.
-        SOrientedBoundingBox mesh_obb = (*candidate)->getOBB();
-        Msg::Info("Comparing score : %f",
-                  SOrientedBoundingBox::compare(geo_obb, mesh_obb));
-        double score = SOrientedBoundingBox::compare(geo_obb, mesh_obb);
-
-        if(score < best_score) {
->>>>>>> f8ab7744
-          best_score = score;
-          choice = (*candidate);
-        }
-      }
-<<<<<<< HEAD
+        num_matched_regions++;
+      } else if (common_regions.size() > 1) {
+
+        // So, first step is to build an array of points taken on the geo entity
+
+        /*
+          This is made in a backward fashion compared to the other entities...
+        */
+        std::vector<GEdge*> boundaries = ((GRegion*) *entity1)->edges();
+
+        // Then, compute the minimal bounding box
+        SOrientedBoundingBox geo_obb = ((GRegion*) *entity1)->getOBB();
+
+        GRegion* choice = 0;
+        double best_score = DBL_MAX;
+        // Next, let's iterate over the mesh entities.
+        for (std::vector<GRegion*>::iterator candidate = common_regions.begin();
+             candidate != common_regions.end(); candidate++) {
+          // Again, build an array with the vertices.
+          SOrientedBoundingBox mesh_obb = (*candidate)->getOBB();
+          Msg::Info("Comparing score : %f",
+                    SOrientedBoundingBox::compare(geo_obb,mesh_obb));
+          double score = SOrientedBoundingBox::compare(geo_obb,mesh_obb);
+
+
+          if (score < best_score) {
+            best_score = score;
+            choice = (*candidate);
+          }
+        }
       coresp_r->push_back(Pair<GRegion*,GRegion*>((GRegion*) *entity1,choice));
         
       choice->setTag(((GRegion*) *entity1)->tag());
       (*entity1)->physicals = choice->physicals;
         
       num_matched_regions++;
-    }
-  }
-  
+      }
+    }
+
   Msg::Info("Regions matched : %i / %i", num_matched_regions, num_total_regions);
-=======
-      coresp_r->push_back(
-        Pair<GRegion *, GRegion *>((GRegion *)*entity1, choice));
-      choice->setTag(((GRegion *)*entity1)->tag());
-
-      // for (unsigned int v = 0; v < ((GRegion*) choice)->getNumMeshVertices();
-      // v++) {
-      //  if ( ((GRegion*) choice)->getMeshVertex(v)->onWhat()->dim() > 2)
-      //    ((GRegion*) choice)->getMeshVertex(v)->setEntity((GRegion*)
-      //    *entity1);
-      //}
-      num_matched_regions++;
-    }
-  }
-
-  Msg::Info("Regions matched : %i / %i", num_matched_regions,
-            num_total_regions);
->>>>>>> f8ab7744
   if(num_matched_regions != num_total_regions) ok = false;
   return coresp_r;
-}
+  }
 
 // Public
-GeomMeshMatcher *GeomMeshMatcher::instance()
-{
-  if(!GeomMeshMatcher::_gmm_instance) {
+GeomMeshMatcher* GeomMeshMatcher::instance()
+{
+  if (!GeomMeshMatcher::_gmm_instance) {
     GeomMeshMatcher::_gmm_instance = new GeomMeshMatcher();
   }
   return (GeomMeshMatcher::_gmm_instance);
@@ -557,82 +417,75 @@
 
 void GeomMeshMatcher::destroy()
 {
-  if(GeomMeshMatcher::_gmm_instance) delete GeomMeshMatcher::_gmm_instance;
-}
-
-static GVertex *getGVertex(MVertex *v1, GModel *gm, const double TOL)
-{
+  if (GeomMeshMatcher::_gmm_instance)
+    delete GeomMeshMatcher::_gmm_instance;
+}
+
+static GVertex *getGVertex (MVertex *v1, GModel *gm, const double TOL){
   GVertex *best = 0;
   double bestScore = TOL;
-  for(GModel::eiter it = gm->firstEdge(); it != gm->lastEdge(); ++it) {
+  for (GModel::eiter it = gm->firstEdge(); it != gm->lastEdge(); ++it){
     {
       GVertex *v2 = (*it)->getBeginVertex();
-      double score = sqrt((v1->x() - v2->x()) * (v1->x() - v2->x()) +
-                          (v1->y() - v2->y()) * (v1->y() - v2->y()) +
-                          (v1->z() - v2->z()) * (v1->z() - v2->z()));
-      if(score < bestScore) {
+      double score = sqrt((v1->x() - v2->x())*(v1->x() - v2->x()) +
+                          (v1->y() - v2->y())*(v1->y() - v2->y()) +
+                          (v1->z() - v2->z())*(v1->z() - v2->z()));
+      if (score < bestScore){
         bestScore = score;
-        best = v2;
+        best =  v2;
       }
     }
     {
       GVertex *v2 = (*it)->getEndVertex();
-      double score = sqrt((v1->x() - v2->x()) * (v1->x() - v2->x()) +
-                          (v1->y() - v2->y()) * (v1->y() - v2->y()) +
-                          (v1->z() - v2->z()) * (v1->z() - v2->z()));
-      if(score < bestScore) {
+      double score = sqrt((v1->x() - v2->x())*(v1->x() - v2->x()) +
+                          (v1->y() - v2->y())*(v1->y() - v2->y()) +
+                          (v1->z() - v2->z())*(v1->z() - v2->z()));
+      if (score < bestScore){
         bestScore = score;
-        best = v2;
-      }
-    }
-  }
-  //  if (best)printf("getting point %g %g on vertices best score is
-  //  %12.5E\n",v1->x(),v1->y(),bestScore);
+        best =  v2;
+      }
+    }
+  }
   return best;
 }
 
-static GPoint getGEdge(MVertex *v1, GModel *gm, const double TOL)
-{
+static GPoint getGEdge (MVertex *v1, GModel *gm, const double TOL){
   GPoint gpBest;
   double bestScore = TOL;
 
-  for(GModel::eiter it = gm->firstEdge(); it != gm->lastEdge(); ++it) {
+
+  for (GModel::eiter it = gm->firstEdge(); it != gm->lastEdge(); ++it){
     GEdge *e = *it;
     double pp;
-    GPoint gp = e->closestPoint(SPoint3(v1->x(), v1->y(), v1->z()), pp);
-    double score = sqrt((v1->x() - gp.x()) * (v1->x() - gp.x()) +
-                        (v1->y() - gp.y()) * (v1->y() - gp.y()) +
-                        (v1->z() - gp.z()) * (v1->z() - gp.z()));
-    if(score < bestScore) {
+    GPoint gp = e->closestPoint(SPoint3(v1->x(),v1->y(),v1->z()), pp);
+    double score = sqrt((v1->x() - gp.x())*(v1->x() - gp.x()) +
+                        (v1->y() - gp.y())*(v1->y() - gp.y()) +
+                        (v1->z() - gp.z())*(v1->z() - gp.z()));
+    if (score < bestScore){
       bestScore = score;
-      gpBest = gp;
-    }
-  }
-
-  //  printf("getting point %g %g (%g %g) on edges best score is
-  //  %12.5E\n",v1->x(),v1->y(),gpBest.x(),gpBest.y(),bestScore);
+      gpBest =  gp;
+    }
+  }
+
   return gpBest;
 }
 
-static GPoint getGFace(MVertex *v1, GModel *gm, const double TOL)
-{
+static GPoint getGFace (MVertex *v1, GModel *gm, const double TOL){
   GPoint gpBest;
   double bestScore = TOL;
-  for(GModel::fiter it = gm->firstFace(); it != gm->lastFace(); ++it) {
+  for (GModel::fiter it = gm->firstFace(); it != gm->lastFace(); ++it){
     GFace *gf = *it;
     SPoint2 pp;
-    double guess[2] = {0, 0};
-    GPoint gp = gf->closestPoint(SPoint3(v1->x(), v1->y(), v1->z()), guess);
-    double score = sqrt((v1->x() - gp.x()) * (v1->x() - gp.x()) +
-                        (v1->y() - gp.y()) * (v1->y() - gp.y()) +
-                        (v1->z() - gp.z()) * (v1->z() - gp.z()));
-    if(score < bestScore) {
+    double guess[2] = {0,0};
+    GPoint gp = gf->closestPoint(SPoint3(v1->x(),v1->y(),v1->z()), guess);
+    double score = sqrt((v1->x() - gp.x())*(v1->x() - gp.x()) +
+                        (v1->y() - gp.y())*(v1->y() - gp.y()) +
+                        (v1->z() - gp.z())*(v1->z() - gp.z()));
+    if (score < bestScore){
       bestScore = score;
-      gpBest = gp;
-    }
-  }
-  //  printf("getting point %g %g (%g %g) on faces best score is
-  //  %12.5E\n",v1->x(),v1->y(),gpBest.x(),gpBest.y(),bestScore);
+      gpBest =  gp;
+    }
+  }
   return gpBest;
 }
 
@@ -640,21 +493,21 @@
 {
   // assume that the geometry is the right one
 
-  std::vector<GEntity *> entities;
+  std::vector<GEntity*> entities;
   mesh->getEntities(entities);
-  for(unsigned int i = 0; i < entities.size(); i++) {
-    for(unsigned int j = 0; j < entities[i]->mesh_vertices.size(); j++) {
+  for(unsigned int i = 0; i < entities.size(); i++){
+    for(unsigned int j = 0; j < entities[i]->mesh_vertices.size(); j++){
       MVertex *v = entities[i]->mesh_vertices[j];
-      GVertex *gv = getGVertex(v, geom, TOL);
+      GVertex *gv = getGVertex (v, geom, TOL);
       bool found = 0;
-      if(gv) {
-        printf("vertex %d matches GVertex %d\n", v->getNum(), gv->tag());
-        found = 1;
-        MVertex *vvv = new MVertex(v->x(), v->y(), v->z(), gv, v->getNum());
+      if (gv){
+        printf("vertex %d matches GVertex %d\n",v->getNum(),gv->tag());
+        found=1;
+        MVertex *vvv = new MVertex (v->x(),v->y(),v->z(),gv,v->getNum());
         gv->mesh_vertices.push_back(vvv);
-        gv->points.push_back(new MPoint(vvv, v->getNum()));
-      }
-<<<<<<< HEAD
+        gv->points.push_back(new MPoint(vvv,v->getNum()));
+
+      }
       else if (v->onWhat()->dim() == 1){
         GPoint gp = getGEdge (v, geom, 1.e22);
         if(gp.g()){
@@ -662,25 +515,13 @@
           found=1;
           gg->mesh_vertices.push_back(new MEdgeVertex (gp.x(),gp.y(),gp.z(),
                                                        gg,gp.u(),-1.,v->getNum()));
-=======
-      else if(v->onWhat()->dim() == 1) {
-        GPoint gp = getGEdge(v, geom, 1.e22);
-        if(gp.g()) {
-          GEntity *gg = (GEntity *)gp.g();
+        }
+      }
+      if (!found && v->onWhat()->dim() <= 2){
+        GPoint gp = getGFace (v, geom, TOL);
+        if(gp.g()){
+          GEntity *gg = (GEntity*)gp.g();
           found = 1;
-          //	  printf("vertex %d matches GEdge %d on position
-          //%g\n",v->getNum(),gg->tag(),gp.u());
-          gg->mesh_vertices.push_back(new MEdgeVertex(
-            gp.x(), gp.y(), gp.z(), gg, gp.u(), -1., v->getNum()));
->>>>>>> f8ab7744
-        }
-      }
-      if(!found && v->onWhat()->dim() <= 2) {
-        GPoint gp = getGFace(v, geom, TOL);
-        if(gp.g()) {
-          GEntity *gg = (GEntity *)gp.g();
-          found = 1;
-<<<<<<< HEAD
           gg->mesh_vertices.push_back(new MFaceVertex (gp.x(),gp.y(),gp.z(),
                                                        gg,gp.u(),gp.v(),v->getNum()));
         }
@@ -699,55 +540,19 @@
         if (v2->onWhat()->dim() == 1)ge = (GEdge*)v2->onWhat();
         if (ge){
           double u1,u2;
-=======
-          //	  printf("vertex %d matches GFace %d\n",v->getNum(),gg->tag());
-          gg->mesh_vertices.push_back(new MFaceVertex(
-            gp.x(), gp.y(), gp.z(), gg, gp.u(), gp.v(), v->getNum()));
-        }
-      }
-      if(!found)
-        Msg::Error("vertex %d classified on %d %d not matched", v->getNum(),
-                   v->onWhat()->dim(), v->onWhat()->tag());
-    }
-  }
-  //  printf("creating edges\n");
-  for(GModel::eiter it = mesh->firstEdge(); it != mesh->lastEdge(); ++it) {
-    //    printf("edge %d\n",(*it)->tag());
-    for(unsigned int i = 0; i < (*it)->lines.size(); i++) {
-      //      printf("medge %d
-      //      %d\n",(*it)->lines[i]->getVertex(0)->getNum(),(*it)->lines[i]->getVertex(1)->getNum());
-      MVertex *v1 =
-        geom->getMeshVertexByTag((*it)->lines[i]->getVertex(0)->getNum());
-      MVertex *v2 =
-        geom->getMeshVertexByTag((*it)->lines[i]->getVertex(1)->getNum());
-      if(v1 && v2) {
-        GEdge *ge = 0;
-        if(v1->onWhat()->dim() == 1) ge = (GEdge *)v1->onWhat();
-        if(v2->onWhat()->dim() == 1) ge = (GEdge *)v2->onWhat();
-        if(ge) {
-          double u1, u2;
->>>>>>> f8ab7744
           reparamMeshVertexOnEdge(v1, ge, u1);
           reparamMeshVertexOnEdge(v2, ge, u2);
-          if(u1 < u2)
-            ge->lines.push_back(new MLine(v1, v2));
-          else
-            ge->lines.push_back(new MLine(v2, v1));
-        }
-        else
-          printf("argh !\n");
-      }
-      else {
-        if(!v1)
-          printf("Vertex %d has not been found\n",
-                 (*it)->lines[i]->getVertex(0)->getNum());
-        if(!v2)
-          printf("Vertex %d has not been found\n",
-                 (*it)->lines[i]->getVertex(1)->getNum());
-      }
-    }
-  }
-<<<<<<< HEAD
+          if (u1< u2)ge->lines.push_back(new MLine(v1,v2));
+          else ge->lines.push_back(new MLine(v2,v1));
+        }
+        else printf("argh !\n");
+      }
+      else{
+        if (!v1)printf("Vertex %d has not been found\n", (*it)->lines[i]->getVertex(0)->getNum());
+        if (!v2)printf("Vertex %d has not been found\n", (*it)->lines[i]->getVertex(1)->getNum());
+      }
+    }
+  }
   for (GModel::fiter it = mesh->firstFace(); it != mesh->lastFace(); ++it){
     for (unsigned int i=0;i<(*it)->triangles.size();i++){
       MVertex *v1 = geom->getMeshVertexByTag((*it)->triangles[i]->getVertex(0)->getNum());
@@ -774,104 +579,61 @@
         ((GFace*)v3->onWhat())->quadrangles.push_back(new MQuadrangle(v1,v2,v3,v4));
       else if (v4->onWhat()->dim() == 2)
         ((GFace*)v4->onWhat())->quadrangles.push_back(new MQuadrangle(v1,v2,v3,v4));
-=======
-  //  printf("creating faces\n");
-  for(GModel::fiter it = mesh->firstFace(); it != mesh->lastFace(); ++it) {
-    for(unsigned int i = 0; i < (*it)->triangles.size(); i++) {
-      MVertex *v1 =
-        geom->getMeshVertexByTag((*it)->triangles[i]->getVertex(0)->getNum());
-      MVertex *v2 =
-        geom->getMeshVertexByTag((*it)->triangles[i]->getVertex(1)->getNum());
-      MVertex *v3 =
-        geom->getMeshVertexByTag((*it)->triangles[i]->getVertex(2)->getNum());
-      if(v1->onWhat()->dim() == 2)
-        ((GFace *)v1->onWhat())->triangles.push_back(new MTriangle(v1, v2, v3));
-      else if(v2->onWhat()->dim() == 2)
-        ((GFace *)v2->onWhat())->triangles.push_back(new MTriangle(v1, v2, v3));
-      else if(v3->onWhat()->dim() == 2)
-        ((GFace *)v3->onWhat())->triangles.push_back(new MTriangle(v1, v2, v3));
-    }
-    for(unsigned int i = 0; i < (*it)->quadrangles.size(); i++) {
-      MVertex *v1 =
-        geom->getMeshVertexByTag((*it)->quadrangles[i]->getVertex(0)->getNum());
-      MVertex *v2 =
-        geom->getMeshVertexByTag((*it)->quadrangles[i]->getVertex(1)->getNum());
-      MVertex *v3 =
-        geom->getMeshVertexByTag((*it)->quadrangles[i]->getVertex(2)->getNum());
-      MVertex *v4 =
-        geom->getMeshVertexByTag((*it)->quadrangles[i]->getVertex(3)->getNum());
-      //      printf("quad %p %p %p %p\n",v1,v2,v3,v4);
-      if(v1->onWhat()->dim() == 2)
-        ((GFace *)v1->onWhat())
-          ->quadrangles.push_back(new MQuadrangle(v1, v2, v3, v4));
-      else if(v2->onWhat()->dim() == 2)
-        ((GFace *)v2->onWhat())
-          ->quadrangles.push_back(new MQuadrangle(v1, v2, v3, v4));
-      else if(v3->onWhat()->dim() == 2)
-        ((GFace *)v3->onWhat())
-          ->quadrangles.push_back(new MQuadrangle(v1, v2, v3, v4));
-      else if(v4->onWhat()->dim() == 2)
-        ((GFace *)v4->onWhat())
-          ->quadrangles.push_back(new MQuadrangle(v1, v2, v3, v4));
->>>>>>> f8ab7744
-    }
-  }
-  geom->writeMSH("hopla.msh", 2.2, false, false, true);
+    }
+  }
+  geom->writeMSH("hopla.msh",2.2,false,false,true);
   return 0;
 }
 
 template <class GEType>
-static void copy_periodicity(std::vector<Pair<GEType *, GEType *> > &eCor,
-                             std::map<MVertex *, MVertex *> &mesh_to_geom)
-{
-  typename std::multimap<GEType *, GEType *> eMap; // (eCor.begin(),eCor.end());
-  typename std::vector<Pair<GEType *, GEType *> >::iterator eIter =
-    eCor.begin();
-  for(; eIter != eCor.end(); ++eIter) {
-    eMap.insert(std::make_pair(eIter->second(), eIter->first()));
-  }
-
-  typename std::multimap<GEType *, GEType *>::iterator srcIter = eMap.begin();
-
-  for(; srcIter != eMap.end(); ++srcIter) {
-    GEType *oldTgt = srcIter->first;
-    GEType *oldSrc = dynamic_cast<GEType *>(oldTgt->meshMaster());
-
-    if(oldSrc != NULL && oldSrc != oldTgt) {
-      GEType *newTgt = srcIter->second;
-      typename std::map<GEType *, GEType *>::iterator tgtIter =
-        eMap.find(oldSrc);
-      if(tgtIter == eMap.end()) {
+static void copy_periodicity (std::vector<Pair<GEType*, GEType*> >& eCor,
+                              std::map<MVertex*,MVertex*>& mesh_to_geom)
+{
+
+  typename std::multimap<GEType*,GEType*> eMap; // (eCor.begin(),eCor.end());
+  typename std::vector<Pair<GEType*,GEType*> >::iterator eIter = eCor.begin();
+  for (;eIter!=eCor.end();++eIter) {
+    eMap.insert(std::make_pair(eIter->second(),eIter->first()));
+  }
+
+  typename std::multimap<GEType*,GEType*>::iterator srcIter = eMap.begin();
+
+  for (;srcIter!=eMap.end();++srcIter) {
+    GEType* oldTgt = srcIter->first;
+    GEType* oldSrc = dynamic_cast<GEType*> (oldTgt->meshMaster());
+
+    if (oldSrc != NULL && oldSrc != oldTgt) {
+
+      GEType* newTgt = srcIter->second;
+      typename std::map<GEType*,GEType*>::iterator tgtIter = eMap.find(oldSrc);
+      if (tgtIter == eMap.end()) {
         Msg::Error("Could not find matched entity for %d",
-                   "which has a matched periodic counterpart %d", oldSrc->tag(),
-                   oldTgt->tag());
-      }
-      GEType *newSrc = tgtIter->second;
-      newTgt->setMeshMaster(newSrc, oldTgt->affineTransform);
-
-      std::map<MVertex *, MVertex *> &oldV2v = oldTgt->correspondingVertices;
-      std::map<MVertex *, MVertex *> &newV2v = newTgt->correspondingVertices;
-
-      std::map<MVertex *, MVertex *>::iterator vIter = oldV2v.begin();
-      for(; vIter != oldV2v.end(); ++vIter) {
-        MVertex *oldTgtV = vIter->first;
-        MVertex *oldSrcV = vIter->second;
-
-        std::map<MVertex *, MVertex *>::iterator newTvIter =
-          mesh_to_geom.find(oldTgtV);
-        std::map<MVertex *, MVertex *>::iterator newSvIter =
-          mesh_to_geom.find(oldSrcV);
-
-        if(newTvIter == mesh_to_geom.end()) {
-          Msg::Error(
-            "Could not find copy of target vertex %d in entity %d of dim",
-            oldTgtV->getIndex(), oldTgt->tag(), oldTgt->dim());
-        }
-
-        if(newSvIter == mesh_to_geom.end()) {
-          Msg::Error(
-            "Could not find copy of source vertex %d in entity %d of dim",
-            oldSrcV->getIndex(), oldSrc->tag(), oldSrc->dim());
+                   "which has a matched periodic counterpart %d",
+                   oldSrc->tag(),oldTgt->tag());
+      }
+      GEType* newSrc = tgtIter->second;
+      newTgt->setMeshMaster(newSrc,oldTgt->affineTransform);
+
+      std::map<MVertex*,MVertex*>& oldV2v = oldTgt->correspondingVertices;
+      std::map<MVertex*,MVertex*>& newV2v = newTgt->correspondingVertices;
+
+      std::map<MVertex*,MVertex*>::iterator vIter = oldV2v.begin();
+      for (;vIter!=oldV2v.end();++vIter) {
+
+        MVertex* oldTgtV = vIter->first;
+        MVertex* oldSrcV = vIter->second;
+
+        std::map<MVertex*,MVertex*>::iterator newTvIter = mesh_to_geom.find(oldTgtV);
+        std::map<MVertex*,MVertex*>::iterator newSvIter = mesh_to_geom.find(oldSrcV);
+
+        if (newTvIter == mesh_to_geom.end()) {
+          Msg::Error("Could not find copy of target vertex %d in entity %d of dim",
+                     oldTgtV->getIndex(),oldTgt->tag(),oldTgt->dim());
+        }
+
+        if (newSvIter == mesh_to_geom.end()) {
+          Msg::Error("Could not find copy of source vertex %d in entity %d of dim",
+                     oldSrcV->getIndex(),oldSrc->tag(),oldSrc->dim());
         }
         newV2v[newTvIter->second] = newSvIter->second;
       }
@@ -880,29 +642,29 @@
 }
 
 template <class GEType>
-static bool apply_periodicity(std::vector<Pair<GEType *, GEType *> > &eCor)
-{
-  typename std::multimap<GEType *, GEType *> eMap; // (eCor.begin(),eCor.end());
-  typename std::vector<Pair<GEType *, GEType *> >::iterator eIter =
-    eCor.begin();
-  for(; eIter != eCor.end(); ++eIter) {
-    eMap.insert(std::make_pair(eIter->second(), eIter->first()));
-  }
-
-  typename std::multimap<GEType *, GEType *>::iterator srcIter = eMap.begin();
+static bool apply_periodicity (std::vector<Pair<GEType*, GEType*> >& eCor)
+{
+
+  typename std::multimap<GEType*,GEType*> eMap; // (eCor.begin(),eCor.end());
+  typename std::vector<Pair<GEType*,GEType*> >::iterator eIter = eCor.begin();
+  for (;eIter!=eCor.end();++eIter) {
+    eMap.insert(std::make_pair(eIter->second(),eIter->first()));
+  }
+
+  typename std::multimap<GEType*,GEType*>::iterator srcIter = eMap.begin();
 
   int dim = -1;
 
-  for(; srcIter != eMap.end(); ++srcIter) {
-    GEType *newTgt = srcIter->second;
+  for (;srcIter!=eMap.end();++srcIter) {
+    GEType* newTgt = srcIter->second;
     newTgt->updateCorrespondingVertices();
     newTgt->alignElementsWithMaster();
-    if(dim == -1) dim = newTgt->dim();
-  }
-
-  if(dim < 2) { // required for multiple periodic directions
-    for(srcIter = eMap.begin(); srcIter != eMap.end(); ++srcIter) {
-      GEType *newTgt = srcIter->second;
+    if (dim == -1) dim = newTgt->dim();
+  }
+
+  if (dim<2) { // required for multiple periodic directions
+    for (srcIter=eMap.begin();srcIter!=eMap.end();++srcIter) {
+      GEType* newTgt = srcIter->second;
       newTgt->copyMasterCoordinates();
       newTgt->alignElementsWithMaster();
     }
@@ -911,81 +673,56 @@
   return false;
 }
 
-<<<<<<< HEAD
 
 
 static void copy_vertices (GVertex *to, GVertex *from, 
                            std::map<MVertex*,MVertex*> &_mesh_to_geom){
 
-=======
-static void copy_vertices(GVertex *to, GVertex *from,
-                          std::map<MVertex *, MVertex *> &_mesh_to_geom)
-{
->>>>>>> f8ab7744
   to->deleteMesh();
-  if(from) {
-    // to->deleteMesh();
-    for(unsigned int i = 0; i < 1; i++) {
+  if (from) {
+    for (unsigned int i=0;i<1;i++){
       MVertex *v_from = from->mesh_vertices[i];
-      MVertex *v_to = new MVertex(v_from->x(), v_from->y(), v_from->z(), to);
+      MVertex *v_to = new MVertex (v_from->x(),v_from->y(),v_from->z(), to);
       to->mesh_vertices.push_back(v_to);
       _mesh_to_geom[v_from] = v_to;
     }
   }
 }
-<<<<<<< HEAD
 static void copy_vertices (GRegion *to, GRegion *from, 
                            std::map<MVertex*,MVertex*> &_mesh_to_geom){
 
-=======
-static void copy_vertices(GRegion *to, GRegion *from,
-                          std::map<MVertex *, MVertex *> &_mesh_to_geom)
-{
->>>>>>> f8ab7744
   to->deleteMesh();
-  if(from) {
-    for(unsigned int i = 0; i < from->mesh_vertices.size(); i++) {
+  if (from) {
+    for (unsigned int i=0;i<from->mesh_vertices.size();i++){
       MVertex *v_from = from->mesh_vertices[i];
-      MVertex *v_to = new MVertex(v_from->x(), v_from->y(), v_from->z(), to);
+      MVertex *v_to = new MVertex (v_from->x(),v_from->y(),v_from->z(), to);
       to->mesh_vertices.push_back(v_to);
       _mesh_to_geom[v_from] = v_to;
     }
   }
 }
-<<<<<<< HEAD
 static void copy_vertices (GEdge* to, GEdge* from, 
                            std::map<MVertex*,MVertex*> &_mesh_to_geom){
-=======
-static void copy_vertices(GEdge *to, GEdge *from,
-                          std::map<MVertex *, MVertex *> &_mesh_to_geom)
-{
->>>>>>> f8ab7744
   to->deleteMesh();
-  if(!from) {
-    Msg::Warning("Edge %d in the mesh do not match any edge of the model",
-                 to->tag());
+  if (!from){
+    Msg::Warning("Edge %d in the mesh do not match any edge of the model",to->tag());
     return;
   }
-  if(!to) {
-    Msg::Warning("Edge %d in the geometry do not match any edge of the mesh",
-                 from->tag());
+  if (!to){
+    Msg::Warning("Edge %d in the geometry do not match any edge of the mesh",from->tag());
     return;
   }
 
-  for(unsigned int i = 0; i < from->mesh_vertices.size(); i++) {
+  for (unsigned int i=0;i<from->mesh_vertices.size();i++){
     MVertex *v_from = from->mesh_vertices[i];
     double t;
-    GPoint gp =
-      to->closestPoint(SPoint3(v_from->x(), v_from->y(), v_from->z()), t);
-    MEdgeVertex *v_to = new MEdgeVertex(gp.x(), gp.y(), gp.z(), to, gp.u());
+    GPoint gp = to->closestPoint(SPoint3(v_from->x(),v_from->y(),v_from->z()), t);
+    MEdgeVertex *v_to = new MEdgeVertex(gp.x(),gp.y(),gp.z(), to, gp.u());
     to->mesh_vertices.push_back(v_to);
     _mesh_to_geom[v_from] = v_to;
   }
-  //  printf("Ending Edge %d %d vertices to
-  //  match\n",from->tag(),from->mesh_vertices.size());
-}
-
-<<<<<<< HEAD
+}
+
 static void copy_vertices (GFace *to, GFace *from, 
                            std::map<MVertex*,MVertex*> &_mesh_to_geom){
 
@@ -1017,52 +754,16 @@
     //printf("PARAMS : %g %g\n", param.x(), param.y());
     _mesh_to_geom[v_from] = v_to;
   }
-=======
-static void copy_vertices(GFace *geom, GFace *mesh,
-                          std::map<MVertex *, MVertex *> &_mesh_to_geom)
-{
-  //  printf("Starting Face %d, with %d vertices\n", geom->tag(),
-  //  mesh->mesh_vertices.size());
-  for(unsigned int i = 0; i < mesh->mesh_vertices.size(); i++) {
-    MVertex *v_from = mesh->mesh_vertices[i];
-    double uv[2];
-    GPoint gp =
-      geom->closestPoint(SPoint3(v_from->x(), v_from->y(), v_from->z()), uv);
-    double DDD = (v_from->x() - gp.x()) * (v_from->x() - gp.x()) +
-                 (v_from->y() - gp.y()) * (v_from->y() - gp.y()) +
-                 (v_from->z() - gp.z()) * (v_from->z() - gp.z());
-    if(sqrt(DDD) > 1.e-1)
-      Msg::Error("Impossible to match one point Original point %f %f %f New "
-                 "point %f %f %f",
-                 v_from->x(), v_from->y(), v_from->z(), gp.x(), gp.y(), gp.z());
-    else if(sqrt(DDD) > 1.e-3)
-      Msg::Warning("One mesh vertex %f %f %f of GFace %d \n is difficult to "
-                   "match : closest point %f %f %f",
-                   v_from->x(), v_from->y(), v_from->z(), geom->tag(), gp.x(),
-                   gp.y(), gp.z());
-    MFaceVertex *v_to = new MFaceVertex(v_from->x(), v_from->y(), v_from->z(),
-                                        geom, gp.u(), gp.v());
-    geom->mesh_vertices.push_back(v_to);
-    // SPoint2 param;
-    // reparamMeshVertexOnFace(v_to, to, param, true);
-    // printf("PARAMS : %g %g\n", param.x(), param.y());
-    _mesh_to_geom[v_from] = v_to;
-  }
-  //  printf("Ending Face %d %d vertices to
-  //  match\n",geom->tag(),geom->mesh_vertices.size());
->>>>>>> f8ab7744
 }
 
 template <class ELEMENT>
-static void copy_elements(std::vector<ELEMENT *> &to,
-                          std::vector<ELEMENT *> &from,
-                          std::map<MVertex *, MVertex *> &_mesh_to_geom)
-{
+static void copy_elements (std::vector<ELEMENT*> &to,
+                           std::vector<ELEMENT*> &from,
+                           std::map<MVertex*,MVertex*> &_mesh_to_geom){
   MElementFactory toto;
   to.clear();
-  for(unsigned int i = 0; i < from.size(); i++) {
+  for (unsigned int i=0;i < from.size();i++){
     ELEMENT *e = from[i];
-<<<<<<< HEAD
     std::vector<MVertex*> nodes;
     for(std::size_t j=0;j<e->getNumVertices();j++) {
       
@@ -1072,29 +773,22 @@
         Msg::Error("Could not find match for vertex %i during element copy "
                    "while matching discrete to actual CAD",
                    e->getVertex(j)->getNum());
-=======
-    std::vector<MVertex *> nodes;
-    for(std::size_t j = 0; j < e->getNumVertices(); j++) {
-      nodes.push_back(_mesh_to_geom[e->getVertex(j)]);
-      if(_mesh_to_geom[e->getVertex(j)] == 0) {
-        printf("Error vertex %i\n", e->getVertex(j)->getNum());
->>>>>>> f8ab7744
       }
       else nodes.push_back(vIter->second);
     }
-    to.push_back((ELEMENT *)(toto.create(e->getTypeForMSH(), nodes)));
-  }
-}
-
-void copy_vertices(GModel *geom, GModel *mesh,
-                   std::map<MVertex *, MVertex *> &_mesh_to_geom,
-                   std::vector<Pair<GVertex *, GVertex *> > *coresp_v,
-                   std::vector<Pair<GEdge *, GEdge *> > *coresp_e,
-                   std::vector<Pair<GFace *, GFace *> > *coresp_f,
-                   std::vector<Pair<GRegion *, GRegion *> > *coresp_r)
-{
+    to.push_back( (ELEMENT*)(toto.create(e->getTypeForMSH(), nodes) ));
+  }
+}
+
+
+void copy_vertices (GModel *geom, GModel *mesh,
+                    std::map<MVertex*,MVertex*> &_mesh_to_geom,
+                    std::vector<Pair<GVertex*, GVertex*> > *coresp_v,
+                    std::vector<Pair<GEdge*  , GEdge*  > > *coresp_e,
+                    std::vector<Pair<GFace*  , GFace*  > > *coresp_f,
+                    std::vector<Pair<GRegion*, GRegion*> > *coresp_r){
+
   // copy all elements
-<<<<<<< HEAD
   for (unsigned int i=0;i<coresp_v->size();++i)
     copy_vertices((*coresp_v)[i].first(),(*coresp_v)[i].second(),_mesh_to_geom);
   for (unsigned int i=0;i<coresp_e->size();++i)
@@ -1103,7 +797,7 @@
     copy_vertices((*coresp_f)[i].first(),(*coresp_f)[i].second(),_mesh_to_geom);
   for (unsigned int i=0;i<coresp_r->size();++i)
     copy_vertices((*coresp_r)[i].first(),(*coresp_r)[i].second(),_mesh_to_geom);
-  
+
 }
 void copy_elements (GModel *geom, GModel *mesh, std::map<MVertex*,MVertex*> &_mesh_to_geom,
                     std::vector<Pair<GVertex*, GVertex*> > *coresp_v,
@@ -1111,55 +805,27 @@
                     std::vector<Pair<GFace*  , GFace*  > > *coresp_f,
                     std::vector<Pair<GRegion*, GRegion*> > *coresp_r){
   
-=======
-  for(unsigned int i = 0; i < coresp_v->size(); ++i)
-    copy_vertices((*coresp_v)[i].first(), (*coresp_v)[i].second(),
-                  _mesh_to_geom);
-  for(unsigned int i = 0; i < coresp_e->size(); ++i)
-    copy_vertices((*coresp_e)[i].first(), (*coresp_e)[i].second(),
-                  _mesh_to_geom);
-  for(unsigned int i = 0; i < coresp_f->size(); ++i)
-    copy_vertices((*coresp_f)[i].first(), (*coresp_f)[i].second(),
-                  _mesh_to_geom);
-  for(unsigned int i = 0; i < coresp_r->size(); ++i)
-    copy_vertices((*coresp_r)[i].first(), (*coresp_r)[i].second(),
-                  _mesh_to_geom);
-
-  // for (GModel::riter rit = geom->firstRegion() ; rit != geom->lastRegion();
-  // rit++)
-  // copy_vertices(*rit,mesh->getRegionByTag((*rit)->tag()),_mesh_to_geom);
-}
-void copy_elements(GModel *geom, GModel *mesh,
-                   std::map<MVertex *, MVertex *> &_mesh_to_geom,
-                   std::vector<Pair<GVertex *, GVertex *> > *coresp_v,
-                   std::vector<Pair<GEdge *, GEdge *> > *coresp_e,
-                   std::vector<Pair<GFace *, GFace *> > *coresp_f,
-                   std::vector<Pair<GRegion *, GRegion *> > *coresp_r)
-{
->>>>>>> f8ab7744
   // copy all elements
 
-  for(unsigned int i = 0; i < coresp_v->size(); ++i) {
-    GVertex *dest = (*coresp_v)[i].first();
-    GVertex *orig = (*coresp_v)[i].second();
-    copy_elements<MPoint>(dest->points, orig->points, _mesh_to_geom);
-  }
-
-  for(unsigned int i = 0; i < coresp_e->size(); ++i) {
-    GEdge *dest = (*coresp_e)[i].first();
-    GEdge *orig = (*coresp_e)[i].second();
-    copy_elements<MLine>(dest->lines, orig->lines, _mesh_to_geom);
-  }
-
-  for(unsigned int i = 0; i < coresp_f->size(); ++i) {
-    GFace *dest = (*coresp_f)[i].first();
-    GFace *orig = (*coresp_f)[i].second();
-    copy_elements<MTriangle>(dest->triangles, orig->triangles, _mesh_to_geom);
-    copy_elements<MQuadrangle>(dest->quadrangles, orig->quadrangles,
-                               _mesh_to_geom);
-  }
-<<<<<<< HEAD
-  
+  for (unsigned int i=0;i<coresp_v->size();++i) {
+    GVertex* dest = (*coresp_v)[i].first();
+    GVertex* orig = (*coresp_v)[i].second();
+    copy_elements<MPoint>(dest->points,orig->points,_mesh_to_geom);
+  }
+
+  for (unsigned int i=0;i<coresp_e->size();++i) {
+    GEdge* dest = (*coresp_e)[i].first();
+    GEdge* orig = (*coresp_e)[i].second();
+    copy_elements<MLine>(dest->lines,orig->lines,_mesh_to_geom);
+  }
+
+  for (unsigned int i=0;i<coresp_f->size();++i){
+    GFace* dest = (*coresp_f)[i].first();
+    GFace* orig = (*coresp_f)[i].second();
+    copy_elements<MTriangle>  (dest->triangles  ,orig->triangles  ,_mesh_to_geom);
+    copy_elements<MQuadrangle>(dest->quadrangles,orig->quadrangles,_mesh_to_geom);
+  }
+
   for (unsigned int i=0;i<coresp_r->size();++i){
     GRegion* dest = (*coresp_r)[i].first();
     GRegion* orig = (*coresp_r)[i].second();
@@ -1168,24 +834,13 @@
     copy_elements<MPrism>      (dest->prisms    ,orig->prisms    ,_mesh_to_geom);
     copy_elements<MPyramid>    (dest->pyramids  ,orig->pyramids  ,_mesh_to_geom);
     copy_elements<MTrihedron>  (dest->trihedra  ,orig->trihedra  ,_mesh_to_geom);
-=======
-
-  for(unsigned int i = 0; i < coresp_r->size(); ++i) {
-    GRegion *dest = (*coresp_r)[i].first();
-    GRegion *orig = (*coresp_r)[i].second();
-    copy_elements<MTetrahedron>(dest->tetrahedra, orig->tetrahedra,
-                                _mesh_to_geom);
-    copy_elements<MHexahedron>(dest->hexahedra, orig->hexahedra, _mesh_to_geom);
-    copy_elements<MPrism>(dest->prisms, orig->prisms, _mesh_to_geom);
-    copy_elements<MPyramid>(dest->pyramids, orig->pyramids, _mesh_to_geom);
-    copy_elements<MTrihedron>(dest->trihedra, orig->trihedra, _mesh_to_geom);
->>>>>>> f8ab7744
   }
 }
 
 int GeomMeshMatcher::match(GModel *geom, GModel *mesh)
 {
-  Msg::StatusBar(true, "Matching discrete mesh to actual CAD ...");
+
+  Msg::StatusBar(true,"Matching discrete mesh to actual CAD ...");
   double t1 = Cpu();
 
   GModel::setCurrent(geom);
@@ -1193,12 +848,11 @@
   
   bool ok = true;
 
-<<<<<<< HEAD
   std::vector<Pair<GVertex*,GVertex*> > *coresp_v(NULL);
   std::vector<Pair<GEdge*  ,GEdge*  > > *coresp_e(NULL);
   std::vector<Pair<GFace*  ,GFace*  > > *coresp_f(NULL);
   std::vector<Pair<GRegion*,GRegion*> > *coresp_r(NULL);
-  
+
   coresp_v = matchVertices(geom,mesh,ok);
   if (ok) {
     coresp_e = matchEdges(geom,mesh,coresp_v,ok);
@@ -1206,73 +860,43 @@
       coresp_f = matchFaces(geom,mesh,coresp_e,ok);
       if (ok) {
         coresp_r = matchRegions (geom, mesh,coresp_f,ok);
-=======
-  std::vector<Pair<GVertex *, GVertex *> > *coresp_v(NULL);
-  std::vector<Pair<GEdge *, GEdge *> > *coresp_e(NULL);
-  std::vector<Pair<GFace *, GFace *> > *coresp_f(NULL);
-  std::vector<Pair<GRegion *, GRegion *> > *coresp_r(NULL);
-
-  coresp_v = matchVertices(geom, mesh, ok);
-  if(ok) {
-    coresp_e = matchEdges(geom, mesh, coresp_v, ok);
-    if(ok) {
-      coresp_f = matchFaces(geom, mesh, coresp_e, ok);
-      if(ok) {
-        coresp_r = matchRegions(geom, mesh, coresp_f, ok);
->>>>>>> f8ab7744
-      }
-      else
-        Msg::Error("Could only match %i faces out of %i ... stopping match",
-                   coresp_f->size(), mesh->getNumFaces());
-    }
-    else
-      Msg::Error("Could only match %i edges out of %i ... stopping match",
-                 coresp_e->size(), mesh->getNumEdges());
-  }
-  else
-    Msg::Error("Could only match %i nodes out of %i ... "
+      }
+      else Msg::Error("Could only match %i faces out of %i ... stopping match",
+                      coresp_f->size(),mesh->getNumFaces());
+    }
+    else Msg::Error("Could only match %i edges out of %i ... stopping match",
+                    coresp_e->size(),mesh->getNumEdges());
+  }
+  else Msg::Error("Could only match %i nodes out of %i ... "
                "check mesh/CAD or increase Geom.MatchMeshTolerance (now %g)",
-               coresp_v->size(), mesh->getNumVertices(),
+                  coresp_v->size(),mesh->getNumVertices(),
                CTX::instance()->geom.matchMeshTolerance);
 
-  std::map<MVertex *, MVertex *> _mesh_to_geom;
-
-  if(ok) {
-    copy_vertices(geom, mesh, _mesh_to_geom, coresp_v, coresp_e, coresp_f,
-                  coresp_r);
+  std::map<MVertex*,MVertex*> _mesh_to_geom;
+
+  if (ok) {
+
+    copy_vertices(geom,mesh,_mesh_to_geom,coresp_v,coresp_e,coresp_f,coresp_r);
 
     double t00 = Cpu();
-    copy_elements(geom, mesh, _mesh_to_geom, coresp_v, coresp_e, coresp_f,
-                  coresp_r);
-    Msg::Info("Copying mesh elements to CAD model entities took %g s",
-              Cpu() - t00);
+    copy_elements(geom,mesh,_mesh_to_geom,coresp_v,coresp_e,coresp_f,coresp_r);
+    Msg::Info("Copying mesh elements to CAD model entities took %g s",Cpu()-t00);
 
     t00 = Cpu();
-    if(!apply_periodicity(*coresp_v))
-      copy_periodicity(*coresp_v, _mesh_to_geom);
-    if(!apply_periodicity(*coresp_e))
-      copy_periodicity(*coresp_e, _mesh_to_geom);
-    if(!apply_periodicity(*coresp_f))
-      copy_periodicity(*coresp_f, _mesh_to_geom);
-    Msg::Info("Applying periodicity to CAD model entities took %g s",
-              Cpu() - t00);
-  }
-
-  if(coresp_v) delete coresp_v;
-  if(coresp_e) delete coresp_e;
-  if(coresp_f) delete coresp_f;
-  if(coresp_r) delete coresp_r;
-
-<<<<<<< HEAD
+    if (!apply_periodicity(*coresp_v)) copy_periodicity(*coresp_v,_mesh_to_geom);
+    if (!apply_periodicity(*coresp_e)) copy_periodicity(*coresp_e,_mesh_to_geom);
+    if (!apply_periodicity(*coresp_f)) copy_periodicity(*coresp_f,_mesh_to_geom);
+    Msg::Info("Applying periodicity to CAD model entities took %g s",Cpu()-t00);
+  }
+
+  if (coresp_v) delete coresp_v;
+  if (coresp_e) delete coresp_e;
+  if (coresp_f) delete coresp_f;
+  if (coresp_r) delete coresp_r;
+
+  if (ok) Msg::StatusBar(true,"Matched successfully mesh to CAD in %g s",Cpu()-t1);
+  else    Msg::Error("Failed to match mesh to CAD, please check");
+
   
   return ok ? 1:0;
-=======
-  if(ok)
-    Msg::StatusBar(true, "Matched successfully mesh to CAD in %g s",
-                   Cpu() - t1);
-  else
-    Msg::Error("Failed to match mesh to CAD, please check");
-
-  return ok ? 1 : 0;
->>>>>>> f8ab7744
 }