// Gmsh - Copyright (C) 1997-2019 C. Geuzaine, J.-F. Remacle
//
// See the LICENSE.txt file for license information. Please report all
// issues on https://gitlab.onelab.info/gmsh/gmsh/issues.
//
// Contributor(s):
//   Bastien Gorissen, Koen Hillewaert
//

#include <cstdarg>
#include <algorithm>
#include <list>
#include <vector>
#include "GeomMeshMatcher.h"
#include "Pair.h"
#include "discreteVertex.h"
#include "GmshMessage.h"
#include "SOrientedBoundingBox.h"
#include "MElement.h"
#include "MTriangle.h"
#include "MQuadrangle.h"
#include "MVertex.h"
#include "MLine.h"
#include "MPyramid.h"
#include "MTrihedron.h"
#include "MPrism.h"
#include "MPoint.h"
#include "MHexahedron.h"
#include "MTetrahedron.h"
#include "OS.h"
#include "Context.h"

#include "closestVertex.h"

GeomMeshMatcher *GeomMeshMatcher::_gmm_instance = 0;

template <class T, class container>
void getIntersection(std::vector<T> &res, std::vector<container> &lists)
{
  res.clear();

  container const &first_list = lists[0];
  bool allsame = true;
  for(typename container::const_iterator item = first_list.begin();
      item != first_list.end(); item++) {
    bool found = true;

    for(typename std::vector<container>::iterator list_iter = lists.begin();
        list_iter != lists.end(); list_iter++) {
      if(*(list_iter) != first_list) {
        allsame = false;
        if(std::find((*list_iter).begin(), (*list_iter).end(), (*item)) ==
           (*list_iter).end()) {
          found = false;
        }
        else {
          found = true;
          break;
        }
      }
    }
    if(found || allsame) { res.push_back(*item); }
  }
}

template <class T> T findMatching(std::vector<Pair<T, T> > &matching, T &entity)
{
  for(typename std::vector<Pair<T, T> >::iterator pair = matching.begin();
      pair != matching.end(); pair++) {
    if((*pair).left() == entity) return ((*pair).right());
  }
  return (0);
}

// Matching vertices

std::vector<Pair<GVertex *, GVertex *> > *
GeomMeshMatcher::matchVertices(GModel *m1, GModel *m2, bool &ok)
{
  // Vector that will be returned.
  std::vector<Pair<GVertex *, GVertex *> > *coresp_v =
    new std::vector<Pair<GVertex *, GVertex *> >;
  int num_matched_vertices = 0;
  int num_total_vertices = m2->getNumVertices();

  std::vector<GVertex *> vertices;

  for(GModel::viter vit = m1->firstVertex(); vit != m1->lastVertex(); vit++) {
    GVertex *v1 = (GVertex *)*vit;

    // FIXME: need a *much* better way to fix the tolerance...
    double tol = CTX::instance()->geom.matchMeshTolerance;

    discreteVertex *choice = 0;
    double best_score = DBL_MAX;

    for(GModel::viter vit2 = m2->firstVertex(); vit2 != m2->lastVertex();
        vit2++) {
      discreteVertex *v2 = (discreteVertex *)*vit2;

      // We match the vertices if their coordinates are the same under the
      // specified tolerance.
      double score =
        std::max(fabs(v1->x() - v2->x()),
                 std::max(fabs(v1->y() - v2->y()), fabs(v1->z() - v2->z())));
      if(score < tol && score < best_score) {
        choice = v2;
        best_score = score;
      }
    }

    if(choice && best_score != DBL_MAX) {
      choice->physicals = v1->physicals;
      coresp_v->push_back(Pair<GVertex *, GVertex *>(v1, choice));
      num_matched_vertices++;
    }
  }

  if(num_matched_vertices != num_total_vertices) ok = false;
  Msg::Info("Matched %i vertices out of %i.", num_matched_vertices,
            num_total_vertices);
  return (coresp_v);
}

// Matching edges

std::vector<Pair<GEdge *, GEdge *> > *
GeomMeshMatcher::matchEdges(GModel *m1, GModel *m2,
                            std::vector<Pair<GVertex *, GVertex *> > *coresp_v,
                            bool &ok)
{
  int num_matched_edges = 0;
  int num_total_edges = m2->getNumEdges();

  // Vector that will be returned.
  std::vector<Pair<GEdge *, GEdge *> > *coresp_e =
    new std::vector<Pair<GEdge *, GEdge *> >;

  std::vector<GEdge *> closed_curves;

  for(GModel::eiter eit = m1->firstEdge(); eit != m1->lastEdge(); eit++) {
    GEdge *e1 = (GEdge *)*eit;

    GVertex *v1 = e1->getBeginVertex();
    GVertex *v2 = e1->getEndVertex();

    std::vector<GEdge *> common_edges;
    std::vector<std::vector<GEdge *> > lists;

    if(v1 == v2) {
      Msg::Debug("Found a closed curve");
      closed_curves.push_back(e1);

      for(GModel::eiter eit2 = m2->firstEdge(); eit2 != m2->lastEdge();
          eit2++) {
        GEdge *e2 = (GEdge *)*eit2;
        GVertex *v3 = e2->getBeginVertex();
        GVertex *v4 = e2->getEndVertex();
        if(v3 == v4) {
          Msg::Debug("Found a loop (%i) in the mesh %i %i", e2->tag(),
                     v3->tag(), v3->tag());
          common_edges.push_back(e2);
        }
      }
    }
    else {
      bool ok1 = false;
      bool ok2 = false;
      if(findMatching<GVertex *>(*coresp_v, v1) != 0) {
        ok1 = true;
        lists.push_back((findMatching<GVertex *>(*coresp_v, v1))->edges());
      }
      if(findMatching<GVertex *>(*coresp_v, v2) != 0) {
        ok2 = true;
        lists.push_back((findMatching<GVertex *>(*coresp_v, v2))->edges());
      }
      if(ok1 && ok2) getIntersection<GEdge *>(common_edges, lists);
    }

    GEdge *choice = 0;
    if(common_edges.size() == 0) continue;
    if(common_edges.size() == 1) { choice = common_edges[0]; }
    else {
      // More than one edge between the two points ? No worries, let
      // us use those bounding boxes !
      // So, first step is to build an array of points taken on the geo entity
      // Then, compute the minimal bounding box
      SOrientedBoundingBox geo_obb = e1->getOBB();

      double best_score = DBL_MAX;
      // Next, let's iterate over the mesh entities.
      for(std::vector<GEdge *>::iterator candidate = common_edges.begin();
          candidate != common_edges.end(); candidate++) {
        SOrientedBoundingBox mesh_obb = (*candidate)->getOBB();

        double score = SOrientedBoundingBox::compare(geo_obb, mesh_obb);
        if(score < best_score) {
          best_score = score;
          choice = (*candidate);
        }
      }
    }
    coresp_e->push_back(Pair<GEdge *, GEdge *>(e1, choice));

    // copy topological information
    if(choice){
      // choice->setTag(e1->tag());
      choice->physicals = e1->physicals;
    }

    num_matched_edges++;
  }

  Msg::Info("Matched %i edges out of %i.", num_matched_edges, num_total_edges);
  if(num_matched_edges != num_total_edges) ok = false;
  return (coresp_e);
}

// Matching faces

std::vector<Pair<GFace *, GFace *> > *
GeomMeshMatcher::matchFaces(GModel *m1, GModel *m2,
                            std::vector<Pair<GEdge *, GEdge *> > *coresp_e,
                            bool &ok)
{
  int num_matched_faces = 0;
  int num_total_faces = m2->getNumFaces();

  std::vector<Pair<GFace *, GFace *> > *coresp_f =
    new std::vector<Pair<GFace *, GFace *> >;

  for(GModel::fiter fit = m1->firstFace(); fit != m1->lastFace(); fit++) {
    GFace *f1 = (GFace *)*fit;

    std::vector<std::vector<GFace *> > lists;

    std::vector<GEdge *> boundary_edges = f1->edges();

    for(std::vector<GEdge *>::iterator boundary_edge = boundary_edges.begin();
        boundary_edge != boundary_edges.end(); boundary_edge++) {
      //      if (boundary_edge->getBeginVertex() ==
      //      boundary_edge->getEndVertex() &&
      if(!(*boundary_edge)->isSeam(f1)) {
        GEdge *ge = findMatching<GEdge *>(*coresp_e, *boundary_edge);
        if(!ge) {
          Msg::Error(
            "Could not find matching edge %i in face %i during matching",
            (*boundary_edge)->tag(), f1->tag());
        }
        lists.push_back(ge->faces());
      }
    }
    std::vector<GFace *> common_faces;
    getIntersection<GFace *>(common_faces, lists);
    GFace *choice = 0;

    if(common_faces.size() == 0) {
      Msg::Debug("Could not match face %i (geom).", f1->tag());
      continue;
    }

    if(common_faces.size() == 1) { choice = common_faces[0]; }
    else {
      // Then, compute the minimal bounding box
      SOrientedBoundingBox geo_obb = f1->getOBB();

      double best_score = DBL_MAX;
      // Next, let's iterate over the mesh entities.
      for(std::vector<GFace *>::iterator candidate = common_faces.begin();
          candidate != common_faces.end(); candidate++) {
        SOrientedBoundingBox mesh_obb = (*candidate)->getOBB();
        Msg::Info("Comparing score : %f",
                  SOrientedBoundingBox::compare(geo_obb, mesh_obb));
        double score = SOrientedBoundingBox::compare(geo_obb, mesh_obb);

        if(score < best_score) {
          best_score = score;
          choice = (*candidate);
        }
      }
    }

    if(choice) {
      Msg::Debug("Faces %i (geom) and %i (mesh) match.", f1->tag(),
                 choice->tag());
      coresp_f->push_back(Pair<GFace *, GFace *>(f1, choice));
      // copy topological information
      choice->setTag(f1->tag());
      f1->physicals = choice->physicals;
      num_matched_faces++;
    }
  }

  Msg::Info("Matched %i faces out of %i.", num_matched_faces, num_total_faces);

  return coresp_f;
}

// Matching regions

std::vector<Pair<GRegion *, GRegion *> > *
GeomMeshMatcher::matchRegions(GModel *m1, GModel *m2,
                              std::vector<Pair<GFace *, GFace *> > *coresp_f,
                              bool &ok)

{
  int num_matched_regions = 0;
  int num_total_regions = 0;

  std::vector<Pair<GRegion *, GRegion *> > *coresp_r =
    new std::vector<Pair<GRegion *, GRegion *> >;

  std::vector<GEntity *> m1_entities;
  m1->getEntities(m1_entities, 3);
  std::vector<GEntity *> m2_entities;
  m2->getEntities(m2_entities, 3);

  if(m1_entities.empty() || m2_entities.empty()) {
    Msg::Info(
      "No regions could be matched since one of the models doesn't have any");
    return coresp_r;
  }

  for(std::vector<GEntity *>::iterator entity1 = m1_entities.begin();
      entity1 != m1_entities.end(); entity1++) {
    // if ((*entity1)->dim() != 3) continue;
    num_total_regions++;

    // std::vector<list<GRegion*> > lists;
    std::vector<GFace *> boundary_faces = ((GFace *)(*entity1))->faces();
    std::vector<GFace *> coresp_bound_faces;
    std::vector<GRegion *> common_regions;

    for(std::vector<GFace *>::iterator boundary_face = boundary_faces.begin();
        boundary_face != boundary_faces.end(); boundary_face++) {
      coresp_bound_faces.push_back(
        findMatching<GFace *>(*coresp_f, *boundary_face));
    }
    for(std::vector<GEntity *>::iterator entity2 = m2_entities.begin();
        entity2 != m2_entities.end(); entity2++) {
      if((*entity2)->dim() != 3) continue;
      std::vector<std::vector<GFace *> > lists;
      lists.push_back(coresp_bound_faces);
      lists.push_back(((GRegion *)*entity2)->faces());
      std::vector<GFace *> common_faces;
      getIntersection<GFace *>(common_faces, lists);
      if(common_faces.size() == coresp_bound_faces.size()) {
        common_regions.push_back((GRegion *)*entity2);
      }
    }

    if(common_regions.size() == 1) {
      coresp_r->push_back(
        Pair<GRegion *, GRegion *>((GRegion *)*entity1, common_regions[0]));
      common_regions[0]->setTag(((GRegion *)*entity1)->tag());
      (*entity1)->physicals = common_regions[0]->physicals;
      num_matched_regions++;
    }
    else if(common_regions.size() > 1) {
      // So, first step is to build an array of points taken on the geo entity

      /*
        This is made in a backward fashion compared to the other entities...
      */
      std::vector<GEdge *> boundaries = ((GRegion *)*entity1)->edges();

      // Then, compute the minimal bounding box
      SOrientedBoundingBox geo_obb = ((GRegion *)*entity1)->getOBB();

      GRegion *choice = 0;
      double best_score = DBL_MAX;
      // Next, let's iterate over the mesh entities.
      for(std::vector<GRegion *>::iterator candidate = common_regions.begin();
          candidate != common_regions.end(); candidate++) {
        // Again, build an array with the vertices.
        SOrientedBoundingBox mesh_obb = (*candidate)->getOBB();
        Msg::Info("Comparing score : %f",
                  SOrientedBoundingBox::compare(geo_obb, mesh_obb));
        double score = SOrientedBoundingBox::compare(geo_obb, mesh_obb);

        if(score < best_score) {
          best_score = score;
          choice = (*candidate);
        }
      }
      coresp_r->push_back(
        Pair<GRegion *, GRegion *>((GRegion *)*entity1, choice));
      if(choice){
        choice->setTag(((GRegion *)*entity1)->tag());
        (*entity1)->physicals = choice->physicals;
      }
      num_matched_regions++;
    }
  }

  Msg::Info("Regions matched : %i / %i", num_matched_regions,
            num_total_regions);
  if(num_matched_regions != num_total_regions) ok = false;
  return coresp_r;
}

// Public
GeomMeshMatcher *GeomMeshMatcher::instance()
{
  if(!GeomMeshMatcher::_gmm_instance) {
    GeomMeshMatcher::_gmm_instance = new GeomMeshMatcher();
  }
  return (GeomMeshMatcher::_gmm_instance);
}

void GeomMeshMatcher::destroy()
{
  if(GeomMeshMatcher::_gmm_instance) delete GeomMeshMatcher::_gmm_instance;
}

static GVertex *getGVertex(MVertex *v1, GModel *gm, const double TOL)
{
  GVertex *best = 0;
  double bestScore = TOL;
  for(GModel::eiter it = gm->firstEdge(); it != gm->lastEdge(); ++it) {
    {
      GVertex *v2 = (*it)->getBeginVertex();
      double score = sqrt((v1->x() - v2->x()) * (v1->x() - v2->x()) +
                          (v1->y() - v2->y()) * (v1->y() - v2->y()) +
                          (v1->z() - v2->z()) * (v1->z() - v2->z()));
      if(score < bestScore) {
        bestScore = score;
        best = v2;
      }
    }
    {
      GVertex *v2 = (*it)->getEndVertex();
      double score = sqrt((v1->x() - v2->x()) * (v1->x() - v2->x()) +
                          (v1->y() - v2->y()) * (v1->y() - v2->y()) +
                          (v1->z() - v2->z()) * (v1->z() - v2->z()));
      if(score < bestScore) {
        bestScore = score;
        best = v2;
      }
    }
  }
  return best;
}

static GPoint getGEdge(MVertex *v1, GModel *gm, const double TOL)
{
  GPoint gpBest;
  double bestScore = TOL;

  for(GModel::eiter it = gm->firstEdge(); it != gm->lastEdge(); ++it) {
    GEdge *e = *it;
    double pp;
    GPoint gp = e->closestPoint(SPoint3(v1->x(), v1->y(), v1->z()), pp);
    double score = sqrt((v1->x() - gp.x()) * (v1->x() - gp.x()) +
                        (v1->y() - gp.y()) * (v1->y() - gp.y()) +
                        (v1->z() - gp.z()) * (v1->z() - gp.z()));
    if(score < bestScore) {
      bestScore = score;
      gpBest = gp;
    }
  }

  return gpBest;
}

static GPoint getGFace(MVertex *v1, GModel *gm, const double TOL)
{
  GPoint gpBest;
  double bestScore = TOL;
  for(GModel::fiter it = gm->firstFace(); it != gm->lastFace(); ++it) {
    GFace *gf = *it;
    SPoint2 pp;
    double guess[2] = {0, 0};
    GPoint gp = gf->closestPoint(SPoint3(v1->x(), v1->y(), v1->z()), guess);
    double score = sqrt((v1->x() - gp.x()) * (v1->x() - gp.x()) +
                        (v1->y() - gp.y()) * (v1->y() - gp.y()) +
                        (v1->z() - gp.z()) * (v1->z() - gp.z()));
    if(score < bestScore) {
      bestScore = score;
      gpBest = gp;
    }
  }
  return gpBest;
}

int GeomMeshMatcher::forceTomatch(GModel *geom, GModel *mesh, const double TOL)
{
  // assume that the geometry is the right one

  std::vector<GEntity *> entities;
  mesh->getEntities(entities);
  for(std::size_t i = 0; i < entities.size(); i++) {
    for(std::size_t j = 0; j < entities[i]->mesh_vertices.size(); j++) {
      MVertex *v = entities[i]->mesh_vertices[j];
      GVertex *gv = getGVertex(v, geom, TOL);
      bool found = 0;
      if(gv) {
        found = 1;
        MVertex *vvv = new MVertex(v->x(), v->y(), v->z(), gv, v->getNum());
        gv->mesh_vertices.push_back(vvv);
        gv->points.push_back(new MPoint(vvv, v->getNum()));
      }
      else if(v->onWhat()->dim() == 1) {
        GPoint gp = getGEdge(v, geom, 1.e22);
        if(gp.g()) {
          GEntity *gg = (GEntity *)gp.g();
          found = 1;
          gg->mesh_vertices.push_back(new MEdgeVertex(
            gp.x(), gp.y(), gp.z(), gg, gp.u(), v->getNum()));
        }
      }
      if(!found && v->onWhat()->dim() <= 2) {
        GPoint gp = getGFace(v, geom, TOL);
        if(gp.g()) {
          GEntity *gg = (GEntity *)gp.g();
          found = 1;
          gg->mesh_vertices.push_back(new MFaceVertex(
            gp.x(), gp.y(), gp.z(), gg, gp.u(), gp.v(), v->getNum()));
        }
      }
      if(!found)
        Msg::Error("vertex %d classified on %d %d not matched", v->getNum(),
                   v->onWhat()->dim(), v->onWhat()->tag());
    }
  }
  for(GModel::eiter it = mesh->firstEdge(); it != mesh->lastEdge(); ++it) {
    for(std::size_t i = 0; i < (*it)->lines.size(); i++) {
      MVertex *v1 =
        geom->getMeshVertexByTag((*it)->lines[i]->getVertex(0)->getNum());
      MVertex *v2 =
        geom->getMeshVertexByTag((*it)->lines[i]->getVertex(1)->getNum());
      if(v1 && v2) {
        GEdge *ge = 0;
        if(v1->onWhat()->dim() == 1) ge = (GEdge *)v1->onWhat();
        if(v2->onWhat()->dim() == 1) ge = (GEdge *)v2->onWhat();
        if(ge) {
          double u1, u2;
          reparamMeshVertexOnEdge(v1, ge, u1);
          reparamMeshVertexOnEdge(v2, ge, u2);
          if(u1 < u2)
            ge->lines.push_back(new MLine(v1, v2));
          else
            ge->lines.push_back(new MLine(v2, v1));
        }
        else
          Msg::Error("Could not find curve");
      }
      else {
        if(!v1)
          Msg::Error("Could not find node %lu",
                     (*it)->lines[i]->getVertex(0)->getNum());
        if(!v2)
          Msg::Error("Could not find node %lu",
                     (*it)->lines[i]->getVertex(1)->getNum());
      }
    }
  }
  for(GModel::fiter it = mesh->firstFace(); it != mesh->lastFace(); ++it) {
    for(std::size_t i = 0; i < (*it)->triangles.size(); i++) {
      MVertex *v1 =
        geom->getMeshVertexByTag((*it)->triangles[i]->getVertex(0)->getNum());
      MVertex *v2 =
        geom->getMeshVertexByTag((*it)->triangles[i]->getVertex(1)->getNum());
      MVertex *v3 =
        geom->getMeshVertexByTag((*it)->triangles[i]->getVertex(2)->getNum());
      if(v1->onWhat()->dim() == 2)
        ((GFace *)v1->onWhat())->triangles.push_back(new MTriangle(v1, v2, v3));
      else if(v2->onWhat()->dim() == 2)
        ((GFace *)v2->onWhat())->triangles.push_back(new MTriangle(v1, v2, v3));
      else if(v3->onWhat()->dim() == 2)
        ((GFace *)v3->onWhat())->triangles.push_back(new MTriangle(v1, v2, v3));
    }
    for(std::size_t i = 0; i < (*it)->quadrangles.size(); i++) {
      MVertex *v1 =
        geom->getMeshVertexByTag((*it)->quadrangles[i]->getVertex(0)->getNum());
      MVertex *v2 =
        geom->getMeshVertexByTag((*it)->quadrangles[i]->getVertex(1)->getNum());
      MVertex *v3 =
        geom->getMeshVertexByTag((*it)->quadrangles[i]->getVertex(2)->getNum());
      MVertex *v4 =
        geom->getMeshVertexByTag((*it)->quadrangles[i]->getVertex(3)->getNum());

      if(v1->onWhat()->dim() == 2)
        ((GFace *)v1->onWhat())
          ->quadrangles.push_back(new MQuadrangle(v1, v2, v3, v4));
      else if(v2->onWhat()->dim() == 2)
        ((GFace *)v2->onWhat())
          ->quadrangles.push_back(new MQuadrangle(v1, v2, v3, v4));
      else if(v3->onWhat()->dim() == 2)
        ((GFace *)v3->onWhat())
          ->quadrangles.push_back(new MQuadrangle(v1, v2, v3, v4));
      else if(v4->onWhat()->dim() == 2)
        ((GFace *)v4->onWhat())
          ->quadrangles.push_back(new MQuadrangle(v1, v2, v3, v4));
    }
  }
  geom->writeMSH("hopla.msh", 2.2, false, false, true);
  return 0;
}

template <class GEType>
static void copy_periodicity(std::vector<Pair<GEType *, GEType *> > &eCor,
                             std::map<MVertex *, MVertex *> &mesh_to_geom)
{
  typename std::multimap<GEType *, GEType *> eMap; // (eCor.begin(),eCor.end());
  typename std::vector<Pair<GEType *, GEType *> >::iterator eIter =
    eCor.begin();
  for(; eIter != eCor.end(); ++eIter) {
    eMap.insert(std::make_pair(eIter->second(), eIter->first()));
  }

  typename std::multimap<GEType *, GEType *>::iterator srcIter = eMap.begin();

  for(; srcIter != eMap.end(); ++srcIter) {
    GEType *oldTgt = srcIter->first;
    GEType *oldSrc = dynamic_cast<GEType *>(oldTgt->getMeshMaster());

    if(oldSrc != NULL && oldSrc != oldTgt) {
      GEType *newTgt = srcIter->second;
<<<<<<< HEAD
      typename std::map<GEType *, GEType *>::iterator tgtIter =
=======
      typename std::multimap<GEType *, GEType *>::iterator tgtIter =
>>>>>>> b7c568f1
        eMap.find(oldSrc);
      if(tgtIter == eMap.end()) {
        Msg::Error("Could not find matched entity for %d",
                   "which has a matched periodic counterpart %d", oldSrc->tag(),
                   oldTgt->tag());
      }
      GEType *newSrc = tgtIter->second;
      newTgt->setMeshMaster(newSrc, oldTgt->affineTransform);

      std::map<MVertex *, MVertex *> &oldV2v = oldTgt->correspondingVertices;
      std::map<MVertex *, MVertex *> &newV2v = newTgt->correspondingVertices;

      std::map<MVertex *, MVertex *>::iterator vIter = oldV2v.begin();
      for(; vIter != oldV2v.end(); ++vIter) {
        MVertex *oldTgtV = vIter->first;
        MVertex *oldSrcV = vIter->second;

        std::map<MVertex *, MVertex *>::iterator newTvIter =
          mesh_to_geom.find(oldTgtV);
        std::map<MVertex *, MVertex *>::iterator newSvIter =
          mesh_to_geom.find(oldSrcV);

        if(newTvIter == mesh_to_geom.end()) {
          Msg::Error(
            "Could not find copy of target vertex %d in entity %d of dim",
            oldTgtV->getIndex(), oldTgt->tag(), oldTgt->dim());
        }

        if(newSvIter == mesh_to_geom.end()) {
          Msg::Error(
            "Could not find copy of source vertex %d in entity %d of dim",
            oldSrcV->getIndex(), oldSrc->tag(), oldSrc->dim());
        }
        newV2v[newTvIter->second] = newSvIter->second;
      }
    }
  }
}

template <class GEType>
static bool apply_periodicity(std::vector<Pair<GEType *, GEType *> > &eCor)
{
  typename std::multimap<GEType *, GEType *> eMap; // (eCor.begin(),eCor.end());
  typename std::vector<Pair<GEType *, GEType *> >::iterator eIter =
    eCor.begin();
  for(; eIter != eCor.end(); ++eIter) {
    eMap.insert(std::make_pair(eIter->second(), eIter->first()));
  }

  typename std::multimap<GEType *, GEType *>::iterator srcIter = eMap.begin();

  int dim = -1;

  for(; srcIter != eMap.end(); ++srcIter) {
    GEType *newTgt = srcIter->second;
    newTgt->updateCorrespondingVertices();
    newTgt->alignElementsWithMaster();
    if(dim == -1) dim = newTgt->dim();
  }

  if(dim < 2) { // required for multiple periodic directions
    for(srcIter = eMap.begin(); srcIter != eMap.end(); ++srcIter) {
      GEType *newTgt = srcIter->second;
      newTgt->copyMasterCoordinates();
      newTgt->alignElementsWithMaster();
    }
  }

  return false;
}

static void copy_vertices(GVertex *to, GVertex *from,
                          std::map<MVertex *, MVertex *> &_mesh_to_geom)
{
  to->deleteMesh();
  if(from) {
    for(std::size_t i = 0; i < 1; i++) {
      MVertex *v_from = from->mesh_vertices[i];
      MVertex *v_to = new MVertex(v_from->x(), v_from->y(), v_from->z(), to);
      to->mesh_vertices.push_back(v_to);
      _mesh_to_geom[v_from] = v_to;
    }
  }
}
static void copy_vertices(GRegion *to, GRegion *from,
                          std::map<MVertex *, MVertex *> &_mesh_to_geom)
{
  to->deleteMesh();
  if(from) {
    for(std::size_t i = 0; i < from->mesh_vertices.size(); i++) {
      MVertex *v_from = from->mesh_vertices[i];
      MVertex *v_to = new MVertex(v_from->x(), v_from->y(), v_from->z(), to);
      to->mesh_vertices.push_back(v_to);
      _mesh_to_geom[v_from] = v_to;
    }
  }
}
static void copy_vertices(GEdge *to, GEdge *from,
                          std::map<MVertex *, MVertex *> &_mesh_to_geom)
{
  to->deleteMesh();
  if(!from) {
    Msg::Warning("Edge %d in the mesh do not match any edge of the model",
                 to->tag());
    return;
  }
  if(!to) {
    Msg::Warning("Edge %d in the geometry do not match any edge of the mesh",
                 from->tag());
    return;
  }

  for(std::size_t i = 0; i < from->mesh_vertices.size(); i++) {
    MVertex *v_from = from->mesh_vertices[i];
    double t;
    GPoint gp =
      to->closestPoint(SPoint3(v_from->x(), v_from->y(), v_from->z()), t);
    MEdgeVertex *v_to = new MEdgeVertex(gp.x(), gp.y(), gp.z(), to, gp.u());
    to->mesh_vertices.push_back(v_to);
    _mesh_to_geom[v_from] = v_to;
  }
}

static void copy_vertices(GFace *to, GFace *from,
                          std::map<MVertex *, MVertex *> &_mesh_to_geom)
{
  for(std::size_t i = 0; i < from->mesh_vertices.size(); i++) {
    MVertex *v_from = from->mesh_vertices[i];
    double uv[2];
    GPoint gp =
      to->closestPoint(SPoint3(v_from->x(), v_from->y(), v_from->z()), uv);
    double DDD = (v_from->x() - gp.x()) * (v_from->x() - gp.x()) +
                 (v_from->y() - gp.y()) * (v_from->y() - gp.y()) +
                 (v_from->z() - gp.z()) * (v_from->z() - gp.z());

    if(sqrt(DDD) > 1.e-1)
      Msg::Error("Impossible to match point: "
                 "original point (%f,%f,%f),"
                 "New point (%f,%f,%f)",
                 v_from->x(), v_from->y(), v_from->z(), gp.x(), gp.y(), gp.z());

    else if(sqrt(DDD) > 1.e-3)
      Msg::Warning("One mesh vertex (%f,%f,%f) of GFace %d \n"
                   "is difficult to match : "
                   "closest point (%f,%f,%f)",
                   v_from->x(), v_from->y(), v_from->z(), to->tag(), gp.x(),
                   gp.y(), gp.z());

    MFaceVertex *v_to = new MFaceVertex(v_from->x(), v_from->y(), v_from->z(),
                                        to, gp.u(), gp.v());
    to->mesh_vertices.push_back(v_to);
    _mesh_to_geom[v_from] = v_to;
  }
}

template <class ELEMENT>
static void copy_elements(std::vector<ELEMENT *> &to,
                          std::vector<ELEMENT *> &from,
                          std::map<MVertex *, MVertex *> &_mesh_to_geom)
{
  MElementFactory toto;
  to.clear();
  for(std::size_t i = 0; i < from.size(); i++) {
    ELEMENT *e = from[i];
    std::vector<MVertex *> nodes;
    for(std::size_t j = 0; j < e->getNumVertices(); j++) {
      std::map<MVertex *, MVertex *>::iterator vIter =
        _mesh_to_geom.find(e->getVertex(j));

      if(vIter == _mesh_to_geom.end()) {
        Msg::Error("Could not find match for vertex %i during element copy "
                   "while matching discrete to actual CAD",
                   e->getVertex(j)->getNum());
      }
      else
        nodes.push_back(vIter->second);
    }
    to.push_back((ELEMENT *)(toto.create(e->getTypeForMSH(), nodes)));
  }
}

void copy_vertices(GModel *geom, GModel *mesh,
                   std::map<MVertex *, MVertex *> &_mesh_to_geom,
                   std::vector<Pair<GVertex *, GVertex *> > *coresp_v,
                   std::vector<Pair<GEdge *, GEdge *> > *coresp_e,
                   std::vector<Pair<GFace *, GFace *> > *coresp_f,
                   std::vector<Pair<GRegion *, GRegion *> > *coresp_r)
{
  // copy all elements
  for(std::size_t i = 0; i < coresp_v->size(); ++i)
    copy_vertices((*coresp_v)[i].first(), (*coresp_v)[i].second(),
                  _mesh_to_geom);
  for(std::size_t i = 0; i < coresp_e->size(); ++i)
    copy_vertices((*coresp_e)[i].first(), (*coresp_e)[i].second(),
                  _mesh_to_geom);
  for(std::size_t i = 0; i < coresp_f->size(); ++i)
    copy_vertices((*coresp_f)[i].first(), (*coresp_f)[i].second(),
                  _mesh_to_geom);
  for(std::size_t i = 0; i < coresp_r->size(); ++i)
    copy_vertices((*coresp_r)[i].first(), (*coresp_r)[i].second(),
                  _mesh_to_geom);
}
void copy_elements(GModel *geom, GModel *mesh,
                   std::map<MVertex *, MVertex *> &_mesh_to_geom,
                   std::vector<Pair<GVertex *, GVertex *> > *coresp_v,
                   std::vector<Pair<GEdge *, GEdge *> > *coresp_e,
                   std::vector<Pair<GFace *, GFace *> > *coresp_f,
                   std::vector<Pair<GRegion *, GRegion *> > *coresp_r)
{
  // copy all elements

  for(std::size_t i = 0; i < coresp_v->size(); ++i) {
    GVertex *dest = (*coresp_v)[i].first();
    GVertex *orig = (*coresp_v)[i].second();
    copy_elements<MPoint>(dest->points, orig->points, _mesh_to_geom);
  }

  for(std::size_t i = 0; i < coresp_e->size(); ++i) {
    GEdge *dest = (*coresp_e)[i].first();
    GEdge *orig = (*coresp_e)[i].second();
    copy_elements<MLine>(dest->lines, orig->lines, _mesh_to_geom);
  }

  for(std::size_t i = 0; i < coresp_f->size(); ++i) {
    GFace *dest = (*coresp_f)[i].first();
    GFace *orig = (*coresp_f)[i].second();
    copy_elements<MTriangle>(dest->triangles, orig->triangles, _mesh_to_geom);
    copy_elements<MQuadrangle>(dest->quadrangles, orig->quadrangles,
                               _mesh_to_geom);
  }

  for(std::size_t i = 0; i < coresp_r->size(); ++i) {
    GRegion *dest = (*coresp_r)[i].first();
    GRegion *orig = (*coresp_r)[i].second();
    copy_elements<MTetrahedron>(dest->tetrahedra, orig->tetrahedra,
                                _mesh_to_geom);
    copy_elements<MHexahedron>(dest->hexahedra, orig->hexahedra, _mesh_to_geom);
    copy_elements<MPrism>(dest->prisms, orig->prisms, _mesh_to_geom);
    copy_elements<MPyramid>(dest->pyramids, orig->pyramids, _mesh_to_geom);
    copy_elements<MTrihedron>(dest->trihedra, orig->trihedra, _mesh_to_geom);
  }
}

int GeomMeshMatcher::match(GModel *geom, GModel *mesh)
{
  Msg::StatusBar(true, "Matching discrete mesh to actual CAD ...");
  double t1 = Cpu();

  GModel::setCurrent(geom);
  geom->setPhysicalNames(mesh->getPhysicalNames());

  bool ok = true;

  std::vector<Pair<GVertex *, GVertex *> > *coresp_v(NULL);
  std::vector<Pair<GEdge *, GEdge *> > *coresp_e(NULL);
  std::vector<Pair<GFace *, GFace *> > *coresp_f(NULL);
  std::vector<Pair<GRegion *, GRegion *> > *coresp_r(NULL);

  coresp_v = matchVertices(geom, mesh, ok);
  if(ok) {
    coresp_e = matchEdges(geom, mesh, coresp_v, ok);
    if(ok) {
      coresp_f = matchFaces(geom, mesh, coresp_e, ok);
      if(ok) { coresp_r = matchRegions(geom, mesh, coresp_f, ok); }
      else
        Msg::Error("Could only match %i faces out of %i ... stopping match",
                   coresp_f->size(), mesh->getNumFaces());
    }
    else
      Msg::Error("Could only match %i edges out of %i ... stopping match",
                 coresp_e->size(), mesh->getNumEdges());
  }
  else
    Msg::Error("Could only match %i nodes out of %i ... "
               "check mesh/CAD or increase Geom.MatchMeshTolerance (now %g)",
               coresp_v->size(), mesh->getNumVertices(),
               CTX::instance()->geom.matchMeshTolerance);

  std::map<MVertex *, MVertex *> _mesh_to_geom;

  if(ok) {
    copy_vertices(geom, mesh, _mesh_to_geom, coresp_v, coresp_e, coresp_f,
                  coresp_r);

    double t00 = Cpu();
    copy_elements(geom, mesh, _mesh_to_geom, coresp_v, coresp_e, coresp_f,
                  coresp_r);
    Msg::Info("Copying mesh elements to CAD model entities took %g s",
              Cpu() - t00);

    t00 = Cpu();
    if(!apply_periodicity(*coresp_v))
      copy_periodicity(*coresp_v, _mesh_to_geom);
    if(!apply_periodicity(*coresp_e))
      copy_periodicity(*coresp_e, _mesh_to_geom);
    if(!apply_periodicity(*coresp_f))
      copy_periodicity(*coresp_f, _mesh_to_geom);
    Msg::Info("Applying periodicity to CAD model entities took %g s",
              Cpu() - t00);
  }

  if(coresp_v) delete coresp_v;
  if(coresp_e) delete coresp_e;
  if(coresp_f) delete coresp_f;
  if(coresp_r) delete coresp_r;

  if(ok)
    Msg::StatusBar(true, "Matched successfully mesh to CAD in %g s",
                   Cpu() - t1);
  else
    Msg::Error("Failed to match mesh to CAD, please check");

  return ok ? 1 : 0;
}<|MERGE_RESOLUTION|>--- conflicted
+++ resolved
@@ -617,11 +617,7 @@
 
     if(oldSrc != NULL && oldSrc != oldTgt) {
       GEType *newTgt = srcIter->second;
-<<<<<<< HEAD
-      typename std::map<GEType *, GEType *>::iterator tgtIter =
-=======
       typename std::multimap<GEType *, GEType *>::iterator tgtIter =
->>>>>>> b7c568f1
         eMap.find(oldSrc);
       if(tgtIter == eMap.end()) {
         Msg::Error("Could not find matched entity for %d",
