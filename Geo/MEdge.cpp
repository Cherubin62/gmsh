// Gmsh - Copyright (C) 1997-2019 C. Geuzaine, J.-F. Remacle
//
// See the LICENSE.txt file for license information. Please report all
// issues on https://gitlab.onelab.info/gmsh/gmsh/issues.

#include <algorithm>
#include "MEdge.h"
#include "Numeric.h"
#include "GmshDefines.h"
#include "ElementType.h"
#include "nodalBasis.h"
#include "BasisFactory.h"

// FIXME
// remove that when MElementCut is removed
bool MEdge::isInside(MVertex *v) const
{
  double tol = MVertexLessThanLexicographic::getTolerance();
  MVertex *v0 = _v[0];
  MVertex *v1 = _v[1];
  MVertexLessThanLexicographic lt;
  if(lt(v0, v1)) {
    v0 = _v[1];
    v1 = _v[0];
  }
  double x = v->x(), y = v->y(), z = v->z();
  double x0 = v0->x(), y0 = v0->y(), z0 = v0->z();
  double x1 = v1->x(), y1 = v1->y(), z1 = v1->z();
  if(fabs(x - x0) < tol && fabs(y - y0) < tol && fabs(z - z0) < tol)
    return true;
  if(fabs(x - x1) < tol && fabs(y - y1) < tol && fabs(z - z1) < tol)
    return true;
  if(x < x0 - tol || x > x1 + tol || y < std::min(y0, y1) - tol ||
     y > std::max(y0, y1) + tol || z < std::min(z0, z1) - tol ||
     z > std::max(z0, z1) + tol)
    return false;
  if(fabs(x1 - x0) > tol) {
    double tx = (x - x0) / (x1 - x0);
    if(fabs(y1 - y0) > tol) {
      double ty = (y - y0) / (y1 - y0);
      if(fabs(z1 - z0) > tol) {
        double tz = (z - z0) / (z1 - z0);
        if(fabs(tx - ty) > tol || fabs(tx - tz) > tol) return false;
      }
      else {
        if(fabs(tx - ty) > tol) return false;
      }
    }
    else {
      if(fabs(z1 - z0) > tol) {
        double tz = (z - z0) / (z1 - z0);
        if(fabs(tx - tz) > tol) return false;
      }
    }
  }
  else {
    if(fabs(y1 - y0) > tol) {
      double ty = (y - y0) / (y1 - y0);
      if(fabs(z1 - z0) > tol) {
        double tz = (z - z0) / (z1 - z0);
        if(fabs(ty - tz) > tol) return false;
      }
    }
  }
  return true;
}

bool SortEdgeConsecutive(const std::vector<MEdge> &e,
                         std::vector<std::vector<MVertex *> > &vs)
{
  if(e.empty()) return true;
  std::map<MVertex *, std::pair<MVertex *, MVertex *> > c;

  for(size_t i = 0; i < e.size(); i++) {
    MVertex *v0 = e[i].getVertex(0);
    MVertex *v1 = e[i].getVertex(1);
    std::map<MVertex *, std::pair<MVertex *, MVertex *> >::iterator it0 =
      c.find(v0);
    std::map<MVertex *, std::pair<MVertex *, MVertex *> >::iterator it1 =
      c.find(v1);
    if(it0 == c.end())
      c[v0] = std::make_pair(v1, (MVertex *)NULL);
    else {
      if(it0->second.second == NULL) {
        it0->second.second = v1;
      }
      else {
<<<<<<< HEAD
        Msg::Error("A list of edges is multiply connected ! ");
=======
        Msg::Error("Wrong topology for a list of edges");
>>>>>>> 9438d12f
      }
    }
    if(it1 == c.end())
      c[v1] = std::make_pair(v0, (MVertex *)NULL);
    else {
      if(it1->second.second == NULL) {
        it1->second.second = v0;
      }
      else {
        Msg::Error("Wrong topology for a list of edges ");
      }
    }
  }

  while(!c.empty()) {
    std::vector<MVertex *> v;
    MVertex *start = NULL;
    {
      std::map<MVertex *, std::pair<MVertex *, MVertex *> >::iterator it =
        c.begin();
      start = it->first;
      for(; it != c.end(); ++it) {
        if(it->second.second == NULL) {
          start = it->first;
          break;
        }
      }
    }

    std::map<MVertex *, std::pair<MVertex *, MVertex *> >::iterator its =
      c.find(start);

    MVertex *prev =
      (its->second.second == start) ? its->second.first : its->second.second;
    MVertex *current = start;

    do {
      if(c.size() == 0) {
        Msg::Warning("Wrong topology in a wire");
        return false;
      }
      v.push_back(current);
      std::map<MVertex *, std::pair<MVertex *, MVertex *> >::iterator it =
        c.find(current);
      if(it == c.end() || it->first == NULL) {
        Msg::Error("Impossible to find %d", current->getNum());
      }
      MVertex *v1 = it->second.first;
      MVertex *v2 = it->second.second;
      c.erase(it);
      MVertex *temp = current;
      if(v1 == prev)
        current = v2;
      else if(v2 == prev)
        current = v1;
      else {
        break;
      }
      prev = temp;
      if(current == start) {
        v.push_back(current);
      }
    } while(current != start && current != NULL);
    vs.push_back(v);
  }
  return true;
}

MEdgeN::MEdgeN(const std::vector<MVertex *> &v)
{
  _v.resize(v.size());
  for(std::size_t i = 0; i < v.size(); i++) _v[i] = v[i];
}

MEdge MEdgeN::getEdge() const { return MEdge(_v[0], _v[1]); }

SPoint3 MEdgeN::pnt(double u) const
{
  int tagLine = ElementType::getType(TYPE_LIN, getPolynomialOrder());
  const nodalBasis *fs = BasisFactory::getNodalBasis(tagLine);

  double f[100];
  fs->f(u, 0, 0, f);

  double x = 0, y = 0, z = 0;
  for(int i = 0; i < fs->getNumShapeFunctions(); i++) {
    x += f[i] * _v[i]->x();
    y += f[i] * _v[i]->y();
    z += f[i] * _v[i]->z();
  }
  return SPoint3(x, y, z);
}

SVector3 MEdgeN::tangent(double u) const
{
  int tagLine = ElementType::getType(TYPE_LIN, getPolynomialOrder());
  const nodalBasis *fs = BasisFactory::getNodalBasis(tagLine);

  double sf[100][3];
  fs->df(u, 0, 0, sf);

  double dx = 0, dy = 0, dz = 0;
  for(int i = 0; i < fs->getNumShapeFunctions(); i++) {
    dx += sf[i][0] * _v[i]->x();
    dy += sf[i][0] * _v[i]->y();
    dz += sf[i][0] * _v[i]->z();
  }
  return SVector3(dx, dy, dz).unit();
}

double MEdgeN::interpolate(const double val[], double u, int stride) const
{
  int tagLine = ElementType::getType(TYPE_LIN, getPolynomialOrder());
  const nodalBasis *fs = BasisFactory::getNodalBasis(tagLine);

  double f[100];
  fs->f(u, 0, 0, f);

  double sum = 0;
  for(int i = 0, k = 0; i < fs->getNumShapeFunctions(); i++, k += stride) {
    sum += f[i] * val[k];
  }
  return sum;
}<|MERGE_RESOLUTION|>--- conflicted
+++ resolved
@@ -85,11 +85,8 @@
         it0->second.second = v1;
       }
       else {
-<<<<<<< HEAD
-        Msg::Error("A list of edges is multiply connected ! ");
-=======
-        Msg::Error("Wrong topology for a list of edges");
->>>>>>> 9438d12f
+        Msg::Error("A list of edges is has points that are adjacet to 3 edges ! ");
+	return false;
       }
     }
     if(it1 == c.end())
@@ -100,6 +97,7 @@
       }
       else {
         Msg::Error("Wrong topology for a list of edges ");
+	return false;
       }
     }
   }
@@ -136,6 +134,7 @@
         c.find(current);
       if(it == c.end() || it->first == NULL) {
         Msg::Error("Impossible to find %d", current->getNum());
+	return false;
       }
       MVertex *v1 = it->second.first;
       MVertex *v2 = it->second.second;
