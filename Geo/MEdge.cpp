--- conflicted
+++ resolved
@@ -83,14 +83,9 @@
     else {
       if(it0->second.second == NULL) { it0->second.second = v1; }
       else {
-<<<<<<< HEAD
-        Msg::Error("A list of edges is has points that are adjacet to 3 edges ! ");
-	return false;
-=======
         Msg::Debug(
           "A list of edges is has points that are adjacet to 3 edges ! ");
         return false;
->>>>>>> 8458fc59
       }
     }
     if(it1 == c.end())
@@ -98,10 +93,6 @@
     else {
       if(it1->second.second == NULL) { it1->second.second = v0; }
       else {
-<<<<<<< HEAD
-        Msg::Error("Wrong topology for a list of edges ");
-	return false;
-=======
         Msg::Debug("Wrong topology for a list of edges ");
         Msg::Debug("Vertex %d is adjacent to more than 2 vertices %d %d",v1->getNum(),it1->second.first->getNum(),it1->second.second->getNum());
 	//        printf("Vertex %d is adjacent to more than 2 vertices %d %d\n",v1->getNum(),it1->second.first->getNum(),it1->second.second->getNum());
@@ -111,7 +102,6 @@
 	//	}
 	//	printf("\n");
         return false;
->>>>>>> 8458fc59
       }
     }
   }
@@ -148,11 +138,7 @@
         c.find(current);
       if(it == c.end() || it->first == NULL) {
         Msg::Error("Impossible to find %d", current->getNum());
-<<<<<<< HEAD
-	return false;
-=======
-        return false;
->>>>>>> 8458fc59
+        return false;
       }
       MVertex *v1 = it->second.first;
       MVertex *v2 = it->second.second;
