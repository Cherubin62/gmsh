--- conflicted
+++ resolved
@@ -94,7 +94,7 @@
       else {
         Msg::Debug("Wrong topology for a list of edges");
         Msg::Debug("Node %d is adjacent to more than 2 nodes %d %d",
-                   v1->getNum(), it1->second.first->getNum(),
+                   v1->getNum(),it1->second.first->getNum(),
                    it1->second.second->getNum());
         return false;
       }
@@ -149,14 +149,9 @@
       prev = temp;
       if(current == start) { v.push_back(current); }
     } while(current != start && current != NULL);
-<<<<<<< HEAD
-    if(v.size() > 2 && v[v.size() - 2] == v[v.size() - 1]) {
-      v.erase(v.begin() + v.size() - 1);
-=======
     if (v.size() > 2 && v[v.size()-2] == v[v.size()-1]){
       printf("coucou\n");
       v.erase(v.begin()+v.size()-1);
->>>>>>> 12efd968
     }
     vs.push_back(v);
   }
