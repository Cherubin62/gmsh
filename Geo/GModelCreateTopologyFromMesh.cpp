--- conflicted
+++ resolved
@@ -135,7 +135,6 @@
   for(std::size_t i = 0; i < gf->getNumMeshElements(); i++) {
     MElement *e = gf->getMeshElement(i);
     _allFaces.insert(e);
-    //    printf("%d edges\n",e->getNumEdges());
     for(int j = 0; j < e->getNumEdges(); j++) {
       MEdge ed = e->getEdge(j);
       if(_nonManifold.find(ed) == _nonManifold.end()) {
@@ -221,15 +220,9 @@
     if(gv->mesh_vertices.size()) {
       MVertex *mv = gv->mesh_vertices[0];
       mVertexToGVertex[mv] = gv;
-<<<<<<< HEAD
-      Msg::Info(
-        "The mesh contains already topological GVertex %i containing MVertex %i",
-        gv->tag(), mv->getNum());
-=======
       Msg::Info("The mesh contains already topological GVertex %i containing "
                 "MVertex %i",
                 gv->tag(), mv->getNum());
->>>>>>> 8458fc59
     }
   }
 
