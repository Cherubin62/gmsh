--- conflicted
+++ resolved
@@ -49,14 +49,10 @@
   setup();
   if(model()->getOCCInternals())
     model()->getOCCInternals()->bind(s, num);
-<<<<<<< HEAD
   // TEST
-  if (tag() == 104){
-    writeBREP("s104.brep");
-  }
-
-=======
->>>>>>> abac3450
+  //    if (tag() == 167){
+  //      writeBREP("s167.brep");
+  //    }
 }
 
 OCCFace::~OCCFace()
