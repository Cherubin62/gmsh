--- conflicted
+++ resolved
@@ -37,14 +37,11 @@
   bool haveMesh() const { return _haveMesh; }
   void haveMesh(bool haveMesh) { _haveMesh = haveMesh; }
   virtual std::map<MElement*, unsigned int> &getGhostCells() { return _ghostCells; }
-<<<<<<< HEAD
-  
+
   // To make the hidden function visible in ghostEdge
   using GEdge::addLine;
   using GEdge::addElement;
   
-=======
->>>>>>> ceb1fb9d
   void addLine(MLine *l, unsigned int onWhichPartition)
   {
     GEdge::addLine(l);
