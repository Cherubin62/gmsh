--- conflicted
+++ resolved
@@ -38,61 +38,8 @@
 
 discreteEdge::discreteEdge(GModel *model) : GEdge(model, 0)
 {
-<<<<<<< HEAD
-  std::size_t ss = lines.size();
-  if(!ss) return;
-
-  std::vector<MEdge> ed;
-  std::vector<std::vector<MVertex *> > vs;
-  for(std::size_t i = 0; i < lines.size(); i++) {
-    ed.push_back(MEdge(lines[i]->getVertex(0), lines[i]->getVertex(1)));
-    delete lines[i];
-  }
-  lines.clear();
-
-  if(!SortEdgeConsecutive(ed, vs))
-    Msg::Warning("Discrete curve elements cannot be ordered");
-
-  if(vs.size() != 1)
-    Msg::Warning("Discrete curve %d is mutiply connected", tag());
-
-  std::size_t START = 0;
-  for(; START < vs[0].size(); START++)
-    if(vs[0][START]->onWhat()->dim() == 0) break;
-
-  if(START == vs[0].size())
-    Msg::Warning("Discrete curve %d topology is wrong", tag());
-
-  std::size_t i = START;
-  while(lines.size() != ss) {
-    if(vs[0][i % vs[0].size()] != vs[0][(i + 1) % vs[0].size()])
-      lines.push_back(
-        new MLine(vs[0][i % vs[0].size()], vs[0][(i + 1) % vs[0].size()]));
-    i++;
-  }
-
-  mesh_vertices.clear();
-  for(std::size_t i = 0; i < lines.size() - 1; ++i) {
-    MVertex *v11 = lines[i]->getVertex(1);
-    mesh_vertices.push_back(v11);
-  }
-  if(lines.empty()) {
-    Msg::Error("No line elements in discrete curve %d", tag());
-    return;
-  }
-  GVertex *g0 = lines[0]->getVertex(0)->onWhat()->cast2Vertex();
-  if(g0) setBeginVertex(g0);
-  GVertex *g1 = lines[lines.size() - 1]->getVertex(1)->onWhat()->cast2Vertex();
-  if(g1) setEndVertex(g1);
-  if(!g0 || !g1)
-    Msg::Error("Discrete curve %d has non consecutive line elements", tag());
-
-  deleteVertexArrays();
-  model()->destroyMeshCaches();
-=======
   // used for temporary discrete edges, that should not lead to the creation of
   // the corresponding entity in GEO internals
->>>>>>> 911cc95a
 }
 
 bool discreteEdge::_getLocalParameter(const double &t, int &iLine,
