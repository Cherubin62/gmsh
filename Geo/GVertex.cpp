// Gmsh - Copyright (C) 1997-2020 C. Geuzaine, J.-F. Remacle
//
// See the LICENSE.txt file for license information. Please report all
// issues on https://gitlab.onelab.info/gmsh/gmsh/issues.

#include <sstream>
#include <algorithm>
#include "GModel.h"
#include "GVertex.h"
#include "GFace.h"
#include "MPoint.h"
#include "GmshMessage.h"

GVertex::GVertex(GModel *m, int tag, double ms) : GEntity(m, tag), meshSize(ms)
{
}

GVertex::~GVertex() { GVertex::deleteMesh(); }

void GVertex::deleteMesh()
{
  for(std::size_t i = 0; i < mesh_vertices.size(); i++) delete mesh_vertices[i];
  mesh_vertices.clear();
  for(std::size_t i = 0; i < points.size(); i++) delete points[i];
  points.clear();
  deleteVertexArrays();
  model()->destroyMeshCaches();
}

void GVertex::resetMeshAttributes() { meshSize = MAX_LC; }

void GVertex::setPosition(GPoint &p)
{
  Msg::Error("Cannot set position of this kind of point");
}

void GVertex::addEdge(GEdge *e)
{
  if(std::find(l_edges.begin(), l_edges.end(), e) == l_edges.end())
    l_edges.push_back(e);
}

void GVertex::delEdge(GEdge *const e)
{
  std::vector<GEdge *>::iterator it =
    std::find(l_edges.begin(), l_edges.end(), e);
  if(it != l_edges.end()) l_edges.erase(it);
}

SPoint2 GVertex::reparamOnFace(const GFace *gf, int) const
{
  return gf->parFromPoint(SPoint3(x(), y(), z()));
}

std::string GVertex::getAdditionalInfoString(bool multline)
{
  std::ostringstream sstream;
  sstream.precision(12);
  sstream << "Position (" << x() << ", " << y() << ", " << z() << ")";
  if(multline)
    sstream << "\n";
  else
    sstream << " ";

  if(l_edges.size()) {
    sstream << "On boundary of curves: ";
    for(std::vector<GEdge *>::iterator it = l_edges.begin();
        it != l_edges.end(); ++it) {
      if(it != l_edges.begin()) sstream << ", ";
      sstream << (*it)->tag();
    }
    if(multline)
      sstream << "\n";
    else
      sstream << " ";
<<<<<<< HEAD
  }

  double lc = prescribedMeshSizeAtVertex();
  if(lc < MAX_LC) {
    sstream << "Mesh attributes: size " << lc;
=======
>>>>>>> dd507a94
  }

  double lc = prescribedMeshSizeAtVertex();
  if(lc < MAX_LC) { sstream << "Mesh attributes: size " << lc; }

  std::string str = sstream.str();
  if(str.size() && (str[str.size() - 1] == '\n' || str[str.size() - 1] == ' '))
    str.resize(str.size() - 1);

  return str;
}

void GVertex::writeGEO(FILE *fp, const std::string &meshSizeParameter)
{
  if(meshSizeParameter.size())
    fprintf(fp, "Point(%d) = {%.16g, %.16g, %.16g, %s};\n", tag(), x(), y(),
            z(), meshSizeParameter.c_str());
  else if(prescribedMeshSizeAtVertex() != MAX_LC)
    fprintf(fp, "Point(%d) = {%.16g, %.16g, %.16g, %.16g};\n", tag(), x(), y(),
            z(), prescribedMeshSizeAtVertex());
  else
    fprintf(fp, "Point(%d) = {%.16g, %.16g, %.16g};\n", tag(), x(), y(), z());
}

std::size_t GVertex::getNumMeshElementsByType(const int familyType) const
{
  if(familyType == TYPE_PNT) return points.size();

  return 0;
}

void GVertex::getNumMeshElements(unsigned *const c) const
{
  c[0] += points.size();
}

MElement *GVertex::getMeshElement(std::size_t index) const
{
  if(index < points.size()) return points[index];
  return 0;
}

MElement *GVertex::getMeshElementByType(const int familyType,
                                        const std::size_t index) const
{
  if(familyType == TYPE_PNT) return points[index];

  return 0;
}

bool GVertex::isOnSeam(const GFace *gf) const
{
  auto const location =
    std::find_if(begin(l_edges), end(l_edges),
                 [&](GEdge *const edge) { return edge->isSeam(gf); });
  return location != end(l_edges);
}

// faces that bound this entity or that this entity bounds.
std::vector<GFace *> GVertex::faces() const
{
  std::vector<GFace *> faces;

  for(std::vector<GEdge *>::const_iterator it = l_edges.begin();
      it != l_edges.end(); ++it) {
    std::vector<GFace *> const &temp = (*it)->faces();
    faces.insert(faces.end(), temp.begin(), temp.end());
  }
  std::sort(faces.begin(), faces.end());
  faces.erase(std::unique(faces.begin(), faces.end()), faces.end());

  return faces;
}

// regions that bound this entity or that this entity bounds.
std::list<GRegion *> GVertex::regions() const
{
  std::vector<GFace *> const _faces = faces();
  std::vector<GFace *>::const_iterator it = _faces.begin();
  std::set<GRegion *> _r;
  for(; it != _faces.end(); ++it) {
    std::list<GRegion *> temp = (*it)->regions();
    _r.insert(temp.begin(), temp.end());
  }
  std::list<GRegion *> ret;
  ret.insert(ret.begin(), _r.begin(), _r.end());
  return ret;
}

void GVertex::relocateMeshVertices()
{
  for(std::size_t i = 0; i < mesh_vertices.size(); i++) {
    MVertex *v = mesh_vertices[i];
    v->x() = x();
    v->y() = y();
    v->z() = z();
  }
}

void GVertex::addElement(int type, MElement *e)
{
  switch(type) {
  case TYPE_PNT: addPoint(reinterpret_cast<MPoint *>(e)); break;
  default: Msg::Error("Trying to add unsupported element in point");
  }
}

void GVertex::removeElement(int type, MElement *e)
{
  switch(type) {
  case TYPE_PNT: {
    std::vector<MPoint *>::iterator it =
      std::find(points.begin(), points.end(), reinterpret_cast<MPoint *>(e));
    if(it != points.end()) points.erase(it);
  } break;
  default: Msg::Error("Trying to remove unsupported element in point");
  }
}

bool GVertex::reorder(const int elementType,
                      const std::vector<std::size_t> &ordering)
{
  if(points.size() != 0) {
    if(points.front()->getTypeForMSH() == elementType) {
      if(ordering.size() != points.size()) return false;

      for(std::vector<std::size_t>::const_iterator it = ordering.begin();
          it != ordering.end(); ++it) {
        if(*it >= points.size()) return false;
      }

      std::vector<MPoint *> newPointsOrder(points.size());
      for(std::size_t i = 0; i < ordering.size(); i++) {
        newPointsOrder[i] = points[ordering[i]];
      }
      points = std::move(newPointsOrder);
      return true;
    }
  }

  return false;
}<|MERGE_RESOLUTION|>--- conflicted
+++ resolved
@@ -73,14 +73,6 @@
       sstream << "\n";
     else
       sstream << " ";
-<<<<<<< HEAD
-  }
-
-  double lc = prescribedMeshSizeAtVertex();
-  if(lc < MAX_LC) {
-    sstream << "Mesh attributes: size " << lc;
-=======
->>>>>>> dd507a94
   }
 
   double lc = prescribedMeshSizeAtVertex();
