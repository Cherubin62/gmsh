// Gmsh - Copyright (C) 1997-2018 C. Geuzaine, J.-F. Remacle
//
// See the LICENSE.txt file for license information. Please report all
// bugs and problems to the public mailing list <gmsh@onelab.info>.

#include <stdlib.h>
#include <queue>
#include "GmshMessage.h"
#include "discreteFace.h"
#include "GModelIO_GEO.h"
#include "Geo.h"
#include "Context.h"
#include "MPoint.h"

#include "MElementOctree.h"
#include "Octree.h"

discreteFace::discreteFace(GModel *model, int num)
  : GFace(model, num)
{
  Surface *s = CreateSurface(num, MSH_SURF_DISCRETE);
  Tree_Add(model->getGEOInternals()->Surfaces, &s);
  meshStatistics.status = GFace::DONE;
}

void discreteFace::setBoundEdges(const std::vector<int> &tagEdges)
{
  for (unsigned int i = 0; i != tagEdges.size(); i++){
    GEdge *ge = model()->getEdgeByTag(tagEdges[i]);
    if(ge){
      l_edges.push_back(ge);
      l_dirs.push_back(1);
      ge->addFace(this);
    }
    else{
      Msg::Error("Unknown model edge %d", tagEdges[i]);
    }
  }
}

void discreteFace::setBoundEdges(const std::vector<int> &tagEdges,
                                 const std::vector<int> &signEdges)
{
  if(signEdges.size() != tagEdges.size()){
    Msg::Error("Wrong number of edge signs in setBoundEdges");
    setBoundEdges(tagEdges);
  }
  for (unsigned int i = 0; i != tagEdges.size(); i++){
    GEdge *ge = model()->getEdgeByTag(tagEdges[i]);
    if(ge){
      l_edges.push_back(ge);
      l_dirs.push_back(signEdges[i]);
      ge->addFace(this);
    }
    else{
      Msg::Error("Unknown model edge %d", tagEdges[i]);
    }
  }
}


// split old GEdge's

static void splitDiscreteEdge(GEdge *de , MVertex *v, GVertex *gv, int &TAG)
{
  GVertex *gv0 = de->getBeginVertex();
  GVertex *gv1 = de->getEndVertex();

  if (v != gv->mesh_vertices[0])Msg::Error ("Error in splitDiscreteEdge");

  discreteEdge *de_new[2] ={
    new discreteEdge (de->model(),++TAG,gv0,gv),
    new discreteEdge (de->model(),++TAG,gv,gv1)
    };

  int current = 0;
  de_new[current]->lines.push_back(de->lines[0]);
  for (size_t i=0 ; i<de->mesh_vertices.size(); i++){
    if (de->mesh_vertices[i] == v)current++;
    else {
      de_new[current]->mesh_vertices.push_back(de->mesh_vertices[i]);
      de->mesh_vertices[i]->setEntity(de_new[current]);
    }
    de_new[current]->lines.push_back(de->lines[i+1]);
  }
  de->lines.clear();
  de->mesh_vertices.clear();
  de->model()->remove(de);
  de->model()->add(de_new[0]);
  de->model()->add(de_new[1]);
}

void discreteFace::writeGEO(FILE *fp)
{
  fprintf(fp, "Discrete Face(%d) = {",tag());
  int count = 0;
  for (std::list<GEdge*>::iterator it = l_edges.begin();
       it != l_edges.end() ;++it){
    if (count == 0) fprintf(fp, "%d", (*it)->tag());
    else fprintf(fp, ",%d", (*it)->tag());
    count ++;
  }
  fprintf(fp, "};\n");
}

int discreteFace::trianglePosition(double par1, double par2, double &u, double &v) const
{
#ifdef HAVE_HXT
  double xy[3]={par1,par2,0};
  double uv[3];
  const MElement *e = _parametrizations[_current_parametrization].oct->find(par1,par2,0.0);
  if (!e)return -1;
  e->xyz2uvw(xy,uv);
  int position = (int)((MTriangle*)e - &_parametrizations[_current_parametrization].t2d[0]);
  u = uv[0];
  v = uv[1];
  return position;
#else
  return 0;
#endif
}

GPoint discreteFace::point(double par1, double par2) const
{
#ifdef HAVE_HXT
  double xy[3]={par1,par2,0};
  double uv[3];
  const MElement *e = _parametrizations[_current_parametrization].oct->find(par1,par2,0.0);
  if (!e){
    GPoint gp = GPoint(1.e21,1.e21,1.e21,this,xy);
    gp.setNoSuccess();
    return gp;
  }
  e->xyz2uvw(xy,uv);
  int position = (int)((MTriangle*)e - &_parametrizations[_current_parametrization].t2d[0]);
  const MTriangle &t3d = _parametrizations[_current_parametrization].t3d[position];

  double X=0,Y=0,Z=0;
  double eval[3] = {1.-uv[0]-uv[1],uv[0],uv[1]};

  for(int io=0; io<3; io++){
    X += t3d.getVertex(io)->x()*eval[io];
    Y += t3d.getVertex(io)->y()*eval[io];
    Z += t3d.getVertex(io)->z()*eval[io];
  }
  return GPoint(X,Y,Z,this,xy);
#else
  Msg::Error("Cannot evaluate point on discrete face without HXT");
  return GPoint();
#endif
}

class dfWrapper{
 public:
  SPoint3 _p;
  double _distance;
  SPoint3 _closestPoint;
  MTriangle *_t3d,*_t2d;
  dfWrapper(const SPoint3 &p)
    : _p(p) , _distance (1.e22) , _t3d(NULL), _t2d(NULL){}
};

static SVector3 _NORMAL_ ( const MTriangle &t3d)
{

  SVector3 v31 (t3d.getVertex(2)->x()- t3d.getVertex(0)->x(),
		t3d.getVertex(2)->y()- t3d.getVertex(0)->y(),
		t3d.getVertex(2)->z()- t3d.getVertex(0)->z());
  SVector3 v21 (t3d.getVertex(1)->x()- t3d.getVertex(0)->x(),
		t3d.getVertex(1)->y()- t3d.getVertex(0)->y(),
		t3d.getVertex(1)->z()- t3d.getVertex(0)->z());
  SVector3 n = crossprod(v31,v21);

  n.normalize();
  return n;
}

bool discreteFace_rtree_callback(std::pair<MTriangle*,MTriangle*> *t,void* w)
{
  dfWrapper* wrapper = static_cast<dfWrapper*>(w);

  SPoint3 closePt;
  double d;
  //  printf("distance %p %p\n", t->first, t->second);
  signedDistancePointTriangle(SPoint3 (t->first->getVertex(0)->x(),
                                       t->first->getVertex(0)->y(),
                                       t->first->getVertex(0)->z()),
			      SPoint3 (t->first->getVertex(1)->x(),
                                       t->first->getVertex(1)->y(),
                                       t->first->getVertex(1)->z()),
			      SPoint3 (t->first->getVertex(2)->x(),
                                       t->first->getVertex(2)->y(),
                                       t->first->getVertex(2)->z()),
			      wrapper->_p, d, closePt);
  //  printf("%g\n",d);
  if (fabs(d) < wrapper->_distance){
    wrapper->_distance = fabs(d);
    wrapper->_closestPoint = closePt;
    wrapper->_t3d = t->first;
    wrapper->_t2d = t->second;
  }

  return true;
}

GPoint discreteFace::closestPoint(const SPoint3 &queryPoint, double maxDistance,
                                  SVector3 *normal) const
{
#ifdef HAVE_HXT
  dfWrapper wrapper (queryPoint);
  do {
    wrapper._distance = 1.e22;
    double MIN[3] = {queryPoint.x() - maxDistance,
                     queryPoint.y() - maxDistance,
                     queryPoint.z() - maxDistance};
    double MAX[3] = {queryPoint.x() + maxDistance,
                     queryPoint.y() + maxDistance,
                     queryPoint.z() + maxDistance};
    _parametrizations[_current_parametrization].rtree3d.Search
      (MIN, MAX,discreteFace_rtree_callback,&wrapper);
    maxDistance *= 2.0;
  }while (!wrapper._t3d);

  if (normal){
    SVector3 t1 (wrapper._t3d->getVertex(1)->x() - wrapper._t3d->getVertex(0)->x(),
		 wrapper._t3d->getVertex(1)->y() - wrapper._t3d->getVertex(0)->y(),
		 wrapper._t3d->getVertex(1)->z() - wrapper._t3d->getVertex(0)->z());
    SVector3 t2 (wrapper._t3d->getVertex(2)->x() - wrapper._t3d->getVertex(0)->x(),
		 wrapper._t3d->getVertex(2)->y() - wrapper._t3d->getVertex(0)->y(),
		 wrapper._t3d->getVertex(2)->z() - wrapper._t3d->getVertex(0)->z());
    *normal = crossprod(t1,t2);
    normal->normalize();
  }

  double xyz[3]={wrapper._closestPoint.x(),
                 wrapper._closestPoint.y(),
                 wrapper._closestPoint.z()};
  double uvw[3];
  wrapper._t3d->xyz2uvw (xyz,uvw);
  const MVertex *v0 = wrapper._t2d->getVertex(0);
  const MVertex *v1 = wrapper._t2d->getVertex(1);
  const MVertex *v2 = wrapper._t2d->getVertex(2);
  double U = 1-uvw[0]-uvw[1];
  double V = uvw[0];
  double W = uvw[1];
  SPoint2 pp(U*v0->x()+V*v1->x()+W*v2->x(),
	     U*v0->y()+V*v1->y()+W*v2->y());
  return GPoint (xyz[0],xyz[1],xyz[2],this,pp);
#else
  return GPoint ();
#endif
}

GPoint discreteFace::closestPoint(const SPoint3 &queryPoint,
                                  const double initialGuess[2]) const
{
#ifdef HAVE_HXT
  return closestPoint(queryPoint,  0.0001);
#else
  Msg::Error("Cannot evaluate closest point on discrete face without HXT");
  return GPoint();
#endif
}

SPoint2 discreteFace::parFromPoint(const SPoint3 &p, bool onSurface) const
{
#ifdef HAVE_HXT
  GPoint gp = closestPoint(p,  0.0001);
  return SPoint2 (gp.u(), gp.v());
#else
  Msg::Error("Cannot evaluate par from point on discrete face without HXT");
  return SPoint2();
#endif
}

SVector3 discreteFace::normal(const SPoint2 &param) const
{
#ifdef HAVE_HXT
  MElement *e = _parametrizations[_current_parametrization].oct->find
    (param.x(), param.y(), 0.0);
  if (!e){
    Msg::Warning("discreteFace::normal << triangle not found %g %g",param[0],param[1]);
    return SVector3(0,0,0);
  }
  int position = (int)((MTriangle*)e - &_parametrizations[_current_parametrization].t2d[0]);
  const MTriangle &t3d = _parametrizations[_current_parametrization].t3d[position];
  return _NORMAL_ (t3d);
#else
  Msg::Error("Cannot evaluate normal on discrete face without HXT");
  return SVector3();
#endif
}

double discreteFace::curvatureMax(const SPoint2 &param) const
{
  return false;
}

double discreteFace::curvatures(const SPoint2 &param, SVector3 *dirMax, SVector3 *dirMin,
                                double *curvMax, double *curvMin) const
{
  return false;
}

Pair<SVector3, SVector3> discreteFace::firstDer(const SPoint2 &param) const
{
#ifdef HAVE_HXT
  MElement *e = _parametrizations[_current_parametrization].oct->find
    (param.x(), param.y(), 0.0);
  if (!e){
    Msg::Warning("discreteFace::firstDer << triangle not found %g %g",
                 param[0], param[1]);
    return Pair<SVector3, SVector3>(SVector3(1,0,0), SVector3(0,1,0));
  }

  int position = (int)((MTriangle*)e - &_parametrizations[_current_parametrization].t2d[0]);

  const MTriangle &t3d = _parametrizations[_current_parametrization].t3d[position];
  const MVertex *v1 = t3d.getVertex(0);
  const MVertex *v2 = t3d.getVertex(1);
  const MVertex *v3 = t3d.getVertex(2);

  double M3D[3][2] = { {v2->x()-v1->x(),v3->x()-v1->x()},
		       {v2->y()-v1->y(),v3->y()-v1->y()},
		       {v2->z()-v1->z(),v3->z()-v1->z()}};
  v1 = e->getVertex(0);
  v2 = e->getVertex(1);
  v3 = e->getVertex(2);

  double M2D[2][2] = { { (v3->y()- v1->y()), -(v3->x()- v1->x())},
		       {-(v2->y()- v1->y()),  (v2->x()- v1->x())}};

  double det = 1./(M2D[0][0]*M2D[1][1]-M2D[1][0]*M2D[0][1]);

  //  printf("det = %12.5E\n",det);

  double dxdu[3][2];

  for (int i = 0; i < 3; i++){
    for (int j = 0; j < 2; j++){
      dxdu[i][j] = 0.;
      for (int k = 0; k < 2; k++){
	dxdu[i][j] += det*M3D[i][k]*M2D[k][j];
      }
    }
  }

  return Pair<SVector3, SVector3>(SVector3(dxdu[0][0], dxdu[1][0], dxdu[2][0]),
				  SVector3(dxdu[0][1], dxdu[1][1], dxdu[2][1]));

#endif
  SVector3 v;
  Msg::Error("firstDer failed");
  return  Pair<SVector3, SVector3>(v,v);
}

void discreteFace::secondDer(const SPoint2 &param,
                             SVector3 *dudu, SVector3 *dvdv, SVector3 *dudv) const
{
  return;
}

void discreteFace::createGeometry()
{
  checkAndFixOrientation();
#ifdef HAVE_HXT
  HXTStatus s = reparametrize_through_hxt ();
  if (s != HXT_STATUS_OK) {
    Msg::Error("Impossible to create the geometry of discrete surface %d",tag());
    return;
  }
#endif
}

void discreteFace::checkAndFixOrientation()
{
  // first of all, all the triangles have to be oriented in the same way
  std::map<MEdge,std::vector<MElement*>,Less_Edge> ed2tri; // edge to 1 or 2 triangle(s)

  for(unsigned int i = 0; i < triangles.size(); ++i){
    MElement *e = triangles[i];
    for(int j = 0; j <  e->getNumEdges() ; j++){
      MEdge ed = e->getEdge(j);
      ed2tri[ed].push_back(e);
    }
  }

  // element to its neighbors
  std::map<MElement*,std::vector<MElement*> > neighbors;
  for (unsigned int i=0; i<triangles.size(); ++i){
    MElement* e = triangles[i];
    for(int j = 0; j < e->getNumEdges(); j++){
      // #improveme: efficiency could be improved by setting neighbors mutually
      std::vector<MElement*> my_mt = ed2tri[e->getEdge(j)];
      if (my_mt.size() > 1){// my_mt.size() = {1;2}
	MElement* neighTri  = my_mt[0] == e ? my_mt[1] : my_mt[0];
	neighbors[e].push_back(neighTri);
      }
    }
  }

  // element for reference orientation
  std::queue<MElement*> checkList;
  // corresponding neighbor element to be checked for its orientation
  std::queue< std::vector<MElement*> > checkLists;
  // todo list
  std::queue<MElement*> my_todo;
  // help to complete todo list
  std::map<MElement*,bool> check_todo;

  my_todo.push(triangles[0]);

  check_todo[triangles[0]]=true;
  while(!my_todo.empty()){

    MElement* myMT = my_todo.front();
    my_todo.pop();

    std::vector<MElement*> myV = neighbors[myMT];
    std::vector<MElement*> myInsertion;

    checkList.push(myMT);

    for(unsigned int i=0; i<myV.size(); ++i){
      if (check_todo.find(myV[i]) == check_todo.end()){
	myInsertion.push_back(myV[i]);
	check_todo[myV[i]] = true;
	my_todo.push(myV[i]);
      }
    }
    checkLists.push(myInsertion);
  }// end while

  while(!checkList.empty() && !checkLists.empty()){
    MElement* current = checkList.front();
    checkList.pop();
    std::vector<MElement*> neigs = checkLists.front();
    checkLists.pop();
    for (unsigned int i=0; i<neigs.size(); i++){
      bool myCond = false;
      for (unsigned int k=0; k<3; k++){
	for (unsigned int j=0; j<3; j++){
	  if (current->getVertex(k) == neigs[i]->getVertex(j)){
	    myCond = true;
	    if (!(current->getVertex(k!=2 ?k+1 : 0 ) ==
                  neigs[i]->getVertex(j!=0 ? j-1 : 2) ||
		  current->getVertex(k!=0 ?k-1 : 2 ) ==
                  neigs[i]->getVertex(j!=2 ? j+1 : 0))){
	      neigs[i]->reverse();
	      //Msg::Info("discreteFace: triangle %d has been reoriented.",
              //          neigs[i]->getNum());
	    }
	    break;
	  }
	}
	if (myCond)
	  break;
      }
    }
  }
}

void discreteFace::mesh(bool verbose)
{
#ifdef HAVE_HXT
  if(_parametrizations.empty()) return;

  std::vector<MTriangle*> _t;
  std::vector<MVertex*> _v;
  std::list<GEdge*> tmp = l_edges;
  int _tagtemp = tag();
  for (size_t i = 0; i < _parametrizations.size () ; i++){
    setTag(i);
    l_edges.clear();
    l_edges.insert(l_edges.begin(), _parametrizations[i].bnd.begin(),
		   _parametrizations[i].bnd.end());
    embedded_edges.clear();
    embedded_edges.insert(embedded_edges.begin(),_parametrizations[i].emb.begin(),
			  _parametrizations[i].emb.end());
    _current_parametrization = i;
    triangles.clear();
    mesh_vertices.clear();
    GFace::mesh(verbose);
    _t.insert(_t.begin(), triangles.begin(), triangles.end());
    _v.insert(_v.begin(), mesh_vertices.begin(), mesh_vertices.end());
  }
  setTag(_tagtemp);
  triangles = _t;
  mesh_vertices = _v;
  l_edges = tmp;
  embedded_edges.clear() ;
  meshStatistics.status = GFace::DONE;
#else
  Msg::Error("Cannot mesh a discrete face without HXT");
#endif
}

#ifdef HAVE_HXT
HXTStatus gmsh2hxt(GFace *gf, HXTMesh **pm,
                   std::map<MVertex*,int> &v2c,
                   std::vector<MVertex*> &c2v)
{
  HXTContext *context;
  hxtContextCreate(&context);
  HXTMesh *m;
  HXT_CHECK(hxtMeshCreate(context, &m));
  std::set<MVertex*> all;
  for (size_t i = 0; i<gf->triangles.size(); i++){
    all.insert (gf->triangles[i]->getVertex(0));
    all.insert (gf->triangles[i]->getVertex(1));
    all.insert (gf->triangles[i]->getVertex(2));
  }
  m->vertices.num = m->vertices.size = all.size();
  HXT_CHECK(hxtAlignedMalloc(&m->vertices.coord, 4*m->vertices.num*sizeof( double )) );

  size_t count = 0;
  c2v.resize(all.size());
  for (std::set<MVertex*>::iterator it = all.begin(); it != all.end(); it++){
    m->vertices.coord[4*count+0] = (*it)->x();
    m->vertices.coord[4*count+1] = (*it)->y();
    m->vertices.coord[4*count+2] = (*it)->z();
    m->vertices.coord[4*count+3] = 0.0;
    v2c[*it] = count;
    c2v[count++] = *it;
  }
  all.clear();

  m->triangles.num = m->triangles.size = gf->triangles.size();
  HXT_CHECK( hxtAlignedMalloc(&m->triangles.node, (m->triangles.num)*3*sizeof(uint32_t)) );
  HXT_CHECK( hxtAlignedMalloc(&m->triangles.colors, (m->triangles.num)*sizeof(uint16_t)) );
  for (size_t i = 0; i<gf->triangles.size(); i++){
    m->triangles.node[3*i+0] = v2c[gf->triangles[i]->getVertex(0)];
    m->triangles.node[3*i+1] = v2c[gf->triangles[i]->getVertex(1)];
    m->triangles.node[3*i+2] = v2c[gf->triangles[i]->getVertex(2)];
    m->triangles.colors[i] = gf->tag();
  }

  m->lines.num = m->lines.size = 0;

  *pm = m;
  return HXT_STATUS_OK;
}
#endif

// create a list of internal edges

static void eraseEdge(std::multimap<MVertex*,MVertex*> &conn, MVertex *v1, MVertex *v2)
{
  std::multimap<MVertex*,MVertex*>::iterator it  = conn.lower_bound(v1);
  for (; it!=conn.upper_bound(v1);++it){
    if (it->second == v2){conn.erase(it);break;}
  }
  it  = conn.lower_bound(v2);
  for (; it!=conn.upper_bound(v2);++it){
    if (it->second == v1){conn.erase(it);break;}
  }
}

static void splitInternalEdges(std::vector<MEdge> &e, int ITH,
                               std::vector<std::vector<MVertex*> >&eds)
{
  if (e.empty())return;
  // compute node degrees
  std::vector<MVertex*> endNodes;
  std::multimap<MVertex*,MVertex*> conn;
  std::map<MVertex*,int> degrees;
  for (size_t i = 0; i<e.size(); i++){
    conn.insert(std::make_pair(e[i].getVertex(0),e[i].getVertex(1)));
    conn.insert(std::make_pair(e[i].getVertex(1),e[i].getVertex(0)));
    for (int j=0;j<2;j++){
      MVertex *v = e[i].getVertex(j);
      std::map<MVertex*,int>::iterator it = degrees.find(v);
      if (it == degrees.end())degrees[v] = 1;
      else it->second++;
    }
  }

  // printf("%d vertices that are connecting internal edges with large angles\n",
  //         degrees.size());

  // node of degrees != 2 are end nodes
  std::map<MVertex*,int>::iterator it = degrees.begin();
  for (; it != degrees.end() ; ++it)if (it->second != 2)endNodes.push_back(it->first);

  //  printf("%d end nodes \n", endNodes.size());

  char fn[256];
  int count = 0;
  sprintf(fn,"INTERNALS_%d.pos",ITH);
  FILE *f = fopen (fn,"w");
  fprintf(f,"View \" \"{\n");
  while (!conn.empty()){
    // find a starting vertex
    std::multimap<MVertex*,MVertex*>::iterator it = conn.begin();
    MVertex *curr = it->first ;
    MVertex *prev = it->second;
    MVertex *next = NULL;
    if (conn.count (curr) == 2 && curr->onWhat()->dim() == 2) {
      ++it ;
      next = it->second;
    }
    std::list<MVertex*> l;
    if(next){
      l.push_front(next);
      eraseEdge (conn,curr, next);
    }
    l.push_front(curr);
    l.push_front(prev);
    eraseEdge (conn,curr,prev);
    // connect all others
    // stop when a corner is reached
    //    printf("dEdge : ");
    while (prev || next){
      if (prev && prev->onWhat()->dim()==2 && degrees[prev] == 2 && conn.count(prev) == 1){
	it = conn.lower_bound(prev);
	l.push_front(it->second);
	eraseEdge (conn,it->second,prev);
	prev = it->second;
      }
      else prev = NULL;
      if (next && next->onWhat()->dim()==2 && degrees[next] == 2&& conn.count(next) == 1){
	it = conn.lower_bound(next);
	l.push_back(it->second);
	eraseEdge (conn,it->second,next);
	next = it->second;
      }
      else next= NULL;
      //      std::vector<MVertex*> l2; l2.insert(l2.begin(),l.begin(),l.end());
    }

    std::vector<MVertex*> l2; l2.insert(l2.begin(),l.begin(),l.end());
    eds.push_back(l2);


    //    printf("Final Status : ");
    //    for (int i=0;i<l2.size();i++)printf("%d ",l2[i]->getNum());
    //    printf("\n");

    for (int i=0;i<l2.size()-1;i++){
      fprintf(f,"SL(%g,%g,%g,%g,%g,%g){%d,%d,%d};\n",
	      l2[i]->x(),l2[i]->y(),l2[i]->z(),
	      l2[i+1]->x(),l2[i+1]->y(),l2[i+1]->z(),count,count,count);
    }
    count ++;
    //    printf("\n");
  }
  fprintf(f,"};\n");
  fclose(f);
}

GPoint discreteFace::intersectionWithCircle(const SVector3 &n1, const SVector3 &n2,
					    const SVector3 &p, const double &R,
					    double uv[2])
{
#ifdef HAVE_HXT
  MTriangle *t2d = (MTriangle*)_parametrizations[_current_parametrization].oct->find
    (uv[0], uv[1], 0.0);
  MTriangle *t3d = NULL;
  if (t2d) {
    int position = (int)(t2d - &_parametrizations[_current_parametrization].t2d[0]);
    t3d = &_parametrizations[_current_parametrization].t3d[position];
  }

  SVector3 n = crossprod(n1,n2);
  n.normalize();

  //  printf("UV %g %g ",uv[0],uv[1]);

  //  t2d = NULL;

  int N = _parametrizations[_current_parametrization].t3d.size();
  int start = 0;
  if (t2d)start = -1;
  for (int i=start;i<N;i++){
    if (i >= 0){
      t2d = &_parametrizations[_current_parametrization].t2d[i];
      t3d = &_parametrizations[_current_parametrization].t3d[i];
    }
    SVector3 v0(t3d->getVertex(0)->x(),t3d->getVertex(0)->y(),t3d->getVertex(0)->z());
    SVector3 v1(t3d->getVertex(1)->x(),t3d->getVertex(1)->y(),t3d->getVertex(1)->z());
    SVector3 v2(t3d->getVertex(2)->x(),t3d->getVertex(2)->y(),t3d->getVertex(2)->z());
    SVector3 v0_2d(t2d->getVertex(0)->x(),t2d->getVertex(0)->y(),t2d->getVertex(0)->z());
    SVector3 v1_2d(t2d->getVertex(1)->x(),t2d->getVertex(1)->y(),t2d->getVertex(1)->z());
    SVector3 v2_2d(t2d->getVertex(2)->x(),t2d->getVertex(2)->y(),t2d->getVertex(2)->z());
    SVector3 t1  = v1 - v0;
    SVector3 t2  = v2 - v0;
    SVector3 t = crossprod(t1,t2);
    t.normalize();
    SVector3 d = crossprod(n,t);
    if (d.norm() < 1.e-12) continue;
    d.normalize();
    double rhs[2] = {dot(n,p), dot(v0,t)};
    double r[2];
    double m[2][2];
    SVector3 x0(0,0,0);
    m[0][0] = n.y();
    m[0][1] = n.z();
    m[1][0] = t.y();
    m[1][1] = t.z();
    if (fabs(det2x2(m)) > 1.e-12){
      sys2x2(m,rhs,r);
      x0 = SVector3(0,r[0],r[1]);
    }
    else {
      m[0][0] = n.x();
      m[0][1] = n.z();
      m[1][0] = t.x();
      m[1][1] = t.z();
      if (fabs(det2x2(m)) > 1.e-12){
	sys2x2(m,rhs,r);
	x0 = SVector3(r[0],0,r[1]);
      }
      else {
	m[0][0] = n.x();
	m[0][1] = n.y();
	m[1][0] = t.x();
	m[1][1] = t.y();
	if (sys2x2(m,rhs,r))	{
	  x0 = SVector3(r[0],r[1],0);
	}
	else{
	  //	  printf("mauvaise pioche\n");
	  continue;
	}
      }
    }

    const double a = 1.0;
    const double b = -2*dot(d,p-x0);
    const double c = dot(p-x0,p-x0) - R*R;
    const double delta = b*b-4*a*c;
    if (delta >= 0){
      double sign = (dot(n2,d) > 0)? 1.0:-1.0;
      const double ta = (-b + sign*sqrt(delta)) / (2.*a);
      const double tb = (-b - sign*sqrt(delta)) / (2.*a);
      SVector3 s[2] = {x0 + d * ta, x0 + d * tb};
      for (int IT=0;IT<2;IT++){
	double mat[2][2], b[2],uv[2];
	mat[0][0] = dot(t1,t1);
	mat[1][1] = dot(t2,t2);
	mat[0][1] = mat[1][0] = dot(t1,t2);
	b[0] = dot(s[IT]-v0,t1) ;
	b[1] = dot(s[IT]-v0,t2) ;
	sys2x2(mat,b,uv);
	// check now if the point is inside the triangle
	if (uv[0] >= -1.e-6 && uv[1] >= -1.e-6 &&
	    1.-uv[0]-uv[1] >= -1.e-6 ) {
	  SVector3 pp =
	    v0_2d * ( 1.-uv[0]-uv[1] ) +
	    v1_2d * uv[0] +
	    v2_2d * uv[1] ;
	  uv[0] = pp.x();
	  uv[1] = pp.y();
	  //	  printf("%d\n",i);
	  //	  printf("--> UV %g %g\n",pp[0],pp[1]);
	  return GPoint(s[IT].x(),s[IT].y(),s[IT].z(),this,uv);
	}
      }
    }
  }
#endif
  GPoint pp(0);
  pp.setNoSuccess();
  Msg::Debug("ARGG no success intersection circle");
  return pp;
}

#ifdef HAVE_HXT

static void existingEdges (GFace *gf, std::map<MEdge, GEdge*, Less_Edge> &edges)
{
  std::list<GEdge*> e = gf->edges();
  for (std::list<GEdge*>::iterator it = e.begin(); it != e.end(); ++it){
    for (unsigned int i = 0;i<(*it)->lines.size(); i++){
      MLine *ml = (*it)->lines[i];
      edges.insert (std::make_pair(MEdge(ml->getVertex(0),ml->getVertex(1)),*it));
    }
  }
}

bool discreteFace::compute_topology_of_partition(int nbColors,
                                                 int *colors,
                                                 int *nNodes,
                                                 int *nodes,
                                                 double *uv,
                                                 double angle_threshold,
                                                 std::vector<MVertex*> &c2v,
                                                 std::vector<std::vector<MEdge> > &boundaries,
                                                 std::vector<std::vector<MEdge> > &internals)
{
  GModel *gm = model();

  int TAG = gm->getMaxElementNumber()+1;

  // Assign parameters for each vertex of each partition
  std::vector<int> cpt(_parametrizations.size());
  std::vector<MTriangle*> &ts = triangles;
  // make a copy of the geometry and of the parametrization (could be smaller)
  std::map<std::pair<MVertex*,int>,SPoint2> params;
  for (size_t i=0;i<_parametrizations.size();i++){
    cpt[colors[i]] = 0;
    for (int j=nNodes[i];j<nNodes[i+1]; j++){
      MVertex *vert = c2v[nodes[j]];
      double U = uv[2*j+0];
      double V = uv[2*j+1];
      std::pair<MVertex*,int> pp = std::make_pair(vert,i);
      params[pp] = SPoint2(U,V);
    }
  }

  // count how much triangles per partition
  for (size_t i = 0 ; i<ts.size(); i++){
    cpt[colors[i]] ++;
  }
  for (size_t i=0;i<_parametrizations.size();i++){
    _parametrizations[colors[i]].t3d.reserve(cpt[colors[i]]);
    _parametrizations[colors[i]].t2d.reserve(cpt[colors[i]]);
  }

  // save the atlas in pos files for checking - debugging
  FILE *f = fopen ("atlasP.pos","w");
  fprintf(f,"View \"\"{\n");
  FILE *f2 = fopen ("atlasR.pos","w");
  fprintf(f2,"View \"\"{\n");
  // created copies of triangles, both in 2D and in 3D
  for (size_t i = 0 ; i<ts.size(); i++){
    MTriangle *t = ts[i];
    int c = colors[i];
    MVertex *v0= new MVertex(t->getVertex(0)->x(),t->getVertex(0)->y(),t->getVertex(0)->z());
    MVertex *v1= new MVertex(t->getVertex(1)->x(),t->getVertex(1)->y(),t->getVertex(1)->z());
    MVertex *v2= new MVertex(t->getVertex(2)->x(),t->getVertex(2)->y(),t->getVertex(2)->z());
    SPoint2 p0 = params[std::make_pair(t->getVertex(0),c)];
    SPoint2 p1 = params[std::make_pair(t->getVertex(1),c)];
    SPoint2 p2 = params[std::make_pair(t->getVertex(2),c)];
    MVertex *vv0 = new MVertex(p0.x(),p0.y(),0.0);
    MVertex *vv1 = new MVertex(p1.x(),p1.y(),0.0);
    MVertex *vv2 = new MVertex(p2.x(),p2.y(),0.0);
    MTriangle t3d (v0,v1,v2);
    MTriangle t2d (vv0,vv1,vv2);
    _parametrizations[c].t3d.push_back(t3d);
    _parametrizations[c].t2d.push_back(t2d);
    fprintf(f,"ST(%g,%g,%g,%g,%g,%g,%g,%g,%g){%d,%d,%d};\n",
    	    vv0->x()+2.2*c,vv0->y(),vv0->z(),
    	    vv1->x()+2.2*c,vv1->y(),vv1->z(),
    	    vv2->x()+2.2*c,vv2->y(),vv2->z(),c,c,c);
    fprintf(f2,"ST(%g,%g,%g,%g,%g,%g,%g,%g,%g){%d,%d,%d};\n",
    	    v0->x(),v0->y(),v0->z(),
    	    v1->x(),v1->y(),v1->z(),
    	    v2->x(),v2->y(),v2->z(),c,c,c);
  }
  fprintf(f,"};\n");
  fclose(f);
  fprintf(f2,"};\n");
  fclose(f2);

  // compute 1D topology

  // edges between two colors
  std::map<MEdge, std::pair<int,int>, Less_Edge> l;
  // temporary map, useful for computing dihedral angles ...
  std::map<MEdge, MTriangle*, Less_Edge> lt;
  for (size_t i = 0 ; i<ts.size(); i++){
    MTriangle *t = ts[i];
    int c = colors[i];
    for (int j=0;j<3;j++){
      MEdge e = t->getEdge(j);
      std::map<MEdge, std::pair<int,int> ,  Less_Edge>::iterator  it = l.find(e);
      if (it == l.end()){
	std::pair<int,int> p = std::make_pair(c,(int)-1);
	l[e] = p;
	lt[e] = t;
      }
      else {
	if (it->second.first == c){
	  l.erase(it);
	  std::map<MEdge, MTriangle* ,  Less_Edge>::iterator  it2 = lt.find(e);
	  MTriangle *t0 = it2->second;
	  SVector3 v1 (t0->getVertex(2)->x()-t0->getVertex(0)->x(),
		       t0->getVertex(2)->y()-t0->getVertex(0)->y(),
		       t0->getVertex(2)->z()-t0->getVertex(0)->z());
	  SVector3 v2 (t0->getVertex(1)->x()-t0->getVertex(0)->x(),
		       t0->getVertex(1)->y()-t0->getVertex(0)->y(),
		       t0->getVertex(1)->z()-t0->getVertex(0)->z());
	  SVector3 n0 = crossprod(v1,v2);
	  SVector3 v3 (t->getVertex(2)->x()-t->getVertex(0)->x(),
		       t->getVertex(2)->y()-t->getVertex(0)->y(),
		       t->getVertex(2)->z()-t->getVertex(0)->z());
	  SVector3 v4 (t->getVertex(1)->x()-t->getVertex(0)->x(),
		       t->getVertex(1)->y()-t->getVertex(0)->y(),
		       t->getVertex(1)->z()-t->getVertex(0)->z());
	  SVector3 n1 = crossprod(v3,v4);
	  if (angle (n0,n1) > angle_threshold)internals[c].push_back(e);
	  lt.erase(it2);
	}
	else it->second.second=c;
      }
    }
  }

  // compute model edges that are internal to a partition or on its boundary
  // the form of an internal edge is a vector of MEdge

  std::map<std::pair<int,int> , std::vector<MEdge> > edges;
  {
    std::map<MEdge, std::pair<int,int> ,  Less_Edge>::iterator it  = l.begin();
    for (; it != l.end(); ++it){
      std::pair<int,int> x = it->second;
      std::pair<int,int> y = std::make_pair(std::min(x.first,x.second),
                                            std::max(x.first,x.second));
      std::map<std::pair<int,int> , std::vector<MEdge> >:: iterator itf = edges.find(y);
      if (itf == edges.end()){
	std::vector<MEdge> v; v.push_back(it->first);
	edges [y] = v;
      }
      else {
	itf->second.push_back(it->first);
      }
    }
  }

  // each color has MEdges as boundaries
  {
    std::map<std::pair<int,int> , std::vector<MEdge> >::iterator it =  edges.begin();
    for (; it != edges.end() ; ++it) {
      if (it->first.first != -1)
        boundaries[it->first.first].insert(boundaries[it->first.first].begin(),
                                           it->second.begin(),it->second.end());
      if (it->first.second != -1)
        boundaries[it->first.second].insert(boundaries[it->first.second].begin(),
                                            it->second.begin(),it->second.end());
    }
  }

  // split external edges i.e. edges that were already there but that are split by
  // partitions
  {
    std::map<std::pair<int,int> , std::vector<MEdge> >::iterator it =  edges.begin();
    for (; it != edges.end() ; ++it) {
      std::vector< std::vector<MVertex *> >vs;
      // this is the tricky beast !!!
      SortEdgeConsecutive (it->second, vs);
      for (size_t k = 0; k< vs.size(); k++){
	std::vector<MVertex*> &v = vs[k];
	MVertex *vs[2] = {v[0],v[v.size()-1]};
	for (int i=0;i<2;i++){
	  if(vs[i]->onWhat()->dim() == 1 && it->first.second != -1 && it->first.first != -1) {
	    // vs[i]->onWhat()->mesh_vertices.erase
            //     (std::remove(vs[i]->onWhat()->mesh_vertices.begin(),
	    //	   vs[i]->onWhat()->mesh_vertices.end(), vs[i]),
	    //	   vs[i]->onWhat()->mesh_vertices.end());
	    discreteEdge *de = static_cast<discreteEdge*> (vs[i]->onWhat());
	    if (!de)Msg::Error("can only split discrete edges at that point");
	    discreteVertex* gstart = new discreteVertex (gm, ++TAG + 1);
	    gm->add(gstart);
	    vs[i]->setEntity(gstart);
	    gstart->mesh_vertices.push_back(vs[i]);
	    splitDiscreteEdge(de,vs[i],gstart,TAG);
	    printf("%d %d\n",it->first.first,it->first.second);
	    Msg::Info("Splitting Existing discrete Edge %d",de->tag());
	  }
	}
      }
    }
  }

  // at that point, end vertices of partition lines are either classified on
  // GVertex or on GFace
  {
    std::map<std::pair<int,int> , std::vector<MEdge> >::iterator it =  edges.begin();
    for (; it != edges.end() ; ++it) {
      std::vector< std::vector<MVertex *> >vs;

      SortEdgeConsecutive(it->second, vs);

      for (size_t k = 0; k< vs.size(); k++){
	std::vector<MVertex*> &v = vs[k];
	MVertex *ends[2] = {v[0],v[v.size()-1]};
	if( ends[0]->onWhat() == this || ends[1]->onWhat() == this) {
	  for (int i=0;i<2;i++){
	    if (ends[i]->onWhat()==this){
	      discreteVertex* gstart = new discreteVertex (gm, ++TAG);
	      v_internals.push_back(gstart);
	      gm->add(gstart);
	      ends[i]->setEntity(gstart);
	      gstart->mesh_vertices.push_back(ends[i]);
	    }
	  }
	}
	if (it->first.first != -1){
	  discreteEdge *de = new discreteEdge
            (gm, ++TAG, (GVertex*)ends[0]->onWhat(), (GVertex*)ends[1]->onWhat());
	  e_internals.push_back(de);
	  Msg::Info("Creation of one internal discrete edge %d (%d %d) to discrete "
                    "face %d", de->tag(), ends[0]->onWhat()->tag(),
                    ends[1]->onWhat()->tag(), tag());
	  gm->add(de);
	  for (size_t i = 1; i< v.size() -1; i++){
	    v[i]->setEntity(de);
	    de->mesh_vertices.push_back(v[i]);
	  }
	  for (size_t i = 1; i< v.size(); i++)de->lines.push_back(new MLine(v[i-1],v[i]));
	}
      }
    }
  }

  // EMBEDDED STUFF
#if 0
  for (size_t i=0;i<_parametrizations.size();i++){
    std::vector<std::vector<MVertex*> >eds;
    splitInternalEdges (internals[i],i, eds);
    Msg::Info ("Part %d has %d Embedded edges",i,eds.size());
    for (size_t j=0;j<eds.size();j++){
      MVertex *ends[2]={eds[j][0],eds[j][eds[j].size()-1]};
      discreteVertex *gends[2]={NULL,NULL};
      for (int k=0;k<2;k++){
	if (ends[k]->onWhat()->dim() == 0){
	  discreteVertex *dv = static_cast<discreteVertex*> (ends[k]->onWhat());
	  if (!dv)Msg::Error("can only split discrete edges at that point");
	  gends[k] = dv;
	}
	else if (ends[k]->onWhat() == this){
	  //  ends[k]->onWhat()->mesh_vertices.erase
          //    (std::remove(ends[k]->onWhat()->mesh_vertices.begin(),
	  //	 ends[k]->onWhat()->mesh_vertices.end(), ends[k]),
	  //	 ends[k]->onWhat()->mesh_vertices.end());
	  gends[k] = new discreteVertex (gm, ++TAG);
	  v_internals.push_back(gends[k]);
	  gm->add(gends[k]);
	  ends[k]->setEntity(gends[k]);
	  gends[k]->mesh_vertices.push_back(ends[k]);
	}
	else if (ends[k]->onWhat()->dim() == 1){
	  if (1){
	    // ends[k]->onWhat()->mesh_vertices.erase
            //   (std::remove(ends[k]->onWhat()->mesh_vertices.begin(),
	    //	 ends[k]->onWhat()->mesh_vertices.end(), ends[k]),
	    //	 ends[k]->onWhat()->mesh_vertices.end());
	    discreteEdge *de = static_cast<discreteEdge*> (ends[k]->onWhat());
	    if (!de)Msg::Error("can only split discrete edges at that point");
	    gends[k] = new discreteVertex (gm, ++TAG);
	    gm->add(gends[k]);
	    ends[k]->setEntity(gends[k]);
	    gends[k]->mesh_vertices.push_back(ends[k]);

	    Msg::Info("Splitting discrete Edge %d",de->tag());
	    splitDiscreteEdge(de,ends[k],gends[k],TAG);
	  }
	}
	else Msg::Error("Error in discreteFace");
      }
      if (gends[0] && gends[1]){
	discreteEdge *de = new discreteEdge (gm, ++TAG, gends[0], gends[1]);
	_parametrizations[i].emb.push_back(de);
	gm->add(de);
	Msg::Info("Creation of one internal embdedded edge %d (%d %d) inside "
                  "discrete face %d", de->tag(),
		  gends[0]->tag(),gends[1]->tag(),tag());
	for (size_t k = 1; k< eds[j].size() -1; k++){
	  //  eds[j][k]->onWhat()->mesh_vertices.erase
          //    (std::remove(eds[j][k]->onWhat()->mesh_vertices.begin(),
	  //	 eds[j][k]->onWhat()->mesh_vertices.end(), eds[j][k]),
	  //      eds[j][k]->onWhat()->mesh_vertices.end());
	  //  printf("setting %d to %d\n",eds[j][k]->getNum(),de->tag());
	  eds[j][k]->setEntity(de);
	  de->mesh_vertices.push_back(eds[j][k]);
	}
	for (size_t k = 1; k< eds[j].size(); k++)
          de->lines.push_back(new MLine(eds[j][k-1],eds[j][k]));
      }
    }
  }
#endif

  mesh_vertices.clear();
  triangles.clear();
  gm->setMaxElementNumber(TAG);

  return true;
}

HXTStatus discreteFace::reparametrize_through_hxt()
{
  int n = 1;
  HXT_CHECK(hxtInitializeLinearSystems(&n, NULL));

  HXTMesh *m;
  std::map<MVertex*,int> v2c;
  std::vector<MVertex*> c2v;
  gmsh2hxt (this, &m, v2c,c2v);

  HXTParametrization *parametrization;
  int *colors, *nNodes, *nodes, nc;
  double *uv;
  HXT_CHECK(hxtParametrizationCreate(m, 0, &parametrization));
  HXT_CHECK(hxtParametrizationCompute(parametrization, &colors, &nNodes,
                                      &nodes, &uv, &nc,&m));
  HXT_CHECK(hxtParametrizationWrite(parametrization, "hop"));

  // compute curvatures
  HXTEdges* edges;
  double *crossField,*nodalCurvatures;
  HXT_CHECK(hxtEdgesCreate(m,&edges));
  HXT_CHECK(hxtCurvatureRusinkiewicz (m, &nodalCurvatures, &crossField, edges, true));
<<<<<<< HEAD
  HXT_CHECK(hxtEdgesDelete(&edges));
  
=======

>>>>>>> 2f99eb5c
  _parametrizations.resize(nc);
  std::vector<std::vector<MEdge> > boundaries (nc);
  std::vector<std::vector<MEdge> > internals (nc);
  if (!compute_topology_of_partition (nc,  colors, nNodes, nodes, uv,
                                      0.7*M_PI/2,c2v, boundaries, internals))
    Msg::Warning("Impossible to compute the topology of the %d partitions",nc);

  Msg::Info("Face %d split int %d parts",tag(),_parametrizations.size());
  //  Msg::Info("Face %d has %d internal edges",tag(),internals[0].size());

  std::map<MEdge, GEdge*, Less_Edge> cad_edges;
  existingEdges (this, cad_edges);

  for (size_t i=0;i<_parametrizations.size();i++){
    //    printf("FACE %d : ",i);
    Less_Edge le;
    std::sort(boundaries[i].begin(),boundaries[i].end(),le);
    std::set<discreteEdge*> des;
    for (GModel::eiter it = model()->firstEdge(); it != model()->lastEdge(); it++){
      for (size_t k=0;k<(*it)->lines.size();k++){
	MEdge e ((*it)->lines[k]->getVertex(0),(*it)->lines[k]->getVertex(1));
	if (std::binary_search (boundaries[i].begin(),boundaries[i].end(),e,le)){
	  discreteEdge *de = static_cast<discreteEdge*>(*it);
	  if (!de)Msg::Error("Reparametrization only works for discrete geometries");
	  if (des.find(de) == des.end()){
	    if (de->_compound.size()){
	      if (de->compound_edge)des.insert((discreteEdge*)de->compound_edge);
	    }
	    else  {
	      des.insert(de);
	      // printf(" (%d %d) ",de->getBeginVertex()->tag(),de->getEndVertex()->tag());
	    }
	  }
	}
      }
    }
    // printf("\n");
    _parametrizations[i].bnd.insert (_parametrizations[i].bnd.begin(),
				     des.begin(), des.end());
  }

  for (size_t i=0;i<_parametrizations.size();i++){
    std::vector<MElement*>temp;
    for (size_t j=0;j<_parametrizations[i].t2d.size();j++){
      temp.push_back(&_parametrizations[i].t2d[j]);
      double MIN[3] = {_parametrizations[i].t3d[j].getVertex(0)->x(),
		       _parametrizations[i].t3d[j].getVertex(0)->y(),
		       _parametrizations[i].t3d[j].getVertex(0)->z()};
      double MAX[3] = {_parametrizations[i].t3d[j].getVertex(0)->x(),
		       _parametrizations[i].t3d[j].getVertex(0)->y(),
		       _parametrizations[i].t3d[j].getVertex(0)->z()};
      for (int k=1;k<3;k++){
	MAX[0] = std::max(MAX[0],_parametrizations[i].t3d[j].getVertex(k)->x());
	MIN[0] = std::min(MIN[0],_parametrizations[i].t3d[j].getVertex(k)->x());
	MAX[1] = std::max(MAX[1],_parametrizations[i].t3d[j].getVertex(k)->y());
	MIN[1] = std::min(MIN[1],_parametrizations[i].t3d[j].getVertex(k)->y());
	MAX[2] = std::max(MAX[2],_parametrizations[i].t3d[j].getVertex(k)->z());
	MIN[2] = std::min(MIN[2],_parametrizations[i].t3d[j].getVertex(k)->z());
      }
      std::pair<MTriangle*,MTriangle*> *tt = new std::pair<MTriangle*,MTriangle*>
        (&_parametrizations[i].t3d[j], &_parametrizations[i].t2d[j]);
      _parametrizations[i].rtree3d.Insert(MIN,MAX,tt);
    }
    _parametrizations[i].oct  =  new MElementOctree (temp);
  }

  for (size_t i=0;i<_parametrizations.size();i++){
    for (size_t j=0;j<_parametrizations[i].emb.size();j++){
      model()->add(_parametrizations[i].emb[j]);
    }
  }

  HXT_CHECK(hxtParametrizationDelete(&parametrization));
  HXT_CHECK(hxtMeshDelete(&m));
  return HXT_STATUS_OK;
}

hxt_reparam_surf::~hxt_reparam_surf ()
{
  if( oct) delete oct;
}

#endif<|MERGE_RESOLUTION|>--- conflicted
+++ resolved
@@ -1102,12 +1102,7 @@
   double *crossField,*nodalCurvatures;
   HXT_CHECK(hxtEdgesCreate(m,&edges));
   HXT_CHECK(hxtCurvatureRusinkiewicz (m, &nodalCurvatures, &crossField, edges, true));
-<<<<<<< HEAD
   HXT_CHECK(hxtEdgesDelete(&edges));
-  
-=======
-
->>>>>>> 2f99eb5c
   _parametrizations.resize(nc);
   std::vector<std::vector<MEdge> > boundaries (nc);
   std::vector<std::vector<MEdge> > internals (nc);
