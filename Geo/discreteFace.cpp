// Gmsh - Copyright (C) 1997-2019 C. Geuzaine, J.-F. Remacle
//
// See the LICENSE.txt file for license information. Please report all
// issues on https://gitlab.onelab.info/gmsh/gmsh/issues.

#include <stdlib.h>
#include <queue>
#include "GmshMessage.h"
#include "discreteFace.h"
#include "GModelIO_GEO.h"
#include "Geo.h"
#include "Context.h"
#include "MPoint.h"
#include "MElementOctree.h"
#include "Octree.h"

discreteFace::discreteFace(GModel *model, int num) : GFace(model, num)
{
  Surface *s = CreateSurface(num, MSH_SURF_DISCRETE);
  Tree_Add(model->getGEOInternals()->Surfaces, &s);
  meshStatistics.status = GFace::DONE;
}

void discreteFace::setBoundEdges(const std::vector<int> &tagEdges)
{
  for(std::size_t i = 0; i != tagEdges.size(); i++) {
    GEdge *ge = model()->getEdgeByTag(tagEdges[i]);
    if(ge) {
      l_edges.push_back(ge);
      l_dirs.push_back(1);
      ge->addFace(this);
    }
    else {
      Msg::Error("Unknown curve %d in discrete surface %d", tagEdges[i], tag());
    }
  }
}

void discreteFace::setBoundEdges(const std::vector<int> &tagEdges,
                                 const std::vector<int> &signEdges)
{
  if(signEdges.size() != tagEdges.size()) {
    Msg::Error("Wrong number of edge signs in discrete surface %d", tag());
    setBoundEdges(tagEdges);
  }
  for(std::vector<int>::size_type i = 0; i != tagEdges.size(); i++) {
    GEdge *ge = model()->getEdgeByTag(tagEdges[i]);
    if(ge) {
      l_edges.push_back(ge);
      l_dirs.push_back(signEdges[i]);
      ge->addFace(this);
    }
    else {
      Msg::Error("Unknown curve %d in discrete surface %d", tagEdges[i], tag());
    }
  }
}

#if defined(HAVE_HXT)

static void splitDiscreteEdge(discreteEdge *de, MVertex *v, GVertex *gv,
                              int &TAG)
{
  GVertex *gv0 = de->getBeginVertex();
  GVertex *gv1 = de->getEndVertex();

  if(v != gv->mesh_vertices[0]) {
    Msg::Error("Wrong vertex for splitting discrete curve");
    return;
  }
  discreteEdge *de_new[2];

  de_new[0] = new discreteEdge(de->model(), ++TAG, gv0, gv);
  de_new[1] = new discreteEdge(de->model(), ++TAG, gv, gv1);

  de->setSplit(de_new[0], de_new[1]);

  int current = 0;
  de_new[current]->lines.push_back(de->lines[0]);
  for(size_t i = 0; i < de->mesh_vertices.size(); i++) {
    if(de->mesh_vertices[i] == v)
      current++;
    else {
      de_new[current]->mesh_vertices.push_back(de->mesh_vertices[i]);
      de->mesh_vertices[i]->setEntity(de_new[current]);
    }
    de_new[current]->lines.push_back(de->lines[i + 1]);
  }
  de->lines.clear();
  de->mesh_vertices.clear();

  std::vector<GFace *> f = de->faces();
  for(size_t i = 0; i < f.size(); i++) {
    std::vector<GEdge *> new_eds, old_eds;
    old_eds = f[i]->edges();
    discreteFace *df = dynamic_cast<discreteFace *>(f[i]);
    if(!df) {
      Msg::Error(
        "A discrete edge is adjacent to a face that is not a discrete face - "
        "cannot remesh");
      return;
    }
    for(size_t j = 0; j < old_eds.size(); j++) {
      if(old_eds[j] == de) {
        new_eds.push_back(de_new[0]);
        new_eds.push_back(de_new[1]);
        new_eds[0]->addFace(f[i]);
        new_eds[1]->addFace(f[i]);
      }
      else
        new_eds.push_back(old_eds[j]);
    }
    f[i]->set(new_eds);
  }
  de->model()->add(de_new[0]);
  de->model()->add(de_new[1]);
  de->model()->remove(de);
}

#endif

int discreteFace::trianglePosition(double par1, double par2, double &u,
                                   double &v) const
{
#if defined(HAVE_HXT)
  if(_parametrizations.empty()) return 0;

  double xy[3] = {par1, par2, 0};
  double uv[3];
  const MElement *e =
    _parametrizations[_currentParametrization].oct->find(par1, par2, 0.0);
  if(!e) return -1;
  e->xyz2uvw(xy, uv);
  int position =
    (int)((MTriangle *)e - &_parametrizations[_currentParametrization].t2d[0]);
  u = uv[0];
  v = uv[1];
  return position;
#else
  return 0;
#endif
}

GPoint discreteFace::point(double par1, double par2) const
{
#if defined(HAVE_HXT)
  if(_parametrizations.empty()) return 0;

  double xy[3] = {par1, par2, 0};
  double uv[3];
  const MElement *e =
    _parametrizations[_currentParametrization].oct->find(par1, par2, 0.0);
  if(!e) {
    GPoint gp = GPoint(1.e21, 1.e21, 1.e21, this, xy);
    gp.setNoSuccess();
    return gp;
  }
  e->xyz2uvw(xy, uv);
  int position =
    (int)((MTriangle *)e - &_parametrizations[_currentParametrization].t2d[0]);
  const MTriangle &t3d =
    _parametrizations[_currentParametrization].t3d[position];

  double X = 0, Y = 0, Z = 0;
  double eval[3] = {1. - uv[0] - uv[1], uv[0], uv[1]};

  for(int io = 0; io < 3; io++) {
    X += t3d.getVertex(io)->x() * eval[io];
    Y += t3d.getVertex(io)->y() * eval[io];
    Z += t3d.getVertex(io)->z() * eval[io];
  }
  return GPoint(X, Y, Z, this, xy);
#else
  Msg::Error("Cannot evaluate point on discrete surface without HXT");
  return GPoint();
#endif
}

class dfWrapper {
public:
  SPoint3 _p;
  double _distance;
  SPoint3 _closestPoint;
  MTriangle *_t3d, *_t2d;
  dfWrapper(const SPoint3 &p) : _p(p), _distance(1.e22), _t3d(NULL), _t2d(NULL)
  {
  }
};

#if defined(HAVE_HXT)

static SVector3 NORMAL_(const MTriangle &t3d)
{
  SVector3 v31(t3d.getVertex(2)->x() - t3d.getVertex(0)->x(),
               t3d.getVertex(2)->y() - t3d.getVertex(0)->y(),
               t3d.getVertex(2)->z() - t3d.getVertex(0)->z());
  SVector3 v21(t3d.getVertex(1)->x() - t3d.getVertex(0)->x(),
               t3d.getVertex(1)->y() - t3d.getVertex(0)->y(),
               t3d.getVertex(1)->z() - t3d.getVertex(0)->z());
  SVector3 n = crossprod(v31, v21);

  n.normalize();
  return n;
}

#endif

bool discreteFace_rtree_callback(std::pair<MTriangle *, MTriangle *> *t,
                                 void *w)
{
  dfWrapper *wrapper = static_cast<dfWrapper *>(w);

  SPoint3 closePt;
  double d;
  //  printf("distance %p %p\n", t->first, t->second);
  signedDistancePointTriangle(
    SPoint3(t->first->getVertex(0)->x(), t->first->getVertex(0)->y(),
            t->first->getVertex(0)->z()),
    SPoint3(t->first->getVertex(1)->x(), t->first->getVertex(1)->y(),
            t->first->getVertex(1)->z()),
    SPoint3(t->first->getVertex(2)->x(), t->first->getVertex(2)->y(),
            t->first->getVertex(2)->z()),
    wrapper->_p, d, closePt);
  //  printf("%g\n",d);
  if(fabs(d) < wrapper->_distance) {
    wrapper->_distance = fabs(d);
    wrapper->_closestPoint = closePt;
    wrapper->_t3d = t->first;
    wrapper->_t2d = t->second;
  }

  return true;
}

GPoint discreteFace::closestPoint(const SPoint3 &queryPoint, double maxDistance,
                                  SVector3 *normal) const
{
#if defined(HAVE_HXT)
  if(_parametrizations.empty()) return GPoint();

  dfWrapper wrapper(queryPoint);
  do {
    wrapper._distance = 1.e22;
    double MIN[3] = {queryPoint.x() - maxDistance, queryPoint.y() - maxDistance,
                     queryPoint.z() - maxDistance};
    double MAX[3] = {queryPoint.x() + maxDistance, queryPoint.y() + maxDistance,
                     queryPoint.z() + maxDistance};
    _parametrizations[_currentParametrization].rtree3d.Search(
      MIN, MAX, discreteFace_rtree_callback, &wrapper);
    maxDistance *= 2.0;
  } while(!wrapper._t3d);

  if(normal) {
    SVector3 t1(
      wrapper._t3d->getVertex(1)->x() - wrapper._t3d->getVertex(0)->x(),
      wrapper._t3d->getVertex(1)->y() - wrapper._t3d->getVertex(0)->y(),
      wrapper._t3d->getVertex(1)->z() - wrapper._t3d->getVertex(0)->z());
    SVector3 t2(
      wrapper._t3d->getVertex(2)->x() - wrapper._t3d->getVertex(0)->x(),
      wrapper._t3d->getVertex(2)->y() - wrapper._t3d->getVertex(0)->y(),
      wrapper._t3d->getVertex(2)->z() - wrapper._t3d->getVertex(0)->z());
    *normal = crossprod(t1, t2);
    normal->normalize();
  }

  double xyz[3] = {wrapper._closestPoint.x(), wrapper._closestPoint.y(),
                   wrapper._closestPoint.z()};
  double uvw[3];
  wrapper._t3d->xyz2uvw(xyz, uvw);
  const MVertex *v0 = wrapper._t2d->getVertex(0);
  const MVertex *v1 = wrapper._t2d->getVertex(1);
  const MVertex *v2 = wrapper._t2d->getVertex(2);
  double U = 1 - uvw[0] - uvw[1];
  double V = uvw[0];
  double W = uvw[1];
  SPoint2 pp(U * v0->x() + V * v1->x() + W * v2->x(),
             U * v0->y() + V * v1->y() + W * v2->y());
  return GPoint(xyz[0], xyz[1], xyz[2], this, pp);
#else
  return GPoint();
#endif
}

GPoint discreteFace::closestPoint(const SPoint3 &queryPoint,
                                  const double initialGuess[2]) const
{
#if defined(HAVE_HXT)
  return closestPoint(queryPoint, 0.0001);
#else
  Msg::Error("Cannot evaluate closest point on discrete surface without HXT");
  return GPoint();
#endif
}

SPoint2 discreteFace::parFromPoint(const SPoint3 &p, bool onSurface) const
{
#if defined(HAVE_HXT)
  GPoint gp = closestPoint(p, 0.0001);
  return SPoint2(gp.u(), gp.v());
#else
  Msg::Error("Cannot evaluate par from point on discrete surface without HXT");
  return SPoint2();
#endif
}

SVector3 discreteFace::normal(const SPoint2 &param) const
{
#if defined(HAVE_HXT)
  if(_parametrizations.empty()) return SVector3();

  MElement *e = _parametrizations[_currentParametrization].oct->find(
    param.x(), param.y(), 0.0);
  if(!e) {
    Msg::Warning("Triangle not found at uv=(%g,%g) on discrete surface %d",
                 param.x(), param.y(), tag());
    return SVector3(0, 0, 1);
  }
  int position =
    (int)((MTriangle *)e - &_parametrizations[_currentParametrization].t2d[0]);
  const MTriangle &t3d =
    _parametrizations[_currentParametrization].t3d[position];
<<<<<<< HEAD
  return _NORMAL_(t3d);
=======
  return NORMAL_(t3d);
>>>>>>> b7c568f1
#else
  Msg::Error("Cannot evaluate normal on discrete surface without HXT");
  return SVector3();
#endif
}

double discreteFace::curvatureMax(const SPoint2 &param) const { return false; }

double discreteFace::curvatures(const SPoint2 &param, SVector3 &dirMax,
                                SVector3 &dirMin, double &curvMax,
                                double &curvMin) const
{
  return false;
}

Pair<SVector3, SVector3> discreteFace::firstDer(const SPoint2 &param) const
{
#if defined(HAVE_HXT)
  if(_parametrizations.empty())
    return Pair<SVector3, SVector3>(SVector3(), SVector3());

  MElement *e = _parametrizations[_currentParametrization].oct->find(
    param.x(), param.y(), 0.0);
  if(!e) {
    Msg::Warning("Triangle not found for first derivative at uv=(%g,%g) on "
                 "discrete surface %d",
                 param.x(), param.y(), tag());
    return Pair<SVector3, SVector3>(SVector3(1, 0, 0), SVector3(0, 1, 0));
  }

  int position =
    (int)((MTriangle *)e - &_parametrizations[_currentParametrization].t2d[0]);

  const MTriangle &t3d =
    _parametrizations[_currentParametrization].t3d[position];
  const MVertex *v1 = t3d.getVertex(0);
  const MVertex *v2 = t3d.getVertex(1);
  const MVertex *v3 = t3d.getVertex(2);

  double M3D[3][2] = {{v2->x() - v1->x(), v3->x() - v1->x()},
                      {v2->y() - v1->y(), v3->y() - v1->y()},
                      {v2->z() - v1->z(), v3->z() - v1->z()}};
  v1 = e->getVertex(0);
  v2 = e->getVertex(1);
  v3 = e->getVertex(2);

  double M2D[2][2] = {{(v3->y() - v1->y()), -(v3->x() - v1->x())},
                      {-(v2->y() - v1->y()), (v2->x() - v1->x())}};

  double det = 1. / (M2D[0][0] * M2D[1][1] - M2D[1][0] * M2D[0][1]);

  //  printf("det = %12.5E\n",det);

  double dxdu[3][2];

  for(int i = 0; i < 3; i++) {
    for(int j = 0; j < 2; j++) {
      dxdu[i][j] = 0.;
      for(int k = 0; k < 2; k++) { dxdu[i][j] += det * M3D[i][k] * M2D[k][j]; }
    }
  }

  return Pair<SVector3, SVector3>(SVector3(dxdu[0][0], dxdu[1][0], dxdu[2][0]),
                                  SVector3(dxdu[0][1], dxdu[1][1], dxdu[2][1]));
#endif
  Msg::Error(
    "Cannot evaluate first derivative on discrete surface without HXT");
  return Pair<SVector3, SVector3>(SVector3(1, 0, 0), SVector3(0, 0, 0));
}

void discreteFace::secondDer(const SPoint2 &param, SVector3 &dudu,
                             SVector3 &dvdv, SVector3 &dudv) const
{
  return;
}

void discreteFace::createGeometry()
{
#if defined(HAVE_HXT)
  if(_parametrizations.size()) return;
  if(!_checkAndFixOrientation()) return;
  HXTStatus s = _reparametrizeThroughHxt();
  if(s != HXT_STATUS_OK)
    Msg::Error("Could not create geometry of discrete surface %d", tag());
#endif
}

bool discreteFace::_checkAndFixOrientation()
{
  if(triangles.empty()) return false;

  // first of all, all the triangles have to be oriented in the same way

  // edge to 1 or 2 triangle(s)
  std::map<MEdge, std::vector<MElement *>, Less_Edge> ed2tri;

  for(std::size_t i = 0; i < triangles.size(); ++i) {
    MElement *e = triangles[i];
    for(int j = 0; j < e->getNumEdges(); j++) {
      MEdge ed = e->getEdge(j);
      ed2tri[ed].push_back(e);
    }
  }

  // element to its neighbors
  std::map<MElement *, std::vector<MElement *> > neighbors;
  for(std::size_t i = 0; i < triangles.size(); ++i) {
    MElement *e = triangles[i];
    for(int j = 0; j < e->getNumEdges(); j++) {
      // #improveme: efficiency could be improved by setting neighbors mutually
      std::vector<MElement *> my_mt = ed2tri[e->getEdge(j)];
      if(my_mt.size() > 1) { // my_mt.size() = {1;2}
        MElement *neighTri = my_mt[0] == e ? my_mt[1] : my_mt[0];
        neighbors[e].push_back(neighTri);
      }
    }
  }

  // element for reference orientation
  std::queue<MElement *> checkList;
  // corresponding neighbor element to be checked for its orientation
  std::queue<std::vector<MElement *> > checkLists;
  // todo list
  std::queue<MElement *> my_todo;
  // help to complete todo list
  std::map<MElement *, bool> check_todo;

  my_todo.push(triangles[0]);

  check_todo[triangles[0]] = true;
  while(!my_todo.empty()) {
    MElement *myMT = my_todo.front();
    my_todo.pop();

    std::vector<MElement *> myV = neighbors[myMT];
    std::vector<MElement *> myInsertion;

    checkList.push(myMT);

    for(std::size_t i = 0; i < myV.size(); ++i) {
      if(check_todo.find(myV[i]) == check_todo.end()) {
        myInsertion.push_back(myV[i]);
        check_todo[myV[i]] = true;
        my_todo.push(myV[i]);
      }
    }
    checkLists.push(myInsertion);
  }

  while(!checkList.empty() && !checkLists.empty()) {
    MElement *current = checkList.front();
    checkList.pop();
    std::vector<MElement *> neigs = checkLists.front();
    checkLists.pop();
    for(std::size_t i = 0; i < neigs.size(); i++) {
      bool myCond = false;
      for(std::size_t k = 0; k < 3; k++) {
        for(std::size_t j = 0; j < 3; j++) {
          if(current->getVertex(k) == neigs[i]->getVertex(j)) {
            myCond = true;
            if(!(current->getVertex(k != 2 ? k + 1 : 0) ==
                   neigs[i]->getVertex(j != 0 ? j - 1 : 2) ||
                 current->getVertex(k != 0 ? k - 1 : 2) ==
                   neigs[i]->getVertex(j != 2 ? j + 1 : 0))) {
              neigs[i]->reverse();
            }
            break;
          }
        }
        if(myCond) break;
      }
    }
  }
  return true;
}

void discreteFace::mesh(bool verbose)
{
#if defined(HAVE_HXT)
  if(_parametrizations.empty()) return;

  std::vector<MTriangle *> _t;
  std::vector<MVertex *> _v;
  std::vector<GEdge *> const tmp = l_edges;
  int _tagtemp = tag();

  Msg::Info("Meshing discrete surface %d: the atlas contains %d map%s", tag(),
            _parametrizations.size(),
            (_parametrizations.size() > 1) ? "s" : "");

  for(size_t i = 0; i < _parametrizations.size(); i++) {
    // setTag(i);
    l_edges.clear();
    for(size_t j = 0; j < _parametrizations[i].bnd.size(); j++) {
      if(_parametrizations[i].bnd[j]->geomType() == DiscreteCurve)
        ((discreteEdge *)_parametrizations[i].bnd[j])->getSplit(l_edges);
      else
        l_edges.push_back(_parametrizations[i].bnd[j]);
    }

    embedded_edges.clear();
    embedded_edges.insert(embedded_edges.begin(),
                          _parametrizations[i].emb.begin(),
                          _parametrizations[i].emb.end());
    _currentParametrization = i;
    triangles.clear();
    mesh_vertices.clear();
    GFace::mesh(verbose);
    _t.insert(_t.begin(), triangles.begin(), triangles.end());
    _v.insert(_v.begin(), mesh_vertices.begin(), mesh_vertices.end());
  }
  setTag(_tagtemp);
  triangles = _t;
  mesh_vertices = _v;
  l_edges = tmp;
  embedded_edges.clear();
  meshStatistics.status = GFace::DONE;
#else
  Msg::Error("Cannot mesh discrete surface without HXT");
#endif
}

#if defined(HAVE_HXT)

static HXTStatus gmsh2hxt(GFace *gf, HXTMesh **pm,
                          std::map<MVertex *, int> &v2c,
                          std::vector<MVertex *> &c2v)
{
  HXTContext *context;
  hxtContextCreate(&context);
  HXTMesh *m;
  HXT_CHECK(hxtMeshCreate(context, &m));
  std::set<MVertex *> all;
  for(size_t i = 0; i < gf->triangles.size(); i++) {
    all.insert(gf->triangles[i]->getVertex(0));
    all.insert(gf->triangles[i]->getVertex(1));
    all.insert(gf->triangles[i]->getVertex(2));
  }
  m->vertices.num = m->vertices.size = all.size();
  HXT_CHECK(
    hxtAlignedMalloc(&m->vertices.coord, 4 * m->vertices.num * sizeof(double)));

  size_t count = 0;
  c2v.resize(all.size());
  for(std::set<MVertex *>::iterator it = all.begin(); it != all.end(); it++) {
    m->vertices.coord[4 * count + 0] = (*it)->x();
    m->vertices.coord[4 * count + 1] = (*it)->y();
    m->vertices.coord[4 * count + 2] = (*it)->z();
    m->vertices.coord[4 * count + 3] = 0.0;
    v2c[*it] = count;
    c2v[count++] = *it;
  }
  all.clear();

  m->triangles.num = m->triangles.size = gf->triangles.size();
  HXT_CHECK(hxtAlignedMalloc(&m->triangles.node,
                             (m->triangles.num) * 3 * sizeof(uint32_t)));
  HXT_CHECK(hxtAlignedMalloc(&m->triangles.colors,
                             (m->triangles.num) * sizeof(uint16_t)));
  for(size_t i = 0; i < gf->triangles.size(); i++) {
    m->triangles.node[3 * i + 0] = v2c[gf->triangles[i]->getVertex(0)];
    m->triangles.node[3 * i + 1] = v2c[gf->triangles[i]->getVertex(1)];
    m->triangles.node[3 * i + 2] = v2c[gf->triangles[i]->getVertex(2)];
    m->triangles.colors[i] = gf->tag();
  }

  m->lines.num = m->lines.size = 0;

  *pm = m;
  return HXT_STATUS_OK;
}

#endif

GPoint discreteFace::intersectionWithCircle(const SVector3 &n1,
                                            const SVector3 &n2,
                                            const SVector3 &p, const double &R,
                                            double uv[2])
{
#if defined(HAVE_HXT)
  if(_parametrizations.empty()) return GPoint();

  MTriangle *t2d =
    (MTriangle *)_parametrizations[_currentParametrization].oct->find(
      uv[0], uv[1], 0.0);
  MTriangle *t3d = NULL;
  if(t2d) {
    int position =
      (int)(t2d - &_parametrizations[_currentParametrization].t2d[0]);
    t3d = &_parametrizations[_currentParametrization].t3d[position];
  }

  SVector3 n = crossprod(n1, n2);
  n.normalize();

  int N = _parametrizations[_currentParametrization].t3d.size();
  int start = 0;
  if(t2d) start = -1;
  for(int i = start; i < N; i++) {
    if(i >= 0) {
      t2d = &_parametrizations[_currentParametrization].t2d[i];
      t3d = &_parametrizations[_currentParametrization].t3d[i];
    }
    SVector3 v0(t3d->getVertex(0)->x(), t3d->getVertex(0)->y(),
                t3d->getVertex(0)->z());
    SVector3 v1(t3d->getVertex(1)->x(), t3d->getVertex(1)->y(),
                t3d->getVertex(1)->z());
    SVector3 v2(t3d->getVertex(2)->x(), t3d->getVertex(2)->y(),
                t3d->getVertex(2)->z());
    SVector3 v0_2d(t2d->getVertex(0)->x(), t2d->getVertex(0)->y(),
                   t2d->getVertex(0)->z());
    SVector3 v1_2d(t2d->getVertex(1)->x(), t2d->getVertex(1)->y(),
                   t2d->getVertex(1)->z());
    SVector3 v2_2d(t2d->getVertex(2)->x(), t2d->getVertex(2)->y(),
                   t2d->getVertex(2)->z());
    SVector3 t1 = v1 - v0;
    SVector3 t2 = v2 - v0;
    SVector3 t = crossprod(t1, t2);
    t.normalize();
    SVector3 d = crossprod(n, t);
    if(d.norm() < 1.e-12) continue;
    d.normalize();
    double rhs[2] = {dot(n, p), dot(v0, t)};
    double r[2];
    double m[2][2];
    SVector3 x0(0, 0, 0);
    m[0][0] = n.y();
    m[0][1] = n.z();
    m[1][0] = t.y();
    m[1][1] = t.z();
    if(fabs(det2x2(m)) > 1.e-12) {
      sys2x2(m, rhs, r);
      x0 = SVector3(0, r[0], r[1]);
    }
    else {
      m[0][0] = n.x();
      m[0][1] = n.z();
      m[1][0] = t.x();
      m[1][1] = t.z();
      if(fabs(det2x2(m)) > 1.e-12) {
        sys2x2(m, rhs, r);
        x0 = SVector3(r[0], 0, r[1]);
      }
      else {
        m[0][0] = n.x();
        m[0][1] = n.y();
        m[1][0] = t.x();
        m[1][1] = t.y();
        if(sys2x2(m, rhs, r)) { x0 = SVector3(r[0], r[1], 0); }
        else {
          // printf("mauvaise pioche\n");
          continue;
        }
      }
    }

    const double a = 1.0;
    const double b = -2 * dot(d, p - x0);
    const double c = dot(p - x0, p - x0) - R * R;
    const double delta = b * b - 4 * a * c;
    if(delta >= 0) {
      double sign = (dot(n2, d) > 0) ? 1.0 : -1.0;
      const double ta = (-b + sign * sqrt(delta)) / (2. * a);
      const double tb = (-b - sign * sqrt(delta)) / (2. * a);
      SVector3 s[2] = {x0 + d * ta, x0 + d * tb};
      for(int IT = 0; IT < 2; IT++) {
        double mat[2][2], b[2], uv[2];
        mat[0][0] = dot(t1, t1);
        mat[1][1] = dot(t2, t2);
        mat[0][1] = mat[1][0] = dot(t1, t2);
        b[0] = dot(s[IT] - v0, t1);
        b[1] = dot(s[IT] - v0, t2);
        sys2x2(mat, b, uv);
        // check now if the point is inside the triangle
        if(uv[0] >= -1.e-6 && uv[1] >= -1.e-6 && 1. - uv[0] - uv[1] >= -1.e-6) {
          SVector3 pp =
            v0_2d * (1. - uv[0] - uv[1]) + v1_2d * uv[0] + v2_2d * uv[1];
          uv[0] = pp.x();
          uv[1] = pp.y();
          return GPoint(s[IT].x(), s[IT].y(), s[IT].z(), this, uv);
        }
      }
    }
  }
#endif
  GPoint pp(0);
  pp.setNoSuccess();
  //  Msg::Warning("Could not intersect with circle");
  return pp;
}

#if defined(HAVE_HXT)

bool discreteFace::_computeTopologyOfPartition(
  int nbColors, int *colors, int *nNodes, int *nodes, double *uv,
  std::vector<MVertex *> &c2v, std::vector<std::vector<MEdge> > &boundaries)
{
  GModel *gm = model();

  int TAG = gm->getMaxElementNumber() + 1;

  // Assign parameters for each vertex of each partition
  std::vector<int> cpt(_parametrizations.size());
  std::vector<MTriangle *> &ts = triangles;
  // make a copy of the geometry and of the parametrization (could be smaller)
  std::map<std::pair<MVertex *, int>, SPoint2> params;
  for(size_t i = 0; i < _parametrizations.size(); i++) {
    cpt[colors[i]] = 0;
    for(int j = nNodes[i]; j < nNodes[i + 1]; j++) {
      MVertex *vert = c2v[nodes[j]];
      double U = uv[2 * j + 0];
      double V = uv[2 * j + 1];
      std::pair<MVertex *, int> pp = std::make_pair(vert, i);
      params[pp] = SPoint2(U, V);
    }
  }

  // count how much triangles per partition
  for(size_t i = 0; i < ts.size(); i++) { cpt[colors[i]]++; }
  for(size_t i = 0; i < _parametrizations.size(); i++) {
    _parametrizations[colors[i]].t3d.reserve(cpt[colors[i]]);
    _parametrizations[colors[i]].t2d.reserve(cpt[colors[i]]);
  }

  //#define debug
#ifdef debug
  // save the atlas in pos files for checking - debugging
  char zz[256];
  sprintf(zz, "parametrization_P%d.pos", tag());
  FILE *f = fopen(zz, "w");
  fprintf(f, "View \"\"{\n");
  sprintf(zz, "parametrization_R%d.pos", tag());
  FILE *f2 = fopen(zz, "w");
  fprintf(f2, "View \"\"{\n");
#endif
  // created copies of triangles, both in 2D and in 3D
  for(size_t i = 0; i < ts.size(); i++) {
    MTriangle *t = ts[i];
    int c = colors[i];
    MVertex *v0 = new MVertex(t->getVertex(0)->x(), t->getVertex(0)->y(),
                              t->getVertex(0)->z());
    MVertex *v1 = new MVertex(t->getVertex(1)->x(), t->getVertex(1)->y(),
                              t->getVertex(1)->z());
    MVertex *v2 = new MVertex(t->getVertex(2)->x(), t->getVertex(2)->y(),
                              t->getVertex(2)->z());
    SPoint2 p0 = params[std::make_pair(t->getVertex(0), c)];
    SPoint2 p1 = params[std::make_pair(t->getVertex(1), c)];
    SPoint2 p2 = params[std::make_pair(t->getVertex(2), c)];
    MVertex *vv0 = new MVertex(p0.x(), p0.y(), 0.0);
    MVertex *vv1 = new MVertex(p1.x(), p1.y(), 0.0);
    MVertex *vv2 = new MVertex(p2.x(), p2.y(), 0.0);
    MTriangle t3d(v0, v1, v2);
    MTriangle t2d(vv0, vv1, vv2);
    _parametrizations[c].t3d.push_back(t3d);
    _parametrizations[c].t2d.push_back(t2d);
#ifdef debug
    fprintf(f, "ST(%g,%g,%g,%g,%g,%g,%g,%g,%g){%d,%d,%d};\n",
            vv0->x() + 2.2 * c, vv0->y(), vv0->z(), vv1->x() + 2.2 * c,
            vv1->y(), vv1->z(), vv2->x() + 2.2 * c, vv2->y(), vv2->z(), c, c,
            c);
    fprintf(f2, "ST(%g,%g,%g,%g,%g,%g,%g,%g,%g){%d,%d,%d};\n", v0->x(), v0->y(),
            v0->z(), v1->x(), v1->y(), v1->z(), v2->x(), v2->y(), v2->z(), c, c,
            c);
#endif
  }
#ifdef debug
  fprintf(f, "};\n");
  fclose(f);
  fprintf(f2, "};\n");
  fclose(f2);
#endif

  // compute 1D topology

  // edges between two colors
  std::map<MEdge, std::pair<int, int>, Less_Edge> l;
  for(size_t i = 0; i < ts.size(); i++) {
    MTriangle *t = ts[i];
    int c = colors[i];
    for(int j = 0; j < 3; j++) {
      MEdge e = t->getEdge(j);
      std::map<MEdge, std::pair<int, int>, Less_Edge>::iterator it = l.find(e);
      if(it == l.end()) {
        std::pair<int, int> p = std::make_pair(c, (int)-1);
        l[e] = p;
      }
      else {
        if(it->second.first == c) { l.erase(it); }
        else
          it->second.second = c;
      }
    }
  }

  // compute model edges that are internal to a partition or on its boundary
  // the form of an internal edge is a vector of MEdge

  std::map<std::pair<int, int>, std::vector<MEdge> > edges;
  {
    std::map<MEdge, std::pair<int, int>, Less_Edge>::iterator it = l.begin();
    for(; it != l.end(); ++it) {
      std::pair<int, int> x = it->second;
      std::pair<int, int> y = std::make_pair(std::min(x.first, x.second),
                                             std::max(x.first, x.second));
      std::map<std::pair<int, int>, std::vector<MEdge> >::iterator itf =
        edges.find(y);
      if(itf == edges.end()) {
        std::vector<MEdge> v;
        v.push_back(it->first);
        edges[y] = v;
      }
      else {
        itf->second.push_back(it->first);
      }
    }
  }

  // each color has MEdges as boundaries
  {
    std::map<std::pair<int, int>, std::vector<MEdge> >::iterator it =
      edges.begin();
    for(; it != edges.end(); ++it) {
      if(it->first.first != -1)
        boundaries[it->first.first].insert(boundaries[it->first.first].begin(),
                                           it->second.begin(),
                                           it->second.end());
      if(it->first.second != -1)
        boundaries[it->first.second].insert(
          boundaries[it->first.second].begin(), it->second.begin(),
          it->second.end());
    }
  }

  // split external edges i.e. edges that were already there but that are split
  // by partitions
  {
    std::map<std::pair<int, int>, std::vector<MEdge> >::iterator it =
      edges.begin();
    for(; it != edges.end(); ++it) {
      std::vector<std::vector<MVertex *> > vs;
      // this is the tricky beast !!!
      SortEdgeConsecutive(it->second, vs);
      for(size_t k = 0; k < vs.size(); k++) {
        std::vector<MVertex *> &v = vs[k];
        MVertex *vs[2] = {v[0], v[v.size() - 1]};
        for(int i = 0; i < 2; i++) {
          if(vs[i]->onWhat()->dim() == 1 && it->first.second != -1 &&
             it->first.first != -1) {
            // vs[i]->onWhat()->mesh_vertices.erase
            //     (std::remove(vs[i]->onWhat()->mesh_vertices.begin(),
            //	   vs[i]->onWhat()->mesh_vertices.end(), vs[i]),
            //	   vs[i]->onWhat()->mesh_vertices.end());
            discreteEdge *de = dynamic_cast<discreteEdge *>(vs[i]->onWhat());
            if(!de) { Msg::Error("Can currently only split discrete curves"); }
            else {
              discreteVertex *gstart = new discreteVertex(
                gm, ++TAG + 1, vs[i]->x(), vs[i]->y(), vs[i]->z());
              gm->add(gstart);
              vs[i]->setEntity(gstart);
              gstart->mesh_vertices.push_back(vs[i]);
              splitDiscreteEdge(de, vs[i], gstart, TAG);
              Msg::Info(" - Splitting discrete curve %d", de->tag());
            }
          }
        }
      }
    }
  }

  // at that point, end vertices of partition lines are either classified on
  // GVertex or on GFace
  {
    std::map<std::pair<int, int>, std::vector<MEdge> >::iterator it =
      edges.begin();
    for(; it != edges.end(); ++it) {
      std::vector<std::vector<MVertex *> > vs;

      SortEdgeConsecutive(it->second, vs);

      for(size_t k = 0; k < vs.size(); k++) {
        std::vector<MVertex *> &v = vs[k];
        MVertex *ends[2] = {v[0], v[v.size() - 1]};
        if(ends[0]->onWhat() == this || ends[1]->onWhat() == this) {
          for(int i = 0; i < 2; i++) {
            if(ends[i]->onWhat() == this) {
              discreteVertex *gstart = new discreteVertex(
                gm, ++TAG, ends[i]->x(), ends[i]->y(), ends[i]->z());
              gm->add(gstart);
              ends[i]->setEntity(gstart);
              gstart->mesh_vertices.push_back(ends[i]);
            }
          }
        }
        if(it->first.first != -1) {
          discreteEdge *de =
            new discreteEdge(gm, ++TAG, (GVertex *)ends[0]->onWhat(),
                             (GVertex *)ends[1]->onWhat());
          Msg::Info(" - Creating internal discrete curve %d (%d %d) in surface %d",
                    de->tag(), ends[0]->onWhat()->tag(),
                    ends[1]->onWhat()->tag(), tag());
          gm->add(de);
          for(size_t i = 1; i < v.size() - 1; i++) {
            v[i]->setEntity(de);
            de->mesh_vertices.push_back(v[i]);
          }
          for(size_t i = 1; i < v.size(); i++)
            de->lines.push_back(new MLine(v[i - 1], v[i]));
        }
      }
    }
  }
  mesh_vertices.clear();
  triangles.clear();
  gm->setMaxElementNumber(TAG);

  return true;
}

HXTStatus discreteFace::_reparametrizeThroughHxt()
{
  int n = 1;
  HXT_CHECK(hxtInitializeLinearSystems(&n, NULL));

  HXTMesh *m;
  std::map<MVertex *, int> v2c;
  std::vector<MVertex *> c2v;
  gmsh2hxt(this, &m, v2c, c2v);

  HXTParametrization *parametrization;
  int *colors, *nNodes, *nodes, nc;
  double *uv;
  HXT_CHECK(hxtParametrizationCreate(m, 0, &parametrization));
  HXT_CHECK(hxtParametrizationCompute(parametrization, &colors, &nNodes, &nodes,
                                      &uv, &nc, &m));

  // HXT_CHECK(hxtParametrizationWrite(parametrization, zz));

  // compute curvatures
  HXTEdges *edges;
  double *crossField, *nodalCurvatures;
  HXT_CHECK(hxtEdgesCreate(m, &edges));
  HXT_CHECK(
    hxtCurvatureRusinkiewicz(m, &nodalCurvatures, &crossField, edges, false));
  HXT_CHECK(hxtEdgesDelete(&edges));
  _parametrizations.resize(nc);
  std::vector<std::vector<MEdge> > boundaries(nc);
  std::vector<std::vector<MEdge> > internals(nc);
  if(!_computeTopologyOfPartition(nc, colors, nNodes, nodes, uv, c2v,
                                  boundaries))
    Msg::Warning("Impossible to compute the topology of the %d partitions", nc);

  Msg::Info(" - Surface %d split in %d part%s", tag(), _parametrizations.size(),
            (_parametrizations.size() > 1) ? "s" : "");

  for(size_t i = 0; i < _parametrizations.size(); i++) {
    Less_Edge le;
    std::sort(boundaries[i].begin(), boundaries[i].end(), le);
    std::set<GEdge *> des;
    for(GModel::eiter it = model()->firstEdge(); it != model()->lastEdge();
        it++) {
      for(size_t k = 0; k < (*it)->lines.size(); k++) {
        MEdge e((*it)->lines[k]->getVertex(0), (*it)->lines[k]->getVertex(1));
        if(std::binary_search(boundaries[i].begin(), boundaries[i].end(), e,
                              le)) {
          GEdge *de = *it;
          if(des.find(de) == des.end()) {
            if(de->_compound.size()) {
              if(de->compound_edge)
                des.insert((discreteEdge *)de->compound_edge);
            }
            else {
              des.insert(de);
            }
          }
        }
      }
    }
    _parametrizations[i].bnd.insert(_parametrizations[i].bnd.begin(),
                                    des.begin(), des.end());
  }

  for(size_t i = 0; i < _parametrizations.size(); i++) {
    std::vector<MElement *> temp;
    for(size_t j = 0; j < _parametrizations[i].t2d.size(); j++) {
      temp.push_back(&_parametrizations[i].t2d[j]);
      double MIN[3] = {_parametrizations[i].t3d[j].getVertex(0)->x(),
                       _parametrizations[i].t3d[j].getVertex(0)->y(),
                       _parametrizations[i].t3d[j].getVertex(0)->z()};
      double MAX[3] = {_parametrizations[i].t3d[j].getVertex(0)->x(),
                       _parametrizations[i].t3d[j].getVertex(0)->y(),
                       _parametrizations[i].t3d[j].getVertex(0)->z()};
      for(int k = 1; k < 3; k++) {
        MAX[0] =
          std::max(MAX[0], _parametrizations[i].t3d[j].getVertex(k)->x());
        MIN[0] =
          std::min(MIN[0], _parametrizations[i].t3d[j].getVertex(k)->x());
        MAX[1] =
          std::max(MAX[1], _parametrizations[i].t3d[j].getVertex(k)->y());
        MIN[1] =
          std::min(MIN[1], _parametrizations[i].t3d[j].getVertex(k)->y());
        MAX[2] =
          std::max(MAX[2], _parametrizations[i].t3d[j].getVertex(k)->z());
        MIN[2] =
          std::min(MIN[2], _parametrizations[i].t3d[j].getVertex(k)->z());
      }
      std::pair<MTriangle *, MTriangle *> *tt =
        new std::pair<MTriangle *, MTriangle *>(&_parametrizations[i].t3d[j],
                                                &_parametrizations[i].t2d[j]);
      _parametrizations[i].rtree3d.Insert(MIN, MAX, tt);
    }
    _parametrizations[i].oct = new MElementOctree(temp);
  }

  for(size_t i = 0; i < _parametrizations.size(); i++) {
    for(size_t j = 0; j < _parametrizations[i].emb.size(); j++) {
      model()->add(_parametrizations[i].emb[j]);
    }
  }

  HXT_CHECK(hxtParametrizationDelete(&parametrization));
  HXT_CHECK(hxtMeshDelete(&m));
  return HXT_STATUS_OK;
}

hxt_reparam_surf::~hxt_reparam_surf()
{
  if(oct) delete oct;
}

#endif<|MERGE_RESOLUTION|>--- conflicted
+++ resolved
@@ -319,11 +319,7 @@
     (int)((MTriangle *)e - &_parametrizations[_currentParametrization].t2d[0]);
   const MTriangle &t3d =
     _parametrizations[_currentParametrization].t3d[position];
-<<<<<<< HEAD
-  return _NORMAL_(t3d);
-=======
   return NORMAL_(t3d);
->>>>>>> b7c568f1
 #else
   Msg::Error("Cannot evaluate normal on discrete surface without HXT");
   return SVector3();
