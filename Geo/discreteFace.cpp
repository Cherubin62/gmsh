--- conflicted
+++ resolved
@@ -19,7 +19,7 @@
   Surface *s = CreateSurface(num, MSH_SURF_DISCRETE);
   Tree_Add(model->getGEOInternals()->Surfaces, &s);
   meshStatistics.status = GFace::DONE;
-  _current_parametrization = -1;
+  _currentParametrization = -1;
 }
 
 void discreteFace::setBoundEdges(const std::vector<int> &tagEdges)
@@ -57,72 +57,6 @@
   }
 }
 
-<<<<<<< HEAD
-=======
-#if defined(HAVE_HXT)
-
-static void splitDiscreteEdge(discreteEdge *de, MVertex *v, GVertex *gv,
-                              int &TAG)
-{
-  GVertex *gv0 = de->getBeginVertex();
-  GVertex *gv1 = de->getEndVertex();
-
-  if(v != gv->mesh_vertices[0]) {
-    Msg::Error("Wrong vertex for splitting discrete curve");
-    return;
-  }
-  discreteEdge *de_new[2];
-
-  de_new[0] = new discreteEdge(de->model(), ++TAG, gv0, gv);
-  de_new[1] = new discreteEdge(de->model(), ++TAG, gv, gv1);
-
-  de->setSplit(de_new[0], de_new[1]);
-
-  int current = 0;
-  de_new[current]->lines.push_back(de->lines[0]);
-  for(size_t i = 0; i < de->mesh_vertices.size(); i++) {
-    if(de->mesh_vertices[i] == v)
-      current++;
-    else {
-      de_new[current]->mesh_vertices.push_back(de->mesh_vertices[i]);
-      de->mesh_vertices[i]->setEntity(de_new[current]);
-    }
-    de_new[current]->lines.push_back(de->lines[i + 1]);
-  }
-  de->lines.clear();
-  de->mesh_vertices.clear();
-
-  std::vector<GFace *> f = de->faces();
-  for(size_t i = 0; i < f.size(); i++) {
-    std::vector<GEdge *> new_eds, old_eds;
-    old_eds = f[i]->edges();
-    discreteFace *df = dynamic_cast<discreteFace *>(f[i]);
-    if(!df) {
-      Msg::Error(
-        "A discrete edge is adjacent to a face that is not a discrete face - "
-        "cannot remesh");
-      return;
-    }
-    for(size_t j = 0; j < old_eds.size(); j++) {
-      if(old_eds[j] == de) {
-        new_eds.push_back(de_new[0]);
-        new_eds.push_back(de_new[1]);
-        new_eds[0]->addFace(f[i]);
-        new_eds[1]->addFace(f[i]);
-      }
-      else
-        new_eds.push_back(old_eds[j]);
-    }
-    f[i]->set(new_eds);
-  }
-  de->model()->add(de_new[0]);
-  de->model()->add(de_new[1]);
-  de->model()->remove(de);
-}
-
-#endif
-
->>>>>>> 9438d12f
 int discreteFace::trianglePosition(double par1, double par2, double &u,
                                    double &v) const
 {
@@ -241,7 +175,7 @@
 {
 #if defined(HAVE_HXT)
   if(_parametrizations.empty()) return GPoint();
-  if(_current_parametrization == -1) return GPoint();
+  if(_currentParametrization == -1) return GPoint();
 
   dfWrapper wrapper(queryPoint);
   do {
@@ -312,7 +246,7 @@
 {
 #if defined(HAVE_HXT)
   if(_parametrizations.empty()) return SVector3();
-  if(_current_parametrization == -1) return SVector3();
+  if(_currentParametrization == -1) return SVector3();
 
   MElement *e = _parametrizations[_currentParametrization].oct->find(
     param.x(), param.y(), 0.0);
@@ -335,7 +269,7 @@
 double discreteFace::curvatureMax(const SPoint2 &param) const {
   SVector3 dirMax, dirMin;
   double c, C;
-  if(_current_parametrization==-1)
+  if(_currentParametrization==-1)
     return 0.0;
   curvatures(param, dirMax, dirMin, C, c);
   return std::max(c,C);
@@ -347,10 +281,10 @@
 {
   if(_parametrizations.empty())
     return 0.0;
-  if(_current_parametrization==-1)
+  if(_currentParametrization==-1)
     return 0.0;
 
-  MElement *e = _parametrizations[_current_parametrization].oct->find(
+  MElement *e = _parametrizations[_currentParametrization].oct->find(
     param.x(), param.y(), 0.0);
   if(!e) {
     Msg::Warning("Triangle not found for curvatures at uv=(%g,%g) on "
@@ -359,17 +293,16 @@
   }
   
   int position =
-    (int)((MTriangle *)e - &_parametrizations[_current_parametrization].t2d[0]);
-
-  //  if (6*position+5 >= _parametrizations[_current_parametrization].CURV.size())printf("error\n");
+    (int)((MTriangle *)e - &_parametrizations[_currentParametrization].t2d[0]);
+
 
   //  printf("coucou1\n");
-  SVector3 c0max = _parametrizations[_current_parametrization].CURV[6*position+0];
-  SVector3 c1max = _parametrizations[_current_parametrization].CURV[6*position+1];
-  SVector3 c2max = _parametrizations[_current_parametrization].CURV[6*position+2];
-  SVector3 c0min = _parametrizations[_current_parametrization].CURV[6*position+3];
-  SVector3 c1min = _parametrizations[_current_parametrization].CURV[6*position+4];
-  SVector3 c2min = _parametrizations[_current_parametrization].CURV[6*position+5];
+  SVector3 c0max = _parametrizations[_currentParametrization].CURV[6*position+0];
+  SVector3 c1max = _parametrizations[_currentParametrization].CURV[6*position+1];
+  SVector3 c2max = _parametrizations[_currentParametrization].CURV[6*position+2];
+  SVector3 c0min = _parametrizations[_currentParametrization].CURV[6*position+3];
+  SVector3 c1min = _parametrizations[_currentParametrization].CURV[6*position+4];
+  SVector3 c2min = _parametrizations[_currentParametrization].CURV[6*position+5];
 
   curvMax = c0max.norm();
   curvMin = c0min.norm();
@@ -383,7 +316,7 @@
 Pair<SVector3, SVector3> discreteFace::firstDer(const SPoint2 &param) const
 {
 #if defined(HAVE_HXT)
-  if(_current_parametrization == -1) return Pair<SVector3, SVector3>(SVector3(), SVector3());
+  if(_currentParametrization == -1) return Pair<SVector3, SVector3>(SVector3(), SVector3());
   if(_parametrizations.empty())
     return Pair<SVector3, SVector3>(SVector3(), SVector3());
 
@@ -557,27 +490,14 @@
             (_parametrizations.size() > 1) ? "s" : "");
 
   for(size_t i = 0; i < _parametrizations.size(); i++) {
-<<<<<<< HEAD
     l_edges.clear();
     for (size_t j=0;j<_parametrizations[i].bnd.size(); j++){
       //      printf("%d ",_parametrizations[i].bnd[j]->tag());
       if (_parametrizations[i].bnd[j]->geomType() == DiscreteCurve)
 	((discreteEdge*)_parametrizations[i].bnd[j])->getSplit(l_edges,_gv);
-=======
-    // setTag(i);
-    l_edges.clear();
-    for(size_t j = 0; j < _parametrizations[i].bnd.size(); j++) {
-      if(_parametrizations[i].bnd[j]->geomType() == DiscreteCurve)
-        ((discreteEdge *)_parametrizations[i].bnd[j])->getSplit(l_edges);
->>>>>>> 9438d12f
       else
         l_edges.push_back(_parametrizations[i].bnd[j]);
     }
-<<<<<<< HEAD
-    //    printf("\n");
-=======
-
->>>>>>> 9438d12f
     embedded_edges.clear();
     embedded_edges.insert(embedded_edges.begin(),
                           _parametrizations[i].emb.begin(),
@@ -770,7 +690,6 @@
 
 #if defined(HAVE_HXT)
 
-<<<<<<< HEAD
 /*
 static void existingEdges(GFace *gf, std::map<MEdge, GEdge *, Less_Edge> &edges)
 {
@@ -788,7 +707,7 @@
 
 void discreteFace::computeSplitEdges(int nbColors, int *colors, std::vector<MEdge> &splitEdges){
 
-  GModel *gm = model();
+  //  GModel *gm = model();
 
   // compute all existing edges ...
   std::set<MEdge,Less_Edge> existing_edges;
@@ -799,7 +718,7 @@
     }
   }
 
-  printf("%d existing edges\n",existing_edges.size());
+  //  printf("%d existing edges\n",existing_edges.size());
   
   // compute edges with 2 colors that are not existing edges
   std::map<MEdge,  std::pair<int,int>, Less_Edge > allEdges_pairs;  
@@ -825,7 +744,7 @@
 
 
 
-bool discreteFace::compute_topology_of_partition2(
+bool discreteFace::_compute_topology_of_partition(
   int nbColors, int *colors, int *nNodes, int *nodes, double *uv,
   double *nodalCurvatures,
   std::vector<MVertex *> &c2v)
@@ -869,19 +788,6 @@
       _CMIN[pp] = CMIN;
     }
   }
-
-  // count how much triangles per partition
-#define debug
-#ifdef debug
-  // save the atlas in pos files for checking - debugging
-  char zz[256];
-  sprintf(zz,"parametrization_P%d.pos",tag());
-  FILE *f = fopen(zz, "w");
-  fprintf(f, "View \"\"{\n");
-  sprintf(zz,"parametrization_R%d.pos",tag());
-  FILE *f2 = fopen(zz, "w");
-  fprintf(f2, "View \"\"{\n");
-#endif
 
   for(size_t i = 0; i < ts.size(); i++) {
     cpt[colors[i]]++;
@@ -932,22 +838,7 @@
     _parametrizations[c].CURV.push_back(_CMIN[std::make_pair(t->getVertex(0), c)]);
     _parametrizations[c].CURV.push_back(_CMIN[std::make_pair(t->getVertex(1), c)]);
     _parametrizations[c].CURV.push_back(_CMIN[std::make_pair(t->getVertex(2), c)]);
-#ifdef debug
-    fprintf(f, "ST(%g,%g,%g,%g,%g,%g,%g,%g,%g){%d,%d,%d};\n",
-            vv0->x() + 2.2 * c, vv0->y(), vv0->z(), vv1->x() + 2.2 * c,
-            vv1->y(), vv1->z(), vv2->x() + 2.2 * c, vv2->y(), vv2->z(), c, c,
-            c);
-    fprintf(f2, "ST(%g,%g,%g,%g,%g,%g,%g,%g,%g){%d,%d,%d};\n", v0->x(), v0->y(),
-            v0->z(), v1->x(), v1->y(), v1->z(), v2->x(), v2->y(), v2->z(), c, c,
-            c);
-#endif
-  }
-#ifdef debug
-  fprintf(f, "};\n");
-  fclose(f);
-  fprintf(f2, "};\n");
-  fclose(f2);
-#endif
+  }
 
   Msg::Debug("Triangles have been colored",nbColors,tag());
 
@@ -985,7 +876,7 @@
       de->split(v, dv, TAG);
     }    
   }
-  Msg::Info("Existing Model Edges have been split");
+  Msg::Debug("Existing Model Edges have been split");
   
   // create internal model edges and faces
   std::map<std::pair<int, int>, std::vector<MEdge> > internal_edges;
@@ -1016,11 +907,11 @@
 
   {
     std::map<std::pair<int, int>, std::vector<MEdge> >::iterator it =  internal_edges.begin();
-    Msg::Info ("%d internal edges have been created",internal_edges.size());
+    Msg::Debug ("%d internal edges have been created",internal_edges.size());
     for (; it != internal_edges.end(); ++it){
       std::vector<std::vector<MVertex *> > vs;
       SortEdgeConsecutive(it->second, vs);
-      Msg::Info("Model Edge between colors %d and %d contains %d mesh edges and is separated in %d connected parts",
+      Msg::Debug("Model Edge between colors %d and %d contains %d mesh edges and is separated in %d connected parts",
 		it->first.first,it->first.second,it->second.size(), vs.size());
       for (size_t i=0;i<vs.size();i++){
 	std::vector<MVertex*> vi = vs[i];
@@ -1028,7 +919,7 @@
 	for (size_t j=0;j<vi.size();j++)if (vi[j]->onWhat()->dim() == 0)countModelVertices ++;
 	// periodic
 	if (vi[0]->onWhat()->dim() == 0 && vi[vi.size()-1]->onWhat()->dim() == 0){
-	  Msg::Info ("  Part %d of internal edge connects model vertices %d and %d",i,vi[vi.size()-1]->onWhat()->tag(), vi[0]->onWhat()->tag());
+	  Msg::Debug ("  Part %d of internal edge connects model vertices %d and %d",i,vi[vi.size()-1]->onWhat()->tag(), vi[0]->onWhat()->tag());
 	  int counter = 0;
 	  while (counter < vi.size()-1){	  
 	    discreteEdge *de = new discreteEdge(gm, ++TAG+1, (GVertex*)vi[counter]->onWhat(), NULL);
@@ -1043,12 +934,12 @@
 	      else vi[counter+1]->setEntity(de);
 	      counter++;
 	    }
-	    Msg::Info ("  creating model edge %d (%d %d) %d lines / %d",  de->tag(),de->getBeginVertex()->tag(),de->getEndVertex()->tag(),
+	    Msg::Debug ("  creating model edge %d (%d %d) %d lines / %d",  de->tag(),de->getBeginVertex()->tag(),de->getEndVertex()->tag(),
 		       de->lines.size(),vi.size()-1);
 	  }
 	}
 	else if (vi[0] == vi[vi.size()-1]){
-	  Msg::Info ("  Part %d of internal edge is periodic",i);
+	  Msg::Debug ("  Part %d of internal edge is periodic",i);
 	  if (countModelVertices == 0){
 	    discreteVertex *dv = new discreteVertex(gm, ++TAG+1, vi[0]->x(), vi[0]->y(), vi[0]->z());
 	    gm->add(dv);
@@ -1060,7 +951,7 @@
 	    gm->add(de);
 	    for (size_t j=1;j<vi.size();j++)de->lines.push_back(new MLine(vi[j-1],vi[j]));	    
 	    for (size_t j=1;j<vi.size()-1;j++)vi[j]->setEntity(de);
-	    Msg::Info ("  creating periodic edge %d beween colors %d and %d (new model vertex %d added for closure)",
+	    Msg::Debug ("  creating periodic edge %d beween colors %d and %d (new model vertex %d added for closure)",
 		       de->tag(),it->first.first,it->first.second,dv->tag());
 	  }
 	  else Msg::Error("Should dig more ...");
@@ -1109,12 +1000,14 @@
     }
     _parametrizations[i].bnd.insert(_parametrizations[i].bnd.begin(), des.begin(), des.end());
     _parametrizations[i].emb.insert(_parametrizations[i].emb.begin(), internals.begin(), internals.end());
+    /*
     printf("  boundary of part %d : ",i);
     for (size_t j=0;j<_parametrizations[i].bnd.size();j++)printf("%d (%d %d)",_parametrizations[i].bnd[j]->tag(),_parametrizations[i].bnd[j]->getBeginVertex()->tag(),
     								 _parametrizations[i].bnd[j]->getEndVertex()->tag());
     printf("  internals : ");
     for (size_t j=0;j<_parametrizations[i].emb.size();j++)printf("%d ",_parametrizations[i].emb[j]->tag());
     printf("\n");
+    */
   }
 
   
@@ -1128,304 +1021,7 @@
 
 }
 
-
-bool discreteFace::compute_topology_of_partition(
-  int nbColors, int *colors, int *nNodes, int *nodes, double *uv,
-  double *nodalCurvatures,
-  std::vector<MVertex *> &c2v)
-=======
-bool discreteFace::_computeTopologyOfPartition(
-  int nbColors, int *colors, int *nNodes, int *nodes, double *uv,
-  std::vector<MVertex *> &c2v, std::vector<std::vector<MEdge> > &boundaries)
->>>>>>> 9438d12f
-{
-  std::vector<std::vector<MEdge> > boundaries(_parametrizations.size());
-  GModel *gm = model();
-
-  int TAG = gm->getMaxElementNumber() + 1;
-
-  // Assign parameters for each vertex of each partition
-  std::vector<int> cpt(_parametrizations.size());
-  std::vector<MTriangle *> &ts = triangles;
-  // make a copy of the geometry and of the parametrization (could be smaller)
-  std::map<std::pair<MVertex *, int>, SPoint2> params;
-  std::map<std::pair<MVertex *, int>, SVector3 > _CMAX;
-  std::map<std::pair<MVertex *, int>, SVector3 > _CMIN;
-  for(size_t i = 0; i < _parametrizations.size(); i++) {
-    cpt[colors[i]] = 0;
-    for(int j = nNodes[i]; j < nNodes[i + 1]; j++) {
-      MVertex *vert = c2v[nodes[j]];
-      double U = uv[2 * j + 0];
-      double V = uv[2 * j + 1];
-      double *C = &nodalCurvatures[6 * nodes[j]];
-      SVector3 CMAX (C[0],C[1],C[2]);
-      SVector3 CMIN (C[3],C[4],C[5]);
-      std::pair<MVertex *, int> pp = std::make_pair(vert, i);
-      params[pp] = SPoint2(U, V);
-      _CMAX[pp] = CMAX;
-      _CMIN[pp] = CMIN;
-    }
-  }
-
-  // count how much triangles per partition
-  for(size_t i = 0; i < ts.size(); i++) { cpt[colors[i]]++; }
-  for(size_t i = 0; i < _parametrizations.size(); i++) {
-    _parametrizations[colors[i]].t3d.reserve(cpt[colors[i]]);
-    _parametrizations[colors[i]].t2d.reserve(cpt[colors[i]]);
-  }
-
-  //#define debug
-#ifdef debug
-  // save the atlas in pos files for checking - debugging
-  char zz[256];
-  sprintf(zz, "parametrization_P%d.pos", tag());
-  FILE *f = fopen(zz, "w");
-  fprintf(f, "View \"\"{\n");
-  sprintf(zz, "parametrization_R%d.pos", tag());
-  FILE *f2 = fopen(zz, "w");
-  fprintf(f2, "View \"\"{\n");
-#endif
-  // created copies of triangles, both in 2D and in 3D
-  for(size_t i = 0; i < ts.size(); i++) {
-    MTriangle *t = ts[i];
-    int c = colors[i];
-    MVertex *v0 = new MVertex(t->getVertex(0)->x(), t->getVertex(0)->y(),
-                              t->getVertex(0)->z());
-    MVertex *v1 = new MVertex(t->getVertex(1)->x(), t->getVertex(1)->y(),
-                              t->getVertex(1)->z());
-    MVertex *v2 = new MVertex(t->getVertex(2)->x(), t->getVertex(2)->y(),
-                              t->getVertex(2)->z());
-    SPoint2 p0 = params[std::make_pair(t->getVertex(0), c)];
-    SPoint2 p1 = params[std::make_pair(t->getVertex(1), c)];
-    SPoint2 p2 = params[std::make_pair(t->getVertex(2), c)];
-    MVertex *vv0 = new MVertex(p0.x(), p0.y(), 0.0);
-    MVertex *vv1 = new MVertex(p1.x(), p1.y(), 0.0);
-    MVertex *vv2 = new MVertex(p2.x(), p2.y(), 0.0);
-    MTriangle t3d(v0, v1, v2);
-    MTriangle t2d(vv0, vv1, vv2);
-    _parametrizations[c].t3d.push_back(t3d);
-    _parametrizations[c].t2d.push_back(t2d);
-    _parametrizations[c].CURV.push_back(_CMAX[std::make_pair(t->getVertex(0), c)]);
-    _parametrizations[c].CURV.push_back(_CMAX[std::make_pair(t->getVertex(1), c)]);
-    _parametrizations[c].CURV.push_back(_CMAX[std::make_pair(t->getVertex(2), c)]);
-    _parametrizations[c].CURV.push_back(_CMIN[std::make_pair(t->getVertex(0), c)]);
-    _parametrizations[c].CURV.push_back(_CMIN[std::make_pair(t->getVertex(1), c)]);
-    _parametrizations[c].CURV.push_back(_CMIN[std::make_pair(t->getVertex(2), c)]);
-
-#ifdef debug
-    fprintf(f, "ST(%g,%g,%g,%g,%g,%g,%g,%g,%g){%d,%d,%d};\n",
-            vv0->x() + 2.2 * c, vv0->y(), vv0->z(), vv1->x() + 2.2 * c,
-            vv1->y(), vv1->z(), vv2->x() + 2.2 * c, vv2->y(), vv2->z(), c, c,
-            c);
-    fprintf(f2, "ST(%g,%g,%g,%g,%g,%g,%g,%g,%g){%d,%d,%d};\n", v0->x(), v0->y(),
-            v0->z(), v1->x(), v1->y(), v1->z(), v2->x(), v2->y(), v2->z(), c, c,
-            c);
-#endif
-  }
-#ifdef debug
-  fprintf(f, "};\n");
-  fclose(f);
-  fprintf(f2, "};\n");
-  fclose(f2);
-#endif
-
-  // compute 1D topology
-
-  // edges between two colors
-  std::map<MEdge, std::pair<int, int>, Less_Edge> l;
-  for(size_t i = 0; i < ts.size(); i++) {
-    MTriangle *t = ts[i];
-    int c = colors[i];
-    for(int j = 0; j < 3; j++) {
-      MEdge e = t->getEdge(j);
-      std::map<MEdge, std::pair<int, int>, Less_Edge>::iterator it = l.find(e);
-      if(it == l.end()) {
-        std::pair<int, int> p = std::make_pair(c, (int)-1);
-        l[e] = p;
-      }
-      else {
-<<<<<<< HEAD
-	if(it->second.first == c) {
-	  l.erase(it);
-	}
-	else
-=======
-        if(it->second.first == c) { l.erase(it); }
-        else
->>>>>>> 9438d12f
-          it->second.second = c;
-      }
-    }
-  }
-
-  // compute model edges that are internal to a partition or on its boundary
-  // the form of an internal edge is a vector of MEdge
-
-  std::map<std::pair<int, int>, std::vector<MEdge> > edges;
-  {
-    std::map<MEdge, std::pair<int, int>, Less_Edge>::iterator it = l.begin();
-    for(; it != l.end(); ++it) {
-      std::pair<int, int> x = it->second;
-      std::pair<int, int> y = std::make_pair(std::min(x.first, x.second),
-                                             std::max(x.first, x.second));
-      std::map<std::pair<int, int>, std::vector<MEdge> >::iterator itf =
-        edges.find(y);
-      if(itf == edges.end()) {
-        std::vector<MEdge> v;
-        v.push_back(it->first);
-        edges[y] = v;
-      }
-      else {
-        itf->second.push_back(it->first);
-      }
-    }
-  }
-
-  // each color has MEdges as boundaries
-  {
-    std::map<std::pair<int, int>, std::vector<MEdge> >::iterator it =
-      edges.begin();
-    for(; it != edges.end(); ++it) {
-      if(it->first.first != -1)
-        boundaries[it->first.first].insert(boundaries[it->first.first].begin(),
-                                           it->second.begin(),
-                                           it->second.end());
-      if(it->first.second != -1)
-        boundaries[it->first.second].insert(
-          boundaries[it->first.second].begin(), it->second.begin(),
-          it->second.end());
-    }
-  }
-
-  // split external edges i.e. edges that were already there but that are split
-  // by partitions
-  {
-    std::map<std::pair<int, int>, std::vector<MEdge> >::iterator it =
-      edges.begin();
-    for(; it != edges.end(); ++it) {
-      std::vector<std::vector<MVertex *> > vs;
-      // this is the tricky beast !!!
-      SortEdgeConsecutive(it->second, vs);
-      for(size_t k = 0; k < vs.size(); k++) {
-        std::vector<MVertex *> &v = vs[k];
-        MVertex *vs[2] = {v[0], v[v.size() - 1]};
-        for(int i = 0; i < 2; i++) {
-          if(vs[i]->onWhat()->dim() == 1 && it->first.second != -1 &&
-             it->first.first != -1) {
-            // vs[i]->onWhat()->mesh_vertices.erase
-            //     (std::remove(vs[i]->onWhat()->mesh_vertices.begin(),
-            //	   vs[i]->onWhat()->mesh_vertices.end(), vs[i]),
-            //	   vs[i]->onWhat()->mesh_vertices.end());
-            discreteEdge *de = dynamic_cast<discreteEdge *>(vs[i]->onWhat());
-<<<<<<< HEAD
-            if(!de) Msg::Error("Can only split discrete curves at that point ... gmsh will crash");
-            discreteVertex *gstart = new discreteVertex
-              (gm, ++TAG + 1, vs[i]->x(), vs[i]->y(), vs[i]->z());
-            gm->add(gstart);
-            vs[i]->setEntity(gstart);
-            gstart->mesh_vertices.push_back(vs[i]);
-            de->split(vs[i], gstart, TAG);
-            Msg::Info("Splitting existing discrete curve %d", de->tag());
-=======
-            if(!de) { Msg::Error("Can currently only split discrete curves"); }
-            else {
-              discreteVertex *gstart = new discreteVertex(
-                gm, ++TAG + 1, vs[i]->x(), vs[i]->y(), vs[i]->z());
-              gm->add(gstart);
-              vs[i]->setEntity(gstart);
-              gstart->mesh_vertices.push_back(vs[i]);
-              splitDiscreteEdge(de, vs[i], gstart, TAG);
-              Msg::Info(" - Splitting discrete curve %d", de->tag());
-            }
->>>>>>> 9438d12f
-          }
-        }
-      }
-    }
-  }
-
-  // at that point, end vertices of partition lines are either classified on
-  // GVertex or on GFace
-  {
-    std::map<std::pair<int, int>, std::vector<MEdge> >::iterator it =
-      edges.begin();
-    for(; it != edges.end(); ++it) {
-      std::vector<std::vector<MVertex *> > vs;
-
-      SortEdgeConsecutive(it->second, vs);
-
-      for(size_t k = 0; k < vs.size(); k++) {
-        std::vector<MVertex *> &v = vs[k];
-        MVertex *ends[2] = {v[0], v[v.size() - 1]};
-        if(ends[0]->onWhat() == this || ends[1]->onWhat() == this) {
-          for(int i = 0; i < 2; i++) {
-            if(ends[i]->onWhat() == this) {
-              discreteVertex *gstart = new discreteVertex(
-                gm, ++TAG, ends[i]->x(), ends[i]->y(), ends[i]->z());
-              gm->add(gstart);
-              ends[i]->setEntity(gstart);
-              gstart->mesh_vertices.push_back(ends[i]);
-            }
-          }
-        }
-        if(it->first.first != -1) {
-          discreteEdge *de =
-            new discreteEdge(gm, ++TAG, (GVertex *)ends[0]->onWhat(),
-                             (GVertex *)ends[1]->onWhat());
-          Msg::Info(" - Creating internal discrete curve %d (%d %d) in surface %d",
-                    de->tag(), ends[0]->onWhat()->tag(),
-                    ends[1]->onWhat()->tag(), tag());
-          gm->add(de);
-          for(size_t i = 1; i < v.size() - 1; i++) {
-            v[i]->setEntity(de);
-            de->mesh_vertices.push_back(v[i]);
-          }
-          for(size_t i = 1; i < v.size(); i++)
-            de->lines.push_back(new MLine(v[i - 1], v[i]));
-        }
-      }
-    }
-  }
-  mesh_vertices.clear();
-  triangles.clear();
-  gm->setMaxElementNumber(TAG);
-
-  for(size_t i = 0; i < _parametrizations.size(); i++) {
-    Less_Edge le;
-    std::sort(boundaries[i].begin(), boundaries[i].end(), le);
-    std::set<GEdge *> des;
-    for(GModel::eiter it = model()->firstEdge(); it != model()->lastEdge();
-        it++) {
-      //      printf("checking if edge %d is in the boundary of %d\n",(*it)->tag(),tag());
-      for(size_t k = 0; k < (*it)->lines.size(); k++) {
-        MEdge e((*it)->lines[k]->getVertex(0), (*it)->lines[k]->getVertex(1));
-        if(std::binary_search(boundaries[i].begin(), boundaries[i].end(), e,
-                              le)) {
-          GEdge *de = *it;
-          if(des.find(de) == des.end()) {
-            if(de->_compound.size()) {
-              if(de->compound_edge)
-                des.insert((discreteEdge *)de->compound_edge);
-            }
-            else {
-              des.insert(de);
-            }
-          }
-        }
-      }
-    }
-    _parametrizations[i].bnd.insert(_parametrizations[i].bnd.begin(),
-                                    des.begin(), des.end());
-  }
-  
-  return true;
-}
-
-<<<<<<< HEAD
 HXTStatus discreteFace::computsSplitEdgesForPartitionIntoGenusOneSurfaces(std::vector<MEdge> &splitEdges)
-=======
-HXTStatus discreteFace::_reparametrizeThroughHxt()
->>>>>>> 9438d12f
 {
   int n = 1;
   HXT_CHECK(hxtInitializeLinearSystems(&n, NULL));
@@ -1442,7 +1038,6 @@
   HXT_CHECK(hxtParametrizationCompute(parametrization, &colors, &nNodes, &nodes,
                                       &uv, &nc, &m));
 
-<<<<<<< HEAD
   computeSplitEdges(nc, colors, splitEdges);
   HXT_CHECK(hxtParametrizationDelete(&parametrization));
   HXT_CHECK(hxtMeshDelete(&m));
@@ -1450,8 +1045,54 @@
 
 }
 
-
-HXTStatus discreteFace::reparametrize_through_hxt()
+bool hxt_reparam_surf::checkPlanar(){
+  SBoundingBox3d bb;
+  mean_plane mp;
+  std::vector<SPoint3> v,vp;
+  for (size_t i=0;i<t3d.size();i++){
+    for (int j=0;j<3;j++){
+      SPoint3 p(t3d[i].getVertex(j)->x(),t3d[i].getVertex(j)->y(),t3d[i].getVertex(j)->z());
+      bb+= p;
+      v.push_back(p);
+    }
+  }
+  computeMeanPlaneSimple(v,mp);
+  projectPointsToPlane(v,vp,mp);
+  for (size_t i=0;i<v.size();i++){
+    double F =
+      mp.a*v[i].x()+
+      mp.b*v[i].y()+
+      mp.c*v[i].z()-
+      mp.d;
+    //    double d = v[i].distance (vp[i]);
+    if ( fabs(F) > 1.e-3 * bb.diag()){
+      //      printf("distance is too large %G vs %g\n",d,bb.diag());
+      return false;
+    }
+  }
+
+  SVector3 VX (mp.plan[0][0],mp.plan[0][1],mp.plan[0][2]);
+  SVector3 VY (mp.plan[1][0],mp.plan[1][1],mp.plan[1][2]);
+  SPoint3 XP(mp.x,mp.y,mp.z);
+
+  //  printf("%g %g %g\n",mp.plan[0][0],mp.plan[0][1],mp.plan[0][2]);
+  //  printf("%g %g %g\n",mp.plan[1][0],mp.plan[1][1],mp.plan[1][2]);
+  //  printf("%g %g %g\n",mp.x,mp.y,mp.z);
+
+  int count = 0;
+  for (size_t i=0;i<t2d.size();i++){
+    for (int j=0;j<3;j++){
+      SVector3 DX = vp[count++]-XP;
+      //      printf("x y = %g %g\n",dot(DX,VX),dot(DX,VY));
+      t2d[i].getVertex(j)->x() = dot(DX,VX);
+      t2d[i].getVertex(j)->y() = dot(DX,VY);
+    }
+  }
+  return true;
+}
+
+
+HXTStatus discreteFace::_reparametrizeThroughHxt()
 {
   int n = 1;
   HXT_CHECK(hxtInitializeLinearSystems(&n, NULL));
@@ -1467,9 +1108,6 @@
   HXT_CHECK(hxtParametrizationCreate(m, 0, &parametrization));
   HXT_CHECK(hxtParametrizationCompute(parametrization, &colors, &nNodes, &nodes,
                                       &uv, &nc, &m));
-=======
-  // HXT_CHECK(hxtParametrizationWrite(parametrization, zz));
->>>>>>> 9438d12f
 
   // compute curvatures
   HXTEdges *edges;
@@ -1480,61 +1118,23 @@
     hxtCurvatureRusinkiewicz(m, &nodalCurvatures, &crossField, edges, false));
   HXT_CHECK(hxtEdgesDelete(&edges));
   _parametrizations.resize(nc);
-<<<<<<< HEAD
-  if(!compute_topology_of_partition2(nc, colors, nNodes, nodes, uv, nodalCurvatures,
-				    c2v))
+  if(!_compute_topology_of_partition(nc, colors, nNodes, nodes, uv, nodalCurvatures, c2v))
     Msg::Warning("Impossible to compute the topology of the %d partitions", nc);
-
+  
   HXT_CHECK(hxtFree(&nodalCurvatures));
   HXT_CHECK(hxtFree(&crossField));
-
-  Msg::Info("Surface %d split in %d parts", tag(), _parametrizations.size());
-
+  
+  if (_parametrizations.size() != 1)  Msg::Info("Surface %d split in %d parts", tag(), _parametrizations.size());
+  
   //  return HXT_STATUS_OK;
   //  std::map<MEdge, GEdge *, Less_Edge> cad_edges;
   //  existingEdges(this, cad_edges);
 
   for(size_t i = 0; i < _parametrizations.size(); i++) {
-=======
-  std::vector<std::vector<MEdge> > boundaries(nc);
-  std::vector<std::vector<MEdge> > internals(nc);
-  if(!_computeTopologyOfPartition(nc, colors, nNodes, nodes, uv, c2v,
-                                  boundaries))
-    Msg::Warning("Impossible to compute the topology of the %d partitions", nc);
-
-  Msg::Info(" - Surface %d split in %d part%s", tag(), _parametrizations.size(),
-            (_parametrizations.size() > 1) ? "s" : "");
-
-  for(size_t i = 0; i < _parametrizations.size(); i++) {
-    Less_Edge le;
-    std::sort(boundaries[i].begin(), boundaries[i].end(), le);
-    std::set<GEdge *> des;
-    for(GModel::eiter it = model()->firstEdge(); it != model()->lastEdge();
-        it++) {
-      for(size_t k = 0; k < (*it)->lines.size(); k++) {
-        MEdge e((*it)->lines[k]->getVertex(0), (*it)->lines[k]->getVertex(1));
-        if(std::binary_search(boundaries[i].begin(), boundaries[i].end(), e,
-                              le)) {
-          GEdge *de = *it;
-          if(des.find(de) == des.end()) {
-            if(de->_compound.size()) {
-              if(de->compound_edge)
-                des.insert((discreteEdge *)de->compound_edge);
-            }
-            else {
-              des.insert(de);
-            }
-          }
-        }
-      }
-    }
-    _parametrizations[i].bnd.insert(_parametrizations[i].bnd.begin(),
-                                    des.begin(), des.end());
-  }
-
-  for(size_t i = 0; i < _parametrizations.size(); i++) {
->>>>>>> 9438d12f
     std::vector<MElement *> temp;
+
+    if (_parametrizations[i].checkPlanar()) Msg::Info("Discrete surface %d is planar, simplifying parametrization",tag());
+      
     for(size_t j = 0; j < _parametrizations[i].t2d.size(); j++) {
       temp.push_back(&_parametrizations[i].t2d[j]);
       double MIN[3] = {_parametrizations[i].t3d[j].getVertex(0)->x(),
@@ -1571,6 +1171,43 @@
     }
   }
 
+  // count how much triangles per partition
+#define debug
+#ifdef debug
+  // save the atlas in pos files for checking - debugging
+  char zz[256];
+  sprintf(zz,"parametrization_P%d.pos",tag());
+  FILE *f = fopen(zz, "w");
+  fprintf(f, "View \"\"{\n");
+  sprintf(zz,"parametrization_R%d.pos",tag());
+  FILE *f2 = fopen(zz, "w");
+  fprintf(f2, "View \"\"{\n");
+  for(size_t i = 0; i < _parametrizations.size(); i++) {
+    int c = i;
+    for(size_t j = 0; j < _parametrizations[i].t2d.size(); j++) {
+      MTriangle *t2 = &_parametrizations[i].t2d[j];
+      MTriangle *t3 = &_parametrizations[i].t3d[j];
+      MVertex *vv0 = t2->getVertex(0);
+      MVertex *vv1 = t2->getVertex(1);
+      MVertex *vv2 = t2->getVertex(2);
+      MVertex *v0 = t3->getVertex(0);
+      MVertex *v1 = t3->getVertex(1);
+      MVertex *v2 = t3->getVertex(2);
+      fprintf(f, "ST(%g,%g,%g,%g,%g,%g,%g,%g,%g){%d,%d,%d};\n",
+	      vv0->x() + 2.2 * c, vv0->y(), vv0->z(), vv1->x() + 2.2 * c,
+	      vv1->y(), vv1->z(), vv2->x() + 2.2 * c, vv2->y(), vv2->z(), c, c,
+	      c);
+      fprintf(f2, "ST(%g,%g,%g,%g,%g,%g,%g,%g,%g){%d,%d,%d};\n", v0->x(), v0->y(),
+	      v0->z(), v1->x(), v1->y(), v1->z(), v2->x(), v2->y(), v2->z(), c, c,
+	      c);
+    }
+  }
+  fprintf(f, "};\n");
+  fclose(f);
+  fprintf(f2, "};\n");
+  fclose(f2);
+#endif
+  
   HXT_CHECK(hxtParametrizationDelete(&parametrization));
   HXT_CHECK(hxtMeshDelete(&m));
   return HXT_STATUS_OK;
