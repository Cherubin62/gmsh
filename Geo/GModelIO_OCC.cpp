// Gmsh - Copyright (C) 1997-2019 C. Geuzaine, J.-F. Remacle
//
// See the LICENSE.txt file for license information. Please report all
// issues on https://gitlab.onelab.info/gmsh/gmsh/issues.

#include "GmshConfig.h"
#include "GmshMessage.h"
#include "GModelIO_OCC.h"
#include "Context.h"
#include "OCCVertex.h"
#include "OCCEdge.h"
#include "OCCFace.h"
#include "OCCRegion.h"
#include "MElement.h"
#include "MLine.h"
#include "OpenFile.h"
#include "StringUtils.h"
#include "ExtrudeParams.h"

#if defined(HAVE_OCC)

#include <Bnd_Box.hxx>
#include <BRepAlgoAPI_Common.hxx>
#include <BRepAlgoAPI_Cut.hxx>
#include <BRepAlgoAPI_Fuse.hxx>
#include <BRepAlgoAPI_Section.hxx>
#include <BRepBndLib.hxx>
#include <BRepBuilderAPI_Copy.hxx>
#include <BRepBuilderAPI_MakeEdge.hxx>
#include <BRepBuilderAPI_MakeFace.hxx>
#include <BRepBuilderAPI_MakeShell.hxx>
#include <BRepBuilderAPI_MakeSolid.hxx>
#include <BRepBuilderAPI_MakeVertex.hxx>
#include <BRepBuilderAPI_MakeWire.hxx>
#include <BRepBuilderAPI_Sewing.hxx>
#include <BRepBuilderAPI_Transform.hxx>
#include <BRepBuilderAPI_GTransform.hxx>
#include <BRepCheck_Analyzer.hxx>
#include <BRepFilletAPI_MakeChamfer.hxx>
#include <BRepFilletAPI_MakeFillet.hxx>
#include <BRepGProp.hxx>
#include <BRepLib.hxx>
#include <BRepOffsetAPI_MakeFilling.hxx>
#include <BRepOffsetAPI_MakePipe.hxx>
#include <BRepOffsetAPI_MakeThickSolid.hxx>
#include <BRepOffsetAPI_Sewing.hxx>
#include <BRepOffsetAPI_ThruSections.hxx>
#include <BRepPrimAPI_MakeBox.hxx>
#include <BRepPrimAPI_MakeCone.hxx>
#include <BRepPrimAPI_MakeCylinder.hxx>
#include <BRepPrimAPI_MakePrism.hxx>
#include <BRepPrimAPI_MakeRevol.hxx>
#include <BRepPrimAPI_MakeSphere.hxx>
#include <BRepPrimAPI_MakeTorus.hxx>
#include <BRepPrimAPI_MakeWedge.hxx>
#include <BRepTools.hxx>
#include <BRep_Tool.hxx>
#include <ElCLib.hxx>
#include <GProp_GProps.hxx>
#include <GeomAPI_Interpolate.hxx>
#include <Geom_BSplineCurve.hxx>
#include <Geom_BezierCurve.hxx>
#include <Geom_Circle.hxx>
#include <Geom_Ellipse.hxx>
#include <Geom_Surface.hxx>
#include <Geom_TrimmedCurve.hxx>
#include <IGESControl_Reader.hxx>
#include <IGESControl_Writer.hxx>
#include <Interface_Static.hxx>
#include <Poly_Triangulation.hxx>
#include <Poly_Triangle.hxx>
#include <STEPControl_Reader.hxx>
#include <STEPControl_Writer.hxx>
#include <ShapeBuild_ReShape.hxx>
#include <ShapeFix_FixSmallFace.hxx>
#include <ShapeFix_Shape.hxx>
#include <ShapeFix_Wireframe.hxx>
#include <Standard_Version.hxx>
#include <TColgp_Array1OfPnt.hxx>
#include <TColgp_Array1OfPnt2d.hxx>
#include <TColgp_HArray1OfPnt.hxx>
#include <TColStd_Array1OfInteger.hxx>
#include <TColStd_Array1OfReal.hxx>
#include <TopExp.hxx>
#include <TopExp_Explorer.hxx>
#include <TopTools_DataMapIteratorOfDataMapOfIntegerShape.hxx>
#include <TopTools_DataMapIteratorOfDataMapOfShapeInteger.hxx>
#include <TopTools_ListIteratorOfListOfShape.hxx>
#include <TopoDS.hxx>
#include <gce_MakeCirc.hxx>
#include <gce_MakeElips.hxx>
#include <gce_MakePln.hxx>
#include <utility>

#include "OCCAttributes.h"

#if OCC_VERSION_HEX < 0x060900
#error "Gmsh requires OpenCASCADE >= 6.9"
#endif

#if OCC_VERSION_HEX > 0x070300
#include <BRepMesh_IncrementalMesh.hxx>
#else
#include <BRepMesh_FastDiscret.hxx>
#endif

#if defined(HAVE_OCC_CAF)
#include <IGESCAFControl_Reader.hxx>
#include <Quantity_Color.hxx>
#include <STEPCAFControl_Reader.hxx>
#include <TDF_ChildIterator.hxx>
#include <TDF_Tool.hxx>
#include <TDataStd_Name.hxx>
#include <TDocStd_Document.hxx>
#include <XCAFApp_Application.hxx>
#include <XCAFDoc_Color.hxx>
#include <XCAFDoc_ColorTool.hxx>
<<<<<<< HEAD
#include <XCAFDoc_Color.hxx>
#include <XCAFDoc_MaterialTool.hxx>
#include <XCAFDoc_Location.hxx>
#include <STEPCAFControl_Reader.hxx>
#include <IGESCAFControl_Reader.hxx>
#include <TDataStd_Name.hxx>
#include <TDF_Tool.hxx>
#include <TDF_ChildIterator.hxx>
=======
#include <XCAFDoc_DocumentTool.hxx>
#include <XCAFDoc_Location.hxx>
#include <XCAFDoc_MaterialTool.hxx>
#include <XCAFDoc_ShapeTool.hxx>
>>>>>>> b7c568f1
#endif

OCC_Internals::OCC_Internals()
{
  for(int i = 0; i < 6; i++) _maxTag[i] = 0;
  _changed = true;
  _attributes = new OCCAttributesRTree(CTX::instance()->geom.tolerance);
}

OCC_Internals::~OCC_Internals() { delete _attributes; }

void OCC_Internals::reset()
{
  for(int i = 0; i < 6; i++) _maxTag[i] = 0;
  _attributes->clear();
  _somap.Clear();
  _shmap.Clear();
  _fmap.Clear();
  _wmap.Clear();
  _emap.Clear();
  _vmap.Clear();
  _vertexTag.Clear();
  _edgeTag.Clear();
  _faceTag.Clear();
  _solidTag.Clear();
  _tagVertex.Clear();
  _tagEdge.Clear();
  _tagFace.Clear();
  _tagSolid.Clear();
  _wireTag.Clear();
  _shellTag.Clear();
  _tagWire.Clear();
  _tagShell.Clear();
  _changed = true;
}

void OCC_Internals::setMaxTag(int dim, int val)
{
  if(dim < -2 || dim > 3) return;
  _maxTag[dim + 2] = std::max(_maxTag[dim + 2], val);
}

int OCC_Internals::getMaxTag(int dim) const
{
  if(dim < -2 || dim > 3) return 0;
  return _maxTag[dim + 2];
}

void OCC_Internals::_recomputeMaxTag(int dim)
{
  if(dim < -2 || dim > 3) return;
  _maxTag[dim + 2] = 0;
  TopTools_DataMapIteratorOfDataMapOfIntegerShape exp;
  switch(dim) {
  case 0: exp.Initialize(_tagVertex); break;
  case 1: exp.Initialize(_tagEdge); break;
  case 2: exp.Initialize(_tagFace); break;
  case 3: exp.Initialize(_tagSolid); break;
  case -1: exp.Initialize(_tagWire); break;
  case -2: exp.Initialize(_tagShell); break;
  }
  for(; exp.More(); exp.Next())
    _maxTag[dim + 2] = std::max(_maxTag[dim + 2], exp.Key());
}

void OCC_Internals::bind(const TopoDS_Vertex &vertex, int tag, bool recursive)
{
  if(vertex.IsNull()) return;
  if(_vertexTag.IsBound(vertex)) {
    if(_vertexTag.Find(vertex) != tag) {
      Msg::Info("Cannot bind existing OpenCASCADE point %d to second tag %d",
                _vertexTag.Find(vertex), tag);
    }
  }
  else {
    if(_tagVertex.IsBound(tag)) {
      // this leaves the old vertex bound in _vertexTag, but we cannot remove it
      Msg::Info("Rebinding OpenCASCADE point %d", tag);
    }
    _vertexTag.Bind(vertex, tag);
    _tagVertex.Bind(tag, vertex);
    setMaxTag(0, tag);
    _changed = true;
    _attributes->insert(new OCCAttributes(0, vertex));
  }
}

void OCC_Internals::bind(const TopoDS_Edge &edge, int tag, bool recursive)
{
  if(edge.IsNull()) return;
  if(_edgeTag.IsBound(edge)) {
    if(_edgeTag.Find(edge) != tag) {
      Msg::Info("Cannot bind existing OpenCASCADE curve %d to second tag %d",
                _edgeTag.Find(edge), tag);
    }
  }
  else {
    if(_tagEdge.IsBound(tag)) {
      // this leaves the old edge bound in _edgeTag, but we cannot remove it
      Msg::Info("Rebinding OpenCASCADE curve %d", tag);
    }
    _edgeTag.Bind(edge, tag);
    _tagEdge.Bind(tag, edge);
    setMaxTag(1, tag);
    _changed = true;
    _attributes->insert(new OCCAttributes(1, edge));
  }
  if(recursive) {
    TopExp_Explorer exp0;
    for(exp0.Init(edge, TopAbs_VERTEX); exp0.More(); exp0.Next()) {
      TopoDS_Vertex vertex = TopoDS::Vertex(exp0.Current());
      if(!_vertexTag.IsBound(vertex)) {
        int t = getMaxTag(0) + 1;
        bind(vertex, t, recursive);
      }
    }
  }
}

void OCC_Internals::bind(const TopoDS_Wire &wire, int tag, bool recursive)
{
  if(wire.IsNull()) return;
  if(_wireTag.IsBound(wire)) {
    if(_wireTag.Find(wire) != tag) {
      Msg::Info("Cannot bind existing OpenCASCADE wire %d to second tag %d",
                _wireTag.Find(wire), tag);
    }
  }
  else {
    if(_tagWire.IsBound(tag)) {
      // this leaves the old wire bound in _wireTag, but we cannot remove it
      Msg::Info("Rebinding OpenCASCADE wire %d", tag);
    }
    _wireTag.Bind(wire, tag);
    _tagWire.Bind(tag, wire);
    setMaxTag(-1, tag);
    _changed = true;
  }
  if(recursive) {
    TopExp_Explorer exp0;
    for(exp0.Init(wire, TopAbs_EDGE); exp0.More(); exp0.Next()) {
      TopoDS_Edge edge = TopoDS::Edge(exp0.Current());
      if(!_edgeTag.IsBound(edge)) {
        int t = getMaxTag(1) + 1;
        bind(edge, t, recursive);
      }
    }
  }
}

void OCC_Internals::bind(const TopoDS_Face &face, int tag, bool recursive)
{
  if(face.IsNull()) return;
  if(_faceTag.IsBound(face)) {
    if(_faceTag.Find(face) != tag) {
      Msg::Info("Cannot bind existing OpenCASCADE surface %d to second tag %d",
                _faceTag.Find(face), tag);
    }
  }
  else {
    if(_tagFace.IsBound(tag)) {
      // this leaves the old face bound in _faceTag, but we cannot remove it
      Msg::Info("Rebinding OpenCASCADE surface %d", tag);
    }
    _faceTag.Bind(face, tag);
    _tagFace.Bind(tag, face);
    setMaxTag(2, tag);
    _changed = true;
    _attributes->insert(new OCCAttributes(2, face));
  }
  if(recursive) {
    TopExp_Explorer exp0;
    for(exp0.Init(face, TopAbs_WIRE); exp0.More(); exp0.Next()) {
      TopoDS_Wire wire = TopoDS::Wire(exp0.Current());
      if(!_wireTag.IsBound(wire)) {
        int t = getMaxTag(-1) + 1;
        bind(wire, t, recursive);
      }
    }
    for(exp0.Init(face, TopAbs_EDGE); exp0.More(); exp0.Next()) {
      TopoDS_Edge edge = TopoDS::Edge(exp0.Current());
      if(!_edgeTag.IsBound(edge)) {
        int t = getMaxTag(1) + 1;
        bind(edge, t, recursive);
      }
    }
  }
}

void OCC_Internals::bind(const TopoDS_Shell &shell, int tag, bool recursive)
{
  if(shell.IsNull()) return;
  if(_shellTag.IsBound(shell)) {
    if(_shellTag.Find(shell) != tag) {
      Msg::Info("Cannot bind existing OpenCASCADE shell %d to second tag %d",
                _shellTag.Find(shell), tag);
    }
  }
  else {
    if(_tagShell.IsBound(tag)) {
      // this leaves the old shell bound in _faceTag, but we cannot remove it
      Msg::Info("Rebinding OpenCASCADE shell %d", tag);
    }
    _shellTag.Bind(shell, tag);
    _tagShell.Bind(tag, shell);
    setMaxTag(-2, tag);
    _changed = true;
  }
  if(recursive) {
    TopExp_Explorer exp0;
    for(exp0.Init(shell, TopAbs_FACE); exp0.More(); exp0.Next()) {
      TopoDS_Face face = TopoDS::Face(exp0.Current());
      if(!_faceTag.IsBound(face)) {
        int t = getMaxTag(2) + 1;
        bind(face, t, recursive);
      }
    }
  }
}

void OCC_Internals::bind(const TopoDS_Solid &solid, int tag, bool recursive)
{
  if(solid.IsNull()) return;
  if(_solidTag.IsBound(solid)) {
    if(_solidTag.Find(solid) != tag) {
      Msg::Info("Cannot bind existing OpenCASCADE volume %d to second tag %d",
                _solidTag.Find(solid), tag);
    }
  }
  else {
    if(_tagSolid.IsBound(tag)) {
      // this leaves the old solid bound in _faceTag, but we cannot remove it
      Msg::Info("Rebinding OpenCASCADE volume %d", tag);
    }
    _solidTag.Bind(solid, tag);
    _tagSolid.Bind(tag, solid);
    setMaxTag(3, tag);
    _changed = true;
    _attributes->insert(new OCCAttributes(3, solid));
  }
  if(recursive) {
    TopExp_Explorer exp0;
    for(exp0.Init(solid, TopAbs_SHELL); exp0.More(); exp0.Next()) {
      TopoDS_Shell shell = TopoDS::Shell(exp0.Current());
      if(!_shellTag.IsBound(shell)) {
        int t = getMaxTag(-2) + 1;
        bind(shell, t, recursive);
      }
    }
    for(exp0.Init(solid, TopAbs_FACE); exp0.More(); exp0.Next()) {
      TopoDS_Face face = TopoDS::Face(exp0.Current());
      if(!_faceTag.IsBound(face)) {
        int t = getMaxTag(3) + 1;
        bind(face, t, recursive);
      }
    }
  }
}

void OCC_Internals::bind(TopoDS_Shape shape, int dim, int tag, bool recursive)
{
  switch(dim) {
  case 0: bind(TopoDS::Vertex(shape), tag, recursive); break;
  case 1: bind(TopoDS::Edge(shape), tag, recursive); break;
  case 2: bind(TopoDS::Face(shape), tag, recursive); break;
  case 3: bind(TopoDS::Solid(shape), tag, recursive); break;
  case -1: bind(TopoDS::Wire(shape), tag, recursive); break;
  case -2: bind(TopoDS::Shell(shape), tag, recursive); break;
  default: break;
  }
}

void OCC_Internals::unbind(const TopoDS_Vertex &vertex, int tag, bool recursive)
{
  TopTools_DataMapIteratorOfDataMapOfIntegerShape exp0(_tagEdge);
  for(; exp0.More(); exp0.Next()) {
    TopoDS_Edge edge = TopoDS::Edge(exp0.Value());
    TopExp_Explorer exp1;
    for(exp1.Init(edge, TopAbs_VERTEX); exp1.More(); exp1.Next()) {
      if(exp1.Current().IsSame(vertex)) return;
    }
  }
  std::pair<int, int> dimTag(0, tag);
  if(_toPreserve.find(dimTag) != _toPreserve.end()) return;
  _vertexTag.UnBind(vertex);
  _tagVertex.UnBind(tag);
  _toRemove.insert(dimTag);
  _recomputeMaxTag(0);
  _changed = true;
}

void OCC_Internals::unbind(const TopoDS_Edge &edge, int tag, bool recursive)
{
  TopTools_DataMapIteratorOfDataMapOfIntegerShape exp2(_tagFace);
  for(; exp2.More(); exp2.Next()) {
    TopoDS_Face face = TopoDS::Face(exp2.Value());
    TopExp_Explorer exp1;
    for(exp1.Init(face, TopAbs_EDGE); exp1.More(); exp1.Next()) {
      if(exp1.Current().IsSame(edge)) return;
    }
  }
  std::pair<int, int> dimTag(1, tag);
  if(_toPreserve.find(dimTag) != _toPreserve.end()) return;
  _edgeTag.UnBind(edge);
  _tagEdge.UnBind(tag);
  _toRemove.insert(dimTag);
  _recomputeMaxTag(1);
  if(recursive) {
    TopExp_Explorer exp0;
    for(exp0.Init(edge, TopAbs_VERTEX); exp0.More(); exp0.Next()) {
      TopoDS_Vertex vertex = TopoDS::Vertex(exp0.Current());
      if(_vertexTag.IsBound(vertex)) {
        int t = _vertexTag.Find(vertex);
        unbind(vertex, t, recursive);
      }
    }
  }
  _changed = true;
}

void OCC_Internals::unbind(const TopoDS_Wire &wire, int tag, bool recursive)
{
  TopTools_DataMapIteratorOfDataMapOfIntegerShape exp0(_tagFace);
  for(; exp0.More(); exp0.Next()) {
    TopoDS_Face face = TopoDS::Face(exp0.Value());
    TopExp_Explorer exp1;
    for(exp1.Init(face, TopAbs_WIRE); exp1.More(); exp1.Next()) {
      if(exp1.Current().IsSame(wire)) return;
    }
  }
  std::pair<int, int> dimTag(-1, tag);
  if(_toPreserve.find(dimTag) != _toPreserve.end()) return;
  _wireTag.UnBind(wire);
  _tagWire.UnBind(tag);
  _toRemove.insert(dimTag);
  _recomputeMaxTag(-1);
  if(recursive) {
    TopExp_Explorer exp0;
    for(exp0.Init(wire, TopAbs_EDGE); exp0.More(); exp0.Next()) {
      TopoDS_Edge edge = TopoDS::Edge(exp0.Current());
      if(_edgeTag.IsBound(edge)) {
        int t = _edgeTag.Find(edge);
        unbind(edge, t, recursive);
      }
    }
  }
  _changed = true;
}

void OCC_Internals::unbind(const TopoDS_Face &face, int tag, bool recursive)
{
  TopTools_DataMapIteratorOfDataMapOfIntegerShape exp2(_tagSolid);
  for(; exp2.More(); exp2.Next()) {
    TopoDS_Solid solid = TopoDS::Solid(exp2.Value());
    TopExp_Explorer exp1;
    for(exp1.Init(solid, TopAbs_FACE); exp1.More(); exp1.Next()) {
      if(exp1.Current().IsSame(face)) return;
    }
  }
  std::pair<int, int> dimTag(2, tag);
  if(_toPreserve.find(dimTag) != _toPreserve.end()) return;
  _faceTag.UnBind(face);
  _tagFace.UnBind(tag);
  _toRemove.insert(dimTag);
  _recomputeMaxTag(2);
  if(recursive) {
    TopExp_Explorer exp0;
    for(exp0.Init(face, TopAbs_WIRE); exp0.More(); exp0.Next()) {
      TopoDS_Wire wire = TopoDS::Wire(exp0.Current());
      if(_wireTag.IsBound(wire)) {
        int t = _wireTag.Find(wire);
        unbind(wire, t, recursive);
      }
    }
    for(exp0.Init(face, TopAbs_EDGE); exp0.More(); exp0.Next()) {
      TopoDS_Edge edge = TopoDS::Edge(exp0.Current());
      if(_edgeTag.IsBound(edge)) {
        int t = _edgeTag.Find(edge);
        unbind(edge, t, recursive);
      }
    }
  }
  _changed = true;
}

void OCC_Internals::unbind(const TopoDS_Shell &shell, int tag, bool recursive)
{
  TopTools_DataMapIteratorOfDataMapOfIntegerShape exp0(_tagSolid);
  for(; exp0.More(); exp0.Next()) {
    TopoDS_Solid solid = TopoDS::Solid(exp0.Value());
    TopExp_Explorer exp1;
    for(exp1.Init(solid, TopAbs_SHELL); exp1.More(); exp1.Next()) {
      if(exp1.Current().IsSame(shell)) return;
    }
  }
  std::pair<int, int> dimTag(-2, tag);
  if(_toPreserve.find(dimTag) != _toPreserve.end()) return;
  _shellTag.UnBind(shell);
  _tagShell.UnBind(tag);
  _toRemove.insert(dimTag);
  _recomputeMaxTag(-2);
  if(recursive) {
    TopExp_Explorer exp0;
    for(exp0.Init(shell, TopAbs_FACE); exp0.More(); exp0.Next()) {
      TopoDS_Face face = TopoDS::Face(exp0.Current());
      if(_faceTag.IsBound(face)) {
        int t = _faceTag.Find(face);
        unbind(face, t, recursive);
      }
    }
  }
  _changed = true;
}

void OCC_Internals::unbind(const TopoDS_Solid &solid, int tag, bool recursive)
{
  std::pair<int, int> dimTag(3, tag);
  if(_toPreserve.find(dimTag) != _toPreserve.end()) return;
  _solidTag.UnBind(solid);
  _tagSolid.UnBind(tag);
  _toRemove.insert(dimTag);
  _recomputeMaxTag(3);
  if(recursive) {
    TopExp_Explorer exp0;
    for(exp0.Init(solid, TopAbs_SHELL); exp0.More(); exp0.Next()) {
      TopoDS_Shell shell = TopoDS::Shell(exp0.Current());
      if(_shellTag.IsBound(shell)) {
        int t = _shellTag.Find(shell);
        unbind(shell, t, recursive);
      }
    }
    for(exp0.Init(solid, TopAbs_FACE); exp0.More(); exp0.Next()) {
      TopoDS_Face face = TopoDS::Face(exp0.Current());
      if(_faceTag.IsBound(face)) {
        int t = _faceTag.Find(face);
        unbind(face, t, recursive);
      }
    }
  }
  _changed = true;
}

void OCC_Internals::unbind(TopoDS_Shape shape, int dim, int tag, bool recursive)
{
  switch(dim) {
  case 0: unbind(TopoDS::Vertex(shape), tag, recursive); break;
  case 1: unbind(TopoDS::Edge(shape), tag, recursive); break;
  case 2: unbind(TopoDS::Face(shape), tag, recursive); break;
  case 3: unbind(TopoDS::Solid(shape), tag, recursive); break;
  case -1: unbind(TopoDS::Wire(shape), tag, recursive); break;
  case -2: unbind(TopoDS::Shell(shape), tag, recursive); break;
  default: break;
  }
}

void OCC_Internals::_multiBind(const TopoDS_Shape &shape, int tag,
                               std::vector<std::pair<int, int> > &outDimTags,
                               bool highestDimOnly, bool recursive,
                               bool returnNewOnly)
{
  TopExp_Explorer exp0;
  int count = 0;
  for(exp0.Init(shape, TopAbs_SOLID); exp0.More(); exp0.Next()) {
    TopoDS_Solid solid = TopoDS::Solid(exp0.Current());
    bool exists = false;
    int t = tag;
    if(t <= 0) {
      if(_solidTag.IsBound(solid)) {
        t = _solidTag.Find(solid);
        exists = true;
      }
      else
        t = getMaxTag(3) + 1;
    }
    else if(count) {
      Msg::Error("Cannot bind multiple volumes to single tag %d", t);
      return;
    }
    if(!exists) bind(solid, t, recursive);
    if(!exists || !returnNewOnly)
      outDimTags.push_back(std::pair<int, int>(3, t));
    count++;
  }
  if(highestDimOnly && count) return;
  for(exp0.Init(shape, TopAbs_FACE); exp0.More(); exp0.Next()) {
    TopoDS_Face face = TopoDS::Face(exp0.Current());
    bool exists = false;
    int t = tag;
    if(t <= 0) {
      if(_faceTag.IsBound(face)) {
        t = _faceTag.Find(face);
        exists = true;
      }
      else
        t = getMaxTag(2) + 1;
    }
    else if(count) {
      Msg::Error("Cannot bind multiple surfaces to single tag %d", t);
      return;
    }
    if(!exists) bind(face, t, recursive);
    if(!exists || !returnNewOnly)
      outDimTags.push_back(std::pair<int, int>(2, t));
    count++;
  }
  if(highestDimOnly && count) return;
  for(exp0.Init(shape, TopAbs_EDGE); exp0.More(); exp0.Next()) {
    TopoDS_Edge edge = TopoDS::Edge(exp0.Current());
    bool exists = false;
    int t = tag;
    if(t <= 0) {
      if(_edgeTag.IsBound(edge)) {
        t = _edgeTag.Find(edge);
        exists = true;
      }
      else
        t = getMaxTag(1) + 1;
    }
    else if(count) {
      Msg::Error("Cannot bind multiple curves to single tag %d", t);
      return;
    }
    if(!exists) bind(edge, t, recursive);
    if(!exists || !returnNewOnly)
      outDimTags.push_back(std::pair<int, int>(1, t));
    count++;
  }
  if(highestDimOnly && count) return;
  for(exp0.Init(shape, TopAbs_VERTEX); exp0.More(); exp0.Next()) {
    TopoDS_Vertex vertex = TopoDS::Vertex(exp0.Current());
    bool exists = false;
    int t = tag;
    if(t <= 0) {
      if(_vertexTag.IsBound(vertex)) {
        t = _vertexTag.Find(vertex);
        exists = true;
      }
      else
        t = getMaxTag(0) + 1;
    }
    else if(count) {
      Msg::Error("Cannot bind multiple points to single tag %d", t);
      return;
    }
    if(!exists) bind(vertex, t, recursive);
    if(!exists || !returnNewOnly)
      outDimTags.push_back(std::pair<int, int>(0, t));
    count++;
  }
}

bool OCC_Internals::_isBound(int dim, int tag)
{
  switch(dim) {
  case 0: return _tagVertex.IsBound(tag);
  case 1: return _tagEdge.IsBound(tag);
  case 2: return _tagFace.IsBound(tag);
  case 3: return _tagSolid.IsBound(tag);
  case -1: return _tagWire.IsBound(tag);
  case -2: return _tagShell.IsBound(tag);
  default: return false;
  }
}

bool OCC_Internals::_isBound(int dim, const TopoDS_Shape &shape)
{
  switch(dim) {
  case 0: return _vertexTag.IsBound(shape);
  case 1: return _edgeTag.IsBound(shape);
  case 2: return _faceTag.IsBound(shape);
  case 3: return _solidTag.IsBound(shape);
  case -1: return _wireTag.IsBound(shape);
  case -2: return _shellTag.IsBound(shape);
  default: return false;
  }
}

TopoDS_Shape OCC_Internals::_find(int dim, int tag)
{
  switch(dim) {
  case 0: return _tagVertex.Find(tag);
  case 1: return _tagEdge.Find(tag);
  case 2: return _tagFace.Find(tag);
  case 3: return _tagSolid.Find(tag);
  case -1: return _tagWire.Find(tag);
  case -2: return _tagShell.Find(tag);
  default: return TopoDS_Shape();
  }
}

int OCC_Internals::_find(int dim, const TopoDS_Shape &shape)
{
  switch(dim) {
  case 0: return _vertexTag.Find(shape);
  case 1: return _edgeTag.Find(shape);
  case 2: return _faceTag.Find(shape);
  case 3: return _solidTag.Find(shape);
  case -1: return _wireTag.Find(shape);
  case -2: return _shellTag.Find(shape);
  default: return -1;
  }
}

bool OCC_Internals::addVertex(int &tag, double x, double y, double z,
                              double meshSize)
{
  if(tag >= 0 && _tagVertex.IsBound(tag)) {
    Msg::Error("OpenCASCADE point with tag %d already exists", tag);
    return false;
  }
  TopoDS_Vertex result;
  try {
    gp_Pnt aPnt(x, y, z);
    BRepBuilderAPI_MakeVertex v(aPnt);
    v.Build();
    if(!v.IsDone()) {
      Msg::Error("Could not create point");
      return false;
    }
    result = v.Vertex();
  } catch(Standard_Failure &err) {
    Msg::Error("OpenCASCADE exception %s", err.GetMessageString());
    return false;
  }
  if(meshSize > 0 && meshSize < MAX_LC)
    _attributes->insert(new OCCAttributes(0, result, meshSize));
  if(tag < 0) tag = getMaxTag(0) + 1;
  bind(result, tag, true);
  return true;
}

bool OCC_Internals::addLine(int &tag, int startTag, int endTag)
{
  if(tag >= 0 && _tagEdge.IsBound(tag)) {
    Msg::Error("OpenCASCADE curve with tag %d already exists", tag);
    return false;
  }
  if(!_tagVertex.IsBound(startTag)) {
    Msg::Error("Unknown OpenCASCADE point with tag %d", startTag);
    return false;
  }
  if(!_tagVertex.IsBound(endTag)) {
    Msg::Error("Unknown OpenCASCADE point with tag %d", endTag);
    return false;
  }
  if(startTag == endTag) {
    Msg::Error("Start and end points of line should be different");
    return false;
  }
  TopoDS_Edge result;
  try {
    TopoDS_Vertex start = TopoDS::Vertex(_tagVertex.Find(startTag));
    TopoDS_Vertex end = TopoDS::Vertex(_tagVertex.Find(endTag));
    BRepBuilderAPI_MakeEdge e(start, end);
    e.Build();
    if(!e.IsDone()) {
      Msg::Error("Could not create line");
      return false;
    }
    result = e.Edge();
  } catch(Standard_Failure &err) {
    Msg::Error("OpenCASCADE exception %s", err.GetMessageString());
    return false;
  }
  if(tag < 0) tag = getMaxTag(1) + 1;
  bind(result, tag, true);
  return true;
}

bool OCC_Internals::addLine(int &tag, const std::vector<int> &pointTags)
{
  if(pointTags.size() == 2) return addLine(tag, pointTags[0], pointTags[1]);

  // FIXME: if tag < 0 we could create multiple lines
  Msg::Error("OpenCASCADE polyline currently not supported");
  return false;
}

bool OCC_Internals::_addArc(int &tag, int startTag, int centerTag, int endTag,
                            int mode)
{
  if(tag >= 0 && _tagEdge.IsBound(tag)) {
    Msg::Error("OpenCASCADE curve with tag %d already exists", tag);
    return false;
  }
  if(!_tagVertex.IsBound(startTag)) {
    Msg::Error("Unknown OpenCASCADE point with tag %d", startTag);
    return false;
  }
  if(!_tagVertex.IsBound(centerTag)) {
    Msg::Error("Unknown OpenCASCADE point with tag %d", centerTag);
    return false;
  }
  if(!_tagVertex.IsBound(endTag)) {
    Msg::Error("Unknown OpenCASCADE point with tag %d", endTag);
    return false;
  }

  TopoDS_Edge result;
  try {
    TopoDS_Vertex start = TopoDS::Vertex(_tagVertex.Find(startTag));
    TopoDS_Vertex center = TopoDS::Vertex(_tagVertex.Find(centerTag));
    TopoDS_Vertex end = TopoDS::Vertex(_tagVertex.Find(endTag));
    gp_Pnt aP1 = BRep_Tool::Pnt(start);
    gp_Pnt aP2 = BRep_Tool::Pnt(center);
    gp_Pnt aP3 = BRep_Tool::Pnt(end);
    Handle(Geom_TrimmedCurve) arc;
    if(mode == 0) { // circle
      Standard_Real Radius = aP1.Distance(aP2);
      gce_MakeCirc MC(aP2, gce_MakePln(aP1, aP2, aP3).Value(), Radius);
      if(!MC.IsDone()) {
        Msg::Error("Could not build circle");
        return false;
      }
      const gp_Circ &Circ = MC.Value();
      Standard_Real Alpha1 = ElCLib::Parameter(Circ, aP1);
      Standard_Real Alpha2 = ElCLib::Parameter(Circ, aP3);
      Handle(Geom_Circle) C = new Geom_Circle(Circ);
      arc = new Geom_TrimmedCurve(C, Alpha1, Alpha2, false);
    }
    else {
      gce_MakeElips ME(aP1, aP3, aP2);
      if(!ME.IsDone()) {
        Msg::Error("Could not build ellipse");
        return false;
      }
      const gp_Elips &Elips = ME.Value();
      Standard_Real Alpha1 = ElCLib::Parameter(Elips, aP1);
      Standard_Real Alpha2 = ElCLib::Parameter(Elips, aP3);
      Handle(Geom_Ellipse) E = new Geom_Ellipse(Elips);
      arc = new Geom_TrimmedCurve(E, Alpha1, Alpha2, true);
    }
    BRepBuilderAPI_MakeEdge e(arc, start, end);
    e.Build();
    if(!e.IsDone()) {
      Msg::Error("Could not create %s arc", mode ? "ellipse" : "circle");
      return false;
    }
    result = e.Edge();
  } catch(Standard_Failure &err) {
    Msg::Error("OpenCASCADE exception %s", err.GetMessageString());
    return false;
  }
  if(tag < 0) tag = getMaxTag(1) + 1;
  bind(result, tag, true);
  return true;
}

bool OCC_Internals::addCircleArc(int &tag, int startTag, int centerTag,
                                 int endTag)
{
  return _addArc(tag, startTag, centerTag, endTag, 0);
}

bool OCC_Internals::addEllipseArc(int &tag, int startTag, int centerTag,
                                  int endTag)
{
  return _addArc(tag, startTag, centerTag, endTag, 1);
}

bool OCC_Internals::addCircle(int &tag, double x, double y, double z, double r,
                              double angle1, double angle2)
{
  if(tag >= 0 && _tagEdge.IsBound(tag)) {
    Msg::Error("OpenCASCADE curve with tag %d already exists", tag);
    return false;
  }
  if(r <= 0) {
    Msg::Error("Circle radius should be positive");
    return false;
  }

  TopoDS_Edge result;
  try {
    gp_Dir N_dir(0., 0., 1.);
    gp_Dir x_dir(1., 0., 0.);
    gp_Pnt center(x, y, z);
    gp_Ax2 axis(center, N_dir, x_dir);
    gp_Circ circ(axis, r);
    if(angle1 == 0. && angle2 == 2 * M_PI) {
      result = BRepBuilderAPI_MakeEdge(circ);
    }
    else {
      Handle(Geom_Circle) C = new Geom_Circle(circ);
      Handle(Geom_TrimmedCurve) arc =
        new Geom_TrimmedCurve(C, angle1, angle2, false);
      BRepBuilderAPI_MakeEdge e(arc);
      if(!e.IsDone()) {
        Msg::Error("Could not create circle arc");
        return false;
      }
      result = e.Edge();
    }
  } catch(Standard_Failure &err) {
    Msg::Error("OpenCASCADE exception %s", err.GetMessageString());
    return false;
  }
  if(tag < 0) tag = getMaxTag(1) + 1;
  bind(result, tag, true);
  return true;
}

bool OCC_Internals::addEllipse(int &tag, double x, double y, double z,
                               double rx, double ry, double angle1,
                               double angle2)
{
  if(tag >= 0 && _tagEdge.IsBound(tag)) {
    Msg::Error("OpenCASCADE curve with tag %d already exists", tag);
    return false;
  }
  if(ry > rx) {
    Msg::Error("Major radius rx should be larger than minor radius ry");
    return false;
  }
  if(ry <= 0 || rx <= 0) {
    Msg::Error("Ellipse radii should be positive");
    return false;
  }

  TopoDS_Edge result;
  try {
    gp_Dir N_dir(0., 0., 1.);
    gp_Dir x_dir(1., 0., 0.);
    gp_Pnt center(x, y, z);
    gp_Ax2 axis(center, N_dir, x_dir);
    gp_Elips elips(axis, rx, ry);
    if(angle1 == 0 && angle2 == 2 * M_PI) {
      result = BRepBuilderAPI_MakeEdge(elips);
    }
    else {
      Handle(Geom_Ellipse) E = new Geom_Ellipse(elips);
      Handle(Geom_TrimmedCurve) arc =
        new Geom_TrimmedCurve(E, angle1, angle2, true);
      BRepBuilderAPI_MakeEdge e(arc);
      if(!e.IsDone()) {
        Msg::Error("Could not create ellipse arc");
        return false;
      }
      result = e.Edge();
    }
  } catch(Standard_Failure &err) {
    Msg::Error("OpenCASCADE exception %s", err.GetMessageString());
    return false;
  }
  if(tag < 0) tag = getMaxTag(1) + 1;
  bind(result, tag, true);
  return true;
}

void debugBSpline(const Handle(Geom_BSplineCurve) & curve)
{
  int degree = curve->Degree();
  bool periodic = curve->IsPeriodic();
  bool rational = curve->IsRational();

  int npoles = curve->NbPoles();
  TColgp_Array1OfPnt poles(1, npoles);
  curve->Poles(poles);

  TColStd_Array1OfReal weights(1, npoles);
  curve->Weights(weights);

  int nknots = curve->NbKnots();
  TColStd_Array1OfReal knots(1, nknots);
  curve->Knots(knots);

  TColStd_Array1OfInteger mults(1, nknots);
  curve->Multiplicities(mults);

  printf("BSpline: degree %d, periodic %d, rational %d\n", degree, periodic,
         rational);
  printf("Poles:\n");
  for(int i = 1; i <= npoles; i++)
    printf("  %d (%g, %g, %g) weight %g\n", i, poles(i).X(), poles(i).Y(),
           poles(i).Z(), weights(i));
  printf("Knots:\n");
  for(int i = 1; i <= nknots; i++)
    printf("  %d (%g) mult %d\n", i, knots(i), mults(i));
}

bool OCC_Internals::_addBSpline(int &tag, const std::vector<int> &pointTags,
                                int mode, const int degree,
                                const std::vector<double> &weights,
                                const std::vector<double> &knots,
                                const std::vector<int> &multiplicities)
{
  if(tag >= 0 && _tagEdge.IsBound(tag)) {
    Msg::Error("OpenCASCADE curve with tag %d already exists", tag);
    return false;
  }
  if(pointTags.size() < 2) {
    Msg::Error("Number of control points should be at least 2");
    return false;
  }

  TopoDS_Edge result;
  try {
    TColgp_Array1OfPnt ctrlPoints(1, pointTags.size());
    TopoDS_Vertex start, end;
    for(std::size_t i = 0; i < pointTags.size(); i++) {
      if(!_tagVertex.IsBound(pointTags[i])) {
        Msg::Error("Unknown OpenCASCADE point with tag %d", pointTags[i]);
        return false;
      }
      TopoDS_Vertex vertex = TopoDS::Vertex(_tagVertex.Find(pointTags[i]));
      ctrlPoints.SetValue(i + 1, BRep_Tool::Pnt(vertex));
      if(i == 0) start = vertex;
      if(i == pointTags.size() - 1) end = vertex;
    }
    bool periodic = (pointTags.front() == pointTags.back());
    if(mode == 0) {
      // BSpline through points (called "Spline" in Gmsh; will be C2, whereas it
      // is only C1 in the GEO kernel)
      int np = periodic ? ctrlPoints.Length() - 1 : ctrlPoints.Length();
      Handle(TColgp_HArray1OfPnt) p = new TColgp_HArray1OfPnt(1, np);
      for(int i = 1; i <= np; i++) p->SetValue(i, ctrlPoints(i));
      GeomAPI_Interpolate intp(p, periodic, CTX::instance()->geom.tolerance);
      intp.Perform();
      if(!intp.IsDone()) {
        Msg::Error("Could not interpolate spline");
        return false;
      }
      Handle(Geom_BSplineCurve) curve = intp.Curve();
      BRepBuilderAPI_MakeEdge e(curve, start, end);
      if(!e.IsDone()) {
        Msg::Error("Could not create spline");
        return false;
      }
      result = e.Edge();
    }
    else if(mode == 1) {
      // Bezier curve
      Handle(Geom_BezierCurve) curve = new Geom_BezierCurve(ctrlPoints);
      BRepBuilderAPI_MakeEdge e(curve, start, end);
      if(!e.IsDone()) {
        Msg::Error("Could not create Bezier curve");
        return false;
      }
      result = e.Edge();
    }
    else if(mode == 2) {
      // General BSpline curve, polynomial or rational, with explicit degree,
      // weights, knots and multiplicities
      if(degree < 0) {
        Msg::Error("BSpline degree (%d) should be >= 0", degree);
        return false;
      }
      if(weights.size() != pointTags.size()) {
        Msg::Error("Number of BSpline weights (%d) and control points (%d) "
                   "should be equal", weights.size(), pointTags.size());
        return false;
      }
      if(knots.size() != multiplicities.size()) {
        Msg::Error("Number of BSpline knots (%d) and multiplicities (%d) should "
                   "equal", knots.size(), multiplicities.size());
        return false;
      }
      if(knots.size() < 2) {
        Msg::Error("Number of BSpline knots (%d) should be >= 2", knots.size());
        return false;
      }
      for(std::size_t i = 0; i < knots.size() - 1; i++) {
        if(knots[i] >= knots[i + 1]) {
          Msg::Error("BSpline knots should be increasing: knot %d (%g) > "
                     "knot %d (%g)", i, knots[i], i + 1, knots[i + 1]);
          return false;
        }
      }
      for(std::size_t i = 0; i < multiplicities.size(); i++) {
        if(multiplicities[i] < 1) {
          Msg::Error("BSpline multiplicities should be >= 1");
          return false;
        }
        if(i != 0 && i != multiplicities.size() - 1 &&
           multiplicities[i] > degree) {
          Msg::Error("BSpline interior knot multiplicities should be <= degree");
          return false;
        }
        if((i == 0 || i == multiplicities.size() - 1) &&
           multiplicities[i] > degree + 1) {
          Msg::Error("BSpline end knot multiplicities should be <= degree + 1");
          return false;
        }
      }
      if(periodic) {
        if(multiplicities.front() != multiplicities.back()) {
          Msg::Error("Periodic BSpline end knot multiplicies (%d and %d) should "
                     "be equal", multiplicities.front(), multiplicities.back());
          return false;
        }
        // TODO C++11 std::accumulate
        std::size_t sum = 0;
        for(std::size_t i = 0; i < multiplicities.size() - 1; i++)
          sum += multiplicities[i];
        if(pointTags.size() - 1 != sum) {
          Msg::Error("Number of control points - 1 for periodic BSpline should "
                     "be equal to the sum of multiplicities for all knots "
                     "except the first (or last)");
          return false;
        }
      }
      else {
        std::size_t sum = 0;
        for(std::size_t i = 0; i < multiplicities.size(); i++)
          sum += multiplicities[i];
        if(pointTags.size() != sum - degree - 1) {
          Msg::Error("Number of control points for non-periodic BSpline should "
                     "be equal to the sum of multiplicities - degree - 1");
          return false;
        }
      }
      int np = (periodic ? ctrlPoints.Length() - 1 : ctrlPoints.Length());
      TColgp_Array1OfPnt p(1, np);
      TColStd_Array1OfReal w(1, np);
      for(int i = 1; i <= np; i++) {
        p.SetValue(i, ctrlPoints(i));
        w.SetValue(i, weights[i - 1]);
      }
      TColStd_Array1OfReal k(1, knots.size());
      for(std::size_t i = 0; i < knots.size(); i++) k.SetValue(i + 1, knots[i]);
      TColStd_Array1OfInteger m(1, multiplicities.size());
      for(std::size_t i = 0; i < multiplicities.size(); i++)
        m.SetValue(i + 1, multiplicities[i]);
      Handle(Geom_BSplineCurve) curve =
        new Geom_BSplineCurve(p, w, k, m, degree, periodic);
      if(curve->StartPoint().IsEqual(BRep_Tool::Pnt(start),
                                     CTX::instance()->geom.tolerance) &&
         curve->EndPoint().IsEqual(BRep_Tool::Pnt(end),
                                   CTX::instance()->geom.tolerance)) {
        BRepBuilderAPI_MakeEdge e(curve, start, end);
        if(!e.IsDone()) {
          Msg::Error("Could not create BSpline curve (with end points)");
          return false;
        }
        result = e.Edge();
      }
      else { // will create new topo vertices as necessary
        BRepBuilderAPI_MakeEdge e(curve);
        if(!e.IsDone()) {
          Msg::Error("Could not create BSpline curve (without end points)");
          return false;
        }
        result = e.Edge();
      }
    }
  } catch(Standard_Failure &err) {
    Msg::Error("OpenCASCADE exception %s", err.GetMessageString());
    return false;
  }
  if(tag < 0) tag = getMaxTag(1) + 1;
  bind(result, tag, true);
  return true;
}

bool OCC_Internals::addSpline(int &tag, const std::vector<int> &pointTags)
{
  return _addBSpline(tag, pointTags, 0);
}

bool OCC_Internals::addBezier(int &tag, const std::vector<int> &pointTags)
{
  return _addBSpline(tag, pointTags, 1);
}

bool OCC_Internals::addBSpline(int &tag, const std::vector<int> &pointTags,
                               const int degree,
                               const std::vector<double> &weights,
                               const std::vector<double> &knots,
                               const std::vector<int> &multiplicities)
{
  if(pointTags.size() < 2) {
    Msg::Error("BSpline curve requires at least 2 control points");
    return false;
  }
  int d = degree;
  std::vector<double> w(weights), k(knots);
  std::vector<int> m(multiplicities);
  // degree 3 if not specified:
  if(d <= 0) d = 3;
  // But degree nPts-1 if nPts is 2 or 3:
  if(d > static_cast<int>(pointTags.size()) - 1) d = pointTags.size() - 1;
  // automatic default weights if not provided:
  if(w.empty()) w.resize(pointTags.size(), 1);
  // automatic default knots and multiplicities if not provided:
  if(k.empty()) {
    bool periodic = (pointTags.front() == pointTags.back());
    if(!periodic) {
      int sum_of_all_mult = pointTags.size() + d + 1;
      int num_knots = sum_of_all_mult - 2 * d;
      if(num_knots < 2) {
        Msg::Error("Not enough control points for building BSpline of "
                   "degree %d", d);
        return false;
      }
      k.resize(num_knots);
      for(std::size_t i = 0; i < k.size(); i++) k[i] = i;
      m.resize(num_knots, 1);
      m.front() = d + 1;
      m.back() = d + 1;
    }
    else {
      k.resize(pointTags.size() - 1);
      for(std::size_t i = 0; i < k.size(); i++) k[i] = i;
      m.resize(k.size(), 1);
      m.front() = d - 1;
      m.back() = d - 1;
    }
  }
  return _addBSpline(tag, pointTags, 2, d, w, k, m);
}

bool OCC_Internals::addWire(int &tag, const std::vector<int> &curveTags,
                            bool checkClosed)
{
  if(tag >= 0 && _tagWire.IsBound(tag)) {
    Msg::Error("OpenCASCADE wire or line loop with tag %d already exists", tag);
    return false;
  }

  TopoDS_Wire result;
  try {
    BRepBuilderAPI_MakeWire w;
    for(std::size_t i = 0; i < curveTags.size(); i++) {
      if(!_tagEdge.IsBound(curveTags[i])) {
        Msg::Error("Unknown OpenCASCADE curve with tag %d", curveTags[i]);
        return false;
      }
      TopoDS_Edge edge = TopoDS::Edge(_tagEdge.Find(curveTags[i]));
      w.Add(edge);
    }
    result = w.Wire();
    if(checkClosed && !result.Closed()) {
      Msg::Error("Line Loop is not closed");
      return false;
    }
  } catch(Standard_Failure &err) {
    Msg::Error("OpenCASCADE exception %s", err.GetMessageString());
    return false;
  }
  if(tag < 0) tag = getMaxTag(-1) + 1;
  bind(result, tag, true);
  return true;
}

bool OCC_Internals::addLineLoop(int &tag, const std::vector<int> &curveTags)
{
  std::vector<int> tags(curveTags);
  // all curve tags are > 0 for OCC : to improve compatibility between GEO and
  // OCC factories, allow negative tags - and simply ignore the sign here
  for(std::size_t i = 0; i < tags.size(); i++) tags[i] = std::abs(tags[i]);
  return addWire(tag, tags, true);
}

static bool makeRectangle(TopoDS_Face &result, double x, double y, double z,
                          double dx, double dy, double roundedRadius)
{
  if(!dx || !dy) {
    Msg::Error("Rectangle with zero width or height");
    return false;
  }
  try {
    TopoDS_Wire wire;
    if(roundedRadius <= 0.) {
      double x1 = x, y1 = y, z1 = z, x2 = x1 + dx, y2 = y1 + dy;
      TopoDS_Vertex v1 = BRepBuilderAPI_MakeVertex(gp_Pnt(x1, y1, z1));
      TopoDS_Vertex v2 = BRepBuilderAPI_MakeVertex(gp_Pnt(x2, y1, z1));
      TopoDS_Vertex v3 = BRepBuilderAPI_MakeVertex(gp_Pnt(x2, y2, z1));
      TopoDS_Vertex v4 = BRepBuilderAPI_MakeVertex(gp_Pnt(x1, y2, z1));
      TopoDS_Edge e1 = BRepBuilderAPI_MakeEdge(v1, v2);
      TopoDS_Edge e2 = BRepBuilderAPI_MakeEdge(v2, v3);
      TopoDS_Edge e3 = BRepBuilderAPI_MakeEdge(v3, v4);
      TopoDS_Edge e4 = BRepBuilderAPI_MakeEdge(v4, v1);
      wire = BRepBuilderAPI_MakeWire(e1, e2, e3, e4);
    }
    else {
      double x1, y1, z1 = z, x2, y2;
      double r = roundedRadius;
      if(dx > 0.) {
        x1 = x;
        x2 = x1 + dx;
      }
      else {
        x2 = x;
        x1 = x2 + dx;
      }
      if(dy > 0.) {
        y1 = y;
        y2 = y1 + dy;
      }
      else {
        y2 = y;
        y1 = y2 + dy;
      }
      TopoDS_Vertex v1 = BRepBuilderAPI_MakeVertex(gp_Pnt(x1 + r, y1, z1));
      TopoDS_Vertex v2 = BRepBuilderAPI_MakeVertex(gp_Pnt(x2 - r, y1, z1));
      TopoDS_Vertex v3 = BRepBuilderAPI_MakeVertex(gp_Pnt(x2, y1 + r, z1));
      TopoDS_Vertex v4 = BRepBuilderAPI_MakeVertex(gp_Pnt(x2, y2 - r, z1));
      TopoDS_Vertex v5 = BRepBuilderAPI_MakeVertex(gp_Pnt(x2 - r, y2, z1));
      TopoDS_Vertex v6 = BRepBuilderAPI_MakeVertex(gp_Pnt(x1 + r, y2, z1));
      TopoDS_Vertex v7 = BRepBuilderAPI_MakeVertex(gp_Pnt(x1, y2 - r, z1));
      TopoDS_Vertex v8 = BRepBuilderAPI_MakeVertex(gp_Pnt(x1, y1 + r, z1));
      TopoDS_Edge e1 = BRepBuilderAPI_MakeEdge(v1, v2);
      TopoDS_Edge e2 = BRepBuilderAPI_MakeEdge(v3, v4);
      TopoDS_Edge e3 = BRepBuilderAPI_MakeEdge(v5, v6);
      TopoDS_Edge e4 = BRepBuilderAPI_MakeEdge(v7, v8);
      gp_Pnt c1(x1 + r, y1 + r, z1);
      gp_Pnt c2(x2 - r, y1 + r, z1);
      gp_Pnt c3(x2 - r, y2 - r, z1);
      gp_Pnt c4(x1 + r, y2 - r, z1);
      gp_Pln plane = gce_MakePln(c1, c2, c3).Value();
      gp_Circ circ1 = gce_MakeCirc(c1, plane, r).Value();
      gp_Circ circ2 = gce_MakeCirc(c2, plane, r).Value();
      gp_Circ circ3 = gce_MakeCirc(c3, plane, r).Value();
      gp_Circ circ4 = gce_MakeCirc(c4, plane, r).Value();
      Handle(Geom_Circle) circle1 = new Geom_Circle(circ1);
      Handle(Geom_Circle) circle2 = new Geom_Circle(circ2);
      Handle(Geom_Circle) circle3 = new Geom_Circle(circ3);
      Handle(Geom_Circle) circle4 = new Geom_Circle(circ4);
      Handle(Geom_TrimmedCurve) arc1 =
        new Geom_TrimmedCurve(circle1, -M_PI, -M_PI / 2., true);
      Handle(Geom_TrimmedCurve) arc2 =
        new Geom_TrimmedCurve(circle2, -M_PI / 2, 0, true);
      Handle(Geom_TrimmedCurve) arc3 =
        new Geom_TrimmedCurve(circle3, 0, M_PI / 2, true);
      Handle(Geom_TrimmedCurve) arc4 =
        new Geom_TrimmedCurve(circle4, M_PI / 2, M_PI, true);
      TopoDS_Edge ce1 = BRepBuilderAPI_MakeEdge(arc1, v8, v1);
      TopoDS_Edge ce2 = BRepBuilderAPI_MakeEdge(arc2, v2, v3);
      TopoDS_Edge ce3 = BRepBuilderAPI_MakeEdge(arc3, v4, v5);
      TopoDS_Edge ce4 = BRepBuilderAPI_MakeEdge(arc4, v6, v7);
      BRepBuilderAPI_MakeWire w;
      w.Add(e1);
      w.Add(ce2);
      w.Add(e2);
      w.Add(ce3);
      w.Add(e3);
      w.Add(ce4);
      w.Add(e4);
      w.Add(ce1);
      wire = w.Wire();
    }
    result = BRepBuilderAPI_MakeFace(wire);
  } catch(Standard_Failure &err) {
    Msg::Error("OpenCASCADE exception %s", err.GetMessageString());
    return false;
  }
  return true;
}

bool OCC_Internals::addRectangle(int &tag, double x, double y, double z,
                                 double dx, double dy, double roundedRadius)
{
  if(tag >= 0 && _tagFace.IsBound(tag)) {
    Msg::Error("OpenCASCADE surface with tag %d already exists", tag);
    return false;
  }
  TopoDS_Face result;
  if(!makeRectangle(result, x, y, z, dx, dy, roundedRadius)) return false;
  if(tag < 0) tag = getMaxTag(2) + 1;
  bind(result, tag, true);
  return true;
}

static bool makeDisk(TopoDS_Face &result, double xc, double yc, double zc,
                     double rx, double ry)
{
  if(ry > rx) {
    Msg::Error("Major radius rx should be larger than minor radius ry");
    return false;
  }
  if(ry <= 0 || rx <= 0) {
    Msg::Error("Disk radius should be positive");
    return false;
  }
  try {
    gp_Dir N_dir(0., 0., 1.);
    gp_Dir x_dir(1., 0., 0.);
    gp_Pnt center(xc, yc, zc);
    gp_Ax2 axis(center, N_dir, x_dir);
    gp_Elips ellipse = gp_Elips(axis, rx, ry);
    TopoDS_Edge edge = BRepBuilderAPI_MakeEdge(ellipse);
    TopoDS_Wire wire = BRepBuilderAPI_MakeWire(edge);
    result = BRepBuilderAPI_MakeFace(wire);
  } catch(Standard_Failure &err) {
    Msg::Error("OpenCASCADE exception %s", err.GetMessageString());
    return false;
  }
  return true;
}

bool OCC_Internals::addDisk(int &tag, double xc, double yc, double zc,
                            double rx, double ry)
{
  if(tag >= 0 && _tagFace.IsBound(tag)) {
    Msg::Error("OpenCASCADE surface with tag %d already exists", tag);
    return false;
  }
  TopoDS_Face result;
  if(!makeDisk(result, xc, yc, zc, rx, ry)) return false;
  if(tag < 0) tag = getMaxTag(2) + 1;
  bind(result, tag, true);
  return true;
}

bool OCC_Internals::addPlaneSurface(int &tag, const std::vector<int> &wireTags)
{
  if(tag >= 0 && _tagFace.IsBound(tag)) {
    Msg::Error("OpenCASCADE surface with tag %d already exists", tag);
    return false;
  }

  std::vector<TopoDS_Wire> wires;
  for(std::size_t i = 0; i < wireTags.size(); i++) {
    // all wire tags are > 0 for OCC : to improve compatibility between GEO and
    // OCC factories, allow negative tags - and simply ignore the sign here
    int wireTag = std::abs(wireTags[i]);
    if(!_tagWire.IsBound(wireTag)) {
      Msg::Error("Unknown OpenCASCADE line loop with tag %d", wireTag);
      return false;
    }
    TopoDS_Wire wire = TopoDS::Wire(_tagWire.Find(wireTag));
    wires.push_back(wire);
  }

  TopoDS_Face result;
  if(wires.size() == 0) {
    Msg::Error("Plane surface requires at least one line loop");
    return false;
  }

  try {
    BRepBuilderAPI_MakeFace f(wires[0]);
    for(std::size_t i = 1; i < wires.size(); i++) {
      // holes
      TopoDS_Wire w = wires[i];
      w.Orientation(TopAbs_REVERSED);
      f.Add(w);
    }
    f.Build();
    if(!f.IsDone()) {
      Msg::Error("Could not create face");
      return false;
    }
    result = f.Face();
    if(CTX::instance()->geom.occAutoFix) {
      // make sure wires are oriented correctly
      ShapeFix_Face fix(result);
      fix.Perform();
      result = fix.Face();
    }
  } catch(Standard_Failure &err) {
    Msg::Error("OpenCASCADE exception %s", err.GetMessageString());
    return false;
  }

  if(tag < 0) tag = getMaxTag(2) + 1;
  bind(result, tag, true);
  return true;
}

bool OCC_Internals::addSurfaceFilling(int &tag, int wireTag,
                                      const std::vector<int> &pointTags,
                                      const std::vector<int> &surfaceTags,
                                      const std::vector<int> &surfaceContinuity)
{
  if(tag >= 0 && _tagFace.IsBound(tag)) {
    Msg::Error("OpenCASCADE surface with tag %d already exists", tag);
    return false;
  }

  TopoDS_Face result;
  try {
    BRepOffsetAPI_MakeFilling f;
    // bounding edge constraints
    if(!_tagWire.IsBound(wireTag)) {
      Msg::Error("Unknown OpenCASCADE line loop with tag %d", wireTag);
      return false;
    }
    TopoDS_Wire wire = TopoDS::Wire(_tagWire.Find(wireTag));
    TopExp_Explorer exp0;
    std::size_t i = 0;
    for(exp0.Init(wire, TopAbs_EDGE); exp0.More(); exp0.Next()) {
      TopoDS_Edge edge = TopoDS::Edge(exp0.Current());
      if(i < surfaceTags.size()) {
        // associated face constraint (does not seem to work...)
        if(!_tagFace.IsBound(surfaceTags[i])) {
          Msg::Error("Unknown OpenCASCADE surface with tag %d", surfaceTags[i]);
          return false;
        }
        TopoDS_Face face = TopoDS::Face(_tagFace.Find(surfaceTags[i]));
        if(i < surfaceContinuity.size() && surfaceContinuity[i] == 2)
          f.Add(edge, face, GeomAbs_G2);
        else
          f.Add(edge, face, GeomAbs_G1);
      }
      else {
        f.Add(edge, GeomAbs_C0);
      }
      i++;
    }
    // point constraints
    for(std::size_t i = 0; i < pointTags.size(); i++) {
      if(!_tagVertex.IsBound(pointTags[i])) {
        Msg::Error("Unknown OpenCASCADE point with tag %d", pointTags[i]);
        return false;
      }
      TopoDS_Vertex vertex = TopoDS::Vertex(_tagVertex.Find(pointTags[i]));
      f.Add(BRep_Tool::Pnt(vertex));
    }
    f.Build();
    if(!f.IsDone()) {
      Msg::Error("Could not build surface filling");
      return false;
    }
    // face filling duplicates the edges, so we need to go back to the
    // underlying surface, and remake a new face explicitly with the wire;
    // applying ShapeFix is mandatory (not sure why...)
    TopoDS_Face tmp = TopoDS::Face(f.Shape());
    Handle(Geom_Surface) s = BRep_Tool::Surface(tmp);
    result = BRepBuilderAPI_MakeFace(s, wire);
    ShapeFix_Face fix(result);
    //fix.SetPrecision(CTX::instance()->geom.tolerance);
    fix.Perform();
    fix.FixOrientation(); // and I don't understand why this is necessary
    result = fix.Face();
  } catch(Standard_Failure &err) {
    Msg::Error("OpenCASCADE exception %s", err.GetMessageString());
    return false;
  }

  if(tag < 0) tag = getMaxTag(2) + 1;
  bind(result, tag, true);
  return true;
}

bool OCC_Internals::addSurfaceLoop(int &tag,
                                   const std::vector<int> &surfaceTags)
{
  if(tag >= 0 && _tagShell.IsBound(tag)) {
    Msg::Error("OpenCASCADE surface loop with tag %d already exists", tag);
    return false;
  }

  TopoDS_Shape result;
  try {
#if 1
    BRepBuilderAPI_Sewing s;
    for(std::size_t i = 0; i < surfaceTags.size(); i++) {
      if(!_tagFace.IsBound(surfaceTags[i])) {
        Msg::Error("Unknown OpenCASCADE surface with tag %d", surfaceTags[i]);
        return false;
      }
      TopoDS_Face face = TopoDS::Face(_tagFace.Find(surfaceTags[i]));
      s.Add(face);
    }
    s.Perform();
    result = s.SewedShape();
#else
    // Another way: not sure which is better
    BRep_Builder builder;
    BRepPrim_Builder b(builder);
    TopoDS_Shell shell;
    b.MakeShell(shell);
    for(std::size_t i = 0; i < surfaceTags.size(); i++) {
      if(!_tagFace.IsBound(surfaceTags[i])) {
        Msg::Error("Unknown OpenCASCADE surface with tag %d", surfaceTags[i]);
        return false;
      }
      TopoDS_Face face = TopoDS::Face(_tagFace.Find(surfaceTags[i]));
      b.AddShellFace(shell, face);
    }
    result = shell;
#endif
  } catch(Standard_Failure &err) {
    Msg::Error("OpenCASCADE exception %s", err.GetMessageString());
    return false;
  }

  bool first = true;
  TopExp_Explorer exp0;
  for(exp0.Init(result, TopAbs_SHELL); exp0.More(); exp0.Next()) {
    TopoDS_Shell shell = TopoDS::Shell(exp0.Current());
    if(CTX::instance()->geom.occAutoFix) {
      // make sure faces in shell are oriented correctly
      ShapeFix_Shell fix(shell);
      fix.Perform();
      shell = fix.Shell();
    }
    int t = tag;
    if(first) { first = false; }
    else {
      t = getMaxTag(-2) + 1;
      Msg::Warning("Creating additional surface loop %d", t);
    }
    bind(shell, t, true);
    return true;
  }

  // if sewing didn't work and we have single surface, try brute-force
  if(surfaceTags.size() == 1) {
    if(!_tagFace.IsBound(surfaceTags[0])) {
      Msg::Error("Unknown OpenCASCADE surface with tag %d", surfaceTags[0]);
      return false;
    }
    TopoDS_Face face = TopoDS::Face(_tagFace.Find(surfaceTags[0]));
    Handle(Geom_Surface) surf = BRep_Tool::Surface(face);
    BRepBuilderAPI_MakeShell s(surf);
    s.Build();
    if(!s.IsDone()) {
      Msg::Error("Could not create shell");
      return false;
    }
    TopoDS_Shell shell = s.Shell();
    bind(shell, tag, true);
    return true;
  }

  Msg::Error("Could not create shell");
  return false;
}

bool OCC_Internals::addVolume(int &tag, const std::vector<int> &shellTags)
{
  if(tag >= 0 && _tagSolid.IsBound(tag)) {
    Msg::Error("OpenCASCADE volume with tag %d already exists", tag);
    return false;
  }

  TopoDS_Solid result;
  try {
    BRepBuilderAPI_MakeSolid s;
    for(std::size_t i = 0; i < shellTags.size(); i++) {
      if(!_tagShell.IsBound(shellTags[i])) {
        Msg::Error("Unknown OpenCASCADE surface loop with tag %d",
                   shellTags[i]);
        return false;
      }
      TopoDS_Shell shell = TopoDS::Shell(_tagShell.Find(shellTags[i]));
      s.Add(shell);
    }
    result = s.Solid();
    if(CTX::instance()->geom.occAutoFix) {
      // make sure the volume is finite
      ShapeFix_Solid fix(result);
      fix.Perform();
      result = TopoDS::Solid(fix.Solid());
    }
  } catch(Standard_Failure &err) {
    Msg::Error("OpenCASCADE exception %s", err.GetMessageString());
    return false;
  }
  if(tag < 0) tag = getMaxTag(3) + 1;
  bind(result, tag, true);
  return true;
}

static bool makeSphere(TopoDS_Solid &result, double xc, double yc, double zc,
                       double radius, double angle1, double angle2,
                       double angle3)
{
  if(radius <= 0) {
    Msg::Error("Sphere radius should be positive");
    return false;
  }
  if(angle3 <= 0 || angle3 > 2 * M_PI) {
    Msg::Error("Cannot build sphere with angle <= 0 or angle > 2*Pi");
    return false;
  }
  try {
    gp_Pnt p(xc, yc, zc);
    BRepPrimAPI_MakeSphere s(p, radius, angle1, angle2, angle3);
    s.Build();
    if(!s.IsDone()) {
      Msg::Error("Could not create sphere");
      return false;
    }
    result = TopoDS::Solid(s.Shape());
  } catch(Standard_Failure &err) {
    Msg::Error("OpenCASCADE exception %s", err.GetMessageString());
    return false;
  }
  return true;
}

bool OCC_Internals::addSphere(int &tag, double xc, double yc, double zc,
                              double radius, double angle1, double angle2,
                              double angle3)
{
  if(tag >= 0 && _tagSolid.IsBound(tag)) {
    Msg::Error("OpenCASCADE volume with tag %d already exists", tag);
    return false;
  }
  TopoDS_Solid result;
  if(!makeSphere(result, xc, yc, zc, radius, angle1, angle2, angle3))
    return false;
  if(tag < 0) tag = getMaxTag(3) + 1;
  bind(result, tag, true);
  return true;
}

static bool makeBox(TopoDS_Solid &result, double x, double y, double z,
                    double dx, double dy, double dz)
{
  if(!dx || !dy || !dz) {
    Msg::Error("Degenerate box");
    return false;
  }
  try {
    gp_Pnt P1(x, y, z);
    gp_Pnt P2(x + dx, y + dy, z + dz);
    BRepPrimAPI_MakeBox b(P1, P2);
    b.Build();
    if(!b.IsDone()) {
      Msg::Error("Could not create box");
      return false;
    }
    result = TopoDS::Solid(b.Shape());
  } catch(Standard_Failure &err) {
    Msg::Error("OpenCASCADE exception %s", err.GetMessageString());
    return false;
  }
  return true;
}

bool OCC_Internals::addBox(int &tag, double x, double y, double z, double dx,
                           double dy, double dz)
{
  if(tag >= 0 && _tagSolid.IsBound(tag)) {
    Msg::Error("OpenCASCADE volume with tag %d already exists", tag);
    return false;
  }
  TopoDS_Solid result;
  if(!makeBox(result, x, y, z, dx, dy, dz)) return false;
  if(tag < 0) tag = getMaxTag(3) + 1;
  bind(result, tag, true);
  return true;
}

static bool makeCylinder(TopoDS_Solid &result, double x, double y, double z,
                         double dx, double dy, double dz, double r,
                         double angle)
{
  const double H = sqrt(dx * dx + dy * dy + dz * dz);
  if(!H) {
    Msg::Error("Cannot build cylinder of zero height");
    return false;
  }
  if(angle <= 0 || angle > 2 * M_PI) {
    Msg::Error("Cannot build cylinder with angle <= 0 or angle > 2*Pi");
    return false;
  }
  try {
    gp_Pnt aP(x, y, z);
    gp_Vec aV(dx / H, dy / H, dz / H);
    gp_Ax2 anAxes(aP, aV);
    BRepPrimAPI_MakeCylinder c(anAxes, r, H, angle);
    c.Build();
    if(!c.IsDone()) {
      Msg::Error("Could not create cylinder");
      return false;
    }
    result = TopoDS::Solid(c.Shape());
  } catch(Standard_Failure &err) {
    Msg::Error("OpenCASCADE exception %s", err.GetMessageString());
    return false;
  }
  return true;
}

bool OCC_Internals::addCylinder(int &tag, double x, double y, double z,
                                double dx, double dy, double dz, double r,
                                double angle)
{
  if(tag >= 0 && _tagSolid.IsBound(tag)) {
    Msg::Error("OpenCASCADE volume with tag %d already exists", tag);
    return false;
  }
  TopoDS_Solid result;
  if(!makeCylinder(result, x, y, z, dx, dy, dz, r, angle)) return false;
  if(tag < 0) tag = getMaxTag(3) + 1;
  bind(result, tag, true);
  return true;
}

static bool makeTorus(TopoDS_Solid &result, double x, double y, double z,
                      double r1, double r2, double angle)
{
  if(r1 <= 0 || r2 <= 0) {
    Msg::Error("Torus radii should be positive");
    return false;
  }
  try {
    gp_Pnt aP(x, y, z);
    gp_Vec aV(0, 0, 1);
    gp_Ax2 anAxes(aP, aV);
    BRepPrimAPI_MakeTorus t(anAxes, r1, r2, angle);
    t.Build();
    if(!t.IsDone()) {
      Msg::Error("Could not create torus");
      return false;
    }
    result = TopoDS::Solid(t.Shape());
  } catch(Standard_Failure &err) {
    Msg::Error("OpenCASCADE exception %s", err.GetMessageString());
    return false;
  }
  return true;
}

bool OCC_Internals::addTorus(int &tag, double x, double y, double z, double r1,
                             double r2, double angle)
{
  if(tag >= 0 && _tagSolid.IsBound(tag)) {
    Msg::Error("OpenCASCADE volume with tag %d already exists", tag);
    return false;
  }
  TopoDS_Solid result;
  if(!makeTorus(result, x, y, z, r1, r2, angle)) return false;
  if(tag < 0) tag = getMaxTag(3) + 1;
  bind(result, tag, true);
  return true;
}

static bool makeCone(TopoDS_Solid &result, double x, double y, double z,
                     double dx, double dy, double dz, double r1, double r2,
                     double angle)
{
  const double H = sqrt(dx * dx + dy * dy + dz * dz);
  if(!H) {
    Msg::Error("Cannot build cone of zero height");
    return false;
  }
  if(angle <= 0) {
    Msg::Error("Cone angle should be positive");
    return false;
  }
  try {
    gp_Pnt aP(x, y, z);
    gp_Vec aV(dx / H, dy / H, dz / H);
    gp_Ax2 anAxes(aP, aV);
    BRepPrimAPI_MakeCone c(anAxes, r1, r2, H, angle);
    c.Build();
    if(!c.IsDone()) {
      Msg::Error("Could not create cone");
      return false;
    }
    result = TopoDS::Solid(c.Shape());
  } catch(Standard_Failure &err) {
    Msg::Error("OpenCASCADE exception %s", err.GetMessageString());
    return false;
  }
  return true;
}

bool OCC_Internals::addCone(int &tag, double x, double y, double z, double dx,
                            double dy, double dz, double r1, double r2,
                            double angle)
{
  if(tag >= 0 && _tagSolid.IsBound(tag)) {
    Msg::Error("OpenCASCADE volume with tag %d already exists", tag);
    return false;
  }
  TopoDS_Solid result;
  if(!makeCone(result, x, y, z, dx, dy, dz, r1, r2, angle)) return false;
  if(tag < 0) tag = getMaxTag(3) + 1;
  bind(result, tag, true);
  return true;
}

static bool makeWedge(TopoDS_Solid &result, double x, double y, double z,
                      double dx, double dy, double dz, double ltx)
{
  try {
    gp_Pnt aP(x, y, z);
    gp_Vec aV(0, 0, 1);
    gp_Ax2 anAxes(aP, aV);
    BRepPrimAPI_MakeWedge w(anAxes, dx, dy, dz, ltx);
    w.Build();
    if(!w.IsDone()) {
      Msg::Error("Could not create wedge");
      return false;
    }
    result = TopoDS::Solid(w.Shape());
  } catch(Standard_Failure &err) {
    Msg::Error("OpenCASCADE exception %s", err.GetMessageString());
    return false;
  }
  return true;
}

bool OCC_Internals::addWedge(int &tag, double x, double y, double z, double dx,
                             double dy, double dz, double ltx)
{
  if(tag >= 0 && _tagSolid.IsBound(tag)) {
    Msg::Error("OpenCASCADE volume with tag %d already exists", tag);
    return false;
  }
  TopoDS_Solid result;
  if(!makeWedge(result, x, y, z, dx, dy, dz, ltx)) return false;
  if(tag < 0) tag = getMaxTag(3) + 1;
  bind(result, tag, true);
  return true;
}

bool OCC_Internals::addThruSections(
  int tag, const std::vector<int> &wireTags, bool makeSolid, bool makeRuled,
  std::vector<std::pair<int, int> > &outDimTags)
{
  int dim = makeSolid ? 3 : 2;
  if(tag >= 0 && _isBound(dim, tag)) {
    Msg::Error("OpenCASCADE entity of dimension %d with tag %d already exists",
               dim, tag);
    return false;
  }
  if(wireTags.size() < 2) {
    Msg::Error("ThruSections require at least 2 wires");
    return false;
  }
  TopoDS_Shape result;
  try {
    BRepOffsetAPI_ThruSections ts(makeSolid, makeRuled);
    for(std::size_t i = 0; i < wireTags.size(); i++) {
      if(!_tagWire.IsBound(wireTags[i])) {
        Msg::Error("Unknown OpenCASCADE wire or line loop with tag %d",
                   wireTags[i]);
        return false;
      }
      TopoDS_Wire wire = TopoDS::Wire(_tagWire.Find(wireTags[i]));
      if(makeSolid && !wire.Closed()) {
        Msg::Error("Making solid requires closed wires");
        return false;
      }
      ts.AddWire(wire);
    }
    ts.CheckCompatibility(Standard_False);
    ts.Build();
    if(!ts.IsDone()) {
      Msg::Error("Could not create ThruSection");
      return false;
    }
    result = ts.Shape();
  } catch(Standard_Failure &err) {
    Msg::Error("OpenCASCADE exception %s", err.GetMessageString());
    return false;
  }
  _multiBind(result, tag, outDimTags, true, true);
  return true;
}

bool OCC_Internals::addThickSolid(int tag, int solidTag,
                                  const std::vector<int> &excludeFaceTags,
                                  double offset,
                                  std::vector<std::pair<int, int> > &outDimTags)
{
  if(tag >= 0 && _isBound(3, tag)) {
    Msg::Error("OpenCASCADE volume with tag %d already exists", tag);
    return false;
  }
  if(!_isBound(3, solidTag)) {
    Msg::Error("Unknown OpenCASCADE volume with tag %d", solidTag);
    return false;
  }
  TopoDS_Shape result;
  try {
    TopoDS_Shape shape = _find(3, solidTag);
    TopTools_ListOfShape exclude;
    for(std::size_t i = 0; i < excludeFaceTags.size(); i++) {
      if(!_tagFace.IsBound(excludeFaceTags[i])) {
        Msg::Error("Unknown OpenCASCADE surface with tag %d",
                   excludeFaceTags[i]);
        return false;
      }
      exclude.Append(_tagFace.Find(excludeFaceTags[i]));
    }
    BRepOffsetAPI_MakeThickSolid ts(shape, exclude, offset,
                                    CTX::instance()->geom.tolerance);
    ts.Build();
    if(!ts.IsDone()) {
      Msg::Error("Could not build thick solid");
      return false;
    }
    result = ts.Shape();
  } catch(Standard_Failure &err) {
    Msg::Error("OpenCASCADE exception %s", err.GetMessageString());
    return false;
  }
  _multiBind(result, tag, outDimTags, true, true);
  return true;
}

void OCC_Internals::_setExtrudedAttributes(
  const TopoDS_Compound &c, BRepSweep_Prism *p, BRepSweep_Revol *r,
  ExtrudeParams *e, double x, double y, double z, double dx, double dy,
  double dz, double ax, double ay, double az, double angle)
{
  if(!p && !r) return;

  bool extrude_attributes = (e ? true : false);

  if(extrude_attributes && r && angle >= 2 * M_PI) {
    // OCC removes the origin edge from e.g. disks, which makes it impossible to
    // generate the 2D surface mesh by extrusion of the 1D edge mesh
    Msg::Warning("Extruded meshes by revolution only for angle < 2*Pi");
    extrude_attributes = false;
  }

  TopExp_Explorer exp0;

  for(exp0.Init(c, TopAbs_FACE); exp0.More(); exp0.Next()) {
    TopoDS_Face face = TopoDS::Face(exp0.Current());
    TopoDS_Shape bot = p ? p->FirstShape(face) : r->FirstShape(face);
    TopoDS_Shape top = p ? p->LastShape(face) : r->LastShape(face);
    if(extrude_attributes) {
      ExtrudeParams *ee = new ExtrudeParams(COPIED_ENTITY);
      ee->fill(p ? TRANSLATE : ROTATE, dx, dy, dz, ax, ay, az, x, y, z, angle);
      ee->mesh = e->mesh;
      _attributes->insert(new OCCAttributes(2, top, ee, 2, bot));
    }
    TopoDS_Shape vol = p ? p->Shape(face) : r->Shape(face);
    if(extrude_attributes) {
      ExtrudeParams *ee = new ExtrudeParams(EXTRUDED_ENTITY);
      ee->fill(p ? TRANSLATE : ROTATE, dx, dy, dz, ax, ay, az, x, y, z, angle);
      ee->mesh = e->mesh;
      _attributes->insert(new OCCAttributes(3, vol, ee, 2, bot));
    }
  }

  for(exp0.Init(c, TopAbs_EDGE); exp0.More(); exp0.Next()) {
    TopoDS_Edge edge = TopoDS::Edge(exp0.Current());
    TopoDS_Shape bot = p ? p->FirstShape(edge) : r->FirstShape(edge);
    TopoDS_Shape top = p ? p->LastShape(edge) : r->LastShape(edge);
    if(extrude_attributes) {
      ExtrudeParams *ee = new ExtrudeParams(COPIED_ENTITY);
      ee->fill(p ? TRANSLATE : ROTATE, dx, dy, dz, ax, ay, az, x, y, z, angle);
      ee->mesh = e->mesh;
      _attributes->insert(new OCCAttributes(1, top, ee, 1, bot));
    }
    TopoDS_Shape sur = p ? p->Shape(edge) : r->Shape(edge);
    if(extrude_attributes) {
      ExtrudeParams *ee = new ExtrudeParams(EXTRUDED_ENTITY);
      ee->fill(p ? TRANSLATE : ROTATE, dx, dy, dz, ax, ay, az, x, y, z, angle);
      ee->mesh = e->mesh;
      _attributes->insert(new OCCAttributes(2, sur, ee, 1, bot));
    }
  }

  for(exp0.Init(c, TopAbs_VERTEX); exp0.More(); exp0.Next()) {
    TopoDS_Vertex vertex = TopoDS::Vertex(exp0.Current());
    TopoDS_Shape bot = p ? p->FirstShape(vertex) : r->FirstShape(vertex);
    TopoDS_Shape top = p ? p->LastShape(vertex) : r->LastShape(vertex);
    TopoDS_Shape lin = p ? p->Shape(vertex) : r->Shape(vertex);
    if(extrude_attributes) {
      ExtrudeParams *ee = new ExtrudeParams(EXTRUDED_ENTITY);
      ee->fill(p ? TRANSLATE : ROTATE, dx, dy, dz, ax, ay, az, x, y, z, angle);
      ee->mesh = e->mesh;
      _attributes->insert(new OCCAttributes(1, lin, ee, 0, bot));
    }
    {
      double lc = _attributes->getMeshSize(0, bot);
      if(lc > 0 && lc < MAX_LC)
        _attributes->insert(new OCCAttributes(0, top, lc));
    }
  }
}

int OCC_Internals::_getFuzzyTag(int dim, const TopoDS_Shape &s)
{
  if(_isBound(dim, s)) return _find(dim, s);

  std::vector<TopoDS_Shape> candidates;
  _attributes->getSimilarShapes(dim, s, candidates);

  int num = 0;
  for(std::size_t i = 0; i < candidates.size(); i++) {
    if(_isBound(dim, candidates[i])) { num++; }
  }
  Msg::Info("Extruded mesh constraint fuzzy search: found %d candidates "
            "(dim=%d, %d bound)",
            (int)candidates.size(), dim, num);
  for(std::size_t i = 0; i < candidates.size(); i++) {
    if(_isBound(dim, candidates[i])) { return _find(dim, candidates[i]); }
  }
  return -1;
}

void OCC_Internals::_copyExtrudedAttributes(TopoDS_Edge edge, GEdge *ge)
{
  int sourceDim = -1;
  TopoDS_Shape sourceShape;
  ExtrudeParams *e =
    _attributes->getExtrudeParams(1, edge, sourceDim, sourceShape);
  if(!e) return;
  ge->meshAttributes.extrude = e;
  if(ge->meshAttributes.extrude->geo.Mode == EXTRUDED_ENTITY) {
    ge->meshAttributes.extrude->geo.Source = _getFuzzyTag(0, sourceShape);
  }
  else if(ge->meshAttributes.extrude->geo.Mode == COPIED_ENTITY) {
    ge->meshAttributes.extrude->geo.Source = _getFuzzyTag(1, sourceShape);
    if(ge->meshAttributes.extrude->geo.Source ==
       ge->tag()) // degenerate extrusion
      ge->meshAttributes.extrude = 0;
  }
}

void OCC_Internals::_copyExtrudedAttributes(TopoDS_Face face, GFace *gf)
{
  int sourceDim = -1;
  TopoDS_Shape sourceShape;
  ExtrudeParams *e =
    _attributes->getExtrudeParams(2, face, sourceDim, sourceShape);
  if(!e) return;
  gf->meshAttributes.extrude = e;
  if(gf->meshAttributes.extrude->geo.Mode == EXTRUDED_ENTITY) {
    gf->meshAttributes.extrude->geo.Source = _getFuzzyTag(1, sourceShape);
  }
  else if(gf->meshAttributes.extrude->geo.Mode == COPIED_ENTITY) {
    gf->meshAttributes.extrude->geo.Source = _getFuzzyTag(2, sourceShape);
    if(gf->meshAttributes.extrude->geo.Source ==
       gf->tag()) // degenerate extrusion
      gf->meshAttributes.extrude = 0;
  }
}

void OCC_Internals::_copyExtrudedAttributes(TopoDS_Solid solid, GRegion *gr)
{
  int sourceDim = -1;
  TopoDS_Shape sourceShape;
  ExtrudeParams *e =
    _attributes->getExtrudeParams(3, solid, sourceDim, sourceShape);
  if(!e) return;
  gr->meshAttributes.extrude = e;
  if(gr->meshAttributes.extrude->geo.Mode == EXTRUDED_ENTITY) {
    gr->meshAttributes.extrude->geo.Source = _getFuzzyTag(2, sourceShape);
  }
}

template <class T>
static int getReturnedShapes(const TopoDS_Compound &c, T *sweep,
                             std::vector<TopoDS_Shape> &top,
                             std::vector<TopoDS_Shape> &body,
                             std::vector<std::vector<TopoDS_Shape> > &lateral)
{
  TopExp_Explorer exp0, exp1;
  for(exp0.Init(c, TopAbs_FACE); exp0.More(); exp0.Next()) {
    TopoDS_Face face = TopoDS::Face(exp0.Current());
    top.push_back(sweep->LastShape(face));
    body.push_back(sweep->Shape(face));
    lateral.push_back(std::vector<TopoDS_Shape>());
    for(exp1.Init(face, TopAbs_EDGE); exp1.More(); exp1.Next()) {
      TopoDS_Edge edge = TopoDS::Edge(exp1.Current());
      lateral.back().push_back(sweep->Shape(edge));
    }
  }
  if(top.size()) return 3;
  for(exp0.Init(c, TopAbs_EDGE); exp0.More(); exp0.Next()) {
    TopoDS_Edge edge = TopoDS::Edge(exp0.Current());
    top.push_back(sweep->LastShape(edge));
    body.push_back(sweep->Shape(edge));
    lateral.push_back(std::vector<TopoDS_Shape>());
    for(exp1.Init(edge, TopAbs_VERTEX); exp1.More(); exp1.Next()) {
      TopoDS_Vertex vertex = TopoDS::Vertex(exp1.Current());
      lateral.back().push_back(sweep->Shape(vertex));
    }
  }
  if(top.size()) return 2;
  for(exp0.Init(c, TopAbs_VERTEX); exp0.More(); exp0.Next()) {
    TopoDS_Vertex vertex = TopoDS::Vertex(exp0.Current());
    top.push_back(sweep->LastShape(vertex));
    body.push_back(sweep->Shape(vertex));
  }
  if(top.size()) return 1;
  return 0;
}

bool OCC_Internals::_extrude(int mode,
                             const std::vector<std::pair<int, int> > &inDimTags,
                             double x, double y, double z, double dx, double dy,
                             double dz, double ax, double ay, double az,
                             double angle, int wireTag,
                             std::vector<std::pair<int, int> > &outDimTags,
                             ExtrudeParams *e)
{
  // build a single compound shape, so that we won't duplicate internal
  // boundaries
  BRep_Builder b;
  TopoDS_Compound c;
  b.MakeCompound(c);
  for(std::size_t i = 0; i < inDimTags.size(); i++) {
    int dim = inDimTags[i].first;
    int tag = inDimTags[i].second;
    if(!_isBound(dim, tag)) {
      Msg::Error("Unknown OpenCASCADE entity of dimension %d with tag %d", dim,
                 tag);
      return false;
    }
    TopoDS_Shape shape = _find(dim, tag);
    b.Add(c, shape);
  }
  TopoDS_Shape result;
  std::vector<TopoDS_Shape> top, body;
  std::vector<std::vector<TopoDS_Shape> > lateral;
  int dim = -1;
  try {
    if(mode == 0) { // extrude
      BRepPrimAPI_MakePrism p(c, gp_Vec(dx, dy, dz), Standard_False);
      p.Build();
      if(!p.IsDone()) {
        Msg::Error("Could not extrude");
        return false;
      }
      result = p.Shape();
      const BRepSweep_Prism &prism(p.Prism());
      _setExtrudedAttributes(c, (BRepSweep_Prism *)&prism, 0, e, 0., 0., 0.,
                             dx, dy, dz, 0., 0., 0., 0.);
      dim = getReturnedShapes(c, (BRepSweep_Prism *)&prism, top, body, lateral);
    }
    else if(mode == 1) { // revolve
      gp_Ax1 axisOfRevolution(gp_Pnt(x, y, z), gp_Dir(ax, ay, az));
      BRepPrimAPI_MakeRevol r(c, axisOfRevolution, angle, Standard_False);
      r.Build();
      if(!r.IsDone()) {
        Msg::Error("Could not revolve");
        return false;
      }
      result = r.Shape();
      const BRepSweep_Revol &revol(r.Revol());
      _setExtrudedAttributes(c, 0, (BRepSweep_Revol *)&revol, e, x, y, z,
                             0., 0., 0., ax, ay, az, angle);
      dim = getReturnedShapes(c, (BRepSweep_Revol *)&revol, top, body, lateral);
    }
    else if(mode == 2) { // pipe
      if(!_tagWire.IsBound(wireTag)) {
        Msg::Error("Unknown OpenCASCADE wire with tag %d", wireTag);
        return false;
      }
      TopoDS_Wire wire = TopoDS::Wire(_tagWire.Find(wireTag));
      BRepOffsetAPI_MakePipe p(wire, c, GeomFill_IsDiscreteTrihedron);
      // Available choices:
      //   GeomFill_IsCorrectedFrenet, GeomFill_IsFixed, GeomFill_IsFrenet,
      //   GeomFill_IsConstantNormal, GeomFill_IsDarboux, GeomFill_IsGuideAC,
      //   GeomFill_IsGuidePlan, GeomFill_IsGuideACWithContact,
      //   GeomFill_IsGuidePlanWithContact, GeomFill_IsDiscreteTrihedron
      // DiscreteTrihedron seems the most robust; CorrectedFrenet e.g. fails on
      // very simple cases with straight extrusions. We might want to make this
      // an option.
      p.Build();
      if(!p.IsDone()) {
        Msg::Error("Could not create pipe");
        return false;
      }
      result = p.Shape();
      // const BRepFill_Pipe &pipe(p.Pipe());
      if(e)
        Msg::Warning(
          "Structured meshes not yet available with OpenCASCADE pipe");
      // TODO - need to pass the profile, too
      // dim = getReturnedShapes(c, (BRepFill_Pipe*)&pipe, top, body, lateral);
    }
  } catch(Standard_Failure &err) {
    Msg::Error("OpenCASCADE exception %s", err.GetMessageString());
    return false;
  }

  _multiBind(result, -1, outDimTags, true, true);

  // return entities in the same order as the built-in kernel extrusion
  if(dim >= 1 && dim <= 3 && top.size() == inDimTags.size() &&
     top.size() == body.size()) {
    outDimTags.clear();
    for(std::size_t i = 0; i < top.size(); i++) {
      if(_isBound(dim - 1, top[i]))
        outDimTags.push_back(
          std::pair<int, int>(dim - 1, _find(dim - 1, top[i])));
      if(_isBound(dim, body[i]))
        outDimTags.push_back(std::pair<int, int>(dim, _find(dim, body[i])));
      if(CTX::instance()->geom.extrudeReturnLateral &&
         top.size() == lateral.size()) {
        for(std::size_t j = 0; j < lateral[i].size(); j++) {
          if(_isBound(dim - 1, lateral[i][j]))
            outDimTags.push_back(
              std::pair<int, int>(dim - 1, _find(dim - 1, lateral[i][j])));
        }
      }
    }
  }
  return true;
}

bool OCC_Internals::extrude(const std::vector<std::pair<int, int> > &inDimTags,
                            double dx, double dy, double dz,
                            std::vector<std::pair<int, int> > &outDimTags,
                            ExtrudeParams *e)
{
  return _extrude(0, inDimTags, 0., 0., 0., dx, dy, dz, 0., 0., 0., 0., 0,
                  outDimTags, e);
}

bool OCC_Internals::revolve(const std::vector<std::pair<int, int> > &inDimTags,
                            double x, double y, double z, double ax, double ay,
                            double az, double angle,
                            std::vector<std::pair<int, int> > &outDimTags,
                            ExtrudeParams *e)
{
  return _extrude(1, inDimTags, x, y, z, 0., 0., 0., ax, ay, az, angle, 0,
                  outDimTags, e);
}

bool OCC_Internals::addPipe(const std::vector<std::pair<int, int> > &inDimTags,
                            int wireTag,
                            std::vector<std::pair<int, int> > &outDimTags)
{
  return _extrude(2, inDimTags, 0., 0., 0., 0., 0., 0., 0., 0., 0., 0., wireTag,
                  outDimTags);
}

bool OCC_Internals::_fillet(int mode, const std::vector<int> &volumeTags,
                            const std::vector<int> &curveTags,
                            const std::vector<int> &surfaceTags,
                            const std::vector<double> &param,
                            std::vector<std::pair<int, int> > &outDimTags,
                            bool removeVolume)
{
  std::vector<TopoDS_Edge> edges;
  for(std::size_t i = 0; i < curveTags.size(); i++) {
    if(!_tagEdge.IsBound(curveTags[i])) {
      Msg::Error("Unknown OpenCASCADE curve with tag %d", curveTags[i]);
      return false;
    }
    edges.push_back(TopoDS::Edge(_tagEdge.Find(curveTags[i])));
  }

  std::vector<TopoDS_Face> faces;
  for(std::size_t i = 0; i < surfaceTags.size(); i++) {
    if(!_tagFace.IsBound(surfaceTags[i])) {
      Msg::Error("Unknown OpenCASCADE surface with tag %d", surfaceTags[i]);
      return false;
    }
    faces.push_back(TopoDS::Face(_tagFace.Find(surfaceTags[i])));
  }
  if(mode && edges.size() != faces.size()) {
    Msg::Error("Different number of curves and surfaces for chamfer");
    return false;
  }

  // build a single compound shape
  BRep_Builder b;
  TopoDS_Compound c;
  b.MakeCompound(c);
  for(std::size_t i = 0; i < volumeTags.size(); i++) {
    if(!_isBound(3, volumeTags[i])) {
      Msg::Error("Unknown OpenCASCADE volume with tag %d", volumeTags[i]);
      return false;
    }
    TopoDS_Shape shape = _find(3, volumeTags[i]);
    if(removeVolume) unbind(shape, 3, volumeTags[i], true);
    if(CTX::instance()->geom.occAutoFix) {
      // make sure the volume is finite
      ShapeFix_Solid fix(TopoDS::Solid(shape));
      fix.Perform();
      shape = fix.Solid();
    }
    b.Add(c, shape);
  }
  TopoDS_Shape result;
  try {
    if(mode == 0) { // fillet
      BRepFilletAPI_MakeFillet f(c);
      for(std::size_t i = 0; i < edges.size(); i++) {
        if(param.size() == 1)
          f.Add(param[0], edges[i]);
        else if(param.size() == edges.size())
          f.Add(param[i], edges[i]);
        else if(param.size() == 2 * edges.size())
          f.Add(param[2 * i], param[2 * i + 1], edges[i]);
      }
      f.Build();
      if(!f.IsDone()) {
        Msg::Error("Could not compute fillet");
        return false;
      }
      result = f.Shape();
    }
    else { // chamfer
      BRepFilletAPI_MakeChamfer f(c);
      for(std::size_t i = 0; i < edges.size(); i++) {
        if(param.size() == 1)
          f.Add(param[0], param[0], edges[i], faces[i]);
        else if(param.size() == edges.size())
          f.Add(param[i], param[i], edges[i], faces[i]);
        else if(param.size() == 2 * edges.size())
          f.Add(param[2 * i], param[2 * i + 1], edges[i], faces[i]);
      }
      f.Build();
      if(!f.IsDone()) {
        Msg::Error("Could not compute chamfer");
        return false;
      }
      result = f.Shape();
    }
  } catch(Standard_Failure &err) {
    Msg::Error("OpenCASCADE exception %s", err.GetMessageString());
    return false;
  }

  if(result.IsNull()) {
    Msg::Error("%s produces empty shape", mode ? "Chamfer" : "Fillet");
    return false;
  }
  _multiBind(result, -1, outDimTags, true, true);
  return true;
}

bool OCC_Internals::fillet(const std::vector<int> &volumeTags,
                           const std::vector<int> &curveTags,
                           const std::vector<double> &radii,
                           std::vector<std::pair<int, int> > &outDimTags,
                           bool removeVolume)
{
  std::vector<int> dummy;
  return _fillet(0, volumeTags, curveTags, dummy, radii, outDimTags,
                 removeVolume);
}

bool OCC_Internals::chamfer(const std::vector<int> &volumeTags,
                            const std::vector<int> &curveTags,
                            const std::vector<int> &surfaceTags,
                            const std::vector<double> &distances,
                            std::vector<std::pair<int, int> > &outDimTags,
                            bool removeVolume)
{
  return _fillet(1, volumeTags, curveTags, surfaceTags, distances, outDimTags,
                 removeVolume);
}

static void _filterTags(std::vector<std::pair<int, int> > &outDimTags,
                        int minDim)
{
  std::vector<std::pair<int, int> > tmp(outDimTags);
  outDimTags.clear();
  for(std::size_t i = 0; i < tmp.size(); i++) {
    if(tmp[i].first >= minDim) outDimTags.push_back(tmp[i]);
  }
}

bool OCC_Internals::booleanOperator(
  int tag, BooleanOperator op,
  const std::vector<std::pair<int, int> > &objectDimTags,
  const std::vector<std::pair<int, int> > &toolDimTags,
  std::vector<std::pair<int, int> > &outDimTags,
  std::vector<std::vector<std::pair<int, int> > > &outDimTagsMap,
  bool removeObject, bool removeTool)
{
  double tolerance = CTX::instance()->geom.toleranceBoolean;
  bool parallel = CTX::instance()->geom.occParallel;
  bool preserveNumbering = CTX::instance()->geom.occBooleanPreserveNumbering;

  if(objectDimTags.empty()) return true;

  if(tag >= 0 && _isBound(objectDimTags[0].first, tag)) {
    Msg::Error("OpenCASCADE entity with tag %d already exists", tag);
    return false;
  }

  int minDim = 3;
  TopTools_ListOfShape objectShapes, toolShapes;
  for(std::size_t i = 0; i < objectDimTags.size(); i++) {
    int dim = objectDimTags[i].first;
    int t = objectDimTags[i].second;
    if(!_isBound(dim, t)) {
      Msg::Error("Unknown OpenCASCADE entity of dimension %d with tag %d", dim,
                 t);
      return false;
    }
    else {
      TopoDS_Shape object = _find(dim, t);
      objectShapes.Append(object);
    }
    minDim = std::min(minDim, dim);
  }
  for(std::size_t i = 0; i < toolDimTags.size(); i++) {
    int dim = toolDimTags[i].first;
    int t = toolDimTags[i].second;
    if(!_isBound(dim, t)) {
      Msg::Error("Unknown OpenCASCADE entity of dimension %d with tag %d", dim,
                 t);
      return false;
    }
    else {
      TopoDS_Shape tool = _find(dim, t);
      toolShapes.Append(tool);
    }
    minDim = std::min(minDim, dim);
  }

  TopoDS_Shape result;
  std::vector<TopoDS_Shape> mapOriginal;
  std::vector<TopTools_ListOfShape> mapModified, mapGenerated;
  std::vector<bool> mapDeleted;
  try {
    switch(op) {
    case OCC_Internals::Union: {
      BRepAlgoAPI_Fuse fuse;
      fuse.SetRunParallel(parallel);
      fuse.SetArguments(objectShapes);
      fuse.SetTools(toolShapes);
      if(tolerance > 0.0) fuse.SetFuzzyValue(tolerance);
      fuse.Build();
      if(!fuse.IsDone()) {
        Msg::Error("Fuse operation cannot be performed");
        return false;
      }
      result = fuse.Shape();
      TopTools_ListIteratorOfListOfShape it(objectShapes);
      for(; it.More(); it.Next()) {
        mapOriginal.push_back(it.Value());
        mapModified.push_back(fuse.Modified(it.Value()));
        mapDeleted.push_back(fuse.IsDeleted(it.Value()));
        mapGenerated.push_back(fuse.Generated(it.Value()));
      }
      TopTools_ListIteratorOfListOfShape it2(toolShapes);
      for(; it2.More(); it2.Next()) {
        mapOriginal.push_back(it2.Value());
        mapModified.push_back(fuse.Modified(it2.Value()));
        mapDeleted.push_back(fuse.IsDeleted(it2.Value()));
        mapGenerated.push_back(fuse.Generated(it2.Value()));
      }
    } break;
    case OCC_Internals::Intersection: {
      BRepAlgoAPI_Common common;
      common.SetRunParallel(parallel);
      common.SetArguments(objectShapes);
      common.SetTools(toolShapes);
      if(tolerance > 0.0) common.SetFuzzyValue(tolerance);
      common.Build();
      if(!common.IsDone()) {
        Msg::Error("Intersection operation cannot be performed");
        return false;
      }
      result = common.Shape();
      TopTools_ListIteratorOfListOfShape it(objectShapes);
      for(; it.More(); it.Next()) {
        mapOriginal.push_back(it.Value());
        mapModified.push_back(common.Modified(it.Value()));
        mapDeleted.push_back(common.IsDeleted(it.Value()));
        mapGenerated.push_back(common.Generated(it.Value()));
      }
      TopTools_ListIteratorOfListOfShape it2(toolShapes);
      for(; it2.More(); it2.Next()) {
        mapOriginal.push_back(it2.Value());
        mapModified.push_back(common.Modified(it2.Value()));
        mapDeleted.push_back(common.IsDeleted(it2.Value()));
        mapGenerated.push_back(common.Generated(it2.Value()));
      }
    } break;

    case OCC_Internals::Difference: {
      BRepAlgoAPI_Cut cut;
      cut.SetRunParallel(parallel);
      cut.SetArguments(objectShapes);
      cut.SetTools(toolShapes);
      if(tolerance > 0.0) cut.SetFuzzyValue(tolerance);
      cut.Build();
      if(!cut.IsDone()) {
        Msg::Error("Intersection operation cannot be performed");
        return false;
      }
      result = cut.Shape();
      TopTools_ListIteratorOfListOfShape it(objectShapes);
      for(; it.More(); it.Next()) {
        mapOriginal.push_back(it.Value());
        mapModified.push_back(cut.Modified(it.Value()));
        mapDeleted.push_back(cut.IsDeleted(it.Value()));
        mapGenerated.push_back(cut.Generated(it.Value()));
      }
      TopTools_ListIteratorOfListOfShape it2(toolShapes);
      for(; it2.More(); it2.Next()) {
        mapOriginal.push_back(it2.Value());
        mapModified.push_back(cut.Modified(it2.Value()));
        mapDeleted.push_back(cut.IsDeleted(it2.Value()));
        mapGenerated.push_back(cut.Generated(it2.Value()));
      }
    } break;

    case OCC_Internals::Fragments:
    default: {
      BRepAlgoAPI_BuilderAlgo fragments;
      fragments.SetRunParallel(parallel);
      objectShapes.Append(toolShapes);
      toolShapes.Clear();
      fragments.SetArguments(objectShapes);
      if(tolerance > 0.0) fragments.SetFuzzyValue(tolerance);
      fragments.Build();
      if(!fragments.IsDone()) {
        Msg::Error("Boolean fragments failed");
        return false;
      }
      result = fragments.Shape();
      TopTools_ListIteratorOfListOfShape it(objectShapes);
      for(; it.More(); it.Next()) {
        mapOriginal.push_back(it.Value());
        mapModified.push_back(fragments.Modified(it.Value()));
        mapDeleted.push_back(fragments.IsDeleted(it.Value()));
        mapGenerated.push_back(fragments.Generated(it.Value()));
      }
    } break;
    }
  } catch(Standard_Failure &err) {
    Msg::Error("OpenCASCADE exception %s", err.GetMessageString());
    return false;
  }

  std::vector<std::pair<int, int> > inDimTags;
  inDimTags.insert(inDimTags.end(), objectDimTags.begin(), objectDimTags.end());
  inDimTags.insert(inDimTags.end(), toolDimTags.begin(), toolDimTags.end());
  std::size_t numObjects = objectDimTags.size();

  if(tag >= 0 || !preserveNumbering) {
    // if we specify the tag explicitly, or if we don't care about preserving
    // the numering, just go ahead and bind the resulting shape (and sub-shapes)
    for(std::size_t i = 0; i < inDimTags.size(); i++) {
      bool remove = (i < numObjects) ? removeObject : removeTool;
      if(remove) {
        int d = inDimTags[i].first;
        int t = inDimTags[i].second;
        if(_isBound(d, t)) unbind(_find(d, t), d, t, true);
      }
    }
    _multiBind(result, tag, outDimTags, true, true);
    _filterTags(outDimTags, minDim);
  }
  else {
    // otherwise, try to preserve the numbering of the input shapes that did not
    // change, or that were replaced by a single shape. Note that to preserve
    // the numbering of smaller dimension entities (on boundaries) they should
    // appear *before* higher dimensional entities in the object/tool lists.
    _toPreserve.clear();
    for(std::size_t i = 0; i < inDimTags.size(); i++) {
      int dim = inDimTags[i].first;
      int tag = inDimTags[i].second;
      bool remove = (i < numObjects) ? removeObject : removeTool;
      if(mapDeleted[i]) { // deleted
        if(remove) unbind(mapOriginal[i], dim, tag, true);
        Msg::Debug("BOOL (%d,%d) deleted", dim, tag);
      }
      else if(mapModified[i].Extent() == 0) { // not modified
        outDimTags.push_back(std::pair<int, int>(dim, tag));
        _toPreserve.insert(std::pair<int, int>(dim, tag));
        Msg::Debug("BOOL (%d,%d) not modified", dim, tag);
      }
      else if(mapModified[i].Extent() == 1) { // replaced by single one
        if(remove) {
          unbind(mapOriginal[i], dim, tag, true);
          bind(mapModified[i].First(), dim, tag, false); // not recursive!
          int t = _find(dim, mapModified[i].First());
          if(tag != t)
            Msg::Info("Could not preserve tag of %dD object %d (->%d)", dim,
                      tag, t);
          outDimTags.push_back(std::pair<int, int>(dim, t));
          _toPreserve.insert(std::pair<int, int>(dim, t));
        }
        Msg::Debug("BOOL (%d,%d) replaced by 1", dim, tag);
      }
      else {
        if(remove) unbind(mapOriginal[i], dim, tag, true);
        Msg::Debug("BOOL (%d,%d) other", dim, tag);
      }
    }
    for(int dim = -2; dim <= 3; dim++) _recomputeMaxTag(dim);
    // bind all remaining entities and add the new ones to the returned list
    _multiBind(result, -1, outDimTags, false, true, true);
    _filterTags(outDimTags, minDim);
    _toPreserve.clear();
  }

  // return input/output correspondance maps
  for(std::size_t i = 0; i < inDimTags.size(); i++) {
    int dim = inDimTags[i].first;
    int tag = inDimTags[i].second;
    std::pair<int, int> dimTag(dim, tag);
    std::vector<std::pair<int, int> > dimTags;
    if(mapDeleted[i]) { // deleted
    }
    else if(mapModified[i].Extent() == 0) { // not modified
      dimTags.push_back(dimTag);
    }
    else {
      TopTools_ListIteratorOfListOfShape it(mapModified[i]);
      for(; it.More(); it.Next()) {
        if(_isBound(dim, it.Value())) {
          int t = _find(dim, it.Value());
          dimTags.push_back(std::pair<int, int>(dim, t));
        }
      }
      TopTools_ListIteratorOfListOfShape it2(mapGenerated[i]);
      for(; it2.More(); it2.Next()) {
        if(_isBound(dim, it2.Value())) {
          int t = _find(dim, it2.Value());
          dimTags.push_back(std::pair<int, int>(dim, t));
        }
      }
    }
    std::ostringstream sstream;
    sstream << "BOOL in (" << dim << "," << tag << ") -> out";
    for(std::size_t j = 0; j < dimTags.size(); j++)
      sstream << " (" << dimTags[j].first << "," << dimTags[j].second << ")";
    Msg::Debug("%s", sstream.str().c_str());
    outDimTagsMap.push_back(dimTags);
  }

  return true;
}

bool OCC_Internals::booleanUnion(
  int tag, const std::vector<std::pair<int, int> > &objectDimTags,
  const std::vector<std::pair<int, int> > &toolDimTags,
  std::vector<std::pair<int, int> > &outDimTags,
  std::vector<std::vector<std::pair<int, int> > > &outDimTagsMap,
  bool removeObject, bool removeTool)
{
  return booleanOperator(tag, OCC_Internals::Union, objectDimTags, toolDimTags,
                         outDimTags, outDimTagsMap, removeObject, removeTool);
}

bool OCC_Internals::booleanIntersection(
  int tag, const std::vector<std::pair<int, int> > &objectDimTags,
  const std::vector<std::pair<int, int> > &toolDimTags,
  std::vector<std::pair<int, int> > &outDimTags,
  std::vector<std::vector<std::pair<int, int> > > &outDimTagsMap,
  bool removeObject, bool removeTool)
{
  return booleanOperator(tag, OCC_Internals::Intersection, objectDimTags,
                         toolDimTags, outDimTags, outDimTagsMap, removeObject,
                         removeTool);
}

bool OCC_Internals::booleanDifference(
  int tag, const std::vector<std::pair<int, int> > &objectDimTags,
  const std::vector<std::pair<int, int> > &toolDimTags,
  std::vector<std::pair<int, int> > &outDimTags,
  std::vector<std::vector<std::pair<int, int> > > &outDimTagsMap,
  bool removeObject, bool removeTool)
{
  return booleanOperator(tag, OCC_Internals::Difference, objectDimTags,
                         toolDimTags, outDimTags, outDimTagsMap, removeObject,
                         removeTool);
}

bool OCC_Internals::booleanFragments(
  int tag, const std::vector<std::pair<int, int> > &objectDimTags,
  const std::vector<std::pair<int, int> > &toolDimTags,
  std::vector<std::pair<int, int> > &outDimTags,
  std::vector<std::vector<std::pair<int, int> > > &outDimTagsMap,
  bool removeObject, bool removeTool)
{
  return booleanOperator(tag, OCC_Internals::Fragments, objectDimTags,
                         toolDimTags, outDimTags, outDimTagsMap, removeObject,
                         removeTool);
}

int OCC_Internals::_getMaxDim()
{
  if(_tagSolid.Extent()) return 3;
  if(_tagFace.Extent()) return 2;
  if(_tagEdge.Extent()) return 1;
  return 0;
}

void OCC_Internals::_getAllDimTags(std::vector<std::pair<int, int> > &dimTags,
                                   int dim)
{
  for(int d = -2; d < 4; d++) {
    if(dim != 99 && dim != d) continue;
    TopTools_DataMapIteratorOfDataMapOfIntegerShape exp;
    switch(d) {
    case 0: exp.Initialize(_tagVertex); break;
    case 1: exp.Initialize(_tagEdge); break;
    case 2: exp.Initialize(_tagFace); break;
    case 3: exp.Initialize(_tagSolid); break;
    case -1: exp.Initialize(_tagWire); break;
    case -2: exp.Initialize(_tagShell); break;
    }
    for(; exp.More(); exp.Next())
      dimTags.push_back(std::pair<int, int>(d, exp.Key()));
  }
}

void OCC_Internals::removeAllDuplicates()
{
  std::vector<std::pair<int, int> > objectDimTags, toolDimTags, outDimTags;
  std::vector<std::vector<std::pair<int, int> > > outDimTagsMap;
  _getAllDimTags(objectDimTags, _getMaxDim());
  booleanFragments(-1, objectDimTags, toolDimTags, outDimTags, outDimTagsMap,
                   true, true);
}

bool OCC_Internals::mergeVertices(const std::vector<int> &tags)
{
  std::vector<std::pair<int, int> > objectDimTags, toolDimTags, outDimTags;
  std::vector<std::vector<std::pair<int, int> > > outDimTagsMap;
  for(std::size_t i = 0; i < tags.size(); i++)
    objectDimTags.push_back(std::pair<int, int>(0, tags[i]));
  return booleanFragments(-1, objectDimTags, toolDimTags, outDimTags,
                          outDimTagsMap, true, true);
}

void _addSimpleShapes(const TopoDS_Shape &shape,
                      std::vector<TopoDS_Shape> &simple)
{
  if(shape.ShapeType() != TopAbs_COMPOUND &&
     shape.ShapeType() != TopAbs_COMPSOLID) {
    simple.push_back(shape);
    return;
  }

  TopTools_MapOfShape mapShape;
  TopoDS_Iterator It(shape, Standard_True, Standard_True);

  for(; It.More(); It.Next()) {
    const TopoDS_Shape &s = It.Value();
    if(mapShape.Add(s)) {
      if(s.ShapeType() == TopAbs_COMPOUND ||
         s.ShapeType() == TopAbs_COMPSOLID) {
        _addSimpleShapes(s, simple);
      }
      else {
        simple.push_back(s);
      }
    }
  }
}

bool OCC_Internals::_transform(
  const std::vector<std::pair<int, int> > &inDimTags,
  BRepBuilderAPI_Transform *tfo, BRepBuilderAPI_GTransform *gtfo)
{
  // build a single compound shape, so that we won't duplicate internal
  // boundaries
  BRep_Builder b;
  TopoDS_Compound c;
  b.MakeCompound(c);
  for(std::size_t i = 0; i < inDimTags.size(); i++) {
    int dim = inDimTags[i].first;
    int tag = inDimTags[i].second;
    if(!_isBound(dim, tag)) {
      Msg::Error("Unknown OpenCASCADE entity of dimension %d with tag %d", dim,
                 tag);
      return false;
    }
    TopoDS_Shape shape = _find(dim, tag);
    b.Add(c, shape);
  }

  std::vector<TopoDS_Shape> inShapes;
  _addSimpleShapes(c, inShapes);

  TopoDS_Shape result;
  if(tfo) {
    tfo->Perform(c, Standard_False);
    if(!tfo->IsDone()) {
      Msg::Error("Could not apply transformation");
      return false;
    }
    result = tfo->Shape();
  }
  else if(gtfo) {
    gtfo->Perform(c, Standard_False);
    if(!gtfo->IsDone()) {
      Msg::Error("Could not apply transformation");
      return false;
    }
    result = gtfo->Shape();
  }

  // copy vertex-based meshing attributes
  TopExp_Explorer exp0;
  for(exp0.Init(c, TopAbs_VERTEX); exp0.More(); exp0.Next()) {
    TopoDS_Vertex vertex = TopoDS::Vertex(exp0.Current());
    TopoDS_Shape transformed;
    if(tfo)
      transformed = tfo->ModifiedShape(vertex);
    else if(gtfo)
      transformed = gtfo->ModifiedShape(vertex);
    if(!transformed.IsNull()) {
      double lc = _attributes->getMeshSize(0, vertex);
      if(lc > 0 && lc < MAX_LC)
        _attributes->insert(new OCCAttributes(0, transformed, lc));
    }
  }

  // try to re-bind trasnformed shapes to same tags as original shapes
  std::vector<TopoDS_Shape> outShapes;
  _addSimpleShapes(result, outShapes);

  if(inShapes.size() != inDimTags.size() ||
     inShapes.size() != outShapes.size()) {
    Msg::Error("OpenCASCADE transform changed the number of shapes");
    return false;
  }
  for(std::size_t i = 0; i < inDimTags.size(); i++) {
    // FIXME we should implement rebind(object, result, dim) which would
    // unbind/bind all subshapes to the same tags
    int dim = inDimTags[i].first;
    int tag = inDimTags[i].second;
    unbind(inShapes[i], dim, tag, true);
    bind(outShapes[i], dim, tag, true);
  }

  return true;
}

bool OCC_Internals::translate(
  const std::vector<std::pair<int, int> > &inDimTags, double dx, double dy,
  double dz)
{
  gp_Trsf t;
  t.SetTranslation(gp_Pnt(0, 0, 0), gp_Pnt(dx, dy, dz));
  BRepBuilderAPI_Transform tfo(t);
  return _transform(inDimTags, &tfo, 0);
}

bool OCC_Internals::rotate(const std::vector<std::pair<int, int> > &inDimTags,
                           double x, double y, double z, double ax, double ay,
                           double az, double angle)
{
  gp_Trsf t;
  gp_Ax1 axisOfRevolution(gp_Pnt(x, y, z), gp_Dir(ax, ay, az));
  t.SetRotation(axisOfRevolution, angle);
  BRepBuilderAPI_Transform tfo(t);
  return _transform(inDimTags, &tfo, 0);
}

bool OCC_Internals::dilate(const std::vector<std::pair<int, int> > &inDimTags,
                           double x, double y, double z, double a, double b,
                           double c)
{
  gp_GTrsf gt;
  gt.SetVectorialPart(gp_Mat(a, 0, 0, 0, b, 0, 0, 0, c));
  gt.SetTranslationPart(gp_XYZ(x * (1 - a), y * (1 - b), z * (1 - c)));
  BRepBuilderAPI_GTransform gtfo(gt);
  return _transform(inDimTags, 0, &gtfo);
}

bool OCC_Internals::symmetry(const std::vector<std::pair<int, int> > &inDimTags,
                             double a, double b, double c, double d)
{
  gp_GTrsf gt;
  double p = (a * a + b * b + c * c);
  if(!p) p = 1e-12;
  double f = -2.0 / p;
  gt.SetVectorialPart(gp_Mat(1 + a * a * f, a * b * f, a * c * f, a * b * f,
                             1. + b * b * f, b * c * f, a * c * f, b * c * f,
                             1. + c * c * f));
  gt.SetTranslationPart(gp_XYZ(a * d * f, b * d * f, c * d * f));
  BRepBuilderAPI_GTransform gtfo(gt);
  return _transform(inDimTags, 0, &gtfo);
}

bool OCC_Internals::affine(const std::vector<std::pair<int, int> > &inDimTags,
                           const std::vector<double> &mat)
{
  std::vector<double> a(mat);
  if(a.size() < 12) {
    Msg::Warning("%d < 12 entries in affine transform matrix", (int)a.size());
    a.resize(12, 0.);
  }
  gp_GTrsf gt;
  gt.SetVectorialPart(
    gp_Mat(a[0], a[1], a[2], a[4], a[5], a[6], a[8], a[9], a[10]));
  gt.SetTranslationPart(gp_XYZ(a[3], a[7], a[11]));
  BRepBuilderAPI_GTransform gtfo(gt);
  return _transform(inDimTags, 0, &gtfo);
}

bool OCC_Internals::copy(const std::vector<std::pair<int, int> > &inDimTags,
                         std::vector<std::pair<int, int> > &outDimTags)
{
  bool ret = true;
  for(std::size_t i = 0; i < inDimTags.size(); i++) {
    int dim = inDimTags[i].first;
    int tag = inDimTags[i].second;
    if(!_isBound(dim, tag)) {
      Msg::Error("Unknown OpenCASCADE entity of dimension %d with tag %d", dim,
                 tag);
      ret = false;
      continue;
    }
    TopoDS_Shape result = BRepBuilderAPI_Copy(_find(dim, tag)).Shape();
    int newtag = getMaxTag(dim) + 1;
    bind(result, dim, newtag, true);
    outDimTags.push_back(std::pair<int, int>(dim, newtag));
  }
  return ret;
}

bool OCC_Internals::remove(int dim, int tag, bool recursive)
{
  if(!_isBound(dim, tag)) {
    Msg::Error("Unknown OpenCASCADE entity of dimension %d with tag %d", dim,
               tag);
    return false;
  }
  unbind(_find(dim, tag), dim, tag, recursive);
  return true;
}

bool OCC_Internals::remove(const std::vector<std::pair<int, int> > &dimTags,
                           bool recursive)
{
  bool ret = true;
  for(std::size_t i = 0; i < dimTags.size(); i++) {
    if(!remove(dimTags[i].first, dimTags[i].second, recursive)) ret = false;
  }
  return ret;
}

static void setTargetUnit(const std::string &unit)
{
  if(unit.empty()) return; // use unit specified in the file
  if(!Interface_Static::SetCVal("xstep.cascade.unit", unit.c_str()))
    Msg::Error("Could not set OpenCASCADE target unit '%s'", unit.c_str());
}

#if defined(HAVE_OCC_CAF)

<<<<<<< HEAD
static void setShapeAttributes(OCCMeshAttributesRTree *meshAttributes,
=======
static void setShapeAttributes(OCCAttributesRTree *attributes,
>>>>>>> b7c568f1
                               const Handle_XCAFDoc_ShapeTool &shapeTool,
                               const Handle_XCAFDoc_ColorTool &colorTool,
                               const Handle_XCAFDoc_MaterialTool &materialTool,
                               const TDF_Label &label,
                               const TopLoc_Location &loc,
                               const std::string &pathName,
<<<<<<< HEAD
                               bool isRef, int dep)
=======
                               bool isRef)
>>>>>>> b7c568f1
{
  std::string phys = pathName;
  Handle(TDataStd_Name) n;
  if(label.FindAttribute(TDataStd_Name::GetID(), n)) {
    TCollection_ExtendedString name = n->Get();
    if(!phys.empty()) phys += "/";
    phys += TCollection_AsciiString(name).ToCString();
  }

  TopLoc_Location partLoc = loc;
  Handle(XCAFDoc_Location) l;
  if (label.FindAttribute(XCAFDoc_Location::GetID(), l)) {
    if (isRef)
      partLoc = partLoc * l->Get();
    else
      partLoc = l->Get();
  }

  TDF_Label ref;
  if (shapeTool->IsReference(label) && shapeTool->GetReferredShape(label, ref)) {
<<<<<<< HEAD
    setShapeAttributes(meshAttributes, shapeTool, colorTool, materialTool,
                       ref, partLoc, phys, true, dep + 1);
=======
    setShapeAttributes(attributes, shapeTool, colorTool, materialTool,
                       ref, partLoc, phys, true);
>>>>>>> b7c568f1
  }

  if (shapeTool->IsSimpleShape(label) && (isRef || shapeTool->IsFree(label))) {
    TopoDS_Shape shape = shapeTool->GetShape(label);
    shape.Location(isRef ? loc : partLoc);
    int dim =
      (shape.ShapeType() == TopAbs_VERTEX) ? 0 :
      (shape.ShapeType() == TopAbs_EDGE ||
       shape.ShapeType() == TopAbs_WIRE) ? 1 :
      (shape.ShapeType() == TopAbs_FACE ||
       shape.ShapeType() == TopAbs_SHELL) ? 2 : 3;
<<<<<<< HEAD
    Msg::Debug("Inserting attribute '%s'", phys.c_str());
    meshAttributes->insert(new OCCMeshAttributes(dim, shape, phys));
  }
  else {
    for (TDF_ChildIterator it(label); it.More(); it.Next()) {
      setShapeAttributes(meshAttributes, shapeTool, colorTool, materialTool,
                         it.Value(), partLoc, phys, isRef, dep + 1);
    }
  }
}
=======

    Handle(TCollection_HAsciiString) matName;
    Handle(TCollection_HAsciiString) matDescription;
    Standard_Real matDensity;
    Handle(TCollection_HAsciiString) matDensName;
    Handle(TCollection_HAsciiString) matDensValType;
    if(materialTool->GetMaterial(label, matName, matDescription, matDensity,
                                 matDensName, matDensValType)){
      if(!phys.empty()) phys += " & ";
      phys += matName->ToCString();
      Msg::Info(" - Label & material '%s' (%dD)", phys.c_str());
    }
    else if(phys.size()){
      Msg::Info(" - Label '%s' (%dD)", phys.c_str(), dim);
    }
    if(phys.size()){
      attributes->insert(new OCCAttributes(dim, shape, phys));
    }

    Quantity_Color col;
    if (colorTool->GetColor(label, XCAFDoc_ColorGen, col)) {
      double r = col.Red(), g = col.Green(), b = col.Blue();
      Msg::Info(" - Color (%g, %g, %g) (%dD)", r, g, b, dim);
      attributes->insert(new OCCAttributes(dim, shape, r, g, b, 1.));
    }
    else if(colorTool->GetColor(label, XCAFDoc_ColorSurf, col)) {
      double r = col.Red(), g = col.Green(), b = col.Blue();
      Msg::Info(" - Color (%g, %g, %g) (%dD & Surf)", r, g, b, dim);
      attributes->insert(new OCCAttributes(dim, shape, r, g, b, 1., 1));
    }
    else if(colorTool->GetColor(label, XCAFDoc_ColorCurv, col)) {
      double r = col.Red(), g = col.Green(), b = col.Blue();
      Msg::Info(" - Color (%g, %g, %g) (%dD & Curv)", r, g, b, dim);
      attributes->insert(new OCCAttributes(dim, shape, r, g, b, 1, 2));
    }

  }
  else {
    for (TDF_ChildIterator it(label); it.More(); it.Next()) {
      setShapeAttributes(attributes, shapeTool, colorTool, materialTool,
                         it.Value(), partLoc, phys, isRef);
    }
  }
}

template <class T>
void readAttributes(OCCAttributesRTree *attributes, T &reader,
                    const std::string &format)
{
  // dummy XCAF Application to handle the STEP XCAF Document
  static Handle_XCAFApp_Application dummy_app =
    XCAFApp_Application::GetApplication();
  // XCAF Document to contain the STEP/IGES file itself
  Handle_TDocStd_Document doc;
  // check if a file is already open under this handle, if so, close it to
  // prevent segfaults when trying to create a new document
  if(dummy_app->NbDocuments() > 0) {
    dummy_app->GetDocument(1, doc);
    dummy_app->Close(doc);
  }
  dummy_app->NewDocument(format.c_str(), doc);
  // transfer STEP/IGES into the document, and get the main label
  reader.Transfer(doc);
  TDF_Label mainLabel = doc->Main();
  Handle_XCAFDoc_ShapeTool shapeTool =
    XCAFDoc_DocumentTool::ShapeTool(mainLabel);
  Handle_XCAFDoc_ColorTool colorTool =
    XCAFDoc_DocumentTool::ColorTool(mainLabel);
  Handle_XCAFDoc_MaterialTool materialTool =
    XCAFDoc_DocumentTool::MaterialTool(mainLabel);
  // traverse the labels recursively to set attributes on shapes
  setShapeAttributes(attributes, shapeTool, colorTool, materialTool,
                     mainLabel, TopLoc_Location(), "", false);
}

>>>>>>> b7c568f1
#endif

bool OCC_Internals::importShapes(const std::string &fileName,
                                 bool highestDimOnly,
                                 std::vector<std::pair<int, int> > &outDimTags,
                                 const std::string &format)
{
  std::vector<std::string> split = SplitFileName(fileName);

  TCollection_AsciiString occfile(fileName.c_str());

  TopoDS_Shape result;
  try {
    if(format == "brep" || split[2] == ".brep" || split[2] == ".BREP") {
      BRep_Builder aBuilder;
      BRepTools::Read(result, occfile.ToCString(), aBuilder);
    }
    else if(format == "step" || split[2] == ".step" || split[2] == ".stp" ||
            split[2] == ".STEP" || split[2] == ".STP") {
<<<<<<< HEAD
#if defined(HAVE_OCC_CAF)
      STEPCAFControl_Reader reader;
      setTargetUnit(CTX::instance()->geom.occTargetUnit);
      if(reader.ReadFile(occfile.ToCString()) != IFSelect_RetDone) {
        Msg::Error("Could not read file '%s'", fileName.c_str());
        return false;
      }
      // dummy XCAF Application to handle the STEP XCAF Document
      static Handle_XCAFApp_Application dummy_app =
        XCAFApp_Application::GetApplication();
      // XCAF Document to contain the STEP file itself
      Handle_TDocStd_Document step_doc;
      // check if a STEP File is already open under this handle, if so, close it
      // to prevent segfaults when trying to create a new document
      if(dummy_app->NbDocuments() > 0) {
        dummy_app->GetDocument(1, step_doc);
        dummy_app->Close(step_doc);
      }
      dummy_app->NewDocument("STEP-XCAF", step_doc);
      // transfer STEP into the document, and get the main label
      reader.Transfer(step_doc);
      TDF_Label mainLabel = step_doc->Main();
      Handle_XCAFDoc_ShapeTool shapeTool =
        XCAFDoc_DocumentTool::ShapeTool(mainLabel);
      Handle_XCAFDoc_ColorTool colorTool =
        XCAFDoc_DocumentTool::ColorTool(mainLabel);
      Handle_XCAFDoc_MaterialTool materialTool =
        XCAFDoc_DocumentTool::MaterialTool(mainLabel);
      // traverse the labels recursively to set attributes on shapes
      setShapeAttributes(_meshAttributes, shapeTool, colorTool, materialTool,
                         mainLabel, TopLoc_Location(), "", false, 0);
      // the main shape (compound) is the first one
      TDF_LabelSequence shapeLabels;
      shapeTool->GetShapes(shapeLabels);
      result = shapeTool->GetShape(shapeLabels.Value(1));
=======
      STEPControl_Reader reader;
      setTargetUnit(CTX::instance()->geom.occTargetUnit);
#if defined(HAVE_OCC_CAF)
      STEPCAFControl_Reader cafreader;
      if(cafreader.ReadFile(occfile.ToCString()) != IFSelect_RetDone) {
        Msg::Error("Could not read file '%s'", fileName.c_str());
        return false;
      }
      if(CTX::instance()->geom.occImportLabels)
        readAttributes(_attributes, cafreader, "STEP-XCAF");
      reader = cafreader.ChangeReader();
>>>>>>> b7c568f1
#else
      if(reader.ReadFile(occfile.ToCString()) != IFSelect_RetDone) {
        Msg::Error("Could not read file '%s'", fileName.c_str());
        return false;
      }
#endif
      reader.NbRootsForTransfer();
      reader.TransferRoots();
      result = reader.OneShape();
    }
    else if(format == "iges" || split[2] == ".iges" || split[2] == ".igs" ||
            split[2] == ".IGES" || split[2] == ".IGS") {
      setTargetUnit(CTX::instance()->geom.occTargetUnit);
#if defined(HAVE_OCC_CAF)
      IGESCAFControl_Reader reader;
      if(reader.ReadFile(occfile.ToCString()) != IFSelect_RetDone) {
        Msg::Error("Could not read file '%s'", fileName.c_str());
        return false;
      }
      if(CTX::instance()->geom.occImportLabels)
        readAttributes(_attributes, reader, "IGES-XCAF");
#else
      IGESControl_Reader reader;
      if(reader.ReadFile(occfile.ToCString()) != IFSelect_RetDone) {
        Msg::Error("Could not read file '%s'", fileName.c_str());
        return false;
      }
#endif
      reader.NbRootsForTransfer();
      reader.TransferRoots();
      result = reader.OneShape();
    }
    else {
      Msg::Error("Unknown file type '%s'", fileName.c_str());
      return false;
    }
  } catch(Standard_Failure &err) {
    Msg::Error("OpenCASCADE exception %s", err.GetMessageString());
    return false;
  }

  BRepTools::Clean(result);

  _healShape(result, CTX::instance()->geom.tolerance,
             CTX::instance()->geom.occFixDegenerated,
             CTX::instance()->geom.occFixSmallEdges,
             CTX::instance()->geom.occFixSmallFaces,
             CTX::instance()->geom.occSewFaces, false,
             CTX::instance()->geom.occScaling);
  _multiBind(result, -1, outDimTags, highestDimOnly, true);
  return true;
}

bool OCC_Internals::importShapes(const TopoDS_Shape *shape, bool highestDimOnly,
                                 std::vector<std::pair<int, int> > &outDimTags)
{
  if(!shape) return false;
  _multiBind(*shape, -1, outDimTags, highestDimOnly, true);
  return true;
}

bool OCC_Internals::exportShapes(const std::string &fileName,
                                 const std::string &format)
{
  // iterate over all shapes with tags, and import them into the (sub)shape
  // _maps
  TopTools_DataMapIteratorOfDataMapOfIntegerShape exp0(_tagVertex);
  for(; exp0.More(); exp0.Next()) _addShapeToMaps(exp0.Value());
  TopTools_DataMapIteratorOfDataMapOfIntegerShape exp1(_tagEdge);
  for(; exp1.More(); exp1.Next()) _addShapeToMaps(exp1.Value());
  TopTools_DataMapIteratorOfDataMapOfIntegerShape exp2(_tagFace);
  for(; exp2.More(); exp2.Next()) _addShapeToMaps(exp2.Value());
  TopTools_DataMapIteratorOfDataMapOfIntegerShape exp3(_tagSolid);
  for(; exp3.More(); exp3.Next()) _addShapeToMaps(exp3.Value());

  // build a single compound shape
  BRep_Builder b;
  TopoDS_Compound c;
  b.MakeCompound(c);
  for(int i = 1; i <= _vmap.Extent(); i++) b.Add(c, _vmap(i));
  for(int i = 1; i <= _emap.Extent(); i++) b.Add(c, _emap(i));
  for(int i = 1; i <= _wmap.Extent(); i++) b.Add(c, _wmap(i));
  for(int i = 1; i <= _fmap.Extent(); i++) b.Add(c, _fmap(i));
  for(int i = 1; i <= _shmap.Extent(); i++) b.Add(c, _shmap(i));
  for(int i = 1; i <= _somap.Extent(); i++) b.Add(c, _somap(i));

  std::vector<std::string> split = SplitFileName(fileName);

  TCollection_AsciiString occfile(fileName.c_str());

  try {
    if(format == "brep" || split[2] == ".brep" || split[2] == ".BREP") {
      BRepTools::Write(c, occfile.ToCString());
    }
    else if(format == "step" || split[2] == ".step" || split[2] == ".stp" ||
            split[2] == ".STEP" || split[2] == ".STP") {
      STEPControl_Writer writer;
      setTargetUnit(CTX::instance()->geom.occTargetUnit);
      if(writer.Transfer(c, STEPControl_AsIs) == IFSelect_RetDone) {
        if(writer.Write(occfile.ToCString()) != IFSelect_RetDone) {
          Msg::Error("Could not create file '%s'", fileName.c_str());
          return false;
        }
      }
      else {
        Msg::Error("Could not create STEP data");
        return false;
      }
    }
  } catch(Standard_Failure &err) {
    Msg::Error("OpenCASCADE exception %s", err.GetMessageString());
    return false;
  }
  return true;
}

void OCC_Internals::setMeshSize(int dim, int tag, double size)
{
  if(dim != 0) return;
  if(_tagVertex.IsBound(tag)) {
    OCCAttributes *a = new OCCAttributes(0, _tagVertex.Find(tag), size);
    // first remove any other constraint
    _attributes->remove(a);
    _attributes->insert(a);
  }
}

bool OCC_Internals::getVertex(int tag, double &x, double &y, double &z)
{
  if(_tagVertex.IsBound(tag)) {
    gp_Pnt pnt = BRep_Tool::Pnt(TopoDS::Vertex(_tagVertex.Find(tag)));
    x = pnt.X();
    y = pnt.Y();
    z = pnt.Z();
    return true;
  }
  return false;
}

bool const sortByInvDim(std::pair<int, int> const &lhs,
                        std::pair<int, int> const &rhs)
{
  return lhs.first > rhs.first;
}

void OCC_Internals::synchronize(GModel *model)
{
  Msg::Debug("Syncing OCC_Internals with GModel");

  // make sure to remove from GModel all entities that have been deleted in
  // OCC_Internals since the last synchronization
  std::vector<std::pair<int, int> > toRemove;
  toRemove.insert(toRemove.end(), _toRemove.begin(), _toRemove.end());
  Msg::Debug("Sync is removing %d model entities", toRemove.size());
  // make sure to delete highest dimensional entities first (model->remove()
  // will not remove entities that are the boundary of others!)
  std::sort(toRemove.begin(), toRemove.end(), sortByInvDim);
  model->remove(toRemove);
  _toRemove.clear();

  // iterate over all shapes with tags, and import them into the (sub)shape
  // _maps
  _somap.Clear();
  _shmap.Clear();
  _fmap.Clear();
  _wmap.Clear();
  _emap.Clear();
  _vmap.Clear();
  TopTools_DataMapIteratorOfDataMapOfIntegerShape exp0(_tagVertex);
  for(; exp0.More(); exp0.Next()) _addShapeToMaps(exp0.Value());
  TopTools_DataMapIteratorOfDataMapOfIntegerShape exp1(_tagEdge);
  for(; exp1.More(); exp1.Next()) _addShapeToMaps(exp1.Value());
  TopTools_DataMapIteratorOfDataMapOfIntegerShape exp2(_tagFace);
  for(; exp2.More(); exp2.Next()) _addShapeToMaps(exp2.Value());
  TopTools_DataMapIteratorOfDataMapOfIntegerShape exp3(_tagSolid);
  for(; exp3.More(); exp3.Next()) _addShapeToMaps(exp3.Value());

  // import all shapes in _maps into the GModel, preserving all explicit tags
  int vTagMax = std::max(model->getMaxElementaryNumber(0), getMaxTag(0));
  int eTagMax = std::max(model->getMaxElementaryNumber(1), getMaxTag(1));
  int fTagMax = std::max(model->getMaxElementaryNumber(2), getMaxTag(2));
  int rTagMax = std::max(model->getMaxElementaryNumber(3), getMaxTag(3));
  for(int i = 1; i <= _vmap.Extent(); i++) {
    TopoDS_Vertex vertex = TopoDS::Vertex(_vmap(i));
    GVertex *occv = getVertexForOCCShape(model, vertex);
    if(!occv) {
      int tag;
      if(_vertexTag.IsBound(vertex))
        tag = _vertexTag.Find(vertex);
      else {
        tag = ++vTagMax;
        Msg::Info("Binding unbound OpenCASCADE point to tag %d", tag);
      }
      double lc = _attributes->getMeshSize(0, vertex);
      occv = new OCCVertex(model, tag, vertex, lc);
      model->add(occv);
    }
    std::vector<std::string> labels;
    _attributes->getLabels(0, vertex, labels);
    if(labels.size()) model->setElementaryName(0, occv->tag(), labels[0]);
    unsigned int col = 0, boundary = 0;
    if(_attributes->getColor(0, vertex, col, boundary)){
      occv->setColor(col);
    }
  }
  for(int i = 1; i <= _emap.Extent(); i++) {
    TopoDS_Edge edge = TopoDS::Edge(_emap(i));
    GEdge *occe = getEdgeForOCCShape(model, edge);
    if(!occe) {
      GVertex *v1 = getVertexForOCCShape(model, TopExp::FirstVertex(edge));
      GVertex *v2 = getVertexForOCCShape(model, TopExp::LastVertex(edge));
      int tag;
      if(_edgeTag.IsBound(edge))
        tag = _edgeTag.Find(edge);
      else {
        tag = ++eTagMax;
        Msg::Info("Binding unbound OpenCASCADE curve to tag %d", tag);
      }
      occe = new OCCEdge(model, edge, tag, v1, v2);
      model->add(occe);
    }
    _copyExtrudedAttributes(edge, occe);
    std::vector<std::string> labels;
    _attributes->getLabels(1, edge, labels);
    if(labels.size()) model->setElementaryName(1, occe->tag(), labels[0]);
    unsigned int col = 0, boundary = 0;
    if(_attributes->getColor(1, edge, col, boundary)){
      occe->setColor(col);
    }
  }
  for(int i = 1; i <= _fmap.Extent(); i++) {
    TopoDS_Face face = TopoDS::Face(_fmap(i));
    GFace *occf = getFaceForOCCShape(model, face);
    if(!occf) {
      int tag;
      if(_faceTag.IsBound(face))
        tag = _faceTag.Find(face);
      else {
        tag = ++fTagMax;
        Msg::Info("Binding unbound OpenCASCADE surface to tag %d", tag);
      }
      occf = new OCCFace(model, face, tag);
      model->add(occf);
    }
    _copyExtrudedAttributes(face, occf);
    std::vector<std::string> labels;
    _attributes->getLabels(2, face, labels);
    if(labels.size()) model->setElementaryName(2, occf->tag(), labels[0]);
    unsigned int col = 0, boundary = 0;
    if(_attributes->getColor(2, face, col, boundary)){
      occf->setColor(col);
      if(boundary == 2){
        std::vector<GEdge *> edges = occf->edges();
        for(std::size_t j = 0; j < edges.size(); j++) edges[j]->setColor(col);
      }
    }
  }
  for(int i = 1; i <= _somap.Extent(); i++) {
    TopoDS_Solid region = TopoDS::Solid(_somap(i));
    GRegion *occr = getRegionForOCCShape(model, region);
    if(!occr) {
      int tag;
      if(_solidTag.IsBound(region))
        tag = _solidTag(region);
      else {
        tag = ++rTagMax;
        Msg::Info("Binding unbound OpenCASCADE volume to tag %d", tag);
      }
      occr = new OCCRegion(model, region, tag);
      model->add(occr);
    }
<<<<<<< HEAD
    _copyExtrudedMeshAttributes(region, occr);
    std::vector<std::string> labels;
    _meshAttributes->getLabels(3, region, labels);
    if(labels.size()) model->setElementaryName(3, occr->tag(), labels[0]);
=======
    _copyExtrudedAttributes(region, occr);
    std::vector<std::string> labels;
    _attributes->getLabels(3, region, labels);
    if(labels.size()) model->setElementaryName(3, occr->tag(), labels[0]);
    unsigned int col = 0, boundary = 0;
    if(_attributes->getColor(3, region, col, boundary)){
      occr->setColor(col);
      if(boundary == 1){
        std::vector<GFace *> faces = occr->faces();
        for(std::size_t j = 0; j < faces.size(); j++) faces[j]->setColor(col);
      }
      else if(boundary == 2){
        std::vector<GEdge *> edges = occr->edges();
        for(std::size_t j = 0; j < edges.size(); j++) edges[j]->setColor(col);
      }
    }
>>>>>>> b7c568f1
  }

  // if fuzzy boolean tolerance was used, some vertex positions should be
  // recomputed (e.g. end point of curves
  if(CTX::instance()->geom.toleranceBoolean) model->snapVertices();

  // recompute global boundind box in CTX
  SetBoundingBox();

  Msg::Debug("GModel imported:");
  Msg::Debug("%d vertices", model->getNumVertices());
  Msg::Debug("%d edges", model->getNumEdges());
  Msg::Debug("%d faces", model->getNumFaces());
  Msg::Debug("%d regions", model->getNumRegions());
  _changed = false;
}

GVertex *OCC_Internals::getVertexForOCCShape(GModel *model,
                                             const TopoDS_Vertex &toFind)
{
  if(_vertexTag.IsBound(toFind))
    return model->getVertexByTag(_vertexTag.Find(toFind));
  return 0;
}

GEdge *OCC_Internals::getEdgeForOCCShape(GModel *model,
                                         const TopoDS_Edge &toFind)
{
  if(_edgeTag.IsBound(toFind))
    return model->getEdgeByTag(_edgeTag.Find(toFind));
  return 0;
}

GFace *OCC_Internals::getFaceForOCCShape(GModel *model,
                                         const TopoDS_Face &toFind)
{
  if(_faceTag.IsBound(toFind))
    return model->getFaceByTag(_faceTag.Find(toFind));
  return 0;
}

GRegion *OCC_Internals::getRegionForOCCShape(GModel *model,
                                             const TopoDS_Solid &toFind)
{
  if(_solidTag.IsBound(toFind))
    return model->getRegionByTag(_solidTag.Find(toFind));
  return 0;
}

void OCC_Internals::_addShapeToMaps(const TopoDS_Shape &shape)
{
  // Solids
  TopExp_Explorer exp0, exp1, exp2, exp3, exp4, exp5;
  for(exp0.Init(shape, TopAbs_SOLID); exp0.More(); exp0.Next()) {
    TopoDS_Solid solid = TopoDS::Solid(exp0.Current());
    if(_somap.FindIndex(solid) < 1) {
      _somap.Add(solid);
      for(exp1.Init(solid, TopAbs_SHELL); exp1.More(); exp1.Next()) {
        TopoDS_Shell shell = TopoDS::Shell(exp1.Current());
        if(_shmap.FindIndex(shell) < 1) {
          _shmap.Add(shell);

          for(exp2.Init(shell, TopAbs_FACE); exp2.More(); exp2.Next()) {
            TopoDS_Face face = TopoDS::Face(exp2.Current());
            if(_fmap.FindIndex(face) < 1) {
              _fmap.Add(face);

              for(exp3.Init(face.Oriented(TopAbs_FORWARD), TopAbs_WIRE);
                  exp3.More(); exp3.Next()) {
                // for(exp3.Init(face, TopAbs_WIRE); exp3.More(); exp3.Next()){
                TopoDS_Wire wire = TopoDS::Wire(exp3.Current());
                if(_wmap.FindIndex(wire) < 1) {
                  _wmap.Add(wire);

                  for(exp4.Init(wire, TopAbs_EDGE); exp4.More(); exp4.Next()) {
                    TopoDS_Edge edge = TopoDS::Edge(exp4.Current());
                    if(_emap.FindIndex(edge) < 1) {
                      _emap.Add(edge);

                      for(exp5.Init(edge, TopAbs_VERTEX); exp5.More();
                          exp5.Next()) {
                        TopoDS_Vertex vertex = TopoDS::Vertex(exp5.Current());
                        if(_vmap.FindIndex(vertex) < 1) _vmap.Add(vertex);
                      }
                    }
                  }
                }
              }
            }
          }
        }
      }
    }
  }

  // Free Shells
  for(exp1.Init(shape, TopAbs_SHELL, TopAbs_SOLID); exp1.More(); exp1.Next()) {
    const TopoDS_Shape &shell = exp1.Current();
    if(_shmap.FindIndex(shell) < 1) {
      _shmap.Add(shell);

      for(exp2.Init(shell, TopAbs_FACE); exp2.More(); exp2.Next()) {
        TopoDS_Face face = TopoDS::Face(exp2.Current());
        if(_fmap.FindIndex(face) < 1) {
          _fmap.Add(face);

          for(exp3.Init(face, TopAbs_WIRE); exp3.More(); exp3.Next()) {
            TopoDS_Wire wire = TopoDS::Wire(exp3.Current());
            if(_wmap.FindIndex(wire) < 1) {
              _wmap.Add(wire);

              for(exp4.Init(wire, TopAbs_EDGE); exp4.More(); exp4.Next()) {
                TopoDS_Edge edge = TopoDS::Edge(exp4.Current());
                if(_emap.FindIndex(edge) < 1) {
                  _emap.Add(edge);

                  for(exp5.Init(edge, TopAbs_VERTEX); exp5.More();
                      exp5.Next()) {
                    TopoDS_Vertex vertex = TopoDS::Vertex(exp5.Current());
                    if(_vmap.FindIndex(vertex) < 1) _vmap.Add(vertex);
                  }
                }
              }
            }
          }
        }
      }
    }
  }

  // Free Faces
  for(exp2.Init(shape, TopAbs_FACE, TopAbs_SHELL); exp2.More(); exp2.Next()) {
    TopoDS_Face face = TopoDS::Face(exp2.Current());
    if(_fmap.FindIndex(face) < 1) {
      _fmap.Add(face);

      for(exp3.Init(face, TopAbs_WIRE); exp3.More(); exp3.Next()) {
        TopoDS_Wire wire = TopoDS::Wire(exp3.Current());
        if(_wmap.FindIndex(wire) < 1) {
          _wmap.Add(wire);

          for(exp4.Init(wire, TopAbs_EDGE); exp4.More(); exp4.Next()) {
            TopoDS_Edge edge = TopoDS::Edge(exp4.Current());
            if(_emap.FindIndex(edge) < 1) {
              _emap.Add(edge);

              for(exp5.Init(edge, TopAbs_VERTEX); exp5.More(); exp5.Next()) {
                TopoDS_Vertex vertex = TopoDS::Vertex(exp5.Current());
                if(_vmap.FindIndex(vertex) < 1) _vmap.Add(vertex);
              }
            }
          }
        }
      }
    }
  }

  // Free Wires
  for(exp3.Init(shape, TopAbs_WIRE, TopAbs_FACE); exp3.More(); exp3.Next()) {
    TopoDS_Wire wire = TopoDS::Wire(exp3.Current());
    if(_wmap.FindIndex(wire) < 1) {
      _wmap.Add(wire);

      for(exp4.Init(wire, TopAbs_EDGE); exp4.More(); exp4.Next()) {
        TopoDS_Edge edge = TopoDS::Edge(exp4.Current());
        if(_emap.FindIndex(edge) < 1) {
          _emap.Add(edge);

          for(exp5.Init(edge, TopAbs_VERTEX); exp5.More(); exp5.Next()) {
            TopoDS_Vertex vertex = TopoDS::Vertex(exp5.Current());
            if(_vmap.FindIndex(vertex) < 1) _vmap.Add(vertex);
          }
        }
      }
    }
  }

  // Free Edges
  for(exp4.Init(shape, TopAbs_EDGE, TopAbs_WIRE); exp4.More(); exp4.Next()) {
    TopoDS_Edge edge = TopoDS::Edge(exp4.Current());
    if(_emap.FindIndex(edge) < 1) {
      _emap.Add(edge);

      for(exp5.Init(edge, TopAbs_VERTEX); exp5.More(); exp5.Next()) {
        TopoDS_Vertex vertex = TopoDS::Vertex(exp5.Current());
        if(_vmap.FindIndex(vertex) < 1) _vmap.Add(vertex);
      }
    }
  }

  // Free Vertices
  for(exp5.Init(shape, TopAbs_VERTEX, TopAbs_EDGE); exp5.More(); exp5.Next()) {
    TopoDS_Vertex vertex = TopoDS::Vertex(exp5.Current());
    if(_vmap.FindIndex(vertex) < 1) { _vmap.Add(vertex); }
  }
}

void OCC_Internals::_healShape(TopoDS_Shape &myshape, double tolerance,
                               bool fixdegenerated, bool fixsmalledges,
                               bool fixspotstripfaces, bool sewfaces,
                               bool makesolids, double scaling)
{
  if(scaling != 1.0) {
    Msg::Info("Scaling geometry (factor: %g)", scaling);
    gp_Trsf t;
    t.SetScaleFactor(scaling);
    BRepBuilderAPI_Transform trsf(myshape, t);
    myshape = trsf.Shape();
  }

  if(!fixdegenerated && !fixsmalledges && !fixspotstripfaces && !sewfaces &&
     !makesolids)
    return;

  Msg::Info("Healing shapes (tolerance: %g)", tolerance);
  double t1 = Cpu();

  _somap.Clear();
  _shmap.Clear();
  _fmap.Clear();
  _wmap.Clear();
  _emap.Clear();
  _vmap.Clear();
  _addShapeToMaps(myshape);

  TopExp_Explorer exp0, exp1;
  int nrc = 0, nrcs = 0;
  int nrso = _somap.Extent(), nrsh = _shmap.Extent(), nrf = _fmap.Extent();
  int nrw = _wmap.Extent(), nre = _emap.Extent(), nrv = _vmap.Extent();
  for(exp0.Init(myshape, TopAbs_COMPOUND); exp0.More(); exp0.Next()) nrc++;
  for(exp0.Init(myshape, TopAbs_COMPSOLID); exp0.More(); exp0.Next()) nrcs++;

  double surfacecont = 0;
  for(exp0.Init(myshape, TopAbs_FACE); exp0.More(); exp0.Next()) {
    TopoDS_Face face = TopoDS::Face(exp0.Current());
    GProp_GProps system;
    BRepGProp::SurfaceProperties(face, system);
    surfacecont += system.Mass();
  }

  if(fixdegenerated) {
    Msg::Info(" - Fixing degenerated edges and faces");

    {
      Handle_ShapeBuild_ReShape rebuild = new ShapeBuild_ReShape;
      rebuild->Apply(myshape);
      for(exp1.Init(myshape, TopAbs_EDGE); exp1.More(); exp1.Next()) {
        TopoDS_Edge edge = TopoDS::Edge(exp1.Current());
        if(BRep_Tool::Degenerated(edge)) rebuild->Remove(edge);
      }
      myshape = rebuild->Apply(myshape);
    }
    _somap.Clear();
    _shmap.Clear();
    _fmap.Clear();
    _wmap.Clear();
    _emap.Clear();
    _vmap.Clear();
    _addShapeToMaps(myshape);

    {
      Handle(ShapeFix_Face) sff;
      Handle_ShapeBuild_ReShape rebuild = new ShapeBuild_ReShape;
      rebuild->Apply(myshape);

      for(exp0.Init(myshape, TopAbs_FACE); exp0.More(); exp0.Next()) {
        TopoDS_Face face = TopoDS::Face(exp0.Current());

        sff = new ShapeFix_Face(face);
        sff->FixAddNaturalBoundMode() = Standard_True;
        sff->FixSmallAreaWireMode() = Standard_True;
        sff->Perform();

        if(sff->Status(ShapeExtend_DONE1) || sff->Status(ShapeExtend_DONE2) ||
           sff->Status(ShapeExtend_DONE3) || sff->Status(ShapeExtend_DONE4) ||
           sff->Status(ShapeExtend_DONE5)) {
          Msg::Info(" . Repaired face %d", _fmap.FindIndex(face));
          if(sff->Status(ShapeExtend_DONE1))
            Msg::Info(" . Some wires are fixed");
          else if(sff->Status(ShapeExtend_DONE2))
            Msg::Info(" . Orientation of wires fixed");
          else if(sff->Status(ShapeExtend_DONE3))
            Msg::Info(" . Missing seam added");
          else if(sff->Status(ShapeExtend_DONE4))
            Msg::Info(" . Small area wire removed");
          else if(sff->Status(ShapeExtend_DONE5))
            Msg::Info(" . Natural bounds added");
          TopoDS_Face newface = sff->Face();

          rebuild->Replace(face, newface);
        }
      }
      myshape = rebuild->Apply(myshape);
    }

    {
      Handle_ShapeBuild_ReShape rebuild = new ShapeBuild_ReShape;
      rebuild->Apply(myshape);
      for(exp1.Init(myshape, TopAbs_EDGE); exp1.More(); exp1.Next()) {
        TopoDS_Edge edge = TopoDS::Edge(exp1.Current());
        if(BRep_Tool::Degenerated(edge)) rebuild->Remove(edge);
      }
      myshape = rebuild->Apply(myshape);
    }
  }

  if(fixsmalledges) {
    Msg::Info(" - Fixing small edges");

    Handle(ShapeFix_Wire) sfw;
    Handle_ShapeBuild_ReShape rebuild = new ShapeBuild_ReShape;
    rebuild->Apply(myshape);

    for(exp0.Init(myshape, TopAbs_FACE); exp0.More(); exp0.Next()) {
      TopoDS_Face face = TopoDS::Face(exp0.Current());

      for(exp1.Init(face, TopAbs_WIRE); exp1.More(); exp1.Next()) {
        TopoDS_Wire oldwire = TopoDS::Wire(exp1.Current());
        sfw = new ShapeFix_Wire(oldwire, face, tolerance);
        sfw->ModifyTopologyMode() = Standard_True;

        sfw->ClosedWireMode() = Standard_True;

        bool replace = false;
        replace = sfw->FixReorder() || replace;
        replace = sfw->FixConnected() || replace;

        if(sfw->FixSmall(Standard_False, tolerance) &&
           !(sfw->StatusSmall(ShapeExtend_FAIL1) ||
             sfw->StatusSmall(ShapeExtend_FAIL2) ||
             sfw->StatusSmall(ShapeExtend_FAIL3))) {
          Msg::Info(" . Fixed small edge in wire %d", _wmap.FindIndex(oldwire));
          replace = true;
        }
        else if(sfw->StatusSmall(ShapeExtend_FAIL1))
          Msg::Warning(
            "Failed to fix small edge in wire %d, edge cannot be checked "
            "(no 3d curve and no pcurve)",
            _wmap.FindIndex(oldwire));
        else if(sfw->StatusSmall(ShapeExtend_FAIL2))
          Msg::Warning(
            "Failed to fix small edge in wire %d, "
            "edge is null-length and has different vertives at begin and "
            "end, and lockvtx is True or ModifiyTopologyMode is False",
            _wmap.FindIndex(oldwire));
        else if(sfw->StatusSmall(ShapeExtend_FAIL3))
          Msg::Warning(
            "Failed to fix small edge in wire, CheckConnected has failed",
            _wmap.FindIndex(oldwire));

        replace = sfw->FixEdgeCurves() || replace;
        replace = sfw->FixDegenerated() || replace;
        replace = sfw->FixSelfIntersection() || replace;
        replace = sfw->FixLacking(Standard_True) || replace;
        if(replace) {
          TopoDS_Wire newwire = sfw->Wire();
          rebuild->Replace(oldwire, newwire);
        }
      }
    }

    myshape = rebuild->Apply(myshape);
    _somap.Clear();
    _shmap.Clear();
    _fmap.Clear();
    _wmap.Clear();
    _emap.Clear();
    _vmap.Clear();
    _addShapeToMaps(myshape);

    {
      Handle_ShapeBuild_ReShape rebuild = new ShapeBuild_ReShape;
      rebuild->Apply(myshape);

      for(exp1.Init(myshape, TopAbs_EDGE); exp1.More(); exp1.Next()) {
        TopoDS_Edge edge = TopoDS::Edge(exp1.Current());
        if(_vmap.FindIndex(TopExp::FirstVertex(edge)) ==
           _vmap.FindIndex(TopExp::LastVertex(edge))) {
          GProp_GProps system;
          BRepGProp::LinearProperties(edge, system);
          if(system.Mass() < tolerance) {
            Msg::Info(
              "  - Removing degenerated edge %d from vertex %d to vertex %d",
              _emap.FindIndex(edge), _vmap.FindIndex(TopExp::FirstVertex(edge)),
              _vmap.FindIndex(TopExp::LastVertex(edge)));
            rebuild->Remove(edge);
          }
        }
      }
      myshape = rebuild->Apply(myshape);
    }

    {
      Handle_ShapeBuild_ReShape rebuild = new ShapeBuild_ReShape;
      rebuild->Apply(myshape);
      for(exp1.Init(myshape, TopAbs_EDGE); exp1.More(); exp1.Next()) {
        TopoDS_Edge edge = TopoDS::Edge(exp1.Current());
        if(BRep_Tool::Degenerated(edge)) rebuild->Remove(edge);
      }
      myshape = rebuild->Apply(myshape);
    }

    Handle(ShapeFix_Wireframe) sfwf = new ShapeFix_Wireframe;
    sfwf->SetPrecision(tolerance);
    sfwf->Load(myshape);
    sfwf->ModeDropSmallEdges() = Standard_True;

    if(sfwf->FixWireGaps()) {
      Msg::Info(" - Fixing wire gaps");
      if(sfwf->StatusWireGaps(ShapeExtend_OK)) Msg::Info("  no gaps found");
      if(sfwf->StatusWireGaps(ShapeExtend_DONE1))
        Msg::Info(" . Some 2D gaps fixed");
      if(sfwf->StatusWireGaps(ShapeExtend_DONE2))
        Msg::Info(" . Some 3D gaps fixed");
      if(sfwf->StatusWireGaps(ShapeExtend_FAIL1))
        Msg::Info(" . Failed to fix some 2D gaps");
      if(sfwf->StatusWireGaps(ShapeExtend_FAIL2))
        Msg::Info(" . Failed to fix some 3D gaps");
    }

    sfwf->SetPrecision(tolerance);

    if(sfwf->FixSmallEdges()) {
      Msg::Info(" - Fixing wire frames");
      if(sfwf->StatusSmallEdges(ShapeExtend_OK))
        Msg::Info(" . No small edges found");
      if(sfwf->StatusSmallEdges(ShapeExtend_DONE1))
        Msg::Info(" . Some small edges fixed");
      if(sfwf->StatusSmallEdges(ShapeExtend_FAIL1))
        Msg::Info(" . Failed to fix some small edges");
    }

    myshape = sfwf->Shape();
  }

  if(fixspotstripfaces) {
    Msg::Info(" - Fixing spot and strip faces");
    Handle(ShapeFix_FixSmallFace) sffsm = new ShapeFix_FixSmallFace();
    sffsm->Init(myshape);
    sffsm->SetPrecision(tolerance);
    sffsm->Perform();

    myshape = sffsm->FixShape();
  }

  if(sewfaces) {
    Msg::Info(" - Sewing faces");

    BRepOffsetAPI_Sewing sewedObj(tolerance);

    for(exp0.Init(myshape, TopAbs_FACE); exp0.More(); exp0.Next()) {
      TopoDS_Face face = TopoDS::Face(exp0.Current());
      sewedObj.Add(face);
    }

    sewedObj.Perform();

    if(!sewedObj.SewedShape().IsNull())
      myshape = sewedObj.SewedShape();
    else
      Msg::Info(" . Could not sew");
  }

  {
    Handle_ShapeBuild_ReShape rebuild = new ShapeBuild_ReShape;
    rebuild->Apply(myshape);
    for(exp1.Init(myshape, TopAbs_EDGE); exp1.More(); exp1.Next()) {
      TopoDS_Edge edge = TopoDS::Edge(exp1.Current());
      if(BRep_Tool::Degenerated(edge)) rebuild->Remove(edge);
    }
    myshape = rebuild->Apply(myshape);
  }

  if(makesolids) {
    Msg::Info(" - Making solids");

    BRepBuilderAPI_MakeSolid ms;
    int count = 0;
    for(exp0.Init(myshape, TopAbs_SHELL); exp0.More(); exp0.Next()) {
      count++;
      ms.Add(TopoDS::Shell(exp0.Current()));
    }

    if(!count) { Msg::Info(" . Could not make solid (no shells)"); }
    else {
      BRepCheck_Analyzer ba(ms);
      if(ba.IsValid()) {
        Handle(ShapeFix_Shape) sfs = new ShapeFix_Shape;
        sfs->Init(ms);
        sfs->SetPrecision(tolerance);
        sfs->SetMaxTolerance(tolerance);
        sfs->Perform();
        myshape = sfs->Shape();

        for(exp0.Init(myshape, TopAbs_SOLID); exp0.More(); exp0.Next()) {
          TopoDS_Solid solid = TopoDS::Solid(exp0.Current());
          TopoDS_Solid newsolid = solid;
          BRepLib::OrientClosedSolid(newsolid);
          Handle_ShapeBuild_ReShape rebuild = new ShapeBuild_ReShape;
          // rebuild->Apply(myshape);
          rebuild->Replace(solid, newsolid);
          TopoDS_Shape newshape =
            rebuild->Apply(myshape, TopAbs_COMPSOLID); //, 1);
          // TopoDS_Shape newshape = rebuild->Apply(myshape);
          myshape = newshape;
        }
      }
      else
        Msg::Info(" . Could not make solid");
    }
  }

  double newsurfacecont = 0;
  for(exp0.Init(myshape, TopAbs_FACE); exp0.More(); exp0.Next()) {
    TopoDS_Face face = TopoDS::Face(exp0.Current());
    GProp_GProps system;
    BRepGProp::SurfaceProperties(face, system);
    newsurfacecont += system.Mass();
  }

  _somap.Clear();
  _shmap.Clear();
  _fmap.Clear();
  _wmap.Clear();
  _emap.Clear();
  _vmap.Clear();
  _addShapeToMaps(myshape);
  int nnrc = 0, nnrcs = 0;
  int nnrso = _somap.Extent(), nnrsh = _shmap.Extent(), nnrf = _fmap.Extent();
  int nnrw = _wmap.Extent(), nnre = _emap.Extent(), nnrv = _vmap.Extent();
  for(exp0.Init(myshape, TopAbs_COMPOUND); exp0.More(); exp0.Next()) nnrc++;
  for(exp0.Init(myshape, TopAbs_COMPSOLID); exp0.More(); exp0.Next()) nnrcs++;

  double t2 = Cpu();
  Msg::Info("Done healing shapes (%g s):", t2 - t1);
  Msg::Info(" - Compounds          : %d (%d)", nnrc, nrc);
  Msg::Info(" - Composite solids   : %d (%d)", nnrcs, nrcs);
  Msg::Info(" - Solids             : %d (%d)", nnrso, nrso);
  Msg::Info(" - Shells             : %d (%d)", nnrsh, nrsh);
  Msg::Info(" - Wires              : %d (%d)", nnrw, nrw);
  Msg::Info(" - Faces              : %d (%d)", nnrf, nrf);
  Msg::Info(" - Edges              : %d (%d)", nnre, nre);
  Msg::Info(" - Vertices           : %d (%d)", nnrv, nrv);
<<<<<<< HEAD
  Msg::Info(" - Totol surface area : %g (%g)", newsurfacecont, surfacecont);
=======
  Msg::Info(" - Total surface area : %g (%g)", newsurfacecont, surfacecont);
>>>>>>> b7c568f1
}

static bool makeSTL(const TopoDS_Face &s, std::vector<SPoint2> *verticesUV,
                    std::vector<SPoint3> *verticesXYZ,
                    std::vector<SVector3> *normals, std::vector<int> &triangles)
{
  if(CTX::instance()->geom.occDisableSTL) return false;

#if OCC_VERSION_HEX > 0x070300
  BRepMesh_IncrementalMesh aMesher(s, 0.01, Standard_False, 0.35, Standard_True);
#elif OCC_VERSION_HEX > 0x070000
  Bnd_Box aBox;
  BRepBndLib::Add(s, aBox);
  BRepMesh_FastDiscret::Parameters parameters;
  parameters.Deflection = 0.1;
  parameters.Angle = 0.35;
  parameters.Relative = Standard_False;
  BRepMesh_FastDiscret aMesher(aBox, parameters);
  aMesher.Perform(s);
#else
  Bnd_Box aBox;
  BRepBndLib::Add(s, aBox);
  BRepMesh_FastDiscret aMesher(0.1, 0.35, aBox, Standard_False, Standard_False,
                               Standard_True, Standard_False);
  aMesher.Perform(s);
#endif

  TopLoc_Location loc;
  Handle(Poly_Triangulation) triangulation = BRep_Tool::Triangulation(s, loc);

  if(triangulation.IsNull()) return false;

  if(verticesUV && !triangulation->HasUVNodes()) return false;

  if(normals && !triangulation->HasUVNodes()) return false;

  int start = 0;
  if(verticesUV) start = verticesUV->size();
  if(verticesXYZ) start = verticesXYZ->size();
  for(int i = 1; i <= triangulation->NbNodes(); i++) {
    if(verticesUV) {
      gp_Pnt2d p = (triangulation->UVNodes())(i);
      verticesUV->push_back(SPoint2(p.X(), p.Y()));
    }
    if(verticesXYZ) {
      gp_Pnt pp = (triangulation->Nodes())(i);
      double x = pp.X(), y = pp.Y(), z = pp.Z();
      loc.Transformation().Transforms(x, y, z);
      verticesXYZ->push_back(SPoint3(x, y, z));
    }
    if(normals) {
      gp_Pnt2d p = (triangulation->UVNodes())(i);
      Handle(Geom_Surface) sur = BRep_Tool::Surface(s);
      gp_Pnt pnt;
      gp_Vec du, dv;
      sur->D1(p.X(), p.Y(), pnt, du, dv);
      SVector3 t1(du.X(), du.Y(), du.Z());
      SVector3 t2(dv.X(), dv.Y(), dv.Z());
      SVector3 n(crossprod(t1, t2));
      n.normalize();
      if(s.Orientation() == TopAbs_REVERSED) n *= -1.;
      normals->push_back(n);
    }
  }
  for(int i = 1; i <= triangulation->NbTriangles(); i++) {
    Poly_Triangle triangle = (triangulation->Triangles())(i);
    int p1, p2, p3;
    triangle.Get(p1, p2, p3);
    triangles.push_back(start + p1 - 1);
    if(s.Orientation() == TopAbs_REVERSED) {
      triangles.push_back(start + p3 - 1);
      triangles.push_back(start + p2 - 1);
    }
    else {
      triangles.push_back(start + p2 - 1);
      triangles.push_back(start + p3 - 1);
    }
  }
  return true;
}

bool OCC_Internals::makeFaceSTL(const TopoDS_Face &s,
                                std::vector<SPoint2> &vertices_uv,
                                std::vector<int> &triangles)
{
  return makeSTL(s, &vertices_uv, 0, 0, triangles);
}

bool OCC_Internals::makeFaceSTL(const TopoDS_Face &s,
                                std::vector<SPoint2> &vertices_uv,
                                std::vector<SPoint3> &vertices,
                                std::vector<SVector3> &normals,
                                std::vector<int> &triangles)
{
  return makeSTL(s, &vertices_uv, &vertices, &normals, triangles);
}

bool OCC_Internals::makeFaceSTL(const TopoDS_Face &s,
                                std::vector<SPoint3> &vertices,
                                std::vector<SVector3> &normals,
                                std::vector<int> &triangles)
{
  return makeSTL(s, 0, &vertices, &normals, triangles);
}

bool OCC_Internals::makeSolidSTL(const TopoDS_Solid &s,
                                 std::vector<SPoint3> &vertices,
                                 std::vector<SVector3> &normals,
                                 std::vector<int> &triangles)
{
  bool ret = true;
  TopExp_Explorer exp0;
  for(exp0.Init(s, TopAbs_FACE); exp0.More(); exp0.Next()) {
    TopoDS_Face face = TopoDS::Face(exp0.Current());
    bool tmp = makeSTL(TopoDS::Face(face.Oriented(TopAbs_FORWARD)), 0,
                       &vertices, &normals, triangles);
    if(!tmp) ret = false;
  }
  return ret;
}

bool OCC_Internals::makeRectangleSTL(double x, double y, double z, double dx,
                                     double dy, double roundedRadius,
                                     std::vector<SPoint3> &vertices,
                                     std::vector<SVector3> &normals,
                                     std::vector<int> &triangles)
{
  TopoDS_Face result;
  if(!makeRectangle(result, x, y, z, dx, dy, roundedRadius)) return false;
  if(!makeFaceSTL(result, vertices, normals, triangles)) return false;
  return true;
}

bool OCC_Internals::makeDiskSTL(double xc, double yc, double zc, double rx,
                                double ry, std::vector<SPoint3> &vertices,
                                std::vector<SVector3> &normals,
                                std::vector<int> &triangles)
{
  TopoDS_Face result;
  if(!makeDisk(result, xc, yc, zc, rx, ry)) return false;
  if(!makeFaceSTL(result, vertices, normals, triangles)) return false;
  return true;
}

bool OCC_Internals::makeSphereSTL(double xc, double yc, double zc,
                                  double radius, double angle1, double angle2,
                                  double angle3, std::vector<SPoint3> &vertices,
                                  std::vector<SVector3> &normals,
                                  std::vector<int> &triangles)
{
  TopoDS_Solid result;
  if(!makeSphere(result, xc, yc, zc, radius, angle1, angle2, angle3))
    return false;
  if(!makeSolidSTL(result, vertices, normals, triangles)) return false;
  return true;
}

bool OCC_Internals::makeBoxSTL(double x, double y, double z, double dx,
                               double dy, double dz,
                               std::vector<SPoint3> &vertices,
                               std::vector<SVector3> &normals,
                               std::vector<int> &triangles)
{
  TopoDS_Solid result;
  if(!makeBox(result, x, y, z, dx, dy, dz)) return false;
  if(!makeSolidSTL(result, vertices, normals, triangles)) return false;
  return true;
}

bool OCC_Internals::makeCylinderSTL(double x, double y, double z, double dx,
                                    double dy, double dz, double r,
                                    double angle,
                                    std::vector<SPoint3> &vertices,
                                    std::vector<SVector3> &normals,
                                    std::vector<int> &triangles)
{
  TopoDS_Solid result;
  if(!makeCylinder(result, x, y, z, dx, dy, dz, r, angle)) return false;
  if(!makeSolidSTL(result, vertices, normals, triangles)) return false;
  return true;
}

bool OCC_Internals::makeConeSTL(double x, double y, double z, double dx,
                                double dy, double dz, double r1, double r2,
                                double angle, std::vector<SPoint3> &vertices,
                                std::vector<SVector3> &normals,
                                std::vector<int> &triangles)
{
  TopoDS_Solid result;
  if(!makeCone(result, x, y, z, dx, dy, dz, r1, r2, angle)) return false;
  if(!makeSolidSTL(result, vertices, normals, triangles)) return false;
  return true;
}

bool OCC_Internals::makeWedgeSTL(double x, double y, double z, double dx,
                                 double dy, double dz, double ltx,
                                 std::vector<SPoint3> &vertices,
                                 std::vector<SVector3> &normals,
                                 std::vector<int> &triangles)
{
  TopoDS_Solid result;
  if(!makeWedge(result, x, y, z, dx, dy, dz, ltx)) return false;
  if(!makeSolidSTL(result, vertices, normals, triangles)) return false;
  return true;
}

bool OCC_Internals::makeTorusSTL(double x, double y, double z, double r1,
                                 double r2, double angle,
                                 std::vector<SPoint3> &vertices,
                                 std::vector<SVector3> &normals,
                                 std::vector<int> &triangles)
{
  TopoDS_Solid result;
  if(!makeTorus(result, x, y, z, r1, r2, angle)) return false;
  if(!makeSolidSTL(result, vertices, normals, triangles)) return false;
  return true;
}

#endif

void GModel::createOCCInternals()
{
  if(_occ_internals) delete _occ_internals;
  _occ_internals = new OCC_Internals;
}

void GModel::_deleteOCCInternals()
{
  if(_occ_internals) delete _occ_internals;
  _occ_internals = 0;
}

void GModel::_resetOCCInternals()
{
  if(!_occ_internals) return;
  _occ_internals->reset();
}

int GModel::readOCCBREP(const std::string &fn)
{
  if(!_occ_internals) _occ_internals = new OCC_Internals;
  std::vector<std::pair<int, int> > outDimTags;
  _occ_internals->importShapes(fn, false, outDimTags, "brep");
  _occ_internals->synchronize(this);
  snapVertices();
  return 1;
}

int GModel::readOCCSTEP(const std::string &fn)
{
  if(!_occ_internals) _occ_internals = new OCC_Internals;
  std::vector<std::pair<int, int> > outDimTags;
  _occ_internals->importShapes(fn, false, outDimTags, "step");
  _occ_internals->synchronize(this);
  return 1;
}

int GModel::readOCCIGES(const std::string &fn)
{
  if(!_occ_internals) _occ_internals = new OCC_Internals;
  std::vector<std::pair<int, int> > outDimTags;
  _occ_internals->importShapes(fn, false, outDimTags, "iges");
  _occ_internals->synchronize(this);
  return 1;
}

int GModel::writeOCCBREP(const std::string &fn)
{
  if(!_occ_internals) {
    Msg::Error("No OpenCASCADE model found");
    return 0;
  }
  _occ_internals->exportShapes(fn, "brep");
  return 1;
}

int GModel::writeOCCSTEP(const std::string &fn)
{
  if(!_occ_internals) {
    Msg::Error("No OpenCASCADE model found");
    return 0;
  }
  _occ_internals->exportShapes(fn, "step");
  return 1;
}

int GModel::importOCCShape(const void *shape)
{
  if(!_occ_internals) _occ_internals = new OCC_Internals;
#if defined(HAVE_OCC)
  std::vector<std::pair<int, int> > outDimTags;
  _occ_internals->importShapes((TopoDS_Shape *)shape, false, outDimTags);
#else
  Msg::Error("Gmsh requires OpenCASCADE to import TopoDS_Shape");
#endif
  _occ_internals->synchronize(this);
  snapVertices();
  return 1;
}

GVertex *GModel::getVertexForOCCShape(const void *shape)
{
  if(!_occ_internals) return 0;
#if defined(HAVE_OCC)
  return _occ_internals->getVertexForOCCShape(this, *(TopoDS_Vertex *)shape);
#else
  return 0;
#endif
}

GEdge *GModel::getEdgeForOCCShape(const void *shape)
{
  if(!_occ_internals) return 0;
#if defined(HAVE_OCC)
  return _occ_internals->getEdgeForOCCShape(this, *(TopoDS_Edge *)shape);
#else
  return 0;
#endif
}

GFace *GModel::getFaceForOCCShape(const void *shape)
{
  if(!_occ_internals) return 0;
#if defined(HAVE_OCC)
  return _occ_internals->getFaceForOCCShape(this, *(TopoDS_Face *)shape);
#else
  return 0;
#endif
}

GRegion *GModel::getRegionForOCCShape(const void *shape)
{
  if(!_occ_internals) return 0;
#if defined(HAVE_OCC)
  return _occ_internals->getRegionForOCCShape(this, *(TopoDS_Solid *)shape);
#else
  return 0;
#endif
}<|MERGE_RESOLUTION|>--- conflicted
+++ resolved
@@ -115,21 +115,10 @@
 #include <XCAFApp_Application.hxx>
 #include <XCAFDoc_Color.hxx>
 #include <XCAFDoc_ColorTool.hxx>
-<<<<<<< HEAD
-#include <XCAFDoc_Color.hxx>
-#include <XCAFDoc_MaterialTool.hxx>
-#include <XCAFDoc_Location.hxx>
-#include <STEPCAFControl_Reader.hxx>
-#include <IGESCAFControl_Reader.hxx>
-#include <TDataStd_Name.hxx>
-#include <TDF_Tool.hxx>
-#include <TDF_ChildIterator.hxx>
-=======
 #include <XCAFDoc_DocumentTool.hxx>
 #include <XCAFDoc_Location.hxx>
 #include <XCAFDoc_MaterialTool.hxx>
 #include <XCAFDoc_ShapeTool.hxx>
->>>>>>> b7c568f1
 #endif
 
 OCC_Internals::OCC_Internals()
@@ -3054,22 +3043,14 @@
 
 #if defined(HAVE_OCC_CAF)
 
-<<<<<<< HEAD
-static void setShapeAttributes(OCCMeshAttributesRTree *meshAttributes,
-=======
 static void setShapeAttributes(OCCAttributesRTree *attributes,
->>>>>>> b7c568f1
                                const Handle_XCAFDoc_ShapeTool &shapeTool,
                                const Handle_XCAFDoc_ColorTool &colorTool,
                                const Handle_XCAFDoc_MaterialTool &materialTool,
                                const TDF_Label &label,
                                const TopLoc_Location &loc,
                                const std::string &pathName,
-<<<<<<< HEAD
-                               bool isRef, int dep)
-=======
                                bool isRef)
->>>>>>> b7c568f1
 {
   std::string phys = pathName;
   Handle(TDataStd_Name) n;
@@ -3090,13 +3071,8 @@
 
   TDF_Label ref;
   if (shapeTool->IsReference(label) && shapeTool->GetReferredShape(label, ref)) {
-<<<<<<< HEAD
-    setShapeAttributes(meshAttributes, shapeTool, colorTool, materialTool,
-                       ref, partLoc, phys, true, dep + 1);
-=======
     setShapeAttributes(attributes, shapeTool, colorTool, materialTool,
                        ref, partLoc, phys, true);
->>>>>>> b7c568f1
   }
 
   if (shapeTool->IsSimpleShape(label) && (isRef || shapeTool->IsFree(label))) {
@@ -3108,18 +3084,6 @@
        shape.ShapeType() == TopAbs_WIRE) ? 1 :
       (shape.ShapeType() == TopAbs_FACE ||
        shape.ShapeType() == TopAbs_SHELL) ? 2 : 3;
-<<<<<<< HEAD
-    Msg::Debug("Inserting attribute '%s'", phys.c_str());
-    meshAttributes->insert(new OCCMeshAttributes(dim, shape, phys));
-  }
-  else {
-    for (TDF_ChildIterator it(label); it.More(); it.Next()) {
-      setShapeAttributes(meshAttributes, shapeTool, colorTool, materialTool,
-                         it.Value(), partLoc, phys, isRef, dep + 1);
-    }
-  }
-}
-=======
 
     Handle(TCollection_HAsciiString) matName;
     Handle(TCollection_HAsciiString) matDescription;
@@ -3195,7 +3159,6 @@
                      mainLabel, TopLoc_Location(), "", false);
 }
 
->>>>>>> b7c568f1
 #endif
 
 bool OCC_Internals::importShapes(const std::string &fileName,
@@ -3215,43 +3178,6 @@
     }
     else if(format == "step" || split[2] == ".step" || split[2] == ".stp" ||
             split[2] == ".STEP" || split[2] == ".STP") {
-<<<<<<< HEAD
-#if defined(HAVE_OCC_CAF)
-      STEPCAFControl_Reader reader;
-      setTargetUnit(CTX::instance()->geom.occTargetUnit);
-      if(reader.ReadFile(occfile.ToCString()) != IFSelect_RetDone) {
-        Msg::Error("Could not read file '%s'", fileName.c_str());
-        return false;
-      }
-      // dummy XCAF Application to handle the STEP XCAF Document
-      static Handle_XCAFApp_Application dummy_app =
-        XCAFApp_Application::GetApplication();
-      // XCAF Document to contain the STEP file itself
-      Handle_TDocStd_Document step_doc;
-      // check if a STEP File is already open under this handle, if so, close it
-      // to prevent segfaults when trying to create a new document
-      if(dummy_app->NbDocuments() > 0) {
-        dummy_app->GetDocument(1, step_doc);
-        dummy_app->Close(step_doc);
-      }
-      dummy_app->NewDocument("STEP-XCAF", step_doc);
-      // transfer STEP into the document, and get the main label
-      reader.Transfer(step_doc);
-      TDF_Label mainLabel = step_doc->Main();
-      Handle_XCAFDoc_ShapeTool shapeTool =
-        XCAFDoc_DocumentTool::ShapeTool(mainLabel);
-      Handle_XCAFDoc_ColorTool colorTool =
-        XCAFDoc_DocumentTool::ColorTool(mainLabel);
-      Handle_XCAFDoc_MaterialTool materialTool =
-        XCAFDoc_DocumentTool::MaterialTool(mainLabel);
-      // traverse the labels recursively to set attributes on shapes
-      setShapeAttributes(_meshAttributes, shapeTool, colorTool, materialTool,
-                         mainLabel, TopLoc_Location(), "", false, 0);
-      // the main shape (compound) is the first one
-      TDF_LabelSequence shapeLabels;
-      shapeTool->GetShapes(shapeLabels);
-      result = shapeTool->GetShape(shapeLabels.Value(1));
-=======
       STEPControl_Reader reader;
       setTargetUnit(CTX::instance()->geom.occTargetUnit);
 #if defined(HAVE_OCC_CAF)
@@ -3263,7 +3189,6 @@
       if(CTX::instance()->geom.occImportLabels)
         readAttributes(_attributes, cafreader, "STEP-XCAF");
       reader = cafreader.ChangeReader();
->>>>>>> b7c568f1
 #else
       if(reader.ReadFile(occfile.ToCString()) != IFSelect_RetDone) {
         Msg::Error("Could not read file '%s'", fileName.c_str());
@@ -3535,12 +3460,6 @@
       occr = new OCCRegion(model, region, tag);
       model->add(occr);
     }
-<<<<<<< HEAD
-    _copyExtrudedMeshAttributes(region, occr);
-    std::vector<std::string> labels;
-    _meshAttributes->getLabels(3, region, labels);
-    if(labels.size()) model->setElementaryName(3, occr->tag(), labels[0]);
-=======
     _copyExtrudedAttributes(region, occr);
     std::vector<std::string> labels;
     _attributes->getLabels(3, region, labels);
@@ -3557,7 +3476,6 @@
         for(std::size_t j = 0; j < edges.size(); j++) edges[j]->setColor(col);
       }
     }
->>>>>>> b7c568f1
   }
 
   // if fuzzy boolean tolerance was used, some vertex positions should be
@@ -4101,11 +4019,7 @@
   Msg::Info(" - Faces              : %d (%d)", nnrf, nrf);
   Msg::Info(" - Edges              : %d (%d)", nnre, nre);
   Msg::Info(" - Vertices           : %d (%d)", nnrv, nrv);
-<<<<<<< HEAD
-  Msg::Info(" - Totol surface area : %g (%g)", newsurfacecont, surfacecont);
-=======
   Msg::Info(" - Total surface area : %g (%g)", newsurfacecont, surfacecont);
->>>>>>> b7c568f1
 }
 
 static bool makeSTL(const TopoDS_Face &s, std::vector<SPoint2> *verticesUV,
