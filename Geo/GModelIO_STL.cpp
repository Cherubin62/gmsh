// Gmsh - Copyright (C) 1997-2019 C. Geuzaine, J.-F. Remacle
//
// See the LICENSE.txt file for license information. Please report all
// issues on https://gitlab.onelab.info/gmsh/gmsh/issues.

#include <stdio.h>
#include <string>
#include <sstream>
#include "GModel.h"
#include "OS.h"
#include "MLine.h"
#include "MTriangle.h"
#include "MQuadrangle.h"
#include "MVertexRTree.h"
#include "discreteFace.h"
#include "StringUtils.h"
#include "Context.h"

int GModel::readSTL(const std::string &name, double tolerance)
{
  FILE *fp = Fopen(name.c_str(), "rb");
  if(!fp) {
    Msg::Error("Unable to open file '%s'", name.c_str());
    return 0;
  }

  // store triplets of points for each solid found in the file
  std::vector<std::vector<SPoint3> > points;
  SBoundingBox3d bbox;
  std::vector<std::string> names;

  // "solid", or binary data header
  char buffer[256];
  if(!fgets(buffer, sizeof(buffer), fp)) {
    fclose(fp);
    return 0;
  }

  bool binary = strncmp(buffer, "solid", 5) && strncmp(buffer, "SOLID", 5);

  // ASCII STL
  if(!binary) {
    if(strlen(buffer) > 6)
      names.push_back(&buffer[6]);
    else
      names.push_back("");
    points.resize(1);
    while(!feof(fp)) {
      // "facet normal x y z" or "endsolid"
      if(!fgets(buffer, sizeof(buffer), fp)) break;
      if(!strncmp(buffer, "endsolid", 8) || !strncmp(buffer, "ENDSOLID", 8)) {
        // "solid"
        if(!fgets(buffer, sizeof(buffer), fp)) break;
        if(!strncmp(buffer, "solid", 5) || !strncmp(buffer, "SOLID", 5)) {
          if(strlen(buffer) > 6)
            names.push_back(&buffer[6]);
          else
            names.push_back("");
          points.resize(points.size() + 1);
          // "facet normal x y z"
          if(!fgets(buffer, sizeof(buffer), fp)) break;
        }
      }
      // "outer loop"
      if(!fgets(buffer, sizeof(buffer), fp)) break;
      // "vertex x y z"
      for(int i = 0; i < 3; i++) {
        if(!fgets(buffer, sizeof(buffer), fp)) break;
        char s1[256];
        double x, y, z;
        if(sscanf(buffer, "%s %lf %lf %lf", s1, &x, &y, &z) != 4) break;
        SPoint3 p(x, y, z);
        points.back().push_back(p);
        bbox += p;
      }
      // "endloop"
      if(!fgets(buffer, sizeof(buffer), fp)) break;
      // "endfacet"
      if(!fgets(buffer, sizeof(buffer), fp)) break;
    }
  }

  // check if we could parse something
  bool empty = true;
  for(std::size_t i = 0; i < points.size(); i++) {
    if(points[i].size()) {
      empty = false;
      break;
    }
  }
  if(empty) points.clear();

  // binary STL (we also try to read in binary mode if the header told
  // us the format was ASCII but we could not read any vertices)
  if(binary || empty) {
    if(binary)
      Msg::Info("Mesh is in binary format");
    else
      Msg::Info("Wrong ASCII header or empty file: trying binary read");
    rewind(fp);
    while(!feof(fp)) {
      char header[80];
      if(!fread(header, sizeof(char), 80, fp)) break;
      unsigned int nfacets = 0;
      size_t ret = fread(&nfacets, sizeof(unsigned int), 1, fp);
      bool swap = false;
      if(nfacets > 100000000) {
        Msg::Info("Swapping bytes from binary file");
        swap = true;
        SwapBytes((char *)&nfacets, sizeof(unsigned int), 1);
      }
      if(ret && nfacets) {
        names.push_back(header);
        points.resize(points.size() + 1);
        char *data = new char[nfacets * 50 * sizeof(char)];
        ret = fread(data, sizeof(char), nfacets * 50, fp);
        if(ret == nfacets * 50) {
          for(std::size_t i = 0; i < nfacets; i++) {
            float *xyz = (float *)&data[i * 50 * sizeof(char)];
            if(swap) SwapBytes((char *)xyz, sizeof(float), 12);
            for(int j = 0; j < 3; j++) {
              SPoint3 p(xyz[3 + 3 * j], xyz[3 + 3 * j + 1], xyz[3 + 3 * j + 2]);
              points.back().push_back(p);
              bbox += p;
            }
          }
        }
        delete[] data;
      }
    }
  }

  if(names.size() != points.size()){
    Msg::Debug("Invalid number of names in STL file - should never happen");
    names.resize(points.size());
  }

  std::vector<GFace *> faces;
  for(std::size_t i = 0; i < points.size(); i++) {
    if(points[i].empty()) {
      Msg::Error("No facets found in STL file for solid %d %s", i,
                 names[i].c_str());
      fclose(fp);
      return 0;
    }
    if(points[i].size() % 3) {
      Msg::Error("Wrong number of points (%d) in STL file for solid %d %s",
                 points[i].size(), i, names[i].c_str());
      fclose(fp);
      return 0;
    }
    Msg::Info("%d facets in solid %d %s", points[i].size() / 3, i,
              names[i].c_str());
    // create face
    GFace *face = new discreteFace(this, getMaxElementaryNumber(2) + 1);
    faces.push_back(face);
    add(face);
    if(!names[i].empty()) setElementaryName(2, face->tag(), names[i]);
  }

  // create triangles using unique vertices
  double eps = norm(SVector3(bbox.max(), bbox.min())) * tolerance;
  std::vector<MVertex *> vertices;
  for(std::size_t i = 0; i < points.size(); i++)
    for(std::size_t j = 0; j < points[i].size(); j++)
      vertices.push_back(
        new MVertex(points[i][j].x(), points[i][j].y(), points[i][j].z()));
  MVertexRTree pos(eps);
  pos.insert(vertices);

  std::set<MFace, Less_Face> unique;
  int nbDuplic = 0;
  for(std::size_t i = 0; i < points.size(); i++) {
    for(std::size_t j = 0; j < points[i].size(); j += 3) {
      MVertex *v[3];
      for(int k = 0; k < 3; k++) {
        double x = points[i][j + k].x();
        double y = points[i][j + k].y();
        double z = points[i][j + k].z();
        v[k] = pos.find(x, y, z);
      }
      if(CTX::instance()->mesh.stlRemoveDuplicateTriangles){
        MFace mf(v[0], v[1], v[2]);
        if(unique.find(mf) == unique.end()) {
          faces[i]->triangles.push_back(new MTriangle(v[0], v[1], v[2]));
          unique.insert(mf);
        }
        else {
          nbDuplic++;
        }
      }
      else{
        faces[i]->triangles.push_back(new MTriangle(v[0], v[1], v[2]));
      }
    }
  }
  if(nbDuplic) Msg::Warning("%d duplicate triangles in STL file", nbDuplic);

  _associateEntityWithMeshVertices();

  _storeVerticesInEntities(vertices); // will delete unused vertices

  fclose(fp);
  return 1;
}

static void writeSTLfaces(FILE *fp, std::vector<GFace*> &faces, bool binary,
                          double scalingFactor)
{
  bool useGeoSTL = false;
  unsigned int nfacets = 0;
  for(std::vector<GFace*>::iterator it = faces.begin(); it != faces.end(); ++it) {
    nfacets += (*it)->triangles.size() + 2 * (*it)->quadrangles.size();
  }
  if(!nfacets) { // use CAD STL if there is no mesh
    useGeoSTL = true;
    for(std::vector<GFace*>::iterator it = faces.begin(); it != faces.end(); ++it) {
      (*it)->buildSTLTriangulation();
      nfacets += (*it)->stl_triangles.size() / 3;
    }
  }

  std::string name = "Created by Gmsh";
  if(faces.size() == 1){
    name = faces[0]->model()->getElementaryName(2, faces[0]->tag());
    if(name.empty()){
      std::ostringstream s;
      s << "Gmsh surface " << faces[0]->tag();
      name = s.str();
    }
  }

  if(!binary) {
    fprintf(fp, "solid %s\n", name.c_str());
  }
  else {
    char header[80];
    strncpy(header, name.c_str(), 80);
    fwrite(header, sizeof(char), 80, fp);
    fwrite(&nfacets, sizeof(unsigned int), 1, fp);
  }

<<<<<<< HEAD
  for(fiter it = firstFace(); it != lastFace(); ++it) {
    if(saveAll || (*it)->physicals.size()) {
      if(useGeoSTL && (*it)->stl_vertices_uv.size()) {
        for(std::size_t i = 0; i < (*it)->stl_triangles.size(); i += 3) {
          SPoint2 &p1((*it)->stl_vertices_uv[(*it)->stl_triangles[i]]);
          SPoint2 &p2((*it)->stl_vertices_uv[(*it)->stl_triangles[i + 1]]);
          SPoint2 &p3((*it)->stl_vertices_uv[(*it)->stl_triangles[i + 2]]);
          GPoint gp1 = (*it)->point(p1);
          GPoint gp2 = (*it)->point(p2);
          GPoint gp3 = (*it)->point(p3);
          double x[3] = {gp1.x(), gp2.x(), gp3.x()};
          double y[3] = {gp1.y(), gp2.y(), gp3.y()};
          double z[3] = {gp1.z(), gp2.z(), gp3.z()};
          double n[3];
          normal3points(x[0], y[0], z[0], x[1], y[1], z[1], x[2], y[2], z[2],
                        n);
          if(!binary) {
            fprintf(fp, "facet normal %g %g %g\n", n[0], n[1], n[2]);
            fprintf(fp, "  outer loop\n");
            for(int j = 0; j < 3; j++)
              fprintf(fp, "    vertex %g %g %g\n", x[j] * scalingFactor,
                      y[j] * scalingFactor, z[j] * scalingFactor);
            fprintf(fp, "  endloop\n");
            fprintf(fp, "endfacet\n");
          }
          else {
            char data[50];
            float *coords = (float *)data;
            coords[0] = (float)n[0];
            coords[1] = (float)n[1];
            coords[2] = (float)n[2];
            for(int j = 0; j < 3; j++) {
              coords[3 + 3 * j] = (float)(x[j] * scalingFactor);
              coords[3 + 3 * j + 1] = (float)(y[j] * scalingFactor);
              coords[3 + 3 * j + 2] = (float)(z[j] * scalingFactor);
            }
            data[48] = data[49] = 0;
            fwrite(data, sizeof(char), 50, fp);
=======
  for(std::vector<GFace*>::iterator it = faces.begin(); it != faces.end(); ++it) {
    if(useGeoSTL && (*it)->stl_vertices_uv.size()) {
      for(std::size_t i = 0; i < (*it)->stl_triangles.size(); i += 3) {
        SPoint2 &p1((*it)->stl_vertices_uv[(*it)->stl_triangles[i]]);
        SPoint2 &p2((*it)->stl_vertices_uv[(*it)->stl_triangles[i + 1]]);
        SPoint2 &p3((*it)->stl_vertices_uv[(*it)->stl_triangles[i + 2]]);
        GPoint gp1 = (*it)->point(p1);
        GPoint gp2 = (*it)->point(p2);
        GPoint gp3 = (*it)->point(p3);
        double x[3] = {gp1.x(), gp2.x(), gp3.x()};
        double y[3] = {gp1.y(), gp2.y(), gp3.y()};
        double z[3] = {gp1.z(), gp2.z(), gp3.z()};
        double n[3];
        normal3points(x[0], y[0], z[0], x[1], y[1], z[1], x[2], y[2], z[2], n);
        if(!binary) {
          fprintf(fp, "facet normal %g %g %g\n", n[0], n[1], n[2]);
          fprintf(fp, "  outer loop\n");
          for(int j = 0; j < 3; j++)
            fprintf(fp, "    vertex %g %g %g\n", x[j] * scalingFactor,
                    y[j] * scalingFactor, z[j] * scalingFactor);
          fprintf(fp, "  endloop\n");
          fprintf(fp, "endfacet\n");
        }
        else {
          char data[50];
          float *coords = (float *)data;
          coords[0] = (float)n[0];
          coords[1] = (float)n[1];
          coords[2] = (float)n[2];
          for(int j = 0; j < 3; j++) {
            coords[3 + 3 * j] = (float)(x[j] * scalingFactor);
            coords[3 + 3 * j + 1] = (float)(y[j] * scalingFactor);
            coords[3 + 3 * j + 2] = (float)(z[j] * scalingFactor);
>>>>>>> b7c568f1
          }
          data[48] = data[49] = 0;
          fwrite(data, sizeof(char), 50, fp);
        }
      }
<<<<<<< HEAD
      else {
        for(std::size_t i = 0; i < (*it)->triangles.size(); i++)
          (*it)->triangles[i]->writeSTL(fp, binary, scalingFactor);
        for(std::size_t i = 0; i < (*it)->quadrangles.size(); i++)
          (*it)->quadrangles[i]->writeSTL(fp, binary, scalingFactor);
      }
=======
    }
    else {
      for(std::size_t i = 0; i < (*it)->triangles.size(); i++)
        (*it)->triangles[i]->writeSTL(fp, binary, scalingFactor);
      for(std::size_t i = 0; i < (*it)->quadrangles.size(); i++)
        (*it)->quadrangles[i]->writeSTL(fp, binary, scalingFactor);
>>>>>>> b7c568f1
    }
  }

  if(!binary) fprintf(fp, "endsolid %s\n", name.c_str());
}

int GModel::writeSTL(const std::string &name, bool binary, bool saveAll,
                     double scalingFactor, bool oneSolidPerSurface)
{
  FILE *fp = Fopen(name.c_str(), binary ? "wb" : "w");
  if(!fp) {
    Msg::Error("Unable to open file '%s'", name.c_str());
    return 0;
  }

  if(noPhysicalGroups()) saveAll = true;

  std::vector<GFace*> faces;
  for(fiter it = firstFace(); it != lastFace(); ++it) {
    if(saveAll || (*it)->physicals.size()) {
      if(oneSolidPerSurface){
        std::vector<GFace*> oneface(1, *it);
        writeSTLfaces(fp, oneface, binary, scalingFactor);
      }
      else{
        faces.push_back(*it);
      }
    }
  }
  if(!oneSolidPerSurface) {
    writeSTLfaces(fp, faces, binary, scalingFactor);
  }
  fclose(fp);
  return 1;
}<|MERGE_RESOLUTION|>--- conflicted
+++ resolved
@@ -240,46 +240,6 @@
     fwrite(&nfacets, sizeof(unsigned int), 1, fp);
   }
 
-<<<<<<< HEAD
-  for(fiter it = firstFace(); it != lastFace(); ++it) {
-    if(saveAll || (*it)->physicals.size()) {
-      if(useGeoSTL && (*it)->stl_vertices_uv.size()) {
-        for(std::size_t i = 0; i < (*it)->stl_triangles.size(); i += 3) {
-          SPoint2 &p1((*it)->stl_vertices_uv[(*it)->stl_triangles[i]]);
-          SPoint2 &p2((*it)->stl_vertices_uv[(*it)->stl_triangles[i + 1]]);
-          SPoint2 &p3((*it)->stl_vertices_uv[(*it)->stl_triangles[i + 2]]);
-          GPoint gp1 = (*it)->point(p1);
-          GPoint gp2 = (*it)->point(p2);
-          GPoint gp3 = (*it)->point(p3);
-          double x[3] = {gp1.x(), gp2.x(), gp3.x()};
-          double y[3] = {gp1.y(), gp2.y(), gp3.y()};
-          double z[3] = {gp1.z(), gp2.z(), gp3.z()};
-          double n[3];
-          normal3points(x[0], y[0], z[0], x[1], y[1], z[1], x[2], y[2], z[2],
-                        n);
-          if(!binary) {
-            fprintf(fp, "facet normal %g %g %g\n", n[0], n[1], n[2]);
-            fprintf(fp, "  outer loop\n");
-            for(int j = 0; j < 3; j++)
-              fprintf(fp, "    vertex %g %g %g\n", x[j] * scalingFactor,
-                      y[j] * scalingFactor, z[j] * scalingFactor);
-            fprintf(fp, "  endloop\n");
-            fprintf(fp, "endfacet\n");
-          }
-          else {
-            char data[50];
-            float *coords = (float *)data;
-            coords[0] = (float)n[0];
-            coords[1] = (float)n[1];
-            coords[2] = (float)n[2];
-            for(int j = 0; j < 3; j++) {
-              coords[3 + 3 * j] = (float)(x[j] * scalingFactor);
-              coords[3 + 3 * j + 1] = (float)(y[j] * scalingFactor);
-              coords[3 + 3 * j + 2] = (float)(z[j] * scalingFactor);
-            }
-            data[48] = data[49] = 0;
-            fwrite(data, sizeof(char), 50, fp);
-=======
   for(std::vector<GFace*>::iterator it = faces.begin(); it != faces.end(); ++it) {
     if(useGeoSTL && (*it)->stl_vertices_uv.size()) {
       for(std::size_t i = 0; i < (*it)->stl_triangles.size(); i += 3) {
@@ -313,27 +273,17 @@
             coords[3 + 3 * j] = (float)(x[j] * scalingFactor);
             coords[3 + 3 * j + 1] = (float)(y[j] * scalingFactor);
             coords[3 + 3 * j + 2] = (float)(z[j] * scalingFactor);
->>>>>>> b7c568f1
           }
           data[48] = data[49] = 0;
           fwrite(data, sizeof(char), 50, fp);
         }
       }
-<<<<<<< HEAD
-      else {
-        for(std::size_t i = 0; i < (*it)->triangles.size(); i++)
-          (*it)->triangles[i]->writeSTL(fp, binary, scalingFactor);
-        for(std::size_t i = 0; i < (*it)->quadrangles.size(); i++)
-          (*it)->quadrangles[i]->writeSTL(fp, binary, scalingFactor);
-      }
-=======
     }
     else {
       for(std::size_t i = 0; i < (*it)->triangles.size(); i++)
         (*it)->triangles[i]->writeSTL(fp, binary, scalingFactor);
       for(std::size_t i = 0; i < (*it)->quadrangles.size(); i++)
         (*it)->quadrangles[i]->writeSTL(fp, binary, scalingFactor);
->>>>>>> b7c568f1
     }
   }
 
