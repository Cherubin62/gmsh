// Gmsh - Copyright (C) 1997-2017 C. Geuzaine, J.-F. Remacle
//
// See the LICENSE.txt file for license information. Please report all
// bugs and problems to the public mailing list <gmsh@onelab.info>.

#include <limits>
#include <stdlib.h>
#include <sstream>
#include <stack>
#include "GmshConfig.h"
#include "GmshMessage.h"
#include "GModel.h"
#include "GModelIO_GEO.h"
#include "GModelIO_OCC.h"
#include "GModelFactory.h"
#include "GFaceCompound.h"
#include "GEdgeCompound.h"
#include "MPoint.h"
#include "MLine.h"
#include "MTriangle.h"
#include "MQuadrangle.h"
#include "MTetrahedron.h"
#include "MHexahedron.h"
#include "MPrism.h"
#include "MPyramid.h"
#include "MTrihedron.h"
#include "MElementCut.h"
#include "MElementOctree.h"
#include "discreteRegion.h"
#include "discreteFace.h"
#include "discreteEdge.h"
#include "discreteVertex.h"
#include "gmshSurface.h"
#include "SmoothData.h"
#include "Context.h"
#include "OS.h"
#include "StringUtils.h"
#include "GEdgeLoop.h"
#include "MVertexRTree.h"
#include "OpenFile.h"
#include "CreateFile.h"
#include "Options.h"
#include "meshGEdge.h"
#include "meshGFace.h"
#include "meshGRegion.h"
#include "GModelCreateTopologyFromMesh.h"

#if defined(HAVE_MESH)
#include "Field.h"
#include "Generator.h"
#include "meshGFaceOptimize.h"
#include "meshPartition.h"
#include "HighOrder.h"
#include "meshMetric.h"
#include "meshGRegionMMG3D.h"
#include "meshGFaceBamg.h"

static const float EDGE_ANGLE_THRESHOLD = 0.698132;
#endif

#if defined(HAVE_KBIPACK)
#include "Homology.h"
#endif

std::vector<GModel*> GModel::list;
int GModel::_current = -1;

GModel::GModel(std::string name)
  : _maxVertexNum(0), _maxElementNum(0),
    _checkPointedMaxVertexNum(0), _checkPointedMaxElementNum(0),
    _name(name), _visible(1), _octree(0), _geo_internals(0),
    _occ_internals(0), _acis_internals(0), _fm_internals(0),
    _factory(0), _fields(0), _currentMeshEntity(0),
    normals(0)
{
  partitionSize[0] = 0; partitionSize[1] = 0;

  // hide all other models
  for(unsigned int i = 0; i < list.size(); i++)
    list[i]->setVisibility(0);

  // push new one into the list
  list.push_back(this);

  // we always create an internal GEO model; other CAD internals are created
  // on-demand
  _createGEOInternals();

  // FIXME: GModelFactory is deprecated and will be removed in Gmsh 3.1. You
  // should use GEO_Internals or OCC_Internals instead.
  setFactory("Gmsh");

#if defined(HAVE_MESH)
  _fields = new FieldManager();
#endif
}

GModel::~GModel()
{
  std::vector<GModel*>::iterator it = std::find(list.begin(), list.end(), this);
  if(it != list.end()) list.erase(it);

  if(getVisibility()){
    // if no other model is visible, make the last one visible
    bool othervisible = false;
    for(unsigned int i = 0; i < list.size(); i++){
      if(list[i]->getVisibility()) othervisible = true;
    }
    if(!othervisible && list.size())
      list.back()->setVisibility(1);
  }

  destroy();
  _deleteGEOInternals();
  _deleteOCCInternals();
#if defined(HAVE_MESH)
  delete _fields;
#endif
  if(_factory)
    delete _factory;
}

void GModel::setFileName(std::string fileName)
{
  _fileName = fileName;
  _fileNames.insert(fileName);

  Msg::SetOnelabString("Gmsh/Model name", fileName,
                       Msg::GetNumOnelabClients() > 1, false, true, 0, "file");
  Msg::SetOnelabString
    ("Gmsh/Model absolute path", SplitFileName(GetAbsolutePath(fileName))[0],
     false, false, true, 0);
  Msg::SetWindowTitle(fileName);
}

GModel *GModel::current(int index)
{
  if(list.empty()){
    Msg::Info("No current model available: creating one");
    new GModel();
  }
  if(index >= 0) _current = index;
  if(_current < 0 || _current >= (int)list.size()) return list.back();
  return list[_current];
}

int GModel::setCurrent(GModel *m)
{
  for (unsigned int i = 0; i < list.size(); i++){
    if (list[i] == m){
      _current = i;
      break;
    }
  }
  return _current;
}

void GModel::setFactory(std::string name)
{
  if(_factory) delete _factory;
  if(name == "OpenCASCADE"){
#if defined(HAVE_OCC)
    _factory = new OCCFactory();
#else
    Msg::Error("Missing OpenCASCADE support: using Gmsh GEO factory instead");
    _factory = new GeoFactory();
#endif
  }
  else{
    _factory = new GeoFactory();
  }
}

GModel *GModel::findByName(const std::string &name, const std::string &fileName)
{
  // return last mesh with given name
  for(int i = list.size() - 1; i >= 0; i--)
    if(list[i]->getName() == name &&
       (fileName.empty() || !list[i]->hasFileName(fileName))) return list[i];
  return 0;
}

void GModel::destroy(bool keepName)
{
  Msg::Debug("Destroying model %s", getName().c_str());

  if(!keepName){
    _name.clear();
    _fileNames.clear();
  }

  _maxVertexNum = _maxElementNum = 0;
  _checkPointedMaxVertexNum = _checkPointedMaxElementNum = 0;

  for(riter it = firstRegion(); it != lastRegion(); ++it)
    delete *it;
  regions.clear();
  std::set<GRegion*, GEntityLessThan>().swap(regions);

  std::vector<GFace*> to_keep;
  for(fiter it = firstFace(); it != lastFace(); ++it){
    // projection faces are persistent
    if((*it)->getNativeType() == GEntity::UnknownModel &&
       (*it)->geomType() == GEntity::ProjectionFace)
      to_keep.push_back(*it);
    else
      delete *it;
  }
  faces.clear();
  std::set<GFace*, GEntityLessThan>().swap(faces);
  faces.insert(to_keep.begin(), to_keep.end());

  for(eiter it = firstEdge(); it != lastEdge(); ++it)
    delete *it;
  edges.clear();
  std::set<GEdge*, GEntityLessThan>().swap(edges);

  for(viter it = firstVertex(); it != lastVertex(); ++it)
    delete *it;
  vertices.clear();
  std::set<GVertex*, GEntityLessThan>().swap(vertices);

  destroyMeshCaches();

  _resetOCCInternals();

  if(normals) delete normals;
  normals = 0;

#if defined(HAVE_MESH)
  _fields->reset();
#endif
  gmshSurface::reset();
}

void GModel::destroyMeshCaches()
{
  _vertexVectorCache.clear();
  std::vector<MVertex*>().swap(_vertexVectorCache);
  _vertexMapCache.clear();
  std::map<int, MVertex*>().swap(_vertexMapCache);
  _elementVectorCache.clear();
  std::vector<MElement*>().swap(_elementVectorCache);
  _elementMapCache.clear();
  std::map<int, MElement*>().swap(_elementMapCache);
  _elementIndexCache.clear();
  std::map<int, int>().swap(_elementIndexCache);
  delete _octree;
  _octree = 0;
}

void GModel::deleteMesh()
{
  for(riter it = firstRegion(); it != lastRegion();++it)
    (*it)->deleteMesh();
  for(fiter it = firstFace(); it != lastFace();++it)
    (*it)->deleteMesh();
  for(eiter it = firstEdge(); it != lastEdge();++it)
    (*it)->deleteMesh();
  for(viter it = firstVertex(); it != lastVertex();++it)
    (*it)->deleteMesh();
  destroyMeshCaches();
}

bool GModel::empty() const
{
  return vertices.empty() && edges.empty() && faces.empty() && regions.empty();
}

GRegion *GModel::getRegionByTag(int n) const
{
  GEntity tmp((GModel*)this, n);
  std::set<GRegion*, GEntityLessThan>::const_iterator it = regions.find((GRegion*)&tmp);
  if(it != regions.end())
    return *it;
  else
    return 0;
}

GFace *GModel::getFaceByTag(int n) const
{
  GEntity tmp((GModel*)this, n);
  std::set<GFace*, GEntityLessThan>::const_iterator it = faces.find((GFace*)&tmp);
  if(it != faces.end())
    return *it;
  else
    return 0;
}

GEdge *GModel::getEdgeByTag(int n) const
{
  GEntity tmp((GModel*)this, n);
  std::set<GEdge*, GEntityLessThan>::const_iterator it = edges.find((GEdge*)&tmp);
  if(it != edges.end())
    return *it;
  else
    return 0;
}

GVertex *GModel::getVertexByTag(int n) const
{
  GEntity tmp((GModel*)this, n);
  std::set<GVertex*, GEntityLessThan>::const_iterator it = vertices.find((GVertex*)&tmp);
  if(it != vertices.end())
    return *it;
  else
    return 0;
}

GEntity *GModel::getEntityByTag(int dim, int n) const
{
  switch(dim){
  case 0: return getVertexByTag(n);
  case 1: return getEdgeByTag(n);
  case 2: return getFaceByTag(n);
  case 3: return getRegionByTag(n);
  }
  return 0;
}

std::vector<int> GModel::getTagsForPhysicalName(int dim, const std::string tag)
{
  std::vector<int> tags;
  std::map<int, std::vector<GEntity*> > physicalGroups;
  getPhysicalGroups(dim, physicalGroups);
  std::vector<GEntity*> entities = physicalGroups[getPhysicalNumber(dim, tag)];
  for (std::vector<GEntity*>::iterator it = entities.begin(); it != entities.end(); it++){
    GEntity *ge = *it;
    tags.push_back(ge->tag());
  }
  return tags;
}

void GModel::remove(GRegion *r)
{
  riter it = std::find(firstRegion(), lastRegion(), r);
  if(it != (riter)regions.end()) regions.erase(it);
}

void GModel::remove(GFace *f)
{
  fiter it = std::find(firstFace(), lastFace(), f);
  if(it != faces.end()) faces.erase(it);
}

void GModel::remove(GEdge *e)
{
  eiter it = std::find(firstEdge(), lastEdge(), e);
  if(it != edges.end()) edges.erase(it);
}

void GModel::remove(GVertex *v)
{
  viter it = std::find(firstVertex(), lastVertex(), v);
  if(it != vertices.end()) vertices.erase(it);
}

void GModel::remove(int dim, int tag, bool recursive)
{
  // we don't check dependencies when removing entities (we just erase them from
  // the set), so we can go ahead with a brute force recursion
  if(dim == 3){
    GRegion *gr = getRegionByTag(tag);
    if(gr){
      remove(gr);
      if(recursive){
        std::list<GFace*> f = gr->faces();
        for(std::list<GFace*>::iterator it = f.begin(); it != f.end(); it++)
          remove(2, (*it)->tag(), recursive);
      }
    }
  }
  else if(dim == 2){
    GFace *gf = getFaceByTag(tag);
    if(gf){
      remove(gf);
      if(recursive){
        std::list<GEdge*> e = gf->edges();
        for(std::list<GEdge*>::iterator it = e.begin(); it != e.end(); it++)
          remove(1, (*it)->tag(), recursive);
      }
    }
  }
  else if(dim == 1){
    GEdge *ge = getEdgeByTag(tag);
    if(ge){
      remove(ge);
      if(recursive){
        if(ge->getBeginVertex()) remove(ge->getBeginVertex());
        if(ge->getEndVertex()) remove(ge->getEndVertex());
      }
    }
  }
  else if(dim == 0){
    GVertex *gv = getVertexByTag(tag);
    if(gv){
      remove(gv);
    }
  }
}

void GModel::remove(const std::vector<std::pair<int, int> > &dimTags, bool recursive)
{
  for(unsigned int i = 0; i < dimTags.size(); i++)
    remove(dimTags[i].first, dimTags[i].second, recursive);
}

void GModel::remove()
{
  regions.clear();
  faces.clear();
  edges.clear();
  vertices.clear();
}

void GModel::snapVertices()
{
  viter vit = firstVertex();

  double tol = CTX::instance()->geom.tolerance;

  while (vit != lastVertex()){
    std::list<GEdge*> edges = (*vit)->edges();
    for (std::list<GEdge*>::iterator it = edges.begin(); it != edges.end(); ++it){
      Range<double> parb = (*it)->parBounds(0);
      double t;
      if ((*it)->getBeginVertex() == *vit){
        t = parb.low();
      }
      else if ((*it)->getEndVertex() == *vit){
        t = parb.high();
      }
      else{
        Msg::Error("Weird vertex: impossible to snap");
        break;
      }
      GPoint gp = (*it)->point(t);
      double d = sqrt((gp.x() - (*vit)->x()) * (gp.x() - (*vit)->x()) +
                      (gp.y() - (*vit)->y()) * (gp.y() - (*vit)->y()) +
                      (gp.z() - (*vit)->z()) * (gp.z() - (*vit)->z()));
      if (d > tol){
        (*vit)->setPosition(gp);
        Msg::Info("Snapping geometry vertex %d to curve control point (dist = %g)",
                  (*vit)->tag(), d);
      }
    }
    vit++;
  }
}

void GModel::getEntities(std::vector<GEntity*> &entities, int dim) const
{
  entities.clear();
  switch (dim) {
  case 0:
    entities.insert(entities.end(), vertices.begin(), vertices.end());
    break;
  case 1:
    entities.insert(entities.end(), edges.begin(), edges.end());
    break;
  case 2:
    entities.insert(entities.end(), faces.begin(), faces.end());
    break;
  case 3:
    entities.insert(entities.end(), regions.begin(), regions.end());
    break;
  default:
    entities.insert(entities.end(), vertices.begin(), vertices.end());
    entities.insert(entities.end(), edges.begin(), edges.end());
    entities.insert(entities.end(), faces.begin(), faces.end());
    entities.insert(entities.end(), regions.begin(), regions.end());
    break;
  }
}

void GModel::getEntitiesInBox(std::vector<GEntity*> &entities, SBoundingBox3d box,
                              int dim) const
{
  entities.clear();
  std::vector<GEntity*> all;
  getEntities(all, dim);
  // if we use this often, create an rtree to avoid the linear search
  for(unsigned int i = 0; i < all.size(); i++){
    SBoundingBox3d bbox = all[i]->bounds();
    if(bbox.min().x() >= box.min().x() && bbox.max().x() <= box.max().x() &&
       bbox.min().y() >= box.min().y() && bbox.max().y() <= box.max().y() &&
       bbox.min().z() >= box.min().z() && bbox.max().z() <= box.max().z())
      entities.push_back(all[i]);
  }
}

class AbsIntLessThan{
 public:
  bool operator()(const int &i1, const int &i2) const
  {
    if(std::abs(i1) < std::abs(i2)) return true;
    return false;
  }
};

bool GModel::getBoundaryTags(const std::vector<std::pair<int, int> > &inDimTags,
                             std::vector<std::pair<int, int> > &outDimTags,
                             bool combined, bool oriented, bool recursive)
{
  bool ret = true;
  for(unsigned int i = 0; i < inDimTags.size(); i++){
    int dim = inDimTags[i].first;
    int tag = std::abs(inDimTags[i].second); // abs for backward compatibility
    bool reverse = (inDimTags[i].second < 0);
    if(dim == 3){
      GRegion *gr = getRegionByTag(tag);
      if(gr){
        if(recursive){
          std::list<GVertex*> vert(gr->vertices());
          for(std::list<GVertex*>::iterator it = vert.begin(); it != vert.end(); it++)
            outDimTags.push_back(std::pair<int, int>(0, (*it)->tag()));
        }
        else{
          std::list<GFace*> faces(gr->faces());
          std::list<int> orientations(gr->faceOrientations());
          std::list<int>::iterator ito = orientations.begin();
          for(std::list<GFace*>::iterator it = faces.begin(); it != faces.end(); it++){
            int t = (*it)->tag();
            if(oriented && ito != orientations.end()){
              t *= *ito;
              ito++;
            }
            outDimTags.push_back(std::pair<int, int>(2, t));
          }
        }
      }
      else{
        Msg::Error("Unknown model region with tag %d", tag);
        ret = false;
      }
    }
    else if(dim == 2){
      GFace *gf = getFaceByTag(tag);
      if(gf){
        if(recursive){
          std::list<GVertex*> vert(gf->vertices());
          for(std::list<GVertex*>::iterator it = vert.begin(); it != vert.end(); it++)
            outDimTags.push_back(std::pair<int, int>(0, (*it)->tag()));
        }
        else{
          std::list<GEdge*> edges(gf->edges());
          std::list<int> orientations(gf->edgeOrientations());
          std::list<int>::iterator ito = orientations.begin();
          for(std::list<GEdge*>::iterator it = edges.begin(); it != edges.end(); it++){
            int t = (*it)->tag();
            if(oriented && ito != orientations.end()){
              t *= *ito;
              ito++;
            }
            outDimTags.push_back(std::pair<int, int>(1, t));
          }
        }
      }
      else{
        Msg::Error("Unknown model face with tag %d", tag);
        ret = false;
      }
    }
    else if(dim == 1){
      GEdge *ge = getEdgeByTag(tag);
      if(ge){
        if(reverse){ // for backward compatibility
          if(ge->getEndVertex())
            outDimTags.push_back(std::pair<int, int>(0, ge->getEndVertex()->tag()));
          if(ge->getBeginVertex())
            outDimTags.push_back(std::pair<int, int>(0, ge->getBeginVertex()->tag()));
        }
        else{
          if(ge->getBeginVertex())
            outDimTags.push_back(std::pair<int, int>(0, ge->getBeginVertex()->tag()));
          if(ge->getEndVertex())
            outDimTags.push_back(std::pair<int, int>(0, ge->getEndVertex()->tag()));
        }
      }
      else{
        Msg::Error("Unknown model edge with tag %d", tag);
        ret = false;
      }
    }
    else if(dim == 0){
      GVertex *gv = getVertexByTag(tag);
      if(gv && recursive){
        outDimTags.push_back(std::pair<int, int>(0, gv->tag()));
      }
    }
  }

  if(combined){
    // compute boundary of the combined shapes
    std::set<int, AbsIntLessThan> c[3];
    for(unsigned int i = 0; i < outDimTags.size(); i++){
      int dim = outDimTags[i].first;
      int tag = outDimTags[i].second;
      if(dim >= 0 && dim < 3){
        std::set<int>::iterator it = c[dim].find(tag);
        if(it == c[dim].end())
          c[dim].insert(tag);
        else{
          c[dim].erase(it);
        }
      }
    }
    outDimTags.clear();
    for(int dim = 0; dim < 3; dim++){
      for(std::set<int>::iterator it = c[dim].begin(); it != c[dim].end(); it++)
        outDimTags.push_back(std::pair<int, int>(dim, *it));
    }
  }
  return ret;
}

int GModel::getMaxElementaryNumber(int dim)
{
  std::vector<GEntity*> entities;
  getEntities(entities);
  int num = 0;
  for(unsigned int i = 0; i < entities.size(); i++)
    if(dim < 0 || entities[i]->dim() == dim)
      num = std::max(num, std::abs(entities[i]->tag()));
  return num;
}

bool GModel::noPhysicalGroups()
{
  std::vector<GEntity*> entities;
  getEntities(entities);
  for(unsigned int i = 0; i < entities.size(); i++)
    if(entities[i]->physicals.size()) return false;
  return true;
}

void GModel::getPhysicalGroups(std::map<int, std::vector<GEntity*> > groups[4]) const
{
  std::vector<GEntity*> entities;
  getEntities(entities);
  for(unsigned int i = 0; i < entities.size(); i++){
    std::map<int, std::vector<GEntity*> > &group(groups[entities[i]->dim()]);
    for(unsigned int j = 0; j < entities[i]->physicals.size(); j++){
      // physicals can be stored with negative signs when the entity should be
      // "reversed"
      int p = std::abs(entities[i]->physicals[j]);
      group[p].push_back(entities[i]);
    }
  }
  for (int dim = 0; dim < 4; ++dim){
    std::map<int, std::vector<GEntity*> > &group(groups[dim]);
    for (std::map<int, std::vector<GEntity*> >::iterator it = group.begin();
         it != group.end(); ++it){
      std::vector<GEntity*> &v = it->second;
      std::sort(v.begin(), v.end());
      std::unique(v.begin(), v.end());
    }
  }
}

void GModel::getPhysicalGroups(int dim, std::map<int, std::vector<GEntity*> > &groups) const
{
  std::vector<GEntity*> entities;
  getEntities(entities, dim);
  for(unsigned int i = 0; i < entities.size(); i++){
    for(unsigned int j = 0; j < entities[i]->physicals.size(); j++){
      // physicals can be stored with negative signs when the entity should be
      // "reversed"
      int p = std::abs(entities[i]->physicals[j]);
      groups[p].push_back(entities[i]);
    }
  }
  for (std::map<int, std::vector<GEntity*> >::iterator it = groups.begin();
       it != groups.end(); ++it){
    std::vector<GEntity*> &v = it->second;
    std::sort(v.begin(), v.end());
    std::unique(v.begin(), v.end());
  }
}

void GModel::deletePhysicalGroups()
{
  std::vector<GEntity*> entities;
  getEntities(entities);
  for(unsigned int i = 0; i < entities.size(); i++)
    entities[i]->physicals.clear();
}

void GModel::deletePhysicalGroup(int dim, int num)
{
  std::vector<GEntity*> entities;
  getEntities(entities, dim);
  for(unsigned int i = 0; i < entities.size(); i++){
    std::vector<int> p;
    for(unsigned int j = 0; j < entities[i]->physicals.size(); j++)
      if(entities[i]->physicals[j] != num)
        p.push_back(entities[i]->physicals[j]);
    entities[i]->physicals = p;
  }
}

void GModel::erasePhysicalGroup(int dim, int num)
{
  deletePhysicalGroup(dim, num);
  
  physicalNames.erase(std::pair<int,int>(dim, num));
}

int GModel::getMaxPhysicalNumber(int dim)
{
  std::vector<GEntity*> entities;
  getEntities(entities);
  int num = 0;
  for(unsigned int i = 0; i < entities.size(); i++)
    if(dim < 0 || entities[i]->dim() == dim)
      for(unsigned int j = 0; j < entities[i]->physicals.size(); j++)
        num = std::max(num, std::abs(entities[i]->physicals[j]));
  return num;
}

int GModel::setPhysicalName(std::string name, int dim, int number)
{
  // check if the name is already used
  piter it = physicalNames.begin();
  while(it != physicalNames.end()){
    if(name == it->second && dim == it->first.first) return it->first.second;
    ++it;
  }
  // if no number is given, find the next available one
  if(!number) number = getMaxPhysicalNumber(dim) + 1;
  physicalNames[std::pair<int, int>(dim, number)] = name;
  return number;
}

std::string GModel::getPhysicalName(int dim, int number) const
{
  std::map<std::pair<int, int>, std::string>::const_iterator it =
    physicalNames.find(std::pair<int, int>(dim, number));
  if(it != physicalNames.end()) return it->second;
  return "";
}

int GModel::getPhysicalNumber(const int &dim, const std::string &name)
{
  for(piter physIt = firstPhysicalName(); physIt != lastPhysicalName(); ++physIt)
    if(dim == physIt->first.first && name == physIt->second)
      return physIt->first.second;
  //Msg::Warning("No physical group found with the name '%s'", name.c_str());
  return -1;
}

int GModel::getDim() const
{
  if(getNumRegions() > 0) return 3;
  if(getNumFaces() > 0) return 2;
  if(getNumEdges() > 0) return 1;
  if(getNumVertices() > 0) return 0;
  return -1;
}

std::string GModel::getElementaryName(int dim, int number)
{
  std::map<std::pair<int, int>, std::string>::iterator it =
    elementaryNames.find(std::pair<int, int>(dim, number));
  if(it != elementaryNames.end()) return it->second;
  return "";
}

void GModel::setSelection(int val)
{
  std::vector<GEntity*> entities;
  getEntities(entities);

  for(unsigned int i = 0; i < entities.size(); i++){
    entities[i]->setSelection(val);
    // reset selection in elements (stored in the visibility flag to
    // save space)
    if(val == 0){
      for(unsigned int j = 0; j < entities[i]->getNumMeshElements(); j++)
        if(entities[i]->getMeshElement(j)->getVisibility() == 2)
          entities[i]->getMeshElement(j)->setVisibility(1);
    }
  }
}

SBoundingBox3d GModel::bounds(bool aroundVisible)
{
  std::vector<GEntity*> entities;
  getEntities(entities);
  SBoundingBox3d bb;
  for(unsigned int i = 0; i < entities.size(); i++){
    if(!aroundVisible || entities[i]->getVisibility()){
      if(entities[i]->getNativeType() == GEntity::OpenCascadeModel){
        bb += entities[i]->bounds();
      }
      else{
        // using the mesh vertices for now
        if(entities[i]->dim() == 0)
          bb += static_cast<GVertex*>(entities[i])->xyz();
        else
          for(unsigned int j = 0; j < entities[i]->mesh_vertices.size(); j++)
            bb += entities[i]->mesh_vertices[j]->point();
      }
    }
  }
  return bb;
}

int GModel::mesh(int dimension)
{
#if defined(HAVE_MESH)
  GenerateMesh(this, dimension);
  return true;
#else
  Msg::Error("Mesh module not compiled");
  return false;
#endif
}

bool GModel::setAllVolumesPositive()
{
  bool ok = true;
  for(riter it = regions.begin(); it != regions.end(); ++it)
    for (unsigned int i = 0; i < (*it)->getNumMeshElements(); ++i)
      if(!(*it)->getMeshElement(i)->setVolumePositive())
        ok = false;
  return ok;
}

static void addToMap
  (std::multimap< MFace , MElement *, Less_Face> &faceToElement,
   std::map< MElement *, std::vector < std::pair <MElement *, bool> > > &elToNeighbors,
   const MFace &face,  MElement *el)
{
  std::map< MFace , MElement *, Less_Face>::iterator fit = faceToElement.find(face);
  if (fit == faceToElement.end()){
    faceToElement.insert(std::pair< MFace , MElement *>(face, el));
  }
  else { //We found the neighbor face outFace
    faceToElement.insert(std::pair< MFace , MElement *>(face, el));
    if (faceToElement.count(face) > 2){
      Msg::Error("Topological fault: Face sharing two other faces. Element %i. "
                 "Number of nodes %i. Count of faces: %i Three first nodes %i %i %i",
                 el->getNum(),face.getNumVertices(),faceToElement.count(face),
                 face.getVertex(0)->getNum(),face.getVertex(1)->getNum(),
                 face.getVertex(2)->getNum());
      return;
    }
    MFace outFace = fit->first;
    std::vector<std::pair<MElement *, bool> > &neigh = elToNeighbors[el];
    for (size_t iN = 0; iN < neigh.size(); iN++)
      if (neigh[iN].first == fit->second) //Neigbor is already in the map
        return;
    int i0 = -1;
    while (face.getVertex(0) != outFace.getVertex(++i0));
    bool sameOrientation =
      face.getVertex(1) == outFace.getVertex((i0+1)%face.getNumVertices());
    neigh.push_back(std::make_pair(fit->second, !sameOrientation));
    elToNeighbors[fit->second].push_back(std::make_pair(el, !sameOrientation));
  }
}

static void checkConformity
  (std::multimap< MFace , MElement *, Less_Face> &faceToElement,
   std::map< MElement *, std::vector < std::pair <MElement *, bool> > > &elToNeighbors,
   MFace face, MElement *el)
{
  int connectivity = faceToElement.count(face);
  if (ElementType::ParentTypeFromTag(el->getType()) == TYPE_TRIH){
    //Each face of a trihedron should exist twice (no face on the boundary)
    if (connectivity != 2)
      Msg::Error("Non conforming trihedron %i (nb connections for a face %i)",
                 el->getNum(), faceToElement.count(face));
  }
  else{
    //A face can exist  twice (inside) or once (boundary)
    if (connectivity != 2){
      for (int iV = 0; iV < face.getNumVertices(); iV++)
        if (face.getVertex(iV)->onWhat()->dim() == 3 || connectivity != 1){
          for (int jV = 0; jV < face.getNumVertices(); jV++)
            Msg::Info("Vertex %i dim %i",face.getVertex(jV)->getNum(),
                      face.getVertex(iV)->onWhat()->dim());
          Msg::Error("Non conforming element %i (%i connection(s) for a face "
                     "located on dim %i (vertex %i))",el->getNum(), connectivity,
                     face.getVertex(iV)->onWhat()->dim(), face.getVertex(iV)->getNum());
        }
    }
  }
}

void GModel::setAllVolumesPositiveTopology()
{
  Msg::Info("Orienting volumes according to topology");
  std::map< MElement *, std::vector < std::pair < MElement *, bool> > > elToNeighbors;
  std::multimap< MFace , MElement *, Less_Face> faceToElement;

  MElement *el;
  for(riter it = regions.begin(); it != regions.end(); ++it){
    for (unsigned int iEl = 0; iEl < (*it)->getNumMeshElements(); ++iEl) {
      el = (*it)->getMeshElement(iEl);
      for (int iFace = 0; iFace < el->getNumFaces(); iFace++){
        addToMap(faceToElement, elToNeighbors, el->getFace(iFace), el);
      }
    }
  }
  for(riter it = regions.begin(); it != regions.end(); ++it){
    for (unsigned int iEl = 0; iEl < (*it)->getNumMeshElements(); ++iEl) {
      el = (*it)->getMeshElement(iEl);
      for (int iFace = 0; iFace < el->getNumFaces(); iFace++){
        checkConformity(faceToElement, elToNeighbors, el->getFace(iFace), el);
      }
    }
  }
  std::vector< std::pair <MElement *, bool > > queue;
  std::set<MElement*> queued;
  if ( (*regions.begin())->tetrahedra.size() == 0)
    Msg::Fatal("setAllVolumePositiveTopology needs at least one tetrahedron to start");
  el = (*regions.begin())->tetrahedra[0];
  queue.push_back(std::make_pair(el, true));
  for (size_t i = 0; i < queue.size(); i++){
    el = queue[i].first;
    if (!queue[i].second){
      el->reverse();
      // Msg::Info("Reverted element %i of type %i", el->getNum(), el->getType());
    }
    const std::vector < std::pair <MElement *, bool> > &neigh = elToNeighbors[el];
    for (size_t iN = 0; iN < neigh.size(); iN++)
      if (queued.count(neigh[iN].first) == 0){
        queue.push_back(std::make_pair(neigh[iN].first, neigh[iN].second == queue[i].second));
        // if (!(neigh[iN].second == queue[i].second))
        //  Msg::Info("Queuing  element %i (%i) from el %i (%i)",
        //             neigh[iN].first->getNum(), neigh[iN].second, el->getNum(),
        //             queue[i].second);
        queued.insert(neigh[iN].first);
      }
  }
}

int GModel::adaptMesh(std::vector<int> technique,
                      std::vector<simpleFunction<double>* > f,
                      std::vector<std::vector<double> > parameters,
                      int niter, bool meshAll)
{
  // For all algorithms:
  //
  // parameters[1] = lcmin (default : in global gmsh options
  //           CTX::instance()->mesh.lcMin)
  // parameters[2] = lcmax (default : in global gmsh options
  //   CTX::instance()->mesh.lcMax) niter is the maximum number of iterations

  // Available algorithms:
  //
  //    1) Assume that the function is a levelset -> adapt using Coupez
  //    technique (technique = 1)
  //           parameters[0] = thickness of the interface (mandatory)
  //    2) Assume that the function is a physical quantity -> adapt using the
  //    Hessian (technique = 2)
  //           parameters[0] = N, the final number of elements
  //    3) A variant of 1) by P. Frey (= Coupez + takes curvature function into account)
  //           parameters[0] = thickness of the interface (mandatory)
  //           parameters[3] = the required minimum number of elements to
  //             represent a circle - used for curvature-based metric (default: =
  //             15)
  //    4) A variant (3), direct implementation in the metric eigendirections,
  //    assuming a level set (ls):
  //        - hmin is imposed in the ls gradient,
  //        - hmax is imposed in the two eigendirections of the ls hessian that are
  //          (almost ?) tangent to the iso-zero plane
  //          + the latter eigenvalues (1/hmax^2) are modified if necessary to capture
  //          the iso-zero curvature
  //      parameters[0] = thickness of the interface in the positive ls direction (mandatory)
  //      parameters[4] = thickness of the interface in the negative ls direction
  //         (=parameters[0] if not specified)
  //      parameters[3] = the required minimum number of elements to represent a circle
  //         - used for curvature-based metric (default: = 15)
  //    5) Same as 4, except that the transition in band E uses linear interpolation
  //       of h, instead of linear interpolation of metric

#if defined(HAVE_MESH)
  // copy context (in order to allow multiple calls)
  CTX _backup = *(CTX::instance());

  if (getNumMeshElements() == 0) mesh(getDim());
  int nbElemsOld = getNumMeshElements();
  int nbElems;

  FieldManager *fields = getFields();
  fields->reset();

  int ITER = 0;
  if (meshAll){
    while(1){
      Msg::Info("-- adaptMesh (allDim) ITER =%d ", ITER);
      fields->reset();
      meshMetric *metric = new meshMetric(this);
      for (unsigned int imetric = 0; imetric < technique.size(); imetric++){
        metric->addMetric(technique[imetric], f[imetric], parameters[imetric]);
      }
      fields->setBackgroundField(metric);

      opt_mesh_lc_integration_precision(0, GMSH_SET, 1.e-4);
      opt_mesh_algo2d(0, GMSH_SET, 7.0); //bamg
      opt_mesh_algo3d(0, GMSH_SET, 7.0); //mmg3d
      opt_mesh_lc_from_points(0, GMSH_SET, 0.0); //do not mesh lines with lc

      std::for_each(firstRegion(), lastRegion(), deMeshGRegion());
      std::for_each(firstFace(), lastFace(), deMeshGFace());
      std::for_each(firstEdge(), lastEdge(), deMeshGEdge());

      GenerateMesh(this, getDim());
      nbElems = getNumMeshElements();

      char name[256];
      sprintf(name, "meshAdapt-%d.msh", ITER);
      writeMSH(name);
      //metric->exportInfo(name);

      if (ITER++ >= niter)  break;
      if (ITER > 3 && fabs((double)(nbElems - nbElemsOld)) < 0.01 * nbElemsOld) break;

      nbElemsOld = nbElems;
    }
  }
  else{ //adapt only upper most dimension
    while(1) {
      Msg::Info("-- adaptMesh ITER =%d ", ITER);
      std::vector<MElement*> elements;

      if (getDim() == 2){
        for (fiter fit = firstFace(); fit != lastFace(); ++fit){
          if ((*fit)->quadrangles.size())return -1;
          for (unsigned i=0;i<(*fit)->triangles.size();i++){
            elements.push_back((*fit)->triangles[i]);
          }
        }
      }
      else if (getDim() == 3){
        for (riter rit = firstRegion(); rit != lastRegion(); ++rit){
          if ((*rit)->hexahedra.size())return -1;
          for (unsigned i=0;i<(*rit)->tetrahedra.size();i++){
            elements.push_back((*rit)->tetrahedra[i]);
          }
        }
      }

      if (elements.size() == 0) return -1;

      fields->reset();
      meshMetric *metric = new meshMetric(this);
      for (unsigned int imetric = 0; imetric < technique.size(); imetric++){
        metric->addMetric(technique[imetric], f[imetric], parameters[imetric]);
      }
      fields->setBackgroundField(metric);

      if (getDim() == 2){
        for (fiter fit = firstFace(); fit != lastFace(); ++fit){
          if((*fit)->geomType() != GEntity::DiscreteSurface){
            meshGFaceBamg(*fit);
            laplaceSmoothing(*fit,CTX::instance()->mesh.nbSmoothing);
          }
          if(_octree) delete _octree;
          _octree = 0;
        }
      }
      else if (getDim() == 3){
        for (riter rit = firstRegion(); rit != lastRegion(); ++rit){
          refineMeshMMG(*rit);
          if(_octree) delete _octree;
          _octree = 0;
        }
      }

      char name[256];
      sprintf(name, "meshAdapt-%d.msh", ITER);
      writeMSH(name);

      nbElems = getNumMeshElements();
      if (++ITER >= niter) break;
      if (ITER > 3 && fabs((double)(nbElems - nbElemsOld)) < 0.01 * nbElemsOld) break;

      nbElemsOld = nbElems;
    }
  }

  fields->reset();
  // copy context (in order to allow multiple calls)
  *(CTX::instance()) = _backup ;

  return 0;
#else
  Msg::Error("Mesh module not compiled");
  return -1;
#endif
}

int GModel::refineMesh(int linear)
{
#if defined(HAVE_MESH)
  RefineMesh(this, linear);
  return 1;
#else
  Msg::Error("Mesh module not compiled");
  return 0;
#endif
}

int GModel::optimizeMesh(const std::string &how)
{
#if defined(HAVE_MESH)
  if(how == "Netgen")
    OptimizeMeshNetgen(this);
  else
    OptimizeMesh(this);
  return 1;
#else
  Msg::Error("Mesh module not compiled");
  return 0;
#endif
}

<<<<<<< HEAD
=======
int GModel::partitionMesh(int numPart)
{
#if defined(HAVE_MESH) && (defined(HAVE_METIS))
  opt_mesh_partition_num(0, GMSH_SET, numPart);
  UnpartitionMesh(this);
  PartitionMesh(this, CTX::instance()->partitionOptions);
  return 1;
#else
  Msg::Error("Mesh module not compiled");
  return 0;
#endif
}

>>>>>>> 22df210b
int GModel::setOrderN(int order, int linear, int incomplete)
{
#if defined(HAVE_MESH)
  SetOrderN(this, order, linear, incomplete);
  return true;
#else
  Msg::Error("Mesh module not compiled");
  return false;
#endif
}

int GModel::getMeshStatus(bool countDiscrete)
{
  for(riter it = firstRegion(); it != lastRegion(); ++it)
    if((countDiscrete || ((*it)->geomType() != GEntity::DiscreteVolume &&
                          (*it)->meshAttributes.method != MESH_NONE)) &&
       ((*it)->tetrahedra.size() ||(*it)->hexahedra.size() ||
        (*it)->prisms.size() || (*it)->pyramids.size() ||
        (*it)->polyhedra.size() || (*it)->trihedra.size())) return 3;
  for(fiter it = firstFace(); it != lastFace(); ++it)
    if((countDiscrete || ((*it)->geomType() != GEntity::DiscreteSurface &&
                          (*it)->meshAttributes.method != MESH_NONE)) &&
       ((*it)->triangles.size() || (*it)->quadrangles.size() ||
        (*it)->polygons.size())) return 2;
  for(eiter it = firstEdge(); it != lastEdge(); ++it)
    if((countDiscrete || ((*it)->geomType() != GEntity::DiscreteCurve &&
                          (*it)->meshAttributes.method != MESH_NONE)) &&
       (*it)->lines.size()) return 1;
  for(viter it = firstVertex(); it != lastVertex(); ++it)
    if((*it)->mesh_vertices.size()) return 0;
  return -1;
}

int GModel::getNumMeshVertices() const
{
  std::vector<GEntity*> entities;
  getEntities(entities);
  unsigned int n = 0;
  for(unsigned int i = 0; i < entities.size(); i++)
    n += entities[i]->mesh_vertices.size();
  return n;
}

int GModel::getNumMeshElements()
{
  std::vector<GEntity*> entities;
  getEntities(entities);
  unsigned int n = 0;
  for(unsigned int i = 0; i < entities.size(); i++)
    n += entities[i]->getNumMeshElements();
  return n;
}

int GModel::getNumMeshParentElements()
{
  std::vector<GEntity*> entities;
  getEntities(entities);
  unsigned int n = 0;
  for(unsigned int i = 0; i < entities.size(); i++)
    n += entities[i]->getNumMeshParentElements();
  return n;
}

int GModel::getNumMeshElements(unsigned c[6])
{
  c[0] = 0; c[1] = 0; c[2] = 0; c[3] = 0; c[4] = 0; c[5] = 0;
  for(riter it = firstRegion(); it != lastRegion(); ++it)
    (*it)->getNumMeshElements(c);
  if(c[0] + c[1] + c[2] + c[3] + c[4] + c[5]) return 3;
  for(fiter it = firstFace(); it != lastFace(); ++it)
    (*it)->getNumMeshElements(c);
  if(c[0] + c[1] + c[2]) return 2;
  for(eiter it = firstEdge(); it != lastEdge(); ++it)
    (*it)->getNumMeshElements(c);
  if(c[0]) return 1;
  return 0;
}

MElement *GModel::getMeshElementByCoord(SPoint3 &p, int dim, bool strict)
{
  if(!_octree){
    Msg::Debug("Rebuilding mesh element octree");
    _octree = new MElementOctree(this);
  }
  return _octree->find(p.x(), p.y(), p.z(), dim, strict);
}

std::vector<MElement*> GModel::getMeshElementsByCoord(SPoint3 &p, int dim, bool strict)
{
  if(!_octree){
    Msg::Debug("Rebuilding mesh element octree");
    _octree = new MElementOctree(this);
  }
  return _octree->findAll(p.x(), p.y(), p.z(), dim, strict);
}

void GModel::deleteOctree()
{
  if (_octree) {
    delete _octree;
    _octree = NULL;
  }
}

MVertex *GModel::getMeshVertexByTag(int n)
{
  if(_vertexVectorCache.empty() && _vertexMapCache.empty()){
    Msg::Debug("Rebuilding mesh vertex cache");
    _vertexVectorCache.clear();
    _vertexMapCache.clear();
    bool dense = (getNumMeshVertices() == _maxVertexNum);
    std::vector<GEntity*> entities;
    getEntities(entities);
    if(dense){
      Msg::Debug("Good: we have a dense vertex numbering in the cache");
      // numbering starts at 1
      _vertexVectorCache.resize(_maxVertexNum + 1);
      for(unsigned int i = 0; i < entities.size(); i++)
        for(unsigned int j = 0; j < entities[i]->mesh_vertices.size(); j++)
          _vertexVectorCache[entities[i]->mesh_vertices[j]->getNum()] =
            entities[i]->mesh_vertices[j];
    }
    else{
      for(unsigned int i = 0; i < entities.size(); i++)
        for(unsigned int j = 0; j < entities[i]->mesh_vertices.size(); j++)
          _vertexMapCache[entities[i]->mesh_vertices[j]->getNum()] =
            entities[i]->mesh_vertices[j];
    }
  }

  if(n < (int)_vertexVectorCache.size())
    return _vertexVectorCache[n];
  else
    return _vertexMapCache[n];
}

void GModel::getMeshVerticesForPhysicalGroup(int dim, int num, std::vector<MVertex*> &v)
{
  v.clear();
  std::map<int, std::vector<GEntity*> > groups;
  getPhysicalGroups(dim, groups);
  std::map<int, std::vector<GEntity*> >::const_iterator it = groups.find(num);
  if(it == groups.end()) return;
  const std::vector<GEntity *> &entities = it->second;
  std::set<MVertex*> sv;
  for(unsigned int i = 0; i < entities.size(); i++){
    if(dim == 0){
      GVertex *g = (GVertex*)entities[i];
      sv.insert(g->mesh_vertices[0]);
    }
    else{
      for(unsigned int j = 0; j < entities[i]->getNumMeshElements(); j++){
        MElement *e = entities[i]->getMeshElement(j);
        for(int k = 0; k < e->getNumVertices(); k++)
          sv.insert(e->getVertex(k));
      }
    }
  }
  v.insert(v.begin(), sv.begin(), sv.end());
}

MElement *GModel::getMeshElementByTag(int n)
{
  if(_elementVectorCache.empty() && _elementMapCache.empty()){
    Msg::Debug("Rebuilding mesh element cache");
    _elementVectorCache.clear();
    _elementMapCache.clear();
    bool dense = (getNumMeshElements() == _maxElementNum);
    std::vector<GEntity*> entities;
    getEntities(entities);
    if(dense){
      Msg::Debug("Good: we have a dense element numbering in the cache");
      // numbering starts at 1
      _elementVectorCache.resize(_maxElementNum + 1);
      for(unsigned int i = 0; i < entities.size(); i++)
        for(unsigned int j = 0; j < entities[i]->getNumMeshElements(); j++){
          MElement *e = entities[i]->getMeshElement(j);
          _elementVectorCache[e->getNum()] = e;
        }
    }
    else{
      for(unsigned int i = 0; i < entities.size(); i++)
        for(unsigned int j = 0; j < entities[i]->getNumMeshElements(); j++){
          MElement *e = entities[i]->getMeshElement(j);
          _elementMapCache[e->getNum()] = e;
        }
    }
  }

  if(n < (int)_elementVectorCache.size())
    return _elementVectorCache[n];
  else
    return _elementMapCache[n];
}

int GModel::getMeshElementIndex(MElement *e)
{
  if(!e) return 0;
  if(_elementIndexCache.empty()) return e->getNum();
  std::map<int, int>::iterator it = _elementIndexCache.find(e->getNum());
  if(it != _elementIndexCache.end()) return it->second;
  return e->getNum();
}

void GModel::setMeshElementIndex(MElement *e, int index)
{
  _elementIndexCache[e->getNum()] = index;
}

template <class T>
static void removeInvisible(std::vector<T*> &elements, bool all)
{
  std::vector<T*> tmp;
  for(unsigned int i = 0; i < elements.size(); i++){
    if(all || !elements[i]->getVisibility())
      delete elements[i];
    else
      tmp.push_back(elements[i]);
  }
  elements.clear();
  elements = tmp;
}

void GModel::removeInvisibleElements()
{
  for(riter it = firstRegion(); it != lastRegion(); ++it){
    bool all = !(*it)->getVisibility();
    removeInvisible((*it)->tetrahedra, all);
    removeInvisible((*it)->hexahedra, all);
    removeInvisible((*it)->prisms, all);
    removeInvisible((*it)->pyramids, all);
    removeInvisible((*it)->trihedra, all);
    removeInvisible((*it)->polyhedra, all);
    (*it)->deleteVertexArrays();
  }
  for(fiter it = firstFace(); it != lastFace(); ++it){
    bool all = !(*it)->getVisibility();
    removeInvisible((*it)->triangles, all);
    removeInvisible((*it)->quadrangles, all);
    removeInvisible((*it)->polygons, all);
    (*it)->deleteVertexArrays();
  }
  for(eiter it = firstEdge(); it != lastEdge(); ++it){
    bool all = !(*it)->getVisibility();
    removeInvisible((*it)->lines, all);
    (*it)->deleteVertexArrays();
  }
  destroyMeshCaches();
}

int GModel::indexMeshVertices(bool all, int singlePartition, bool renumber)
{
  std::vector<GEntity*> entities;
  getEntities(entities);

  // tag all mesh vertices with -1 (negative vertices will not be
  // saved)
  for(unsigned int i = 0; i < entities.size(); i++)
    for(unsigned int j = 0; j < entities[i]->mesh_vertices.size(); j++)
      entities[i]->mesh_vertices[j]->setIndex(-1);

  // tag all mesh vertices belonging to elements that need to be saved
  // with 0, or with -2 if they need to be taken into account in the
  // numbering but need not to be saved (because we save a single
  // partition and they are not used in that partition)
  for(unsigned int i = 0; i < entities.size(); i++){
    if(all || entities[i]->physicals.size()){
      for(unsigned int j = 0; j < entities[i]->getNumMeshElements(); j++){
        MElement *e = entities[i]->getMeshElement(j);
        for(int k = 0; k < e->getNumVertices(); k++){
          if(singlePartition <= 0 || e->getPartition() == singlePartition)
            e->getVertex(k)->setIndex(0);
          else if(e->getVertex(k)->getIndex() == -1)
            e->getVertex(k)->setIndex(-2);
        }
      }
    }
  }

  // renumber all the mesh vertices tagged with 0
  int numVertices = 0, index = 0;
  for(unsigned int i = 0; i < entities.size(); i++){
    for(unsigned int j = 0; j < entities[i]->mesh_vertices.size(); j++){
      MVertex *v = entities[i]->mesh_vertices[j];
      if(!v->getIndex()){
        index++;
        numVertices++;
        if(renumber)
          v->setIndex(index);
        else
          v->setIndex(v->getNum());
      }
      else if(v->getIndex() == -2){
        index++;
      }
    }
  }

  return numVertices;
}

void GModel::scaleMesh(double factor)
{
  std::vector<GEntity*> entities;
  getEntities(entities);
  for(unsigned int i = 0; i < entities.size(); i++)
    for(unsigned int j = 0; j < entities[i]->mesh_vertices.size(); j++){
      MVertex *v = entities[i]->mesh_vertices[j];
      v->x() *= factor;
      v->y() *= factor;
      v->z() *= factor;
    }
}

void GModel::recomputeMeshPartitions()
{
  meshPartitions.clear();
  std::vector<GEntity*> entities;
  getEntities(entities);
  for(unsigned int i = 0; i < entities.size(); i++){
    for(unsigned int j = 0; j < entities[i]->getNumMeshElements(); j++){
      int part = entities[i]->getMeshElement(j)->getPartition();
      if(part)  meshPartitions.insert(part);
    }
  }
}

int GModel::deleteMeshPartitions()
{
  meshPartitions.clear();
  return UnpartitionMesh(this);
}

int GModel::partitionMesh(int numPart)
{
#if defined(HAVE_MESH) && (defined(HAVE_METIS))
  opt_mesh_partition_num(0, GMSH_SET, numPart);
  PartitionMesh(this);
  return 1;
#else
  Msg::Error("Mesh module not compiled");
  return 0;
#endif
}

int GModel::partitionedTopology(std::string &name)
{
  int ier = CreateTopologyFile(this, name);
  return ier;
}

void GModel::store(std::vector<MVertex*> &vertices, int dim,
                   std::map<int, std::vector<MElement*> > &entityMap,
                   std::map<int, std::map<int, std::string> > &physicalMap)
{
  _storeVerticesInEntities(vertices);
  _storeElementsInEntities(entityMap);
  _storePhysicalTagsInEntities(dim, physicalMap);
  _associateEntityWithMeshVertices();
}

void GModel::storeChain(int dim,
                        std::map<int, std::vector<MElement*> > &entityMap,
                        std::map<int, std::map<int, std::string> > &physicalMap)
{
  _storeElementsInEntities(entityMap);
  _storePhysicalTagsInEntities(dim, physicalMap);
  std::map<int, std::vector<MElement*> >::iterator it;
  for(it = entityMap.begin(); it != entityMap.end(); it++) {
    if(dim == 0) _chainVertices.insert(getVertexByTag(it->first));
    else if(dim == 1) _chainEdges.insert(getEdgeByTag(it->first));
    else if(dim == 2) _chainFaces.insert(getFaceByTag(it->first));
    else if(dim == 3) _chainRegions.insert(getRegionByTag(it->first));
  }
}

template<class T>
static void _addElements(std::vector<T*> &dst, const std::vector<MElement*> &src)
{
  for(unsigned int i = 0; i < src.size(); i++) dst.push_back((T*)src[i]);
}

void GModel::_storeElementsInEntities(std::map< int, std::vector<MElement* > >& map)
{
  std::map<int, std::vector<MElement*> >::const_iterator it = map.begin();
  for(; it != map.end(); ++it){
    if(!it->second.size()) continue;
    int type = it->second[0]->getType();
    switch(type){
    case TYPE_PNT:
      {
        GVertex *v = getVertexByTag(it->first);
        if(!v){
          v = new discreteVertex(this, it->first);
          add(v);
        }
        if(!v->points.empty()) { // CAD points already have one by default
          v->points.clear();
          v->mesh_vertices.clear();
        }
        _addElements(v->points, it->second);
      }
      break;
    case TYPE_LIN:
      {
        GEdge *e = getEdgeByTag(it->first);
        if(!e){
          e = new discreteEdge(this, it->first, 0, 0);
          add(e);
        }
        _addElements(e->lines, it->second);
      }
      break;
    case TYPE_TRI: case TYPE_QUA: case TYPE_POLYG:
      {
        GFace *f = getFaceByTag(it->first);
        if(!f){
          f = new discreteFace(this, it->first);
          add(f);
        }
        if(type == TYPE_TRI) _addElements(f->triangles, it->second);
        else if(type == TYPE_QUA) _addElements(f->quadrangles, it->second);
        else _addElements(f->polygons, it->second);
      }
      break;
    case TYPE_TET: case TYPE_HEX: case TYPE_PYR:
    case TYPE_TRIH: case TYPE_PRI: case TYPE_POLYH:
      {
        GRegion *r = getRegionByTag(it->first);
        if(!r){
          r = new discreteRegion(this, it->first);
          add(r);
        }
        if(type == TYPE_TET) _addElements(r->tetrahedra, it->second);
        else if(type == TYPE_HEX) _addElements(r->hexahedra, it->second);
        else if(type == TYPE_PRI) _addElements(r->prisms, it->second);
        else if(type == TYPE_PYR) _addElements(r->pyramids, it->second);
        else if(type == TYPE_TRIH) _addElements(r->trihedra, it->second);
        else _addElements(r->polyhedra, it->second);
      }
      break;
    }
  }
}

void GModel::_storeParentsInSubElements(std::map<int, std::vector<MElement*> > &map)
{
  std::map<int, std::vector<MElement*> >::const_iterator it;
  for(it = map.begin(); it != map.end(); ++it)
    for (unsigned int i = 0; i < it->second.size(); ++i)
      it->second[i]->updateParent(this);
}

template<class T>
static void _associateEntityWithElementVertices(GEntity *ge, std::vector<T*> &elements,
                                                bool force=false)
{
  for(unsigned int i = 0; i < elements.size(); i++){
    for(int j = 0; j < elements[i]->getNumVertices(); j++){
      if (force || !elements[i]->getVertex(j)->onWhat() ||
          elements[i]->getVertex(j)->onWhat()->dim() > ge->dim())
	elements[i]->getVertex(j)->setEntity(ge);
    }
  }
}

void GModel::_createGeometryOfDiscreteEntities(bool force)
{
  if (CTX::instance()->meshDiscrete){
    createTopologyFromMeshNew ();
    exportDiscreteGEOInternals();
  }
  if (force || CTX::instance()->meshDiscrete){
    Msg::Info("Creating the geometry of discrete curves");
    for(eiter it = firstEdge(); it != lastEdge(); ++it){
      if((*it)->geomType() == GEntity::DiscreteCurve) {
	discreteEdge *de = dynamic_cast<discreteEdge*> (*it);
	if(de) de->createGeometry();
      }
    }
  }
  if (CTX::instance()->meshDiscrete){
    Msg::Info("Creating the geometry of discrete surfaces");
    for(fiter it = firstFace(); it != lastFace(); ++it){
      if((*it)->geomType() == GEntity::DiscreteSurface) {
	discreteFace *df = dynamic_cast<discreteFace*> (*it);
	if(df) df->createGeometry();
      }
    }
  }
}

void GModel::_associateEntityWithMeshVertices()
{
  // loop on regions, then on faces, edges and vertices and store the
  // entity pointer in the the elements' vertices (this way we
  // associate the entity of lowest geometrical degree with each
  // vertex)
  for(riter it = firstRegion(); it != lastRegion(); ++it){
    _associateEntityWithElementVertices(*it, (*it)->tetrahedra);
    _associateEntityWithElementVertices(*it, (*it)->hexahedra);
    _associateEntityWithElementVertices(*it, (*it)->prisms);
    _associateEntityWithElementVertices(*it, (*it)->pyramids);
    _associateEntityWithElementVertices(*it, (*it)->trihedra);
    _associateEntityWithElementVertices(*it, (*it)->polyhedra);
  }
  for(fiter it = firstFace(); it != lastFace(); ++it){
    _associateEntityWithElementVertices(*it, (*it)->triangles);
    _associateEntityWithElementVertices(*it, (*it)->quadrangles);
    _associateEntityWithElementVertices(*it, (*it)->polygons);
  }
  for(eiter it = firstEdge(); it != lastEdge(); ++it){
    _associateEntityWithElementVertices(*it, (*it)->lines);
  }
  for(viter it = firstVertex(); it != lastVertex(); ++it){
    _associateEntityWithElementVertices(*it, (*it)->points);
  }
}

void GModel::_storeVerticesInEntities(std::map<int, MVertex*> &vertices)
{
  std::map<int, MVertex*>::iterator it = vertices.begin();
  for(; it != vertices.end(); ++it){
    MVertex *v = it->second;
    GEntity *ge = v->onWhat();
    if(ge) ge->mesh_vertices.push_back(v);
    else{
      delete v; // we delete all unused vertices
      it->second = 0;
    }
  }
}

void GModel::_storeVerticesInEntities(std::vector<MVertex*> &vertices)
{
  for(unsigned int i = 0; i < vertices.size(); i++){
    MVertex *v = vertices[i];
    if(v){ // the vector is allowed to have null entries
      GEntity *ge = v->onWhat();
      if(ge) ge->mesh_vertices.push_back(v);
      else{
        delete v; // we delete all unused vertices
        vertices[i] = 0;
      }
    }
  }
}

void GModel::pruneMeshVertexAssociations()
{
  std::vector<GEntity*> entities;
  std::vector<MVertex*> vertices;
  getEntities(entities);
  for(unsigned int i = 0; i < entities.size(); i++) {
    for(unsigned int j = 0; j < entities[i]->mesh_vertices.size(); j++) {
      MVertex* v = entities[i]->mesh_vertices[j];
      v->setEntity(0);
      vertices.push_back(v);
    }
    entities[i]->mesh_vertices.clear();
  }
  _associateEntityWithMeshVertices();
  // associate mesh vertices primarily with chain entities
  for(riter it = _chainRegions.begin(); it != _chainRegions.end(); ++it){
    _associateEntityWithElementVertices(*it, (*it)->tetrahedra, true);
    _associateEntityWithElementVertices(*it, (*it)->hexahedra, true);
    _associateEntityWithElementVertices(*it, (*it)->prisms, true);
    _associateEntityWithElementVertices(*it, (*it)->pyramids, true);
    _associateEntityWithElementVertices(*it, (*it)->trihedra, true);
    _associateEntityWithElementVertices(*it, (*it)->polyhedra, true);
  }
  for(fiter it = _chainFaces.begin(); it != _chainFaces.end(); ++it){
    _associateEntityWithElementVertices(*it, (*it)->triangles, true);
    _associateEntityWithElementVertices(*it, (*it)->quadrangles, true);
    _associateEntityWithElementVertices(*it, (*it)->polygons, true);
  }
  for(eiter it = _chainEdges.begin(); it != _chainEdges.end(); ++it){
    _associateEntityWithElementVertices(*it, (*it)->lines, true);
  }
  for(viter it = _chainVertices.begin(); it != _chainVertices.end(); ++it){
    _associateEntityWithElementVertices(*it, (*it)->points, true);
  }
  _storeVerticesInEntities(vertices);
}

void GModel::_storePhysicalTagsInEntities(int dim,
                                          std::map<int, std::map<int, std::string> > &map)
{
  std::map<int, std::map<int, std::string> >::const_iterator it = map.begin();
  for(; it != map.end(); ++it){
    GEntity *ge = 0;
    switch(dim){
    case 0: ge = getVertexByTag(it->first); break;
    case 1: ge = getEdgeByTag(it->first); break;
    case 2: ge = getFaceByTag(it->first); break;
    case 3: ge = getRegionByTag(it->first); break;
    }
    if(ge){
      std::map<int, std::string>::const_iterator it2 = it->second.begin();
      for(; it2 != it->second.end(); ++it2){
        if(std::find(ge->physicals.begin(), ge->physicals.end(), it2->first) ==
           ge->physicals.end()){
          ge->physicals.push_back(it2->first);
        }
      }
    }
  }
}

static bool getVertices(int num, int *indices, std::map<int, MVertex*> &map,
                        std::vector<MVertex*> &vertices)
{
  for(int i = 0; i < num; i++){
    if(!map.count(indices[i])){
      Msg::Error("Wrong vertex index %d", indices[i]);
      return false;
    }
    else
      vertices.push_back(map[indices[i]]);
  }
  return true;
}

static bool getVertices(int num, int *indices, std::vector<MVertex*> &vec,
                        std::vector<MVertex*> &vertices, int minVertex = 0)
{
  for(int i = 0; i < num; i++){
    if(indices[i] < minVertex || indices[i] > (int)(vec.size() - 1 + minVertex)){
      Msg::Error("Wrong vertex index %d", indices[i]);
      return false;
    }
    else
      vertices.push_back(vec[indices[i]]);
  }
  return true;
}

GModel *GModel::createGModel(std::map<int, MVertex*> &vertexMap,
                             std::vector<int> &elementNum,
                             std::vector<std::vector<int> > &vertexIndices,
                             std::vector<int> &elementType,
                             std::vector<int> &physical,
                             std::vector<int> &elementary,
                             std::vector<int> &partition)
{
  int numVertices = (int)vertexMap.size();
  int numElement = (int)elementNum.size();

  if(numElement != (int)vertexIndices.size()){
    Msg::Error("Dimension in vertices numbers");
    return 0;
  }
  if(numElement != (int)elementType.size()){
    Msg::Error("Dimension in elementType numbers");
    return 0;
  }
  if(numElement != (int)physical.size()){
    Msg::Error("Dimension in physical numbers");
    return 0;
  }
  if(numElement != (int)elementary.size()){
    Msg::Error("Dimension in elementary numbers");
    return 0;
  }
  if(numElement != (int)partition.size()){
    Msg::Error("Dimension in partition numbers");
    return 0;
  }

  GModel *gm = new GModel();
  std::map<int, std::vector<MElement*> > elements[11];
  std::map<int, std::map<int, std::string> > physicals[4];
  std::vector<MVertex*> vertexVector;

  std::map<int, MVertex*>::const_iterator it = vertexMap.begin();
  std::map<int, MVertex*>::const_iterator end = vertexMap.end();

  int maxVertex = std::numeric_limits<int>::min();
  int minVertex = std::numeric_limits<int>::max();
  int num;

  for(; it != end; ++it){
    num = it->first;
    minVertex = std::min(minVertex, num);
    maxVertex = std::max(maxVertex, num);
  }
  if(minVertex == std::numeric_limits<int>::max())
    Msg::Error("Could not determine the min index of vertices");

  // if the vertex numbering is dense, transfer the map into a vector to speed
  // up element creation
  if((minVertex == 1 && maxVertex == numVertices) ||
     (minVertex == 0 && maxVertex == numVertices - 1)){
    Msg::Info("Vertex numbering is dense");
    vertexVector.resize(vertexMap.size() + 1);
    if(minVertex == 1)
      vertexVector[0] = 0;
    else
      vertexVector[numVertices] = 0;
    std::map<int, MVertex*>::const_iterator it = vertexMap.begin();
    for(; it != vertexMap.end(); ++it)
      vertexVector[it->first] = it->second;
    vertexMap.clear();
  }

  int *indices;
  int nbVertices;
  for(int i = 0; i < numElement; ++i){
    num = elementNum[i];
    std::vector<MVertex*> vertices;
    nbVertices = (int)vertexIndices[i].size();
    indices = &vertexIndices[i][0];
    if(vertexVector.size()){
      if(!getVertices(nbVertices, indices, vertexVector, vertices)){
        Msg::Error("Vertex not found aborting");
        delete gm;
        return 0;
      }
    }
    else{
      if(!getVertices(nbVertices, indices, vertexMap, vertices)){
        Msg::Error("Vertex not found aborting");
        delete gm;
        return 0;
      }
    }

    MElementFactory f;
    MElement *e = f.create(elementType[i], vertices, num, partition[i]);
    if(!e){
      Msg::Error("Unknown type of element %d", elementType[i]);
      delete gm;
      return 0;
    }
    switch(e->getType()){
    case TYPE_PNT : elements[0][elementary[i]].push_back(e); break;
    case TYPE_LIN : elements[1][elementary[i]].push_back(e); break;
    case TYPE_TRI : elements[2][elementary[i]].push_back(e); break;
    case TYPE_QUA : elements[3][elementary[i]].push_back(e); break;
    case TYPE_TET : elements[4][elementary[i]].push_back(e); break;
    case TYPE_HEX : elements[5][elementary[i]].push_back(e); break;
    case TYPE_PRI : elements[6][elementary[i]].push_back(e); break;
    case TYPE_PYR : elements[7][elementary[i]].push_back(e); break;
    case TYPE_TRIH : elements[8][elementary[i]].push_back(e); break;
    case TYPE_POLYG: elements[9][elementary[i]].push_back(e); break;
    case TYPE_POLYH: elements[10][elementary[i]].push_back(e); break;
    default : Msg::Error("Wrong type of element"); delete gm; return 0;
    }
    int dim = e->getDim();
    if(physical[i] && (!physicals[dim].count(elementary[i]) ||
                       !physicals[dim][elementary[i]].count(physical[i])))
      physicals[dim][elementary[i]][physical[i]] = "unnamed";
    if(partition[i]) gm->getMeshPartitions().insert(partition[i]);
  }

  // store the elements in their associated elementary entity. If the
  // entity does not exist, create a new (discrete) one.
  for(int i = 0; i < (int)(sizeof(elements) / sizeof(elements[0])); i++)
    gm->_storeElementsInEntities(elements[i]);

  // associate the correct geometrical entity with each mesh vertex
  gm->_associateEntityWithMeshVertices();

  // store the vertices in their associated geometrical entity
  if(vertexVector.size())
    gm->_storeVerticesInEntities(vertexVector);
  else
    gm->_storeVerticesInEntities(vertexMap);

  // store the physical tags
  for(int i = 0; i < 4; i++)
    gm->_storePhysicalTagsInEntities(i, physicals[i]);

  return gm;
}

GModel *GModel::createGModel
(std::map<int, std::vector<MElement*> > &entityToElementsMap,
 std::map<int, std::vector<int> > &entityToPhysicalsMap)
{
  GModel* gm = new GModel();

  std::map<int, MVertex*> vertexMap;
  std::map<int, std::map<int, std::string> > physicals[4];
  for(std::map<int, std::vector<MElement*> >::iterator it =
        entityToElementsMap.begin(); it != entityToElementsMap.end();
      it++) {
    int entity = it->first;
    for(unsigned int iE = 0; iE < it->second.size(); iE++) {
      MElement* me = it->second[iE];
      for(int iV = 0; iV < me->getNumVertices(); iV++) {
        vertexMap[me->getVertex(iV)->getNum()] = me->getVertex(iV);
      }
      if(me->getPartition()) {
        gm->getMeshPartitions().insert(me->getPartition());
      }
      std::vector<int> entityPhysicals = entityToPhysicalsMap[entity];
      for(unsigned int i = 0; i < entityPhysicals.size(); i++) {
        physicals[me->getDim()][entity][entityPhysicals[i]] = "unnamed";
      }
    }
  }

  gm->_storeElementsInEntities(entityToElementsMap);
  gm->_associateEntityWithMeshVertices();
  gm->_storeVerticesInEntities(vertexMap);
  for(int i = 0; i < 4; i++)
    gm->_storePhysicalTagsInEntities(i, physicals[i]);

  return gm;
}

void GModel::checkMeshCoherence(double tolerance)
{
  int numEle = getNumMeshElements();
  if(!numEle) return;

  Msg::StatusBar(true, "Checking mesh coherence (%d elements)...", numEle);

  SBoundingBox3d bbox = bounds();
  double lc = bbox.empty() ? 1. : norm(SVector3(bbox.max(), bbox.min()));
  double eps = lc * tolerance;

  std::vector<GEntity*> entities;
  getEntities(entities);

  // check for duplicate mesh vertices
  {
    Msg::Info("Checking for duplicate vertices...");
    std::vector<MVertex*> vertices;
    for(unsigned int i = 0; i < entities.size(); i++)
      vertices.insert(vertices.end(), entities[i]->mesh_vertices.begin(),
                      entities[i]->mesh_vertices.end());
    MVertexRTree pos(eps);
    int num = pos.insert(vertices, true);
    if(num) Msg::Error("%d duplicate vert%s", num, num > 1 ? "ices" : "ex");
  }

  // check for duplicate elements
  {
    Msg::Info("Checking for duplicate elements...");
    std::vector<MVertex*> vertices;
    for(unsigned int i = 0; i < entities.size(); i++){
      for(unsigned int j = 0; j < entities[i]->getNumMeshElements(); j++){
        MElement *e = entities[i]->getMeshElement(j);
        double vol = e->getVolume();
        if(vol < 0)
          Msg::Warning("Element %d has negative volume", e->getNum());
        else if(vol < eps * eps * eps)
          Msg::Warning("Element %d has zero volume", e->getNum());
        SPoint3 p = e->barycenter();
        vertices.push_back(new MVertex(p.x(), p.y(), p.z()));
      }
    }
    MVertexRTree pos(eps);
    int num = pos.insert(vertices, true);
    for(unsigned int i = 0; i < vertices.size(); i++)
      delete vertices[i];
    if(num) Msg::Error("%d duplicate element%s", num, num > 1 ? "s" : "");
  }

  Msg::StatusBar(true, "Done checking mesh coherence");
}

int GModel::removeDuplicateMeshVertices(double tolerance)
{
  Msg::StatusBar(true, "Removing duplicate mesh vertices...");

  SBoundingBox3d bbox = bounds();
  double lc = bbox.empty() ? 1. : norm(SVector3(bbox.max(), bbox.min()));
  double eps = lc * tolerance;

  std::vector<GEntity*> entities;
  getEntities(entities);

  // re-index all vertices (don't use MVertex::getNum(), as we want to be able
  // to remove diplicate vertices from "incorrect" meshes, where vertices with
  // the same number are duplicated)
  int n = 0;
  for(unsigned int i = 0; i < entities.size(); i++){
    GEntity* ge = entities[i];
    for(unsigned int j = 0; j < ge->mesh_vertices.size(); j++){
      MVertex *v = ge->mesh_vertices[j];
      v->setIndex(++n);
    }
  }

  MVertexRTree pos(eps);
  std::map<int, MVertex*> vertices;
  std::map<MVertex*,MVertex*> duplicates;
  for(unsigned int i = 0; i < entities.size(); i++){
    GEntity* ge = entities[i];
    for(unsigned int j = 0; j < ge->mesh_vertices.size(); j++){
      MVertex *v = ge->mesh_vertices[j];
      MVertex *v2 = pos.insert(v);
      if(v2)
        duplicates[v] = v2; // v should be removed
      else
        vertices[v->getIndex()] = v;
    }
  }

  int num = (int)duplicates.size();
  Msg::Info("Found %d duplicate vertices ", num);

  if(!num){
    Msg::Info("No duplicate vertices found");
    return 0;
  }

  for(unsigned int i = 0; i < entities.size(); i++){
    GEntity* ge = entities[i];
    // clear list of vertices owned by entity
    ge->mesh_vertices.clear();
    // replace vertices in element
    for(unsigned int j = 0; j < ge->getNumMeshElements(); j++){
      MElement *e = ge->getMeshElement(j);
      for(int k = 0; k < e->getNumVertices(); k++){
        std::map<MVertex*, MVertex*>::iterator it = duplicates.find(e->getVertex(k));
        if(it != duplicates.end())
          e->setVertex(k, it->second);
      }
    }
    // replace vertices in periodic copies
    std::map<MVertex*,MVertex*>& corrVtcs = ge->correspondingVertices;
    if(corrVtcs.size()){
      std::map<MVertex*,MVertex*>::iterator cIter;
      for (cIter = duplicates.begin(); cIter != duplicates.end(); ++cIter) {
        MVertex* oldTgt = cIter->first;
        MVertex* newTgt = cIter->second;
        std::map<MVertex*, MVertex*>::iterator cvIter = corrVtcs.find(oldTgt);
        if (cvIter != corrVtcs.end()) {
          MVertex* src = cvIter->second;
          corrVtcs.erase(cvIter);
          corrVtcs[newTgt] = src;
        }
      }
      for (cIter = corrVtcs.begin(); cIter != corrVtcs.end(); ++cIter) {
        MVertex* oldSrc = cIter->second;
        std::map<MVertex*,MVertex*>::iterator nIter = duplicates.find(oldSrc);
        if (nIter != duplicates.end()) {
          MVertex* tgt = cIter->first;
          MVertex* newSrc = nIter->second;
          corrVtcs[tgt] = newSrc;
        }
      }
    }
  }

  destroyMeshCaches();
  _associateEntityWithMeshVertices();
  _storeVerticesInEntities(vertices);

  // delete duplicates
  std::vector<MVertex*> to_delete;
  for(std::map<MVertex *, MVertex*>::iterator it = duplicates.begin();
      it != duplicates.end(); it++)
    to_delete.push_back(it->first);
  for(unsigned int i = 0; i < to_delete.size(); i++)
    delete to_delete[i];

  if(num)
    Msg::Info("Removed %d duplicate mesh %s", num, num > 1 ? "vertices" : "vertex");

  Msg::StatusBar(true, "Done removing duplicate mesh vertices");
  return num;
}


static void recurConnectMElementsByMFace(const MFace &f,
                                         std::multimap<MFace, MElement*, Less_Face> &e2f,
                                         std::set<MElement*> &group,
                                         std::set<MFace, Less_Face> &touched,
                                         int recur_level)
{
  // this is very slow...
  std::stack<MFace> _stack;
  _stack.push(f);

  while(!_stack.empty()){
    MFace ff = _stack.top();
    _stack.pop();
    if (touched.find(ff) == touched.end()){
      touched.insert(ff);
      for (std::multimap<MFace, MElement*, Less_Face>::iterator it = e2f.lower_bound(ff);
           it != e2f.upper_bound(ff); ++it){
        group.insert(it->second);
        for (int i = 0; i < it->second->getNumFaces(); ++i){
          _stack.push(it->second->getFace(i));
        }
      }
    }
  }
  //printf("group pf %d elements found\n",(int)group.size());
}

/*
static void recurConnectMElementsByMFaceOld(const MFace &f,
                                         std::multimap<MFace, MElement*, Less_Face> &e2f,
                                         std::set<MElement*> &group,
                                         std::set<MFace, Less_Face> &touched,
                                         int recur_level)
{
  if (touched.find(f) != touched.end()) return;
  touched.insert(f);
  for (std::multimap<MFace, MElement*, Less_Face>::iterator it = e2f.lower_bound(f);
       it != e2f.upper_bound(f); ++it){
    group.insert(it->second);
    for (int i = 0; i < it->second->getNumFaces(); ++i){
      recurConnectMElementsByMFace(it->second->getFace(i), e2f, group, touched,
                                   recur_level+1);
    }
  }
}
*/

static int connectedVolumes(std::vector<MElement*> &elements,
                            std::vector<std::vector<MElement*> > &regs)
{
  std::multimap<MFace, MElement*, Less_Face> e2f;
  for(unsigned int i = 0; i < elements.size(); ++i){
    for(int j = 0; j < elements[i]->getNumFaces(); j++){
      e2f.insert(std::make_pair(elements[i]->getFace(j), elements[i]));
    }
  }
  while(!e2f.empty()){
    std::set<MElement*> group;
    std::set<MFace, Less_Face> touched;
    recurConnectMElementsByMFace(e2f.begin()->first, e2f, group, touched, 0);
    std::vector<MElement*> temp;
    temp.insert(temp.begin(), group.begin(), group.end());
    regs.push_back(temp);
    for(std::set<MFace, Less_Face>::iterator it = touched.begin();
        it != touched.end(); ++it)
      e2f.erase(*it);
  }
  return regs.size();
}

static void recurConnectMElementsByMEdge(const MEdge &e,
                                         std::multimap<MEdge, MElement*, Less_Edge> &e2e,
                                         std::set<MElement*> &group,
                                         std::set<MEdge, Less_Edge> &touched)
{
  if (touched.find(e) != touched.end()) return;
  touched.insert(e);
  for (std::multimap <MEdge, MElement*, Less_Edge>::iterator it = e2e.lower_bound(e);
       it != e2e.upper_bound(e); ++it){
    group.insert(it->second);
    for (int i = 0; i < it->second->getNumEdges(); ++i){
      recurConnectMElementsByMEdge(it->second->getEdge(i), e2e, group, touched);
    }
  }
}

static int connectedSurfaces(std::vector<MElement*> &elements,
                             std::vector<std::vector<MElement*> > &faces)
{
  std::multimap<MEdge, MElement*, Less_Edge> e2e;
  for(unsigned int i = 0; i < elements.size(); ++i){
    for(int j = 0; j < elements[i]->getNumEdges(); j++){
      e2e.insert(std::make_pair(elements[i]->getEdge(j), elements[i]));
    }
  }
  while(!e2e.empty()){
    std::set<MElement*> group;
    std::set<MEdge, Less_Edge> touched;
    recurConnectMElementsByMEdge(e2e.begin()->first, e2e, group, touched);
    //printf("group pe %d elements found\n",(int)group.size());
    std::vector<MElement*> temp;
    temp.insert(temp.begin(), group.begin(), group.end());
    faces.push_back(temp);
    for(std::set<MEdge, Less_Edge>::iterator it = touched.begin();
        it != touched.end(); ++it)
      e2e.erase(*it);
  }
  return faces.size();
}

static void recurConnectMEdgesByMVertex(MVertex *v,
                                        std::multimap<MVertex*, MEdge> &v2e,
                                        std::set<MEdge, Less_Edge> &group,
                                        std::set<MVertex*> &touched)
{
  if (touched.find(v) != touched.end()) return;
  touched.insert(v);
  for (std::multimap <MVertex*, MEdge>::iterator it = v2e.lower_bound(v);
       it != v2e.upper_bound(v) ; ++it){
    group.insert(it->second);
    for (int i = 0; i < it->second.getNumVertices(); ++i){
      recurConnectMEdgesByMVertex(it->second.getVertex(i), v2e, group, touched);
    }
  }
}

static int connectedSurfaceBoundaries(std::set<MEdge, Less_Edge> &edges,
                                      std::vector<std::vector<MEdge> > &boundaries)
{
  std::multimap<MVertex*,MEdge> v2e;
  for(std::set<MEdge, Less_Edge>::iterator it = edges.begin(); it != edges.end(); it++){
    for (int j = 0; j < it->getNumVertices(); j++){
      v2e.insert(std::make_pair(it->getVertex(j), *it));
    }
  }

  while (!v2e.empty()){
    std::set<MEdge, Less_Edge> group;
    std::set<MVertex*> touched;
    recurConnectMEdgesByMVertex(v2e.begin()->first, v2e, group, touched);
    std::vector<MEdge> temp;
    temp.insert(temp.begin(), group.begin(), group.end());
    boundaries.push_back(temp);
    for (std::set<MVertex*>::iterator it = touched.begin() ; it != touched.end();++it)
      v2e.erase(*it);
  }

  return boundaries.size();
}

void GModel::alignPeriodicBoundaries()
{
  Msg::Debug("Aligning periodic boundaries");

  // realigning edges

  for (eiter it = firstEdge();it!=lastEdge();++it) {

    GEdge* tgt = *it;
    GEdge* src = dynamic_cast<GEdge*>(tgt->meshMaster());

    if (src != NULL && src != tgt) {

      // compose a search list on master edge

      std::map<MEdge,MLine*,Less_Edge> srcLines;
      for (unsigned int i=0;i<src->getNumMeshElements();i++)  {
        MLine* srcLine = dynamic_cast<MLine*>(src->getMeshElement(i));
        if (!srcLine) Msg::Error("Master element %d is not an edge ",
                                 src->getMeshElement(i)->getNum());
        srcLines[MEdge(srcLine->getVertex(0),
                       srcLine->getVertex(1))] = srcLine;
      }

      // run through slave edge elements
      // - check whether we find a counterpart (if not, flag error)
      // - check orientation and reorient if necessary

      for (unsigned int i = 0; i < tgt->getNumMeshElements(); ++i) {

        MLine* tgtLine = dynamic_cast<MLine*> (tgt->getMeshElement(i));

        if (!tgtLine) Msg::Error("Slave element %d is not an edge ",
                            tgt->getMeshElement(i)->getNum());


        MVertex* tgtVtcs[2];
        for (int iVtx=0;iVtx<2;iVtx++) {
          MVertex* tgtVtx = tgtLine->getVertex(iVtx);
          GEntity* ge = tgtVtx->onWhat();
          std::map<MVertex*,MVertex*>& geV2v = ge->correspondingVertices;
          std::map<MVertex*,MVertex*>& v2v = tgt->correspondingVertices;
          std::map<MVertex*,MVertex*>::iterator srcIter = v2v.find(tgtVtx);
          if (srcIter == v2v.end()) {
            // Msg::Info("Cannot find periodic counterpart of vertex %d on edge %d"
            //              ", looking on entity %d of dimension %d",
            //              tgtVtx->getNum(),tgt->tag(),ge->tag(),ge->dim());
            srcIter = geV2v.find(tgtVtx);
            if (srcIter == geV2v.end()) {
              Msg::Error("Cannot find periodic counterpart of vertex %d on edge %d"
                         " nor on %d",tgtVtx->getNum(),tgt->tag(),ge->tag());
            }
            else tgtVtcs[iVtx] = srcIter->second;
          }
          else tgtVtcs[iVtx] = srcIter->second;
        }

        MEdge tgtEdge(tgtVtcs[0],tgtVtcs[1]);

        std::map<MEdge,MLine*,Less_Edge>::iterator sIter = srcLines.find(tgtEdge);

        if (sIter == srcLines.end()) {
          Msg::Error("Can't find periodic counterpart of edge %d-%d on edge %d"
                     ", connected to edge %d-%d on %d",
                     tgtLine->getVertex(0)->getNum(),
                     tgtLine->getVertex(1)->getNum(),
                     tgt->tag(),
                     tgtVtcs[0]->getNum(),
                     tgtVtcs[1]->getNum(),
                     src->tag());
        }
        else {
          MLine* srcLine = sIter->second;
          MEdge  srcEdge(srcLine->getVertex(0),
                         srcLine->getVertex(1));
          if (tgtEdge.computeCorrespondence(srcEdge)==-1) tgtLine->reverse();
        }
      }
    }
  }

  // run through all model faces

  for(GModel::fiter it = firstFace(); it != lastFace(); ++it) {

    GFace *tgt = *it;
    GFace *src = dynamic_cast<GFace*>(tgt->meshMaster());
    if (src != NULL && src != tgt) {

      std::map<MFace,MElement*,Less_Face> srcElmts;

      for (unsigned int i=0;i<src->getNumMeshElements();++i) {
        MElement* srcElmt = src->getMeshElement(i);
        int nbVtcs = 0;
        if (dynamic_cast<MTriangle*>   (srcElmt)) nbVtcs = 3;
        if (dynamic_cast<MQuadrangle*> (srcElmt)) nbVtcs = 4;
        std::vector<MVertex*> vtcs;
        for (int iVtx=0;iVtx<nbVtcs;iVtx++) {
          vtcs.push_back(srcElmt->getVertex(iVtx));
        }
        srcElmts[MFace(vtcs)] = srcElmt;
      }

      for (unsigned int i=0;i<tgt->getNumMeshElements();++i) {

        MElement*    tgtElmt = tgt->getMeshElement(i);
        MTriangle*   tgtTri = dynamic_cast<MTriangle*>(tgtElmt);
        MQuadrangle* tgtQua = dynamic_cast<MQuadrangle*>(tgtElmt);

        int nbVtcs = 0;
        if (tgtTri) nbVtcs = 3;
        if (tgtQua) nbVtcs = 4;

        std::vector<MVertex*> vtcs;
        for (int iVtx=0;iVtx<nbVtcs;iVtx++) {
          MVertex* vtx = tgtElmt->getVertex(iVtx);
          GEntity* ge = vtx->onWhat();

          std::map<MVertex*,MVertex*>& geV2v = ge->correspondingVertices;
          std::map<MVertex*,MVertex*>& v2v = tgt->correspondingVertices;

          std::map<MVertex*,MVertex*>::iterator vIter = v2v.find(vtx);
          if (vIter==v2v.end()) {
            Msg::Info("Could not find copy of vertex %d in face %d"
                      ", looking in entity %d of dimension %d",
                      vtx->getNum(),tgt->tag(),ge->tag(), ge->dim());
            vIter = geV2v.find(vtx);
            if (vIter == geV2v.end()) {
              Msg::Error("Could not find copy of vertex %d in %d nor in %d",
                         vtx->getNum(),tgt->tag(),ge->tag());
            }
            else vtcs.push_back(vIter->second);
          }
          else vtcs.push_back(vIter->second);
        }

        MFace tgtFace(vtcs);

        std::map<MFace,MElement*>::iterator mIter = srcElmts.find(tgtFace);
        if (mIter == srcElmts.end()) {
          std::ostringstream faceDef;
          for (int iVtx=0;iVtx<nbVtcs;iVtx++) {
            faceDef << vtcs[iVtx]->getNum() << " ";
          }
          Msg::Error("Cannot find periodic counterpart of face %s in face %d "
                     "connected to %d",faceDef.str().c_str(),
                     tgt->tag(),src->tag());

        }
        else {

          const MFace& srcFace = mIter->first;
          MElement* srcElmt = mIter->second;
          std::vector<MVertex*> srcVtcs;

          if (tgtTri && !dynamic_cast<MTriangle*>(srcElmt)) throw;
          if (tgtQua && !dynamic_cast<MQuadrangle*>(srcElmt)) throw;

          int rotation = 0;
          bool swap = false;

          if (!tgtFace.computeCorrespondence(srcFace,rotation,swap)) {
            Msg::Error("Non-corresponding face %d-%d-%d (slave) %d-%d-%d (master)",
                       tgtElmt->getVertex(0)->getNum(),
                       tgtElmt->getVertex(1)->getNum(),
                       tgtElmt->getVertex(2)->getNum(),
                       srcElmt->getVertex(0)->getNum(),
                       srcElmt->getVertex(1)->getNum(),
                       srcElmt->getVertex(2)->getNum());
          }

          if (tgtTri) tgtTri->reorient(rotation,swap);
          if (tgtQua) tgtQua->reorient(rotation,swap);
        }
      }
    }
  }
  Msg::Debug("Done aligning periodic boundaries");
}

void GModel::makeDiscreteRegionsSimplyConnected()
{
  Msg::Debug("Making discrete regions simply connected...");

  std::vector<discreteRegion*> discRegions;
  for(riter it = firstRegion(); it != lastRegion(); it++)
    if((*it)->geomType() == GEntity::DiscreteVolume)
      discRegions.push_back((discreteRegion*) *it);

  std::set<MVertex*> touched;

  for(std::vector<discreteRegion*>::iterator itR = discRegions.begin();
      itR != discRegions.end(); itR++){

    std::vector<MElement*> allElements((*itR)->getNumMeshElements());
    for(unsigned int i = 0; i < (*itR)->getNumMeshElements(); i++)
      allElements[i] = (*itR)->getMeshElement(i);

    std::vector<std::vector<MElement*> > conRegions;
    int nbRegions = connectedVolumes(allElements, conRegions);
    if (nbRegions > 1) remove(*itR);

    for(int ire  = 0; ire < nbRegions; ire++){
      int numR = (nbRegions == 1) ? (*itR)->tag() : getMaxElementaryNumber(3) + 1;
      discreteRegion *r = new discreteRegion(this, numR);
      add(r);
      std::vector<MElement*> myElements = conRegions[ire];
      std::set<MVertex*> myVertices;
      for(unsigned int i = 0; i < myElements.size(); i++) {
        MElement *e = myElements[i];
        std::vector<MVertex*> verts;
        e->getVertices(verts);
        for(unsigned int k = 0; k < verts.size(); k++){
          if(verts[k]->onWhat() && verts[k]->onWhat()->dim() == 3){
            if(touched.find(verts[k]) == touched.end()){
              verts[k]->setEntity(r);
              myVertices.insert(verts[k]);
              touched.insert(verts[k]);
            }
          }
        }
        MElementFactory factory;
        MElement *e2 = factory.create(e->getTypeForMSH(), verts, e->getNum(),
                                      e->getPartition());
        switch(e2->getType()){
        case TYPE_TET: r->tetrahedra.push_back((MTetrahedron*)e2); break;
        case TYPE_HEX: r->hexahedra.push_back((MHexahedron*)e2); break;
        case TYPE_PRI: r->prisms.push_back((MPrism*)e2); break;
        case TYPE_PYR: r->pyramids.push_back((MPyramid*)e2); break;
        case TYPE_TRIH: r->trihedra.push_back((MTrihedron*)e2); break;
        }
      }
      r->mesh_vertices.insert
        (r->mesh_vertices.begin(), myVertices.begin(), myVertices.end());
    }
  }

  Msg::Debug("Done making discrete regions simply connected");
}

void GModel::makeDiscreteFacesSimplyConnected()
{
  Msg::Debug("Making discrete faces simply connected...");

  std::vector<discreteFace*> discFaces;
  for(fiter it = firstFace(); it != lastFace(); it++)
    if((*it)->geomType() == GEntity::DiscreteSurface)
      discFaces.push_back((discreteFace*) *it);

  std::set<MVertex*> touched;

  for(std::vector<discreteFace*>::iterator itF = discFaces.begin();
      itF != discFaces.end(); itF++){

    std::vector<MElement*> allElements((*itF)->getNumMeshElements());
    for(unsigned int i = 0; i < (*itF)->getNumMeshElements(); i++)
      allElements[i] = (*itF)->getMeshElement(i);

    std::vector<std::vector<MElement*> > conFaces;
    int nbFaces = connectedSurfaces(allElements, conFaces);
    if (nbFaces > 1) remove(*itF);

    for(int ifa  = 0; ifa < nbFaces; ifa++){
      int numF = (nbFaces == 1) ? (*itF)->tag() : getMaxElementaryNumber(2) + 1;
      discreteFace *f = new discreteFace(this, numF);
      add(f);
      std::vector<MElement*> myElements = conFaces[ifa];
      std::set<MVertex*> myVertices;
      for(unsigned int i = 0; i < myElements.size(); i++) {
        MElement *e = myElements[i];
        std::vector<MVertex*> verts;
        e->getVertices(verts);
        for(unsigned int k = 0; k < verts.size(); k++){
          if(verts[k]->onWhat() && verts[k]->onWhat()->dim() == 2){
            if(touched.find(verts[k]) == touched.end()){
              verts[k]->setEntity(f);
              myVertices.insert(verts[k]);
              touched.insert(verts[k]);
            }
          }
        }
        MElementFactory factory;
        MElement *e2 = factory.create(e->getTypeForMSH(), verts, e->getNum(),
                                      e->getPartition());
        if(e2->getType() == TYPE_TRI)
          f->triangles.push_back((MTriangle*)e2);
        else
          f->quadrangles.push_back((MQuadrangle*)e2);
      }
      f->mesh_vertices.insert
        (f->mesh_vertices.begin(), myVertices.begin(), myVertices.end());
    }
  }

  Msg::Debug("Done making discrete faces simply connected");
}

void GModel::createTopologyFromMesh(int ignoreHoles)
{
  Msg::StatusBar(true, "Creating topology from mesh...");
  double t1 = Cpu();
  removeDuplicateMeshVertices(CTX::instance()->geom.tolerance);
  makeDiscreteRegionsSimplyConnected();
  makeDiscreteFacesSimplyConnected();

  // TEST !!!!!!!!
  if (CTX::instance()->meshDiscrete){
    createTopologyFromMeshNew ();
    exportDiscreteGEOInternals();
    double t2 = Cpu();
    Msg::StatusBar(true, "Done creating topology from mesh (%g s)", t2 - t1);
    return;
  }

  // create topology for all discrete regions
  std::vector<discreteRegion*> discRegions;
  for(riter it = firstRegion(); it != lastRegion(); it++)
    if((*it)->geomType() == GEntity::DiscreteVolume)
      discRegions.push_back((discreteRegion*) *it);
  createTopologyFromRegions(discRegions);

  // create topology for all discrete faces
  std::vector<discreteFace*> discFaces;
  for(fiter it = firstFace(); it != lastFace(); it++)
    if((*it)->geomType() == GEntity::DiscreteSurface)
      discFaces.push_back((discreteFace*) *it);
  createTopologyFromFaces(discFaces, ignoreHoles);

  //create old format (necessary e.g. for old-style extruded boundary layers)
  exportDiscreteGEOInternals();

  // FIXME: this whole thing will disappear, but for now we need this to make
  // old compounds work:
  if(!CTX::instance()->meshDiscrete)
    _createGeometryOfDiscreteEntities(true);

  double t2 = Cpu();

  Msg::StatusBar(true, "Done creating topology from mesh (%g s)", t2 - t1);
}

void GModel::createTopologyFromRegions(std::vector<discreteRegion*> &discRegions)
{
  Msg::Debug("Creating topology from regions...");

  // find boundary mesh faces of each discrete region and put them in
  // map_faces, which associates each MFace with the tags of the
  // adjacent regions
  std::map<MFace, std::vector<int>, Less_Face > map_faces;
  for (std::vector<discreteRegion*>::iterator it = discRegions.begin();
       it != discRegions.end(); it++)
    (*it)->findFaces(map_faces);

  // get currently defined discrete faces
  std::vector<discreteFace*> discFaces;
  for(fiter it = firstFace(); it != lastFace(); it++)
    if((*it)->geomType() == GEntity::DiscreteSurface)
      discFaces.push_back((discreteFace*) *it);

  // create reverse map storing for each discrete region the list of
  // discrete faces on its boundary
  std::map<int, std::set<int> > region2Faces;
  std::set<MVertex*> touched;

  while (!map_faces.empty()){

    Msg::Debug("... %d mesh faces left to process", map_faces.size());

    // get mesh faces with identical region connections (i.e., a part
    // of region boundaries that can be later defined as a discrete
    // face)
    std::set<MFace, Less_Face> myFaces;
    std::vector<int> tagRegions = map_faces.begin()->second;
    myFaces.insert(map_faces.begin()->first);
    map_faces.erase(map_faces.begin());
    std::map<MFace, std::vector<int>, Less_Face>::iterator itmap = map_faces.begin();
    while (itmap != map_faces.end()){
      std::vector<int> tagRegions2 = itmap->second;
      if (tagRegions2 == tagRegions){
        myFaces.insert(itmap->first);
        map_faces.erase(itmap++);
      }
      else
        itmap++;
    }

    // if the mesh already contains discrete faces, check if the
    // candidate discrete face does contain any of those; if not,
    // create a new discreteFace. Then create populate the
    // region2Faces map that associates for each region the (old or
    // new) boundary discrete faces
    for (std::vector<discreteFace*>::iterator itF = discFaces.begin();
         itF != discFaces.end(); itF++){

      bool candidate = true;
      for (unsigned int i = 0; i < (*itF)->getNumMeshElements(); i++){
        MFace mf = (*itF)->getMeshElement(i)->getFace(0);
        std::set<MFace, Less_Face>::iterator itset = myFaces.find(mf);
        if (itset == myFaces.end()){
          candidate = false;
          break;
        }
      }

      if(candidate){
        std::set<int> tagFaces;
        tagFaces.insert((*itF)->tag());
        for (unsigned int i = 0; i < (*itF)->getNumMeshElements(); i++){
          MFace mf = (*itF)->getMeshElement(i)->getFace(0);
          std::set<MFace, Less_Face>::iterator itset = myFaces.find(mf);
          myFaces.erase(itset);
        }
        for(std::vector<int>::iterator itReg = tagRegions.begin();
            itReg != tagRegions.end(); itReg++) {
          std::map<int, std::set<int> >::iterator it = region2Faces.find(*itReg);
          if (it == region2Faces.end())
            region2Faces.insert(std::make_pair(*itReg, tagFaces));
          else{
            std::set<int> allFaces = it->second;
            allFaces.insert(tagFaces.begin(), tagFaces.end());
            it->second = allFaces;
          }
        }
      }
    }

    // create new discrete face
    if(myFaces.size()){
      int numF = getMaxElementaryNumber(2) + 1;
      discreteFace *f = new discreteFace(this, numF);
      add(f);
      discFaces.push_back(f);
      std::set<MVertex*> myVertices;
      for(std::set<MFace, Less_Face>::iterator it = myFaces.begin();
          it != myFaces.end(); it++){
        std::vector<MVertex*> verts(it->getNumVertices());
        for(int i = 0; i < it->getNumVertices(); i++){
          verts[i] = it->getVertex(i);
          if(verts[i]->onWhat() && verts[i]->onWhat()->dim() == 3){
            if(touched.find(verts[i]) != touched.end()){
              myVertices.insert(verts[i]);
              verts[i]->setEntity(f);
              touched.insert(verts[i]);
            }
          }
        }
        if(verts.size() == 4)
          f->quadrangles.push_back(new MQuadrangle(verts));
        else
          f->triangles.push_back(new MTriangle(verts));
      }
      f->mesh_vertices.insert(f->mesh_vertices.begin(),
                              myVertices.begin(), myVertices.end());

      for (std::vector<int>::iterator itReg = tagRegions.begin();
           itReg != tagRegions.end(); itReg++) {

        // delete mesh vertices of new edge from adjacent regions
        GRegion *dReg = getRegionByTag(*itReg);
        for (std::set<MVertex*>::iterator itv = myVertices.begin();
             itv != myVertices.end(); itv++) {
          std::vector<MVertex*>::iterator itve =
            std::find(dReg->mesh_vertices.begin(), dReg->mesh_vertices.end(), *itv);
          if (itve != dReg->mesh_vertices.end()) dReg->mesh_vertices.erase(itve);
        }

        // fill region2Faces with the new face
        std::map<int, std::set<int> >::iterator r2f = region2Faces.find(*itReg);
        if (r2f == region2Faces.end()){
          std::set<int> tagFaces;
          tagFaces.insert(numF);
          region2Faces.insert(std::make_pair(*itReg, tagFaces));
        }
        else{
          std::set<int> tagFaces = r2f->second;
          tagFaces.insert(numF);
          r2f->second = tagFaces;
        }
      }
    }
  }

  // set boundary faces for each region
  for (std::vector<discreteRegion*>::iterator it = discRegions.begin();
       it != discRegions.end(); it++){
    std::map<int, std::set<int> >::iterator itr = region2Faces.find((*it)->tag());
    if (itr != region2Faces.end()){
      std::set<int> bcFaces = itr->second;
      (*it)->setBoundFaces(bcFaces);
    }
  }

  Msg::Debug("Done creating topology from regions");
}

void GModel::createTopologyFromFaces(std::vector<discreteFace*> &discFaces, int ignoreHoles)
{
  Msg::Debug("Creating topology from faces...");

  // find boundary mesh edges of each discrete face and put them in
  // map_edges, which associates each MEdge with the tags of the
  // adjacent faces
  std::map<MEdge, std::vector<int>, Less_Edge > map_edges;
  for (std::vector<discreteFace*>::iterator it = discFaces.begin();
       it != discFaces.end(); it++)
    (*it)->findEdges(map_edges);

  // return if no boundary edges (torus, sphere, ...)
  if (map_edges.empty()) return;

  // get currently defined discrete edges
  std::vector<discreteEdge*> discEdges;
  for(eiter it = firstEdge(); it != lastEdge(); it++){
    if((*it)->geomType() == GEntity::DiscreteCurve)
      discEdges.push_back((discreteEdge*) *it);
  }

  // create reverse map storing for each discrete face the list of
  // discrete edges on its boundary
  std::map<int, std::vector<int> > face2Edges;

  while (!map_edges.empty()){

    Msg::Debug("... %d mesh edges left to process", map_edges.size());

    // get mesh edges with identical face connections (i.e., a part of
    // face boundaries that can be later defined as a discrete edge)
    std::set<MEdge, Less_Edge> myEdges;
    std::vector<int> tagFaces = map_edges.begin()->second;
    myEdges.insert(map_edges.begin()->first);
    map_edges.erase(map_edges.begin());
    std::map<MEdge, std::vector<int>, Less_Edge>::iterator itmap = map_edges.begin();
    while (itmap != map_edges.end()){
      std::vector<int> tagFaces2 = itmap->second;
      if (tagFaces2 == tagFaces){
        myEdges.insert(itmap->first);
        map_edges.erase(itmap++);
      }
      else
        itmap++;
    }

    // if the mesh already contains discrete edges, check if the
    // candidate discrete edge does contain any of those; if not,
    // create a discreteEdge. Then populate the face2Edges map that
    // associates for each face its boundary discrete edges
    for (std::vector<discreteEdge*>::iterator itE = discEdges.begin();
         itE != discEdges.end(); itE++){

      bool candidate = true;
      for (unsigned int i = 0; i < (*itE)->getNumMeshElements(); i++){
        MEdge me = (*itE)->getMeshElement(i)->getEdge(0);
        std::set<MEdge, Less_Edge >::iterator itset = myEdges.find(me);
        if (itset == myEdges.end()){
          candidate = false;
          break;
        }
      }

      if (candidate){
        std::vector<int> tagEdges;
        tagEdges.push_back((*itE)->tag());
        for (unsigned int i = 0; i < (*itE)->getNumMeshElements(); i++){
          MEdge me = (*itE)->getMeshElement(i)->getEdge(0);
          std::set<MEdge, Less_Edge >::iterator itset = myEdges.find(me);
          if (itset != myEdges.end()) myEdges.erase(itset);
        }
        for (std::vector<int>::iterator itFace = tagFaces.begin();
             itFace != tagFaces.end(); itFace++) {
          std::map<int, std::vector<int> >::iterator it = face2Edges.find(*itFace);
          if (it == face2Edges.end())
            face2Edges.insert(std::make_pair(*itFace, tagEdges));
          else{
            std::vector<int> allEdges = it->second;
            allEdges.insert(allEdges.begin(), tagEdges.begin(), tagEdges.end());
            it->second = allEdges;
          }
        }
      }
    }

    std::vector<std::vector<MEdge> > boundaries;
    int nbBounds = connectedSurfaceBoundaries(myEdges, boundaries);

    //EMI RBF fix
    if (ignoreHoles && nbBounds > 0){
      int index = 0;
      unsigned boundSize = 0;
      for (int ib = 0; ib < nbBounds; ib++){
        if (boundaries[ib].size() > boundSize){
          boundSize = boundaries[ib].size() ;
          index = ib;
        }
      }
      std::vector<std::vector<MEdge> > new_boundaries;
      new_boundaries.push_back(boundaries[index]);
      boundaries = new_boundaries;
    }

    // create new discrete edges
    for (unsigned ib = 0; ib < boundaries.size(); ib++){
      int numE = getMaxElementaryNumber(1) + 1;
      discreteEdge *e = new discreteEdge(this, numE, 0, 0);
      add(e);
      discEdges.push_back(e);
      std::set<MVertex*> allV;
      for(unsigned int i = 0; i < boundaries[ib].size(); i++) {
        MVertex *v0 = boundaries[ib][i].getVertex(0);
        MVertex *v1 = boundaries[ib][i].getVertex(1);
        e->lines.push_back(new MLine(v0, v1));
        allV.insert(v0);
        allV.insert(v1);
        v0->setEntity(e);
        v1->setEntity(e);
      }
      e->mesh_vertices.insert(e->mesh_vertices.begin(), allV.begin(), allV.end());
      for (std::vector<int>::iterator itFace = tagFaces.begin();
           itFace != tagFaces.end(); itFace++) {
        // delete mesh vertices of new edge from adjacent faces
        GFace *dFace = getFaceByTag(*itFace);
        for (std::set<MVertex*>::iterator itv = allV.begin(); itv != allV.end(); itv++) {
          std::vector<MVertex*>::iterator itve =
            std::find(dFace->mesh_vertices.begin(), dFace->mesh_vertices.end(), *itv);
          if (itve != dFace->mesh_vertices.end()) dFace->mesh_vertices.erase(itve);
        }
        // fill face2Edges with the new edge
        std::map<int, std::vector<int> >::iterator f2e = face2Edges.find(*itFace);
        if (f2e == face2Edges.end()){
          std::vector<int> tagEdges;
          tagEdges.push_back(numE);
          face2Edges.insert(std::make_pair(*itFace, tagEdges));
        }
        else{
          std::vector<int> tagEdges = f2e->second;
          tagEdges.push_back(numE);
          f2e->second = tagEdges;
        }
      }
    }

  }

  // set boundary edges for each face
  for (std::vector<discreteFace*>::iterator it = discFaces.begin();
       it != discFaces.end(); it++){
    std::map<int, std::vector<int> >::iterator ite = face2Edges.find((*it)->tag());
    if (ite != face2Edges.end()){
      std::vector<int> bcEdges = ite->second;
      (*it)->setBoundEdges(bcEdges);
    }
  }

  Msg::Debug("Done creating topology from faces");

  Msg::Debug("Creating topology for %d edges...", discEdges.size());

  // for each discreteEdge, create topology
  //KH std::map<GFace*, std::map<MVertex*, MVertex*, std::less<MVertex*> > > face2Vert;
  //KH std::map<GRegion*, std::map<MVertex*, MVertex*, std::less<MVertex*> > > region2Vert;
  //KH face2Vert.clear();
  //KH region2Vert.clear();

  std::map<MVertex*,MVertex*> old2new;
  for (std::vector<discreteEdge*>::iterator it = discEdges.begin();
       it != discEdges.end(); it++){
    (*it)->createTopo();
    //KH (*it)->parametrize(face2Vert, region2Vert,old2new);
    (*it)->parametrize(old2new);
  }

  // fill edgeLoops of Faces or correct sign of l_edges
  // for (std::vector<discreteFace*>::iterator itF = discFaces.begin();
  //       itF != discFaces.end(); itF++){
  //    //EMI, TODO
  //    std::list<GEdgeLoop> edgeLoops = (*itF)->edgeLoops;
  //    edgeLoops.clear();
  //    GEdgeLoop el((*itF)->edges());
  //    edgeLoops.push_back(el);
  //  }

  // we need to recreate all mesh elements because some mesh vertices
  // might have been changed during the parametrization process
  // (MVertices became MEdgeVertices)

  //KH for (std::map<GFace*, std::map<MVertex*, MVertex*, std::less<MVertex*> > >::iterator
  //KH        iFace = face2Vert.begin(); iFace != face2Vert.end(); iFace++){
  //KH   std::map<MVertex*, MVertex*, std::less<MVertex*> > old2new = iFace->second;
  //KH    GFace *gf = iFace->first;

  std::set<GFace*,GEntityLessThan>::iterator fIter = faces.begin();
  for (;fIter!=faces.end();++fIter) {

    GFace* gf = *fIter;

    std::vector<MTriangle*> newTriangles;
    std::vector<MQuadrangle*> newQuadrangles;
    for (unsigned int i = 0; i < gf->getNumMeshElements(); ++i){
      MElement *e = gf->getMeshElement(i);
      std::vector<MVertex *> v;
      e->getVertices(v);
      for (unsigned int j = 0; j < v.size(); j++){
        // std::map<MVertex*, MVertex*, std::less<MVertex*> >::iterator
        //   itmap = old2new.find(v[j]);
        std::map<MVertex*,MVertex*>::iterator itmap = old2new.find(v[j]);
        if (itmap != old2new.end()) v[j] = itmap->second;
      }
      MElementFactory factory;
      MElement *e2 = factory.create(e->getTypeForMSH(), v, e->getNum(),
                                    e->getPartition());
      switch(e2->getType()){
      case TYPE_TRI: newTriangles.push_back((MTriangle*)e2); break;
      case TYPE_QUA: newQuadrangles.push_back((MQuadrangle*)e2); break;
      }
    }
    gf->deleteVertexArrays();
    for(unsigned int i = 0; i < gf->triangles.size(); i++) delete gf->triangles[i];
    for(unsigned int i = 0; i < gf->quadrangles.size(); i++) delete gf->quadrangles[i];
    gf->triangles = newTriangles;
    gf->quadrangles = newQuadrangles;
  }

  // for (std::map<GRegion*, std::map<MVertex*, MVertex*, std::less<MVertex*> > >::iterator
  //        iRegion = region2Vert.begin(); iRegion != region2Vert.end(); iRegion++){
  //   std::map<MVertex*, MVertex*, std::less<MVertex*> > old2new = iRegion->second;
  //   GRegion *gr = iRegion->first;
  for (std::set<GRegion*,GEntityLessThan>::iterator rIter = regions.begin();
       rIter!=regions.end();++rIter) {

    GRegion* gr = *rIter;

    std::vector<MTetrahedron*> newTetrahedra;
    std::vector<MHexahedron*> newHexahedra;
    std::vector<MPrism*> newPrisms;
    std::vector<MPyramid*> newPyramids;
    std::vector<MTrihedron*> newTrihedra;
    for (unsigned int i = 0; i < gr->getNumMeshElements(); ++i){
      MElement *e = gr->getMeshElement(i);
      std::vector<MVertex *> v;
      e->getVertices(v);
      for (unsigned int j = 0; j < v.size(); j++){
        // std::map<MVertex*, MVertex*, std::less<MVertex*> >::iterator
        //   itmap = old2new.find(v[j]);
        // if (itmap != old2new.end())
        //   v[j] = itmap->second;
        std::map<MVertex*,MVertex*>::iterator itmap = old2new.find(v[j]);
        if (itmap != old2new.end()) v[j] = itmap->second;

      }
      MElementFactory factory;
      MElement *e2 = factory.create(e->getTypeForMSH(), v, e->getNum(),
                                    e->getPartition());
      switch(e2->getType()){
      case TYPE_TET: newTetrahedra.push_back((MTetrahedron*)e2); break;
      case TYPE_HEX: newHexahedra.push_back((MHexahedron*)e2); break;
      case TYPE_PRI: newPrisms.push_back((MPrism*)e2); break;
      case TYPE_PYR: newPyramids.push_back((MPyramid*)e2); break;
      case TYPE_TRIH: newTrihedra.push_back((MTrihedron*)e2); break;
      }
    }
    gr->deleteVertexArrays();
    for(unsigned int i = 0; i < gr->tetrahedra.size(); i++) delete gr->tetrahedra[i];
    for(unsigned int i = 0; i < gr->hexahedra.size(); i++) delete gr->hexahedra[i];
    for(unsigned int i = 0; i < gr->prisms.size(); i++) delete gr->prisms[i];
    for(unsigned int i = 0; i < gr->pyramids.size(); i++) delete gr->pyramids[i];
    for(unsigned int i = 0; i < gr->trihedra.size(); i++) delete gr->trihedra[i];
    gr->tetrahedra = newTetrahedra;
    gr->hexahedra = newHexahedra;
    gr->prisms = newPrisms;
    gr->pyramids = newPyramids;
    gr->trihedra = newTrihedra;
  }

  // -- now correct periodicity information

  std::set<GFace*,GEntityLessThan>::iterator gfIter = faces.begin();
  for (;gfIter!=faces.end();++gfIter) (*gfIter)->updateVertices(old2new);

  std::set<GEdge*,GEntityLessThan>::iterator geIter = edges.begin();
  for (;geIter!=edges.end();++geIter) (*geIter)->updateVertices(old2new);

  std::set<GVertex*,GEntityLessThan>::iterator gvIter = vertices.begin();
  for (;gvIter!=vertices.end();++gvIter) (*gvIter)->updateVertices(old2new);

  Msg::Debug("Done creating topology for edges");
}

void makeSimplyConnected(std::map<int, std::vector<MElement*> > elements[11])
{
  //only for tetras and triangles
  Msg::Info("Make simply connected regions and surfaces");
  std::vector<int> regs;
  for(std::map<int, std::vector<MElement*> >::iterator it = elements[4].begin();
      it != elements[4].end(); it++)
    regs.push_back(it->first);
  std::multimap<MFace, MElement*, Less_Face> f2e;
  if(regs.size() > 2){
    for(unsigned int i = 0; i < regs.size(); i++){
      for(unsigned int j = 0; j < elements[4][regs[i]].size(); j++){
        MElement *el = elements[4][regs[i]][j];
        for(int k = 0; k < el->getNumFaces(); k++)
          f2e.insert(std::make_pair(el->getFace(k), el));
      }
    }
  }
  for(unsigned int i = 0; i < regs.size(); i++){
    int ri = regs[i];
    std::vector<MElement*> allElements;
    for(unsigned int j = 0; j < elements[4][ri].size(); j++)
      allElements.push_back(elements[4][ri][j]);
    std::vector<std::vector<MElement*> > conRegions;
    int nbConRegions = connectedVolumes(allElements, conRegions);
    Msg::Info("%d connected regions (reg=%d)", nbConRegions, ri);
    unsigned int maxNumEl = 1;
    for(int j = 0; j < nbConRegions; j++)
      if(conRegions[j].size() > maxNumEl)
        maxNumEl = conRegions[j].size();
    for(int j = 0; j < nbConRegions; j++){
      //remove conRegions containing few elements
      if(conRegions[j].size() < maxNumEl * 1.e-4){
        //find adjacent region
        int r2 = ri;
        if(regs.size() == 2)
          r2 = (ri + 1) % 2;
        else{
          for(unsigned int k = 0; k < conRegions[j].size(); k++){
            MElement *el = conRegions[j][k];
            for(int l = 0; l < el->getNumFaces(); l++){
              MFace mf = el->getFace(l);
              std::multimap<MFace, MElement*, Less_Face>::iterator itl =
                f2e.lower_bound(mf);
              for(; itl != f2e.upper_bound(mf); itl++){
                if(itl->second != el) break;
              }
              MElement *el2 = itl->second;
              bool sameRegion = false;
              for(unsigned int m = 0; m < conRegions[j].size(); m++)
                if(conRegions[j][m] == el2) {
                  sameRegion = true; break;
                }
              if(sameRegion) continue;
              for(unsigned int m = 0; m < regs.size(); m++){
                int rm = regs[m];
                if(rm == ri) continue;
                for(unsigned int n = 0; n < elements[4][rm].size(); n++)
                  if(elements[4][rm][n] == el2){
                    r2 = rm;
                    break;
                  }
                if(r2 != ri) break;
              }
              if(r2 != ri) break;
            }
            if(r2 != ri) break;
          }
          if(r2 == ri) Msg::Warning("Element not found for simply connected regions");
        }

        for(unsigned int k = 0; k < conRegions[j].size(); k++){
          MElement *el = conRegions[j][k];
          unsigned int l = 0;
          for(; l < elements[4][ri].size(); l++)
            if(elements[4][ri][l] == el) break;
          elements[4][ri].erase(elements[4][ri].begin() + l);
          elements[4][r2].push_back(el);
        }
      }
    }
  }

  std::vector<int> faces;
  for(std::map<int, std::vector<MElement*> >::iterator it = elements[2].begin();
      it != elements[2].end(); it++)
    faces.push_back(it->first);
  std::multimap<MEdge, MElement*, Less_Edge> e2e;
  if(faces.size() > 2){
    for(unsigned int i = 0; i < faces.size(); i++){
      for(unsigned int j = 0; j < elements[2][faces[i]].size(); j++){
        MElement *el = elements[2][faces[i]][j];
        for(int k = 0; k < el->getNumEdges(); k++)
          e2e.insert(std::make_pair(el->getEdge(k), el));
      }
    }
  }
  for(unsigned int i = 0; i < faces.size(); i++){
    int fi = faces[i];
    std::vector<MElement*> allElements;
    for(unsigned int j = 0; j < elements[2][fi].size(); j++)
      allElements.push_back(elements[2][fi][j]);
    std::vector<std::vector<MElement*> > conSurfaces;
    int nbConSurfaces = connectedSurfaces(allElements, conSurfaces);
    Msg::Info("%d connected surfaces (reg=%d)", nbConSurfaces, fi);
    unsigned int maxNumEl = 1;
    for(int j = 0; j < nbConSurfaces; j++)
      if(conSurfaces[j].size() > maxNumEl)
        maxNumEl = conSurfaces[j].size();
    for(int j = 0; j < nbConSurfaces; j++){
      //remove conSurfaces containing few elements
      if(conSurfaces[j].size() < maxNumEl * 1.e-4){
        //find adjacent surface
        int f2 = fi;
        if(faces.size() == 2)
          f2 = (fi + 1) % 2;
        else{
          for(unsigned int k = 0; k < conSurfaces[j].size(); k++){
            MElement *el = conSurfaces[j][k];
            for(int l = 0; l < el->getNumEdges(); l++){
              MEdge me = el->getEdge(l);
              std::multimap<MEdge, MElement*, Less_Edge>::iterator itl = e2e.lower_bound(me);
              for(; itl != e2e.upper_bound(me); itl++){
                if(itl->second != el) break;
              }
              MElement *el2 = itl->second;
              bool sameSurface = false;
              for(unsigned int m = 0; m < conSurfaces[j].size(); m++)
                if(conSurfaces[j][m] == el2) {
                  sameSurface = true; break;
                }
              if(sameSurface) continue;
              for(unsigned int m = 0; m < faces.size(); m++){
                int fm = faces[m];
                if(fm == fi) continue;
                for(unsigned int n = 0; n < elements[2][fm].size(); n++)
                  if(elements[2][fm][n] == el2){
                    f2 = fm;
                    break;
                  }
                if(f2 != fi) break;
              }
              if(f2 != fi) break;
            }
            if(f2 != fi) break;
          }
          if(f2 == fi) Msg::Warning("Element not found for simply connected surfaces");
        }
        for(unsigned int k = 0; k < conSurfaces[j].size(); k++){
          MElement *el = conSurfaces[j][k];
          unsigned int l = 0;
          for(; l < elements[2][fi].size(); l++)
            if(elements[2][fi][l] == el) break;
          elements[2][fi].erase(elements[2][fi].begin() + l);
          elements[2][f2].push_back(el);
        }
      }
    }
  }
}

GModel *GModel::buildCutGModel(gLevelset *ls, bool cutElem, bool saveTri)
{

  if (saveTri)
    CTX::instance()->mesh.saveTri = 1;
  else
    CTX::instance()->mesh.saveTri = 0;

  std::map<int, std::vector<MElement*> > elements[11];
  std::map<int, std::map<int, std::string> > physicals[4];
  std::map<int, MVertex*> vertexMap;

  if(cutElem) Msg::Info("Cutting mesh...");
  else Msg::Info("Splitting mesh...");
  double t1 = Cpu();

  GModel *cutGM = buildCutMesh(this, ls, elements, vertexMap, physicals, cutElem);

  if(!cutElem)
    makeSimplyConnected(elements);

  for(int i = 0; i < (int)(sizeof(elements) / sizeof(elements[0])); i++)
    cutGM->_storeElementsInEntities(elements[i]);
  cutGM->_associateEntityWithMeshVertices();
  cutGM->_storeVerticesInEntities(vertexMap);

  for(int i = 0; i < 4; i++){
    cutGM->_storePhysicalTagsInEntities(i, physicals[i]);
    std::map<int, std::map<int, std::string> >::iterator it = physicals[i].begin();
    for(; it != physicals[i].end(); it++){
      std::map<int, std::string>::iterator it2 = it->second.begin();
      for(; it2 != it->second.end(); it2++)
        if(it2->second != "")
          cutGM->setPhysicalName(it2->second, i, it2->first);
    }
  }

  if(cutElem) Msg::Info("Mesh cutting completed (%g s)", Cpu() - t1);
  else Msg::Info("Mesh splitting completed (%g s)", Cpu() - t1);

  return cutGM;
}

void GModel::load(std::string fileName)
{
  GModel *temp = GModel::current();
  GModel::setCurrent(this);
  MergeFile(fileName, true);
  GModel::setCurrent(temp);
}

void GModel::save(std::string fileName)
{
  GModel *temp = GModel::current();
  GModel::setCurrent(this);
  int guess = GuessFileFormatFromFileName(fileName);
  CreateOutputFile(fileName, guess);
  GModel::setCurrent(temp);
}

int GModel::readGEO(const std::string &name)
{
  // readGEO is static, because it can create several models
  ParseFile(name, true);
  // sync OCC first, as GEO_Internals currently contains attributes (physicals)
  // that should also be applied to entities from OCC_Internals
  if(GModel::current()->getOCCInternals())
    GModel::current()->getOCCInternals()->synchronize(GModel::current());
  GModel::current()->getGEOInternals()->synchronize(GModel::current());
  return true;
}

GEdge* GModel::addCompoundEdge(std::vector<GEdge*> edges, int num)
{
  if (num < 0) num = getMaxElementaryNumber(1) + 1;
  GEdgeCompound *gec = new GEdgeCompound(this, num, edges);
  add(gec);
  return gec;
}

GFace* GModel::addCompoundFace(std::vector<GFace*> faces, int param, int split, int num)
{
#if defined(HAVE_SOLVER)
  if (num < 0) num = getMaxElementaryNumber(2) + 1;
  std::list<GFace*> faces_comp(faces.begin(), faces.end());
  std::list<GEdge*> U0;
  GFaceCompound::typeOfCompound typ = GFaceCompound::HARMONIC_CIRCLE;
  if (param == 1) typ =  GFaceCompound::CONFORMAL_SPECTRAL;
  if (param == 2) typ =  GFaceCompound::RADIAL_BASIS;
  if (param == 3) typ =  GFaceCompound::HARMONIC_PLANE;
  if (param == 4) typ =  GFaceCompound::CONVEX_CIRCLE;
  if (param == 5) typ =  GFaceCompound::CONVEX_PLANE;
  if (param == 6) typ =  GFaceCompound::HARMONIC_SQUARE;
  if (param == 7) typ =  GFaceCompound::CONFORMAL_FE;
  GFaceCompound *gfc = new GFaceCompound(this, num, faces_comp, U0, typ, split);
  add(gfc);
  return gfc;
#else
  return 0;
#endif
}

// FIXME: what follows will be removed in Gmsh 3.1
static void factoryWarning()
{
  static bool warn = true;
  if(warn){
    Msg::Warning("GModelFactory is deprecated and will be removed in Gmsh 3.1");
    warn = false;
  }
}

GVertex *GModel::addVertex(double x, double y, double z, double lc)
{
  factoryWarning();
  if(_factory) return _factory->addVertex(this, x, y, z, lc);
  return 0;
}

GEdge *GModel::addLine(GVertex *v1, GVertex *v2)
{
  factoryWarning();
  if(_factory) return _factory->addLine(this, v1, v2);
  return 0;
}

GEdge *GModel::addCircleArcCenter(double x, double y, double z, GVertex *start,
                                  GVertex *end)
{
  factoryWarning();
  if(_factory)
    return _factory->addCircleArc(this, GModelFactory::CENTER_START_END,
                                  start, end, SPoint3(x, y, z));
  return 0;
}

GEdge *GModel::addCircleArcCenter(GVertex *start, GVertex *center, GVertex *end)
{
  factoryWarning();
  if(_factory)
    return _factory->addCircleArc(this, start, center, end);
  return 0;
}

GEdge *GModel::addCircleArc3Points(double x, double y, double z, GVertex *start,
                                   GVertex *end)
{
  factoryWarning();
  if(_factory)
    return _factory->addCircleArc(this, GModelFactory::THREE_POINTS,
                                  start, end, SPoint3(x, y, z));
  return 0;
}

GEdge *GModel::addBezier(GVertex *start, GVertex *end,
                         std::vector<std::vector<double> > points)
{
  factoryWarning();
  if(_factory)
    return _factory->addSpline(this, GModelFactory::BEZIER, start, end,
                               points);
  return 0;
}

GEdge *GModel::addBSpline(GVertex *start, GVertex *end,
			  std::vector<std::vector<double> > points)
{
  factoryWarning();
  if(_factory)
    return _factory->addSpline(this, GModelFactory::BSPLINE, start, end,
                               points);
  return 0;
}

GEdge *GModel::addNURBS(GVertex *start, GVertex *end,
                        std::vector<std::vector<double> > points,
                        std::vector<double> knots,
                        std::vector<double> weights,
                        std::vector<int> mult)
{
  factoryWarning();
  if(_factory)
    return _factory->addNURBS(this, start,end,points,knots,weights, mult);
  return 0;
}

std::vector<GFace *> GModel::addRuledFaces (std::vector<std::vector<GEdge *> > edges)
{
  factoryWarning();
  std::vector<GFace *> faces;
  if(_factory)
    faces = _factory->addRuledFaces(this, edges);
  return faces;
}

GFace* GModel::addFace (std::vector<GEdge *> edges,
                        std::vector< std::vector<double > > points)
{
  factoryWarning();
  if(_factory)
    return _factory->addFace(this, edges, points);
  return 0;
}

GFace* GModel::addPlanarFace (std::vector<std::vector<GEdge *> > edges)
{
  factoryWarning();
  if(_factory)
    return _factory->addPlanarFace(this, edges);
  return 0;
}

GFace* GModel::addPlanarFace (std::vector<std::vector<GEdgeSigned> > edges)
{
  factoryWarning();
  if(_factory)
    return _factory->addPlanarFace(this, edges);
  return 0;
}

GRegion* GModel::addVolume (std::vector<std::vector<GFace *> > faces)
{
  factoryWarning();
  if(_factory)
    return _factory->addVolume(this, faces);
  return 0;
}

GFace *GModel::add2Drect(double x0, double y0, double dx, double dy)
{
  factoryWarning();
  if(_factory)
    return _factory->add2Drect(this, x0, y0, dx, dy);
  return 0;
}

GFace *GModel::add2Dellips(double xc, double yc, double rx, double ry)
{
  factoryWarning();
  if(_factory)
    return _factory->add2Dellips(this, xc, yc, rx, ry);
  return 0;
}

GEntity *GModel::revolve(GEntity *e, std::vector<double> p1, std::vector<double> p2,
                         double angle)
{
  factoryWarning();
  if(_factory)
    return _factory->revolve(this, e, p1, p2, angle);
  return 0;
}

GEntity *GModel::extrude(GEntity *e, std::vector<double> p1, std::vector<double> p2)
{
  factoryWarning();
  if(_factory)
    return _factory->extrude(this, e, p1, p2);
  return 0;
}

std::vector<GEntity*> GModel::extrudeBoundaryLayer(GEntity *e, int nbLayers,
                                                   double hLayers, int dir, int view)
{
  factoryWarning();
  if(_factory)
    return _factory->extrudeBoundaryLayer(this, e, nbLayers,hLayers, dir, view);
  std::vector<GEntity*> empty;
  return empty;
}

GEntity *GModel::addPipe(GEntity *e, std::vector<GEdge *>  edges)
{
  factoryWarning();
  if(_factory)
    return _factory->addPipe(this,e,edges);
  return 0;
}

GEntity *GModel::addThruSections(std::vector<std::vector<GEdge *> > edges)
{
  factoryWarning();
  if(_factory)
    return _factory->addThruSections(this,edges);
  return 0;
}

GEntity *GModel::addSphere(double cx, double cy, double cz, double radius)
{
  factoryWarning();
  if(_factory) return _factory->addSphere(this, cx, cy, cz, radius);
  return 0;
}

GEntity *GModel::addCylinder(std::vector<double> p1, std::vector<double> p2,
                             double radius)
{
  factoryWarning();
  if(_factory) return _factory->addCylinder(this, p1, p2, radius);
  return 0;
}

GEntity *GModel::addTorus(std::vector<double> p1, std::vector<double> p2,
                          double radius1, double radius2)
{
  factoryWarning();
  if(_factory) return _factory->addTorus(this, p1, p2, radius1, radius2);
  return 0;
}

GEntity *GModel::addBlock(std::vector<double> p1, std::vector<double> p2)
{
  factoryWarning();
  if(_factory) return _factory->addBlock(this, p1, p2);
  return 0;
}

GEntity *GModel::add3DBlock(std::vector<double> p1, double dx, double dy, double dz )
{
  factoryWarning();
  if(_factory) return _factory->add3DBlock(this, p1, dx, dy, dz);
  return 0;
}

GEntity *GModel::addCone(std::vector<double> p1, std::vector<double> p2,
                         double radius1, double radius2)
{
  factoryWarning();
  if(_factory) return _factory->addCone(this, p1, p2,radius1, radius2);
  return 0;
}

void GModel::healGeometry(double tolerance)
{
  factoryWarning();
  if(_factory) _factory->healGeometry(this, tolerance);
}

GModel *GModel::computeBooleanUnion(GModel *tool, int createNewModel)
{
  factoryWarning();
  if(_factory)
    return _factory->computeBooleanUnion(this, tool, createNewModel);
  return 0;
}

GModel *GModel::computeBooleanIntersection(GModel *tool, int createNewModel)
{
  factoryWarning();
  if(_factory)
    return _factory->computeBooleanIntersection(this, tool, createNewModel);
  return 0;
}

GModel *GModel::computeBooleanDifference(GModel *tool, int createNewModel)
{
  factoryWarning();
  if(_factory)
    return _factory->computeBooleanDifference(this, tool, createNewModel);
  return 0;
}

void GModel::setPeriodicAllFaces(std::vector<double> FaceTranslationVector)
{
  factoryWarning();
  if(_factory) _factory->setPeriodicAllFaces(this, FaceTranslationVector);
}

void GModel::setPeriodicPairOfFaces(int numFaceMaster, std::vector<int> EdgeListMaster,
                                    int numFaceSlave, std::vector<int> EdgeListSlave)
{
  factoryWarning();
  if(_factory)
    _factory->setPeriodicPairOfFaces(this, numFaceMaster, EdgeListMaster,
                                     numFaceSlave, EdgeListSlave);
}

void GModel::setPhysicalNumToEntitiesInBox(int EntityDimension, int PhysicalNumber,
                                           SBoundingBox3d box)
{
  std::vector<GEntity*> entities;
  getEntitiesInBox(entities, box, EntityDimension);
  for(unsigned int i = 0; i < entities.size(); i++)
    entities[i]->addPhysicalEntity(PhysicalNumber);
}

void GModel::setPhysicalNumToEntitiesInBox(int EntityDimension, int PhysicalNumber,
                                           std::vector<double> p1, std::vector<double> p2)
{
  if(p1.size() != 3 || p2.size() != 3) return;
  SBoundingBox3d box(p1[0], p1[2], p1[2], p2[0], p2[1], p2[3]);
  setPhysicalNumToEntitiesInBox(EntityDimension, PhysicalNumber, box);
}


GEdge *getNewModelEdge(GFace *gf1, GFace *gf2,
                       std::map<std::pair<int, int>, GEdge*> &newEdges)
{
  int t1 = gf1 ? gf1->tag() : -1;
  int t2 = gf2 ? gf2->tag() : -1;
  int i1 = std::min(t1, t2);
  int i2 = std::max(t1, t2);

  if(i1 == i2) return 0;

  std::map<std::pair<int, int>, GEdge*>::iterator it =
    newEdges.find(std::make_pair(i1, i2));
  if(it == newEdges.end()){
    discreteEdge *ge = new discreteEdge
      (GModel::current(), GModel::current()->getMaxElementaryNumber(1) + 1, 0, 0);
    GModel::current()->add(ge);
    newEdges[std::make_pair(i1, i2)] = ge;
    return ge;
  }
  else
    return it->second;
}

#if defined(HAVE_MESH)

void GModel::classifyAllFaces()
{
  std::set<GFace*> faces;
  std::vector<MElement*> elements;
  for(GModel::fiter it = this->firstFace(); it != this->lastFace(); ++it) {
    faces.insert(*it);
    elements.insert(elements.end(), (*it)->triangles.begin(),
                       (*it)->triangles.end());
    elements.insert(elements.end(), (*it)->quadrangles.begin(),
                       (*it)->quadrangles.end());
  }

  discreteEdge* edge = new discreteEdge
    (GModel::current(), GModel::current()->getMaxElementaryNumber(1) + 1, 0, 0);
  GModel::current()->add(edge);

  e2t_cont adj;
  buildEdgeToElements(elements, adj);
  std::vector<edge_angle> edges_detected, edges_lonly;
  buildListOfEdgeAngle(adj, edges_detected, edges_lonly);
  for(unsigned int i = 0; i < edges_detected.size(); i++){
    edge_angle ea = edges_detected[i];
    if (ea.angle <= EDGE_ANGLE_THRESHOLD) break;
    edge->lines.push_back(new MLine(ea.v1, ea.v2));
  }

  this->classifyFaces(faces);

  GModel::current()->remove(edge);
  edge->lines.clear();
  delete edge;
  elements.clear();
  edges_detected.clear();
  edges_lonly.clear();
}

void recurClassifyEdges(MTri3 *t, std::map<MTriangle*, GFace*> &reverse,
                        std::map<MLine*, GEdge*, compareMLinePtr> &lines,
                        std::set<MLine*> &touched, std::set<MTri3*> &trisTouched,
                        std::map<std::pair<int, int>, GEdge*> &newEdges)
{
  if(!t->isDeleted()){
    trisTouched.erase(t);
    t->setDeleted(true);
    GFace *gf1 = reverse[t->tri()];
    for(int i = 0; i < 3; i++){
      GFace *gf2 = 0;
      MTri3 *tn = t->getNeigh(i);
      if(tn)
        gf2 = reverse[tn->tri()];
      edgeXface exf(t, i);
      MLine ml(exf.v[0], exf.v[1]);
      std::map<MLine*, GEdge*, compareMLinePtr>::iterator it = lines.find(&ml);
      if(it != lines.end()){
        if(touched.find(it->first) == touched.end()){
          GEdge *ge =  getNewModelEdge(gf1, gf2, newEdges);
          if(ge) ge->lines.push_back(it->first);
          touched.insert(it->first);
        }
      }
      if(tn)
        recurClassifyEdges(tn, reverse, lines, touched, trisTouched,newEdges);
    }
  }
}

void recurClassify(MTri3 *t, GFace *gf,
                   std::map<MLine*, GEdge*, compareMLinePtr> &lines,
                   std::map<MTriangle*, GFace*> &reverse)
{
  if(!t->isDeleted()){
    gf->triangles.push_back(t->tri());
    reverse[t->tri()] = gf;
    t->setDeleted(true);
    for(int i = 0; i < 3; i++){
      MTri3 *tn = t->getNeigh(i);
      if(tn){
        edgeXface exf(t, i);
        MLine ml(exf.v[0], exf.v[1]);
        std::map<MLine*, GEdge*, compareMLinePtr>::iterator it = lines.find(&ml);
        if(it == lines.end())
          recurClassify(tn, gf, lines, reverse);
      }
    }
  }
}

#endif

void GModel::classifyFaces(std::set<GFace*> &_faces)
{
#if defined(HAVE_MESH)
  std::map<MLine*, GEdge*, compareMLinePtr> lines;

  for(GModel::eiter it = GModel::current()->firstEdge();
      it != GModel::current()->lastEdge(); ++it){
    for(unsigned int i = 0; i < (*it)->lines.size();i++)
      lines[(*it)->lines[i]] = *it;
  }

  std::map<MTriangle*, GFace*> reverse_old;
  std::list<MTri3*> tris;
  {
    std::set<GFace*>::iterator it = _faces.begin();
    while(it != _faces.end()){
      GFace *gf = *it;
      for(unsigned int i = 0; i < gf->triangles.size(); i++){
        tris.push_back(new MTri3(gf->triangles[i], 0));
        reverse_old[gf->triangles[i]] = gf;
      }
      gf->triangles.clear();
      gf->mesh_vertices.clear();
      ++it;
    }
  }
  if(tris.empty()) return;

  connectTriangles(tris);

  std::map<MTriangle*, GFace*> reverse;
  std::multimap<GFace*, GFace*> replacedBy;
  // color all triangles
  std::list<MTri3*> ::iterator it = tris.begin();
  std::list<GFace*> newf;
  while(it != tris.end()){
    if(!(*it)->isDeleted()){
      discreteFace *gf = new discreteFace
        (GModel::current(), GModel::current()->getMaxElementaryNumber(2) + 1);
      recurClassify(*it, gf, lines, reverse);
      GModel::current()->add(gf);
      newf.push_back(gf);

      for (unsigned int i = 0; i < gf->triangles.size(); i++){
        replacedBy.insert(std::make_pair(reverse_old[gf->triangles[i]],gf));
      }
    }
    ++it;
  }

  // now we have all faces coloured. If some regions were existing, replace
  // their faces by the new ones

  for (riter rit = firstRegion(); rit != lastRegion(); ++rit){
    std::list<GFace *> _xfaces = (*rit)->faces();
    std::set<GFace *> _newFaces;
    for (std::list<GFace *>::iterator itf = _xfaces.begin(); itf != _xfaces.end(); ++itf){
      std::multimap<GFace*, GFace*>::iterator itLow = replacedBy.lower_bound(*itf);
      std::multimap<GFace*, GFace*>::iterator itUp = replacedBy.upper_bound(*itf);
      for (; itLow != itUp; ++itLow)
        _newFaces.insert(itLow->second);
    }
    std::list<GFace *> _temp;
    _temp.insert(_temp.begin(),_newFaces.begin(),_newFaces.end());
    (*rit)->set(_temp);
  }

  // color some lines
  it = tris.begin();
  while(it != tris.end()){
    (*it)->setDeleted(false);
    ++it;
  }

  // classify edges that are bound by different GFaces
  std::map<std::pair<int, int>, GEdge*> newEdges;
  std::set<MLine*> touched;
  std::set<MTri3*> trisTouched;
  // bug fix : multiply connected domains

  trisTouched.insert(tris.begin(),tris.end());
  while(!trisTouched.empty())
    recurClassifyEdges(*trisTouched.begin(), reverse, lines, touched, trisTouched,newEdges);

  std::map<discreteFace*,std::vector<int> > newFaceTopology;

  // check if new edges should not be splitted
  // splitted if composed of several open or closed edges

  std::map<MVertex*,GVertex*> modelVertices;

  for (std::map<std::pair<int, int>, GEdge*>::iterator ite = newEdges.begin();
       ite != newEdges.end() ; ++ite){
    std::list<MLine*> allSegments;
    for(unsigned int i = 0; i < ite->second->lines.size(); i++)
      allSegments.push_back(ite->second->lines[i]);

    while (!allSegments.empty()) {
      std::list<MLine*> segmentsForThisDiscreteEdge;
      MVertex *vB = (*allSegments.begin())->getVertex(0);
      MVertex *vE = (*allSegments.begin())->getVertex(1);
      segmentsForThisDiscreteEdge.push_back(*allSegments.begin());
      allSegments.erase(allSegments.begin());
      while(1){
        bool found = false;
        for (std::list<MLine*>::iterator it = allSegments.begin();
             it != allSegments.end(); ++it){
          MVertex *v1 = (*it)->getVertex(0);
          MVertex *v2 = (*it)->getVertex(1);
          if (v1 == vE || v2 == vE){
            segmentsForThisDiscreteEdge.push_back(*it);
            if (v2 == vE) (*it)->reverse();
            vE = (v1 == vE) ? v2 : v1;
            found = true;
            allSegments.erase(it);
            break;
          }
          if (v1 == vB || v2 == vB){
            segmentsForThisDiscreteEdge.push_front(*it);
            if (v1 == vB) (*it)->reverse();
            vB = (v1 == vB) ? v2 : v1;
            found = true;
            allSegments.erase(it);
            break;
          }
        }
        if (vE == vB)break;
        if (!found)break;
      }

      std::map<MVertex*,GVertex*>::iterator itMV = modelVertices.find(vB);
      if (itMV == modelVertices.end()){
        GVertex *newGv = new discreteVertex
          (GModel::current(), GModel::current()->getMaxElementaryNumber(0) + 1);
        newGv->mesh_vertices.push_back(vB);
        vB->setEntity(newGv);
        newGv->points.push_back(new MPoint(vB));
        GModel::current()->add(newGv);
        modelVertices[vB] = newGv;
      }
      itMV = modelVertices.find(vE);
      if (itMV == modelVertices.end()){
        GVertex *newGv = new discreteVertex
          (GModel::current(), GModel::current()->getMaxElementaryNumber(0) + 1);
        newGv->mesh_vertices.push_back(vE);
        newGv->points.push_back(new MPoint(vE));
        vE->setEntity(newGv);
        GModel::current()->add(newGv);
        modelVertices[vE] = newGv;
      }

      GEdge *newGe = new discreteEdge
        (GModel::current(), GModel::current()->getMaxElementaryNumber(1) + 1,
         modelVertices[vB], modelVertices[vE]);
      newGe->lines.insert(newGe->lines.end(), segmentsForThisDiscreteEdge.begin(),
                          segmentsForThisDiscreteEdge.end());

      for (std::list<MLine*>::iterator itL =  segmentsForThisDiscreteEdge.begin();
           itL !=  segmentsForThisDiscreteEdge.end(); ++itL){
        if((*itL)->getVertex(0)->onWhat()->dim() != 0){
          newGe->mesh_vertices.push_back((*itL)->getVertex(0));
          (*itL)->getVertex(0)->setEntity(newGe);
        }
      }

      GModel::current()->add(newGe);
      discreteFace *gf1 = dynamic_cast<discreteFace*>
        (GModel::current()->getFaceByTag(ite->first.first));
      discreteFace *gf2 = dynamic_cast<discreteFace*>
        (GModel::current()->getFaceByTag(ite->first.second));
      if (gf1)newFaceTopology[gf1].push_back(newGe->tag());
      if (gf2)newFaceTopology[gf2].push_back(newGe->tag());
    }
  }

  std::map<discreteFace*,std::vector<int> >::iterator itFT =  newFaceTopology.begin();
  for (;itFT != newFaceTopology.end();++itFT){
    itFT->first->setBoundEdges(itFT->second);
  }

  for (std::map<std::pair<int, int>, GEdge*>::iterator it = newEdges.begin();
       it != newEdges.end(); ++it){
    GEdge *ge = it->second;
    GModel::current()->remove(ge);
    //    delete ge;
  }

  it = tris.begin();
  while(it != tris.end()){
    delete *it;
    ++it;
  }

  // delete empty mesh faces and reclasssify
  std::set<GFace*, GEntityLessThan> fac = faces;
  for (fiter fit = fac.begin() ; fit !=fac.end() ; ++fit){
    std::set<MVertex *> _verts;
    (*fit)->mesh_vertices.clear();
    for (unsigned int i = 0; i < (*fit)->triangles.size(); i++){
      for (int j = 0; j < 3; j++){
        if ((*fit)->triangles[i]->getVertex(j)->onWhat()->dim() > 1){
          (*fit)->triangles[i]->getVertex(j)->setEntity(*fit);
          _verts.insert((*fit)->triangles[i]->getVertex(j));
        }
      }
    }
    if ((*fit)->triangles.size())
      (*fit)->mesh_vertices.insert((*fit)->mesh_vertices.begin(),
                                   _verts.begin(), _verts.end());
    else
      remove(*fit);
  }
#endif
}

void GModel::addHomologyRequest(const std::string &type,
                                std::vector<int> &domain,
                                std::vector<int> &subdomain,
                                std::vector<int> &dim)
{
  typedef std::pair<std::vector<int>, std::vector<int> > dpair;
  typedef std::pair<std::string, std::vector<int> > tpair;
  dpair p(domain, subdomain);
  tpair p2(type, dim);
  _homologyRequests.insert(std::pair<dpair, tpair>(p, p2));
}

void GModel::computeHomology()
{
  if(_homologyRequests.empty()) return;

#if defined(HAVE_KBIPACK)
  double t1 = Cpu();

  // find unique domain/subdomain requests
  typedef std::pair<std::vector<int>, std::vector<int> > dpair;
  typedef std::pair<std::string, std::vector<int> > tpair;
  std::set<dpair> domains;
  for(std::multimap<dpair, tpair>::iterator it = _homologyRequests.begin();
      it != _homologyRequests.end(); it++)
    domains.insert(it->first);
  Msg::Info("Number of cell complexes to construct: %d", domains.size());

  for(std::set<dpair>::iterator it = domains.begin(); it != domains.end(); it++){
    std::pair<std::multimap<dpair, tpair>::iterator,
              std::multimap<dpair, tpair>::iterator> itp =
      _homologyRequests.equal_range(*it);
    bool prepareToRestore = (itp.first != --itp.second);
    itp.second++;
    std::vector<int> imdomain;
    Homology* homology = new Homology(this, itp.first->first.first,
                                      itp.first->first.second, imdomain,
                                      prepareToRestore);

    for(std::multimap<dpair, tpair>::iterator itt = itp.first;
        itt != itp.second; itt++){
      std::string type = itt->second.first;
      std::vector<int> dim0 = itt->second.second;
      std::vector<int> dim;

      std::stringstream ss;
      for(unsigned int i = 0; i < dim0.size(); i++) {
        int d = dim0.at(i);
        if(d >= 0 && d <= getDim()) {
          dim.push_back(d);
          ss << "H";
          if(type == "Homology") ss << "_";
          if(type == "Cohomology") ss << "^";
          ss << d;
          if(i < dim0.size()-1 && dim0.at(i+1) >=0 && dim0.at(i+1) <= getDim())
            ss << ", ";
        }
      }
      std::string dims = ss.str();

      if(type != "Homology" && type != "Cohomology" && type != "Betti") {
        Msg::Error("Unknown type of homology computation: %s", type.c_str());
      }
      else if(dim.empty() || type == "Betti") {
        homology->findBettiNumbers();
      }
      else if(type == "Homology" && !homology->isHomologyComputed(dim)) {
        homology->findHomologyBasis(dim);
        Msg::Info("Homology space basis chains to save: %s", dims.c_str());
        for(unsigned int i = 0; i < dim.size(); i++) {
          homology->addChainsToModel(dim.at(i));
        }
      }
      else if(type == "Cohomology" && !homology->isCohomologyComputed(dim)) {
        homology->findCohomologyBasis(dim);
        Msg::Info("Cohomology space basis cochains to save: %s", dims.c_str());
        for(unsigned int i = 0; i < dim.size(); i++) {
          homology->addCochainsToModel(dim.at(i));
        }
      }
    }
    pruneMeshVertexAssociations();
    delete homology;
  }
  Msg::Info("");

  double t2 = Cpu();
  Msg::StatusBar(true, "Done homology and cohomology computation (%g s)",
                 t2 - t1);

#else
  Msg::Error("Homology computation requires KBIPACK");
#endif
}

void GModel::setCompoundVisibility()
{
  // force visibility status of compound entities

  for(eiter eit = firstEdge(); eit != lastEdge(); eit++){
    GEdge *ge = *eit;
    if (ge->getCompound()){
      if(CTX::instance()->geom.hideCompounds) {
        // use visibility info of compound edge if this edge belongs to it
        ge->setVisibility(0, true);
        bool val2 = ge->getCompound()->getVisibility();
        if(ge->getCompound()->getBeginVertex())
          ge->getCompound()->getBeginVertex()->setVisibility(val2);
        if(ge->getCompound()->getEndVertex())
          ge->getCompound()->getEndVertex()->setVisibility(val2);
      }
      else {
        ge->setVisibility(1, true);
      }
    }
  }

  for(fiter fit = firstFace(); fit != lastFace(); fit++){
    GFace *gf = *fit;
    if (gf->getCompound()){
      if(CTX::instance()->geom.hideCompounds) {
        gf->setVisibility(0, true);
        std::list<GEdge*> edgesComp = gf->getCompound()->edges();
        bool val2 = gf->getCompound()->getVisibility();
        // show edges of the compound surface
        for (std::list<GEdge*>::iterator it = edgesComp.begin(); it != edgesComp.end(); ++it) {
          if((*it)->getCompound())
            (*it)->getCompound()->setVisibility(val2, true);
          else
            (*it)->setVisibility(val2, true);
        }
      }
      else {
        gf->setVisibility(1, true);
      }
    }
  }

}<|MERGE_RESOLUTION|>--- conflicted
+++ resolved
@@ -1118,22 +1118,6 @@
 #endif
 }
 
-<<<<<<< HEAD
-=======
-int GModel::partitionMesh(int numPart)
-{
-#if defined(HAVE_MESH) && (defined(HAVE_METIS))
-  opt_mesh_partition_num(0, GMSH_SET, numPart);
-  UnpartitionMesh(this);
-  PartitionMesh(this, CTX::instance()->partitionOptions);
-  return 1;
-#else
-  Msg::Error("Mesh module not compiled");
-  return 0;
-#endif
-}
-
->>>>>>> 22df210b
 int GModel::setOrderN(int order, int linear, int incomplete)
 {
 #if defined(HAVE_MESH)
