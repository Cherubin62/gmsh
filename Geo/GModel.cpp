// Gmsh - Copyright (C) 1997-2021 C. Geuzaine, J.-F. Remacle
//
// See the LICENSE.txt file for license information. Please report all
// issues on https://gitlab.onelab.info/gmsh/gmsh/issues.

#include <limits>
#include <stdlib.h>
#include <sstream>
#include <stack>
#include "GmshConfig.h"
#include "GmshMessage.h"
#include "GModel.h"
#include "GModelIO_GEO.h"
#include "GModelIO_OCC.h"
#include "MPoint.h"
#include "MLine.h"
#include "MTriangle.h"
#include "MQuadrangle.h"
#include "MTetrahedron.h"
#include "MHexahedron.h"
#include "MPrism.h"
#include "MPyramid.h"
#include "MTrihedron.h"
#include "MElementCut.h"
#include "MElementOctree.h"
#include "discreteRegion.h"
#include "discreteFace.h"
#include "discreteEdge.h"
#include "discreteVertex.h"
#include "partitionRegion.h"
#include "partitionFace.h"
#include "partitionEdge.h"
#include "partitionVertex.h"
#include "gmshSurface.h"
#include "SmoothData.h"
#include "Context.h"
#include "OS.h"
#include "StringUtils.h"
#include "GEdgeLoop.h"
#include "MVertexRTree.h"
#include "OpenFile.h"
#include "CreateFile.h"
#include "Options.h"
#include "GModelParametrize.h"

#if defined(HAVE_MESH)
#include "meshGEdge.h"
#include "meshGFace.h"
#include "meshGRegion.h"
#include "Field.h"
#include "Generator.h"
#include "meshPartition.h"
#include "HighOrder.h"
#include "meshMetric.h"
#include "meshGRegionMMG.h"
#include "meshGFaceBamg.h"
#include "meshRefine.h"
#endif

#if defined(HAVE_KBIPACK)
#include "Homology.h"
#endif

std::vector<GModel *> GModel::list;
int GModel::_current = -1;

GModel::GModel(const std::string &name)
  : _destroying(false), _name(name), _visible(1), _elementOctree(nullptr),
    _geo_internals(nullptr), _occ_internals(nullptr), _acis_internals(nullptr),
    _parasolid_internals(nullptr), _fields(nullptr),
    _currentMeshEntity(nullptr), _numPartitions(0), normals(nullptr)
{
  _maxVertexNum = CTX::instance()->mesh.firstNodeTag - 1;
  _maxElementNum = CTX::instance()->mesh.firstElementTag - 1;
  _checkPointedMaxVertexNum = _maxVertexNum;
  _checkPointedMaxElementNum = _maxElementNum;

  // hide all other models
  for(std::size_t i = 0; i < list.size(); i++) list[i]->setVisibility(0);

  // push new one into the list
  list.push_back(this);

  // we always create an internal GEO model; other CAD internals are created
  // on-demand
  createGEOInternals();

#if defined(HAVE_MESH)
  _fields = new FieldManager();
#endif
}

GModel::~GModel()
{
  auto it = std::find(list.begin(), list.end(), this);
  if(it != list.end()) list.erase(it);

  if(getVisibility()) {
    // if no other model is visible, make the last one visible
    bool othervisible = false;
    for(std::size_t i = 0; i < list.size(); i++) {
      if(list[i]->getVisibility()) othervisible = true;
    }
    if(!othervisible && list.size()) list.back()->setVisibility(1);
  }

  destroy();
  deleteGEOInternals();
  deleteOCCInternals();
  deleteACISInternals();
  deleteParasolidInternals();
#if defined(HAVE_MESH)
  delete _fields;
#endif
}

void GModel::setFileName(const std::string &fileName)
{
  _fileName = fileName;
  _fileNames.insert(fileName);

  Msg::SetOnelabString("Gmsh/Model name", fileName,
                       Msg::GetNumOnelabClients() > 1, false, true, 0, "file");
  Msg::SetOnelabString("Gmsh/Model absolute path",
                       SplitFileName(GetAbsolutePath(fileName))[0], false,
                       false, true, 0);
  Msg::SetWindowTitle(fileName);
}

GModel *GModel::current(int index)
{
  if(list.empty()) {
    Msg::Debug("No current model available: creating one");
    new GModel();
  }
  if(index >= 0) _current = index;
  if(_current < 0 || _current >= (int)list.size()) return list.back();
  return list[_current];
}

int GModel::setCurrent(GModel *m)
{
  for(std::size_t i = 0; i < list.size(); i++) {
    if(list[i] == m) {
      _current = i;
      break;
    }
  }
  return _current;
}

GModel *GModel::findByName(const std::string &name, const std::string &fileName)
{
  // return last mesh with given name
  for(int i = list.size() - 1; i >= 0; i--)
    if(list[i]->getName() == name &&
       (fileName.empty() || !list[i]->hasFileName(fileName)))
      return list[i];
  return nullptr;
}

void GModel::destroy(bool keepName)
{
  Msg::Debug("Destroying model %s", getName().c_str());
  _destroying = true;

  if(!keepName) {
    _name.clear();
    _fileNames.clear();
  }

  _maxVertexNum = CTX::instance()->mesh.firstNodeTag - 1;
  _maxElementNum = CTX::instance()->mesh.firstElementTag - 1;
  _checkPointedMaxVertexNum = _maxVertexNum;
  _checkPointedMaxElementNum = _maxElementNum;
  _currentMeshEntity = nullptr;
  _lastMeshEntityError.clear();
  _lastMeshVertexError.clear();

  for(auto it = firstRegion(); it != lastRegion(); ++it) delete *it;
  regions.clear();
  std::set<GRegion *, GEntityPtrLessThan>().swap(regions);

  for(auto it = firstFace(); it != lastFace(); ++it) delete *it;
  faces.clear();
  std::set<GFace *, GEntityPtrLessThan>().swap(faces);

  for(auto it = firstEdge(); it != lastEdge(); ++it) delete *it;
  edges.clear();
  std::set<GEdge *, GEntityPtrLessThan>().swap(edges);

  for(auto it = firstVertex(); it != lastVertex(); ++it) delete *it;
  vertices.clear();
  std::set<GVertex *, GEntityPtrLessThan>().swap(vertices);

  destroyMeshCaches();

  resetOCCInternals();

  if(normals) delete normals;
  normals = nullptr;

#if defined(HAVE_MESH)
  _fields->reset();
#endif
  gmshSurface::reset();

  _destroying = false;
}

void GModel::destroyMeshCaches()
{
  _vertexVectorCache.clear();
  std::vector<MVertex *>().swap(_vertexVectorCache);
  _vertexMapCache.clear();
  std::map<int, MVertex *>().swap(_vertexMapCache);
  _elementVectorCache.clear();
  std::vector<MElement *>().swap(_elementVectorCache);
  _elementMapCache.clear();
  std::map<int, MElement *>().swap(_elementMapCache);
  _elementIndexCache.clear();
  std::map<int, int>().swap(_elementIndexCache);
  delete _elementOctree;
  _elementOctree = nullptr;
}

void GModel::deleteMesh()
{
  for(auto it = firstRegion(); it != lastRegion(); ++it) (*it)->deleteMesh();
  for(auto it = firstFace(); it != lastFace(); ++it) (*it)->deleteMesh();
  for(auto it = firstEdge(); it != lastEdge(); ++it) (*it)->deleteMesh();
  for(auto it = firstVertex(); it != lastVertex(); ++it) (*it)->deleteMesh();
  destroyMeshCaches();
  _currentMeshEntity = nullptr;
  _lastMeshEntityError.clear();
  _lastMeshVertexError.clear();
}

void GModel::deleteMesh(const std::vector<GEntity *> &entities)
{
  if(entities.empty()) {
    deleteMesh();
    return;
  }
  for(std::size_t i = 0; i < entities.size(); i++) {
    GEntity *ge = entities[i];
    bool ok = true;
    switch(ge->dim()) {
    case 0: {
      std::vector<GEdge *> e = ge->edges();
      for(auto it = e.begin(); it != e.end(); ++it) {
        if((*it)->getNumMeshElements()) {
          ok = false;
          break;
        }
      }
    } break;
    case 1: {
      std::vector<GFace *> f = ge->faces();
      for(auto it = f.begin(); it != f.end(); ++it) {
        if((*it)->getNumMeshElements()) {
          ok = false;
          break;
        }
      }
    } break;
    case 2: {
      std::list<GRegion *> r = ge->regions();
      for(auto it = r.begin(); it != r.end(); ++it) {
        if((*it)->getNumMeshElements()) {
          ok = false;
          break;
        }
      }
    } break;
    }
    if(ok) { ge->deleteMesh(); }
    else {
      Msg::Warning("Cannot delete mesh of entity (%d, %d), connected to mesh "
                   "of higher dimensional entity",
                   ge->dim(), ge->tag());
    }
  }
  destroyMeshCaches();
  _currentMeshEntity = nullptr;
  _lastMeshEntityError.clear();
  _lastMeshVertexError.clear();
}

void GModel::deleteVertexArrays()
{
  for(auto it = firstRegion(); it != lastRegion(); ++it)
    (*it)->deleteVertexArrays();
  for(auto it = firstFace(); it != lastFace(); ++it)
    (*it)->deleteVertexArrays();
  for(auto it = firstEdge(); it != lastEdge(); ++it)
    (*it)->deleteVertexArrays();
  for(auto it = firstVertex(); it != lastVertex(); ++it)
    (*it)->deleteVertexArrays();
}

bool GModel::empty() const
{
  return vertices.empty() && edges.empty() && faces.empty() && regions.empty();
}

GRegion *GModel::getRegionByTag(int n) const
{
  GEntity tmp((GModel *)this, n);
  auto it = regions.find((GRegion *)&tmp);
  if(it != regions.end())
    return *it;
  else
    return nullptr;
}

GFace *GModel::getFaceByTag(int n) const
{
  GEntity tmp((GModel *)this, n);
  auto it = faces.find((GFace *)&tmp);
  if(it != faces.end())
    return *it;
  else
    return nullptr;
}

GEdge *GModel::getEdgeByTag(int n) const
{
  GEntity tmp((GModel *)this, n);
  auto it = edges.find((GEdge *)&tmp);
  if(it != edges.end())
    return *it;
  else
    return nullptr;
}

GVertex *GModel::getVertexByTag(int n) const
{
  GEntity tmp((GModel *)this, n);
  auto it = vertices.find((GVertex *)&tmp);
  if(it != vertices.end())
    return *it;
  else
    return nullptr;
}

GEntity *GModel::getEntityByTag(int dim, int n) const
{
  switch(dim) {
  case 0: return getVertexByTag(n);
  case 1: return getEdgeByTag(n);
  case 2: return getFaceByTag(n);
  case 3: return getRegionByTag(n);
  }
  return nullptr;
}

std::vector<int> GModel::getTagsForPhysicalName(int dim,
                                                const std::string &name)
{
  std::vector<int> tags;
  std::map<int, std::vector<GEntity *> > physicalGroups;
  getPhysicalGroups(dim, physicalGroups);
  std::vector<GEntity *> entities =
    physicalGroups[getPhysicalNumber(dim, name)];
  for(auto it = entities.begin(); it != entities.end(); it++) {
    GEntity *ge = *it;
    tags.push_back(ge->tag());
  }
  return tags;
}

void GModel::remove(GRegion *r)
{
  auto it = std::find(firstRegion(), lastRegion(), r);
  if(it != (riter)regions.end()) {
    regions.erase(it);
    std::vector<GFace *> f = r->faces();
    for(auto it = f.begin(); it != f.end(); it++) (*it)->delRegion(r);
  }
}

void GModel::remove(GFace *f)
{
<<<<<<< HEAD
  fiter it = std::find(firstFace(), lastFace(), f);
  if(it != faces.end()) {
    faces.erase(it);
    std::vector<GEdge *> const &e = f->edges();
    for(std::vector<GEdge *>::const_iterator it = e.begin(); it != e.end();
        it++)
      (*it)->delFace(f);
=======
  auto it = std::find(firstFace(), lastFace(), f);
  if(it != faces.end()) {
    faces.erase(it);
    std::vector<GEdge *> const &e = f->edges();
    for(auto it = e.begin(); it != e.end(); it++) (*it)->delFace(f);
>>>>>>> 3ca33df1
  }
}

void GModel::remove(GEdge *e)
{
  auto it = std::find(firstEdge(), lastEdge(), e);
  if(it != edges.end()) {
    edges.erase(it);
    if(e->getBeginVertex()) e->getBeginVertex()->delEdge(e);
    if(e->getEndVertex()) e->getEndVertex()->delEdge(e);
  }
}

void GModel::remove(GVertex *v)
{
  auto it = std::find(firstVertex(), lastVertex(), v);
  if(it != vertices.end()) vertices.erase(it);
}

void GModel::remove(int dim, int tag, bool recursive)
{
  // TODO: we should also check dependencies in embedded entities
  if(dim == 3) {
    GRegion *gr = getRegionByTag(tag);
    if(gr) {
      remove(gr);
      if(recursive) {
        std::vector<GFace *> f = gr->faces();
        for(auto it = f.begin(); it != f.end(); it++)
          remove(2, (*it)->tag(), recursive);
      }
    }
  }
  else if(dim == 2) {
    GFace *gf = getFaceByTag(tag);
    if(gf) {
      bool skip = false;
      for(auto it = firstRegion(); it != lastRegion(); it++) {
        std::vector<GFace *> f = (*it)->faces();
        if(std::find(f.begin(), f.end(), gf) != f.end()) {
          skip = true;
          break;
        }
      }
      if(!skip) {
        remove(gf);
        if(recursive) {
          std::vector<GEdge *> const &e = gf->edges();
          for(auto it = e.begin(); it != e.end(); it++)
            remove(1, (*it)->tag(), recursive);
        }
      }
    }
  }
  else if(dim == 1) {
    GEdge *ge = getEdgeByTag(tag);
    if(ge) {
      bool skip = false;
      for(auto it = firstFace(); it != lastFace(); it++) {
        std::vector<GEdge *> const &e = (*it)->edges();
        if(std::find(e.begin(), e.end(), ge) != e.end()) {
          skip = true;
          break;
        }
      }
      if(!skip) {
        remove(ge);
        if(recursive) {
          if(ge->getBeginVertex()) remove(0, ge->getBeginVertex()->tag());
          if(ge->getEndVertex()) remove(0, ge->getEndVertex()->tag());
        }
      }
    }
  }
  else if(dim == 0) {
    GVertex *gv = getVertexByTag(tag);
    if(gv) {
      bool skip = false;
      for(auto it = firstEdge(); it != lastEdge(); it++) {
        GEdge *ge = *it;
        if(ge->getBeginVertex() == gv || ge->getEndVertex() == gv) {
          skip = true;
          break;
        }
      }
      if(!skip) { remove(gv); }
    }
  }
}

void GModel::remove(const std::vector<std::pair<int, int> > &dimTags,
                    bool recursive)
{
  for(std::size_t i = 0; i < dimTags.size(); i++)
    remove(dimTags[i].first, dimTags[i].second, recursive);
}

void GModel::remove()
{
  regions.clear();
  faces.clear();
  edges.clear();
  vertices.clear();
}

void GModel::snapVertices()
{
  auto vit = firstVertex();

  double tol = CTX::instance()->geom.tolerance;

  while(vit != lastVertex()) {
    std::vector<GEdge *> const &edges = (*vit)->edges();
    for(auto it = edges.begin(); it != edges.end(); ++it) {
      Range<double> parb = (*it)->parBounds(0);
      double t;
      if((*it)->getBeginVertex() == *vit) { t = parb.low(); }
      else if((*it)->getEndVertex() == *vit) {
        t = parb.high();
      }
      else {
        Msg::Error("Weird point: impossible to snap");
        break;
      }
      GPoint gp = (*it)->point(t);
      double d = sqrt((gp.x() - (*vit)->x()) * (gp.x() - (*vit)->x()) +
                      (gp.y() - (*vit)->y()) * (gp.y() - (*vit)->y()) +
                      (gp.z() - (*vit)->z()) * (gp.z() - (*vit)->z()));
      if(d > tol) {
        (*vit)->setPosition(gp);
        Msg::Info(
          "Snapping geometry vertex %d to curve control point (dist = %g)",
          (*vit)->tag(), d);
      }
    }
    vit++;
  }
}

void GModel::getEntities(std::vector<GEntity *> &entities, int dim) const
{
  entities.clear();
  switch(dim) {
  case 0:
    entities.insert(entities.end(), vertices.begin(), vertices.end());
    break;
  case 1: entities.insert(entities.end(), edges.begin(), edges.end()); break;
  case 2: entities.insert(entities.end(), faces.begin(), faces.end()); break;
  case 3:
    entities.insert(entities.end(), regions.begin(), regions.end());
    break;
  default:
    entities.insert(entities.end(), vertices.begin(), vertices.end());
    entities.insert(entities.end(), edges.begin(), edges.end());
    entities.insert(entities.end(), faces.begin(), faces.end());
    entities.insert(entities.end(), regions.begin(), regions.end());
    break;
  }
}

void GModel::getEntitiesInBox(std::vector<GEntity *> &entities,
                              const SBoundingBox3d &box, int dim) const
{
  entities.clear();
  std::vector<GEntity *> all;
  getEntities(all, dim);
  // if we use this often, create an rtree to avoid the linear search
  for(std::size_t i = 0; i < all.size(); i++) {
    SBoundingBox3d bbox = all[i]->bounds();
    if(bbox.min().x() >= box.min().x() && bbox.max().x() <= box.max().x() &&
       bbox.min().y() >= box.min().y() && bbox.max().y() <= box.max().y() &&
       bbox.min().z() >= box.min().z() && bbox.max().z() <= box.max().z())
      entities.push_back(all[i]);
  }
}

class AbsIntLessThan {
public:
  bool operator()(const int &i1, const int &i2) const
  {
    if(std::abs(i1) < std::abs(i2)) return true;
    return false;
  }
};

bool GModel::getBoundaryTags(const std::vector<std::pair<int, int> > &inDimTags,
                             std::vector<std::pair<int, int> > &outDimTags,
                             bool combined, bool oriented, bool recursive)
{
  bool ret = true;
  for(std::size_t i = 0; i < inDimTags.size(); i++) {
    int dim = inDimTags[i].first;
    int tag = std::abs(inDimTags[i].second); // abs for backward compatibility
    bool reverse = (inDimTags[i].second < 0);
    if(dim == 3) {
      GRegion *gr = getRegionByTag(tag);
      if(gr) {
        if(recursive) {
          std::vector<GVertex *> const &vert = gr->vertices();
          for(auto it = vert.begin(); it != vert.end(); it++)
            outDimTags.push_back(std::pair<int, int>(0, (*it)->tag()));
        }
        else {
          std::vector<GFace *> faces(gr->faces());
          std::vector<int> const &orientations = gr->faceOrientations();
          auto ito = orientations.begin();
          for(auto it = faces.begin(); it != faces.end(); it++) {
            int t = (*it)->tag();
            if(oriented && ito != orientations.end()) {
              t *= *ito;
              ito++;
            }
            outDimTags.push_back(std::pair<int, int>(2, t));
          }
        }
      }
      else {
        Msg::Error("Unknown model region with tag %d", tag);
        ret = false;
      }
    }
    else if(dim == 2) {
      GFace *gf = getFaceByTag(tag);
      if(gf) {
        if(recursive) {
          std::vector<GVertex *> const &vert = gf->vertices();
          for(auto it = vert.begin(); it != vert.end(); it++)
            outDimTags.push_back(std::pair<int, int>(0, (*it)->tag()));
        }
        else {
          std::vector<GEdge *> const &edges = gf->edges();
          std::vector<int> orientations(gf->edgeOrientations());
          auto ito = orientations.begin();
          for(auto it = edges.begin(); it != edges.end(); it++) {
            int t = (*it)->tag();
            if(oriented && ito != orientations.end()) {
              t *= *ito;
              ito++;
            }
            outDimTags.push_back(std::pair<int, int>(1, t));
          }
        }
      }
      else {
        Msg::Error("Unknown model face with tag %d", tag);
        ret = false;
      }
    }
    else if(dim == 1) {
      GEdge *ge = getEdgeByTag(tag);
      if(ge) {
        if(reverse) { // for backward compatibility
          if(ge->getEndVertex())
            outDimTags.push_back(
              std::pair<int, int>(0, ge->getEndVertex()->tag()));
          if(ge->getBeginVertex())
            outDimTags.push_back(
              std::pair<int, int>(0, ge->getBeginVertex()->tag()));
        }
        else {
          if(ge->getBeginVertex())
            outDimTags.push_back(
              std::pair<int, int>(0, ge->getBeginVertex()->tag()));
          if(ge->getEndVertex())
            outDimTags.push_back(
              std::pair<int, int>(0, ge->getEndVertex()->tag()));
        }
      }
      else {
        Msg::Error("Unknown model curve with tag %d", tag);
        ret = false;
      }
    }
    else if(dim == 0) {
      GVertex *gv = getVertexByTag(tag);
      if(gv && recursive) {
        outDimTags.push_back(std::pair<int, int>(0, gv->tag()));
      }
    }
  }

  if(combined) {
    // compute boundary of the combined shapes
    std::set<int, AbsIntLessThan> c[3];
    for(std::size_t i = 0; i < outDimTags.size(); i++) {
      int dim = outDimTags[i].first;
      int tag = outDimTags[i].second;
      if(dim >= 0 && dim < 3) {
        auto it = c[dim].find(tag);
        if(it == c[dim].end())
          c[dim].insert(tag);
        else {
          c[dim].erase(it);
        }
      }
    }
    outDimTags.clear();
    for(int dim = 0; dim < 3; dim++) {
      for(auto it = c[dim].begin(); it != c[dim].end(); it++)
        outDimTags.push_back(std::pair<int, int>(dim, *it));
    }
  }
  return ret;
}

int GModel::getMaxElementaryNumber(int dim)
{
  std::vector<GEntity *> entities;
  getEntities(entities);
  int num = 0;
  for(std::size_t i = 0; i < entities.size(); i++)
    if(dim < 0 || entities[i]->dim() == dim)
      num = std::max(num, std::abs(entities[i]->tag()));
  return num;
}

bool GModel::noPhysicalGroups()
{
  std::vector<GEntity *> entities;
  getEntities(entities);
  for(std::size_t i = 0; i < entities.size(); i++)
    if(entities[i]->physicals.size()) return false;
  return true;
}

void GModel::getPhysicalGroups(
  std::map<int, std::vector<GEntity *> > groups[4]) const
{
  std::vector<GEntity *> entities;
  getEntities(entities);
  for(std::size_t i = 0; i < entities.size(); i++) {
    std::map<int, std::vector<GEntity *> > &group(groups[entities[i]->dim()]);
    for(std::size_t j = 0; j < entities[i]->physicals.size(); j++) {
      // physicals can be stored with negative signs when the entity should be
      // "reversed"
      int p = std::abs(entities[i]->physicals[j]);
      group[p].push_back(entities[i]);
    }
  }
  for(int dim = 0; dim < 4; ++dim) {
    std::map<int, std::vector<GEntity *> > &group(groups[dim]);
    for(auto it = group.begin(); it != group.end(); ++it) {
      std::vector<GEntity *> &v = it->second;
      std::sort(v.begin(), v.end(), GEntityPtrLessThan());
      std::unique(v.begin(), v.end(), GEntityPtrLessThan());
    }
  }
}

void GModel::getPhysicalGroups(
  int dim, std::map<int, std::vector<GEntity *> > &groups) const
{
  std::vector<GEntity *> entities;
  getEntities(entities, dim);
  for(std::size_t i = 0; i < entities.size(); i++) {
    for(std::size_t j = 0; j < entities[i]->physicals.size(); j++) {
      // physicals can be stored with negative signs when the entity should be
      // "reversed"
      int p = std::abs(entities[i]->physicals[j]);
      groups[p].push_back(entities[i]);
    }
  }
  for(auto it = groups.begin(); it != groups.end(); ++it) {
    std::vector<GEntity *> &v = it->second;
    std::sort(v.begin(), v.end(), GEntityPtrLessThan());
    std::unique(v.begin(), v.end(), GEntityPtrLessThan());
  }
}

void GModel::addPhysicalGroup(int dim, int tag, const std::vector<int> &tags)
{
  for(auto t : tags) {
    GEntity *ge = getEntityByTag(dim, std::abs(t));
    if(ge)
      ge->physicals.push_back((t > 0) ? tag : -tag);
    else
      Msg::Warning(
        "Unknown entity of dimension %d and tag %d in physical group "
        "%d",
        dim, t, tag);
  }
}

void GModel::removePhysicalGroups()
{
  std::vector<GEntity *> entities;
  getEntities(entities);
  for(std::size_t i = 0; i < entities.size(); i++)
    entities[i]->physicals.clear();
}

void GModel::removePhysicalGroup(int dim, int tag)
{
  // FIXME: this is very inefficient - needs to be rewriten (and we should
  // generalize the function by taking a list of dim, tag pairs)
  std::vector<GEntity *> entities;
  getEntities(entities, dim);
  for(std::size_t i = 0; i < entities.size(); i++) {
    std::vector<int> p;
    for(std::size_t j = 0; j < entities[i]->physicals.size(); j++)
      if(std::abs(entities[i]->physicals[j]) != tag)
        p.push_back(entities[i]->physicals[j]);
    entities[i]->physicals = p;
  }
  _physicalNames.erase(std::pair<int, int>(dim, tag));
}

int GModel::getMaxPhysicalNumber(int dim)
{
  std::vector<GEntity *> entities;
  getEntities(entities);
  int num = 0;
  for(std::size_t i = 0; i < entities.size(); i++)
    if(dim < 0 || entities[i]->dim() == dim)
      for(std::size_t j = 0; j < entities[i]->physicals.size(); j++)
        num = std::max(num, std::abs(entities[i]->physicals[j]));
  return num;
}

void GModel::getInnerPhysicalNamesIterators(std::vector<piter> &iterators)
{
  iterators.resize(4, firstPhysicalName());

  for(auto physIt = firstPhysicalName(); physIt != lastPhysicalName(); ++physIt)
    iterators[physIt->first.first] = physIt;
}

int GModel::setPhysicalName(const std::string &name, int dim, int number)
{
  // check if the name is already used
  int findPhy = getPhysicalNumber(dim, name);
  if(findPhy != -1) return findPhy;

  // if no number is given, find the next available one
  if(!number) number = getMaxPhysicalNumber(dim) + 1;
  _physicalNames.insert(std::pair<std::pair<int, int>, std::string>(
    std::pair<int, int>(dim, number), name));
  return number;
}

GModel::piter GModel::setPhysicalName(piter pos, const std::string &name,
                                      int dim, int number)
{
  // if no number is given, find the next available one
  if(!number) number = getMaxPhysicalNumber(dim) + 1;
  // Insertion complexity in O(1) if position points to the element that will
  // FOLLOW the inserted element.
  if(pos != lastPhysicalName()) ++pos;
  return _physicalNames.insert(pos, std::pair<std::pair<int, int>, std::string>(
                                      std::pair<int, int>(dim, number), name));
}

std::string GModel::getPhysicalName(int dim, int number) const
{
  auto it = _physicalNames.find(std::pair<int, int>(dim, number));
  if(it != _physicalNames.end()) return it->second;
  return "";
}

void GModel::removePhysicalName(const std::string &name)
{
  auto it = _physicalNames.begin();
  while(it != _physicalNames.end()) {
    if(it->second == name)
      // it = _physicalNames.erase(it); // C++11 only
      _physicalNames.erase(it++);
    else
      ++it;
  }
}

int GModel::getPhysicalNumber(const int &dim, const std::string &name)
{
  for(auto physIt = firstPhysicalName(); physIt != lastPhysicalName(); ++physIt)
    if(dim == physIt->first.first && name == physIt->second)
      return physIt->first.second;

  return -1;
}

int GModel::getDim() const
{
  if(getNumRegions() > 0) return 3;
  if(getNumFaces() > 0) return 2;
  if(getNumEdges() > 0) return 1;
  if(getNumVertices() > 0) return 0;
  return -1;
}

int GModel::getMeshDim() const
{
  if(getNumMeshElements(3)) return 3;
  if(getNumMeshElements(2)) return 2;
  if(getNumMeshElements(1)) return 1;
  if(getNumMeshElements(0)) return 0;
  return -1;
}

std::string GModel::getElementaryName(int dim, int number)
{
  auto it = _elementaryNames.find(std::pair<int, int>(dim, number));
  if(it != _elementaryNames.end()) return it->second;
  return "";
}

void GModel::removeElementaryName(const std::string &name)
{
  auto it = _elementaryNames.begin();
  while(it != _elementaryNames.end()) {
    if(it->second == name)
      // it = _elementaryNames.erase(it); // C++11 only
      _elementaryNames.erase(it++);
    else
      ++it;
  }
}

void GModel::setSelection(int val)
{
  std::vector<GEntity *> entities;
  getEntities(entities);

  for(std::size_t i = 0; i < entities.size(); i++) {
    entities[i]->setSelection(val);
    // reset selection in elements (stored in the visibility flag to
    // save space)
    if(val == 0) {
      for(std::size_t j = 0; j < entities[i]->getNumMeshElements(); j++)
        if(entities[i]->getMeshElement(j)->getVisibility() == 2)
          entities[i]->getMeshElement(j)->setVisibility(1);
    }
  }
}

SBoundingBox3d GModel::bounds(bool aroundVisible)
{
  std::vector<GEntity *> entities;
  getEntities(entities);
  SBoundingBox3d bb;
  for(std::size_t i = 0; i < entities.size(); i++) {
    if(!aroundVisible || entities[i]->getVisibility()) {
      if(entities[i]->getNativeType() == GEntity::OpenCascadeModel) {
        bb += entities[i]->bounds();
      }
      else {
        // using the mesh vertices for now
        if(entities[i]->dim() == 0)
          bb += static_cast<GVertex *>(entities[i])->xyz();
        else
          for(std::size_t j = 0; j < entities[i]->mesh_vertices.size(); j++)
            bb += entities[i]->mesh_vertices[j]->point();
      }
    }
  }
  return bb;
}

int GModel::mesh(int dimension)
{
#if defined(HAVE_MESH)
  GenerateMesh(this, dimension);
  if(CTX::instance()->mesh.renumber) {
    renumberMeshVertices();
    renumberMeshElements();
  }
  computeHomology(); // must be done after renumbering
  CTX::instance()->mesh.changed = ENT_ALL;
  return true;
#else
  Msg::Error("Mesh module not compiled");
  return false;
#endif
}

bool GModel::setAllVolumesPositive()
{
  bool ok = true;
  for(auto it = regions.begin(); it != regions.end(); ++it)
    for(std::size_t i = 0; i < (*it)->getNumMeshElements(); ++i)
      if(!(*it)->getMeshElement(i)->setVolumePositive()) ok = false;
  return ok;
}

static void
addToMap(std::multimap<MFace, MElement *, MFaceLessThan> &faceToElement,
         std::map<MElement *, std::vector<std::pair<MElement *, bool> > >
           &elToNeighbors,
         const MFace &face, MElement *el)
{
  auto fit = faceToElement.find(face);
  if(fit == faceToElement.end()) {
    faceToElement.insert(std::pair<MFace, MElement *>(face, el));
  }
  else { // We found the neighbor face outFace
    faceToElement.insert(std::pair<MFace, MElement *>(face, el));
    if(faceToElement.count(face) > 2) {
      Msg::Error(
        "Topological fault: Face sharing two other faces. Element %i. "
        "Number of nodes %i. Count of faces: %i Three first nodes %i %i %i",
        el->getNum(), face.getNumVertices(), faceToElement.count(face),
        face.getVertex(0)->getNum(), face.getVertex(1)->getNum(),
        face.getVertex(2)->getNum());
      return;
    }
    MFace outFace = fit->first;
    std::vector<std::pair<MElement *, bool> > &neigh = elToNeighbors[el];
    for(size_t iN = 0; iN < neigh.size(); iN++)
      if(neigh[iN].first == fit->second) // Neigbor is already in the map
        return;
    int i0 = -1;
    while(face.getVertex(0) != outFace.getVertex(++i0))
      ;
    bool sameOrientation =
      face.getVertex(1) == outFace.getVertex((i0 + 1) % face.getNumVertices());
    neigh.push_back(std::make_pair(fit->second, !sameOrientation));
    elToNeighbors[fit->second].push_back(std::make_pair(el, !sameOrientation));
  }
}

static void
checkConformity(std::multimap<MFace, MElement *, MFaceLessThan> &faceToElement,
                std::map<MElement *, std::vector<std::pair<MElement *, bool> > >
                  &elToNeighbors,
                const MFace &face, MElement *el)
{
  int connectivity = faceToElement.count(face);
  if(ElementType::getParentType(el->getType()) == TYPE_TRIH) {
    // Each face of a trihedron should exist twice (no face on the boundary)
    if(connectivity != 2)
      Msg::Error("Non conforming trihedron %i (nb connections for a face %i)",
                 el->getNum(), faceToElement.count(face));
  }
  else {
    // A face can exist  twice (inside) or once (boundary)
    if(connectivity != 2) {
      for(std::size_t iV = 0; iV < face.getNumVertices(); iV++)
        if(face.getVertex(iV)->onWhat()->dim() == 3 || connectivity != 1) {
          for(std::size_t jV = 0; jV < face.getNumVertices(); jV++)
            Msg::Info("Vertex %i dim %i", face.getVertex(jV)->getNum(),
                      face.getVertex(iV)->onWhat()->dim());
          Msg::Error("Non conforming element %i (%i connection(s) for a face "
                     "located on dim %i (vertex %i))",
                     el->getNum(), connectivity,
                     face.getVertex(iV)->onWhat()->dim(),
                     face.getVertex(iV)->getNum());
        }
    }
  }
}

void GModel::setAllVolumesPositiveTopology()
{
  Msg::Info("Orienting volumes according to topology");
  std::map<MElement *, std::vector<std::pair<MElement *, bool> > >
    elToNeighbors;
  std::multimap<MFace, MElement *, MFaceLessThan> faceToElement;

  MElement *el;
  for(auto it = regions.begin(); it != regions.end(); ++it) {
    for(std::size_t iEl = 0; iEl < (*it)->getNumMeshElements(); ++iEl) {
      el = (*it)->getMeshElement(iEl);
      for(int iFace = 0; iFace < el->getNumFaces(); iFace++) {
        addToMap(faceToElement, elToNeighbors, el->getFace(iFace), el);
      }
    }
  }
  for(auto it = regions.begin(); it != regions.end(); ++it) {
    for(std::size_t iEl = 0; iEl < (*it)->getNumMeshElements(); ++iEl) {
      el = (*it)->getMeshElement(iEl);
      for(int iFace = 0; iFace < el->getNumFaces(); iFace++) {
        checkConformity(faceToElement, elToNeighbors, el->getFace(iFace), el);
      }
    }
  }
  std::vector<std::pair<MElement *, bool> > queue;
  std::set<MElement *> queued;
  if((*regions.begin())->tetrahedra.size() == 0) {
    Msg::Error(
      "setAllVolumePositiveTopology needs at least one tetrahedron to start");
    return;
  }
  el = (*regions.begin())->tetrahedra[0];
  queue.push_back(std::make_pair(el, true));
  for(size_t i = 0; i < queue.size(); i++) {
    el = queue[i].first;
    if(!queue[i].second) {
      el->reverse();
      // Msg::Info("Reverted element %i of type %i", el->getNum(),
      // el->getType());
    }
    const std::vector<std::pair<MElement *, bool> > &neigh = elToNeighbors[el];
    for(size_t iN = 0; iN < neigh.size(); iN++)
      if(queued.count(neigh[iN].first) == 0) {
        queue.push_back(
          std::make_pair(neigh[iN].first, neigh[iN].second == queue[i].second));
        // if(!(neigh[iN].second == queue[i].second))
        //  Msg::Info("Queuing  element %i (%i) from el %i (%i)",
        //             neigh[iN].first->getNum(), neigh[iN].second,
        //             el->getNum(), queue[i].second);
        queued.insert(neigh[iN].first);
      }
  }
}

int GModel::adaptMesh()
{
#if defined(HAVE_MESH)
  AdaptMesh(this);
  if(CTX::instance()->mesh.renumber) {
    renumberMeshVertices();
    renumberMeshElements();
  }
  CTX::instance()->mesh.changed = ENT_ALL;
  return 1;
#else
  Msg::Error("Mesh module not compiled");
  return 0;
#endif
}

int GModel::adaptMesh(std::vector<int> technique,
                      std::vector<simpleFunction<double> *> f,
                      std::vector<std::vector<double> > parameters, int niter,
                      bool meshAll)
{
  // For all algorithms:
  //
  // parameters[1] = lcmin (default : in global gmsh options
  //           CTX::instance()->mesh.lcMin)
  // parameters[2] = lcmax (default : in global gmsh options
  //   CTX::instance()->mesh.lcMax) niter is the maximum number of iterations

  // Available algorithms:
  //
  //    1) Assume that the function is a levelset -> adapt using Coupez
  //    technique (technique = 1)
  //           parameters[0] = thickness of the interface (mandatory)
  //    2) Assume that the function is a physical quantity -> adapt using the
  //    Hessian (technique = 2)
  //           parameters[0] = N, the final number of elements
  //    3) A variant of 1) by P. Frey (= Coupez + takes curvature function into
  //    account)
  //           parameters[0] = thickness of the interface (mandatory)
  //           parameters[3] = the required minimum number of elements to
  //             represent a circle - used for curvature-based metric (default:
  //             = 15)
  //    4) A variant (3), direct implementation in the metric eigendirections,
  //    assuming a level set (ls):
  //        - hmin is imposed in the ls gradient,
  //        - hmax is imposed in the two eigendirections of the ls hessian that
  //        are
  //          (almost ?) tangent to the iso-zero plane
  //          + the latter eigenvalues (1/hmax^2) are modified if necessary to
  //          capture the iso-zero curvature
  //      parameters[0] = thickness of the interface in the positive ls
  //      direction (mandatory) parameters[4] = thickness of the interface in
  //      the negative ls direction
  //         (=parameters[0] if not specified)
  //      parameters[3] = the required minimum number of elements to represent a
  //      circle
  //         - used for curvature-based metric (default: = 15)
  //    5) Same as 4, except that the transition in band E uses linear
  //    interpolation
  //       of h, instead of linear interpolation of metric

#if defined(HAVE_MESH)
  // copy context (in order to allow multiple calls)
  CTX _backup = *(CTX::instance());

  if(getNumMeshElements() == 0) mesh(getDim());
  int nbElemsOld = getNumMeshElements();
  int nbElems;

  FieldManager *fields = getFields();
  fields->reset();

  int ITER = 0;
  if(meshAll) {
    while(1) {
      Msg::Info(" - Adapt mesh (all dimensions) iter. = %d", ITER);
      fields->reset();
      meshMetric *metric = new meshMetric(this);
      for(std::size_t imetric = 0; imetric < technique.size(); imetric++) {
        metric->addMetric(technique[imetric], f[imetric], parameters[imetric]);
      }
      fields->setBackgroundField(metric);

      opt_mesh_lc_integration_precision(0, GMSH_SET, 1.e-4);
      opt_mesh_algo2d(0, GMSH_SET, 7.0); // bamg
      opt_mesh_algo3d(0, GMSH_SET, 7.0); // mmg3d
      opt_mesh_lc_from_points(0, GMSH_SET, 0.0); // do not mesh lines with lc

      std::for_each(firstRegion(), lastRegion(), deMeshGRegion());
      std::for_each(firstFace(), lastFace(), deMeshGFace());
      std::for_each(firstEdge(), lastEdge(), deMeshGEdge());

      GenerateMesh(this, getDim());
      nbElems = getNumMeshElements();

      char name[256];
      sprintf(name, "meshAdapt-%d.msh", ITER);
      writeMSH(name);
      // metric->exportInfo(name);

      if(ITER++ >= niter) break;
      if(ITER > 3 && fabs((double)(nbElems - nbElemsOld)) < 0.01 * nbElemsOld)
        break;

      nbElemsOld = nbElems;
    }
  }
  else { // adapt only upper most dimension
    while(1) {
      Msg::Info(" - Adapt mesh iter. = %d ", ITER);
      std::vector<MElement *> elements;

      if(getDim() == 2) {
        for(auto fit = firstFace(); fit != lastFace(); ++fit) {
          if((*fit)->quadrangles.size()) return -1;
          for(unsigned i = 0; i < (*fit)->triangles.size(); i++) {
            elements.push_back((*fit)->triangles[i]);
          }
        }
      }
      else if(getDim() == 3) {
        for(auto rit = firstRegion(); rit != lastRegion(); ++rit) {
          if((*rit)->hexahedra.size()) return -1;
          for(unsigned i = 0; i < (*rit)->tetrahedra.size(); i++) {
            elements.push_back((*rit)->tetrahedra[i]);
          }
        }
      }

      if(elements.size() == 0) return -1;

      fields->reset();
      meshMetric *metric = new meshMetric(this);
      for(std::size_t imetric = 0; imetric < technique.size(); imetric++) {
        metric->addMetric(technique[imetric], f[imetric], parameters[imetric]);
      }
      fields->setBackgroundField(metric);

      if(getDim() == 2) {
        for(auto fit = firstFace(); fit != lastFace(); ++fit) {
          if((*fit)->geomType() != GEntity::DiscreteSurface) {
            meshGFaceBamg(*fit);
            laplaceSmoothing(*fit, CTX::instance()->mesh.nbSmoothing);
          }
          if(_elementOctree) delete _elementOctree;
          _elementOctree = nullptr;
        }
      }
      else if(getDim() == 3) {
        for(auto rit = firstRegion(); rit != lastRegion(); ++rit) {
          refineMeshMMG(*rit);
          if(_elementOctree) delete _elementOctree;
          _elementOctree = nullptr;
        }
      }

      char name[256];
      sprintf(name, "meshAdapt-%d.msh", ITER);
      writeMSH(name);

      nbElems = getNumMeshElements();
      if(++ITER >= niter) break;
      if(ITER > 3 && fabs((double)(nbElems - nbElemsOld)) < 0.01 * nbElemsOld)
        break;

      nbElemsOld = nbElems;
    }
  }

  fields->reset();
  // copy context (in order to allow multiple calls)
  *(CTX::instance()) = _backup;

  if(CTX::instance()->mesh.renumber) {
    renumberMeshVertices();
    renumberMeshElements();
  }
  CTX::instance()->mesh.changed = ENT_ALL;

  return 0;
#else
  Msg::Error("Mesh module not compiled");
  return -1;
#endif
}

int GModel::refineMesh(int linear, bool splitIntoQuads, bool splitIntoHexas,
                       bool barycentric)
{
#if defined(HAVE_MESH)
  if(!barycentric) { RefineMesh(this, linear, splitIntoQuads, splitIntoHexas); }
  else {
    BarycentricRefineMesh(this);
  }
  if(CTX::instance()->mesh.renumber) {
    renumberMeshVertices();
    renumberMeshElements();
  }
  CTX::instance()->mesh.changed = ENT_ALL;
  return 1;
#else
  Msg::Error("Mesh module not compiled");
  return 0;
#endif
}

int GModel::recombineMesh()
{
#if defined(HAVE_MESH)
  RecombineMesh(this);
  if(CTX::instance()->mesh.renumber) {
    renumberMeshVertices();
    renumberMeshElements();
  }
  CTX::instance()->mesh.changed = ENT_ALL;
  return 1;
#else
  Msg::Error("Mesh module not compiled");
  return 0;
#endif
}

int GModel::optimizeMesh(const std::string &how, const bool force, int niter)
{
#if defined(HAVE_MESH)
  OptimizeMesh(this, how, force, niter);
  FixPeriodicMesh(this);
  if(CTX::instance()->mesh.renumber) {
    renumberMeshVertices();
    renumberMeshElements();
  }
  CTX::instance()->mesh.changed = ENT_ALL;
  return 1;
#else
  Msg::Error("Mesh module not compiled");
  return 0;
#endif
}

int GModel::setOrderN(int order, int linear, int incomplete)
{
#if defined(HAVE_MESH)
  if(order > 1)
    SetOrderN(this, order, linear, incomplete);
  else
    SetOrder1(this);
  FixPeriodicMesh(this);
  if(CTX::instance()->mesh.renumber) {
    renumberMeshVertices();
    renumberMeshElements();
  }
  CTX::instance()->mesh.changed = ENT_ALL;
  return true;
#else
  Msg::Error("Mesh module not compiled");
  return false;
#endif
}

int GModel::getMeshStatus(bool countDiscrete)
{
  std::size_t numEle3D = 0;
  bool toMesh3D = false;
  bool onlyVisible = CTX::instance()->mesh.meshOnlyVisible;

  for(auto it = firstRegion(); it != lastRegion(); ++it) {
    GRegion *gr = *it;
    if(countDiscrete || gr->geomType() != GEntity::DiscreteVolume)
      numEle3D += gr->getNumMeshElements();
    if(countDiscrete && numEle3D) return 3;
    if(gr->geomType() != GEntity::DiscreteVolume &&
       gr->meshAttributes.method != MESH_NONE)
      toMesh3D = true;
  }
  if(numEle3D && toMesh3D) return 3;

  std::size_t numEle2D = 0;
  bool toMesh2D = false, meshDone2D = true;
  for(auto it = firstFace(); it != lastFace(); ++it) {
    GFace *gf = *it;
    if(countDiscrete || gf->geomType() != GEntity::DiscreteSurface)
      numEle2D += gf->getNumMeshElements();
    if(countDiscrete && numEle2D) return 2;
    if(gf->geomType() != GEntity::DiscreteSurface &&
       gf->meshAttributes.method != MESH_NONE)
      toMesh2D = true;
    if(gf->meshStatistics.status != GEntity::DONE &&
       (!onlyVisible || (onlyVisible && gf->getVisibility())))
      meshDone2D = false;
  }
  if(numEle2D && toMesh2D && meshDone2D) return 2;

  std::size_t numEle1D = 0;
  bool toMesh1D = false, meshDone1D = true;
  for(auto it = firstEdge(); it != lastEdge(); ++it) {
    GEdge *ge = *it;
    if(countDiscrete || ge->geomType() != GEntity::DiscreteCurve)
      numEle1D += ge->getNumMeshElements();
    if(countDiscrete && numEle1D) return 1;
    if(ge->geomType() != GEntity::DiscreteCurve &&
       ge->meshAttributes.method != MESH_NONE)
      toMesh1D = true;
    if(ge->meshStatistics.status != GEntity::DONE &&
       (!onlyVisible || (onlyVisible && ge->getVisibility())))
      meshDone1D = false;
  }
  if(numEle1D && toMesh1D && meshDone1D) return 1;

  for(auto it = firstVertex(); it != lastVertex(); ++it)
    if((*it)->mesh_vertices.size()) return 0;

  return -1;
}

std::size_t GModel::getNumMeshVertices(int dim) const
{
  std::vector<GEntity *> entities;
  getEntities(entities);
  std::size_t n = 0;
  for(std::size_t i = 0; i < entities.size(); i++)
    if(entities[i]->dim() == dim || dim < 0)
      n += entities[i]->getNumMeshVertices();
  return n;
}

std::size_t GModel::getNumMeshElements(int dim) const
{
  std::vector<GEntity *> entities;
  getEntities(entities);
  std::size_t n = 0;
  for(std::size_t i = 0; i < entities.size(); i++)
    if(entities[i]->dim() == dim || dim < 0)
      n += entities[i]->getNumMeshElements();
  return n;
}

std::size_t GModel::getNumMeshParentElements() const
{
  std::vector<GEntity *> entities;
  getEntities(entities);
  std::size_t n = 0;
  for(std::size_t i = 0; i < entities.size(); i++)
    n += entities[i]->getNumMeshParentElements();
  return n;
}

std::size_t GModel::addMEdge(const MEdge &edge)
{
  std::pair<MEdge, std::size_t> key(edge, _mapEdgeNum.size() + 1);
  std::pair<hashmapMEdge::iterator, bool> it = _mapEdgeNum.insert(key);
  return it.first->second;
}

std::size_t GModel::getMEdge(MVertex *v0, MVertex *v1, MEdge &edge)
{
  MEdge e(v0, v1);
  auto it = _mapEdgeNum.find(e);
  if(it != _mapEdgeNum.end()) {
    edge = it->first;
    return it->second;
  }
  else {
    Msg::Error("Unknown edge %d %d", edge.getVertex(0)->getNum(),
               edge.getVertex(1)->getNum());
    return 0;
  }
}

std::size_t GModel::addMFace(const MFace &face)
{
  std::pair<MFace, std::size_t> key(face, _mapFaceNum.size() + 1);
  std::pair<hashmapMFace::iterator, bool> it = _mapFaceNum.insert(key);
  return it.first->second;
}

std::size_t GModel::getMFace(MVertex *v0, MVertex *v1, MVertex *v2, MVertex *v3,
                             MFace &face)
{
  MFace f(v0, v1, v2, v3);
  auto it = _mapFaceNum.find(f);
  if(it != _mapFaceNum.end()) {
    face = it->first;
    return it->second;
  }
  else {
    Msg::Error("Unknown face %d %d %d", face.getVertex(0)->getNum(),
               face.getVertex(1)->getNum(), face.getVertex(2)->getNum());
    return 0;
  }
}

void GModel::renumberMeshVertices()
{
  destroyMeshCaches();
  setMaxVertexNumber(CTX::instance()->mesh.firstNodeTag - 1);
  std::vector<GEntity *> entities;
  getEntities(entities);

  // check if we will potentially only save a subset of elements, i.e. those
  // belonging to physical groups
  bool potentiallySaveSubset = false;
  if(!CTX::instance()->mesh.saveAll) {
    for(std::size_t i = 0; i < entities.size(); i++) {
      if(entities[i]->physicals.size()) {
        potentiallySaveSubset = true;
        break;
      }
    }
  }

  std::size_t n = CTX::instance()->mesh.firstNodeTag - 1;
  if(potentiallySaveSubset) {
    Msg::Debug("Renumbering for potentially partial mesh save");
    // if we potentially only save a subset of elements, make sure to first
    // renumber the nodes that belong to those elements (so that we end up
    // with a dense node numbering in the output file)
    std::size_t nv = CTX::instance()->mesh.firstNodeTag - 1;
    for(std::size_t i = 0; i < entities.size(); i++) {
      GEntity *ge = entities[i];
      nv += ge->getNumMeshVertices();
    }
    for(std::size_t i = 0; i < entities.size(); i++) {
      GEntity *ge = entities[i];
      for(std::size_t j = 0; j < ge->getNumMeshVertices(); j++) {
        ge->getMeshVertex(j)->forceNum(nv + 1);
      }
    }
    for(std::size_t i = 0; i < entities.size(); i++) {
      GEntity *ge = entities[i];
      if(ge->physicals.size()) {
        for(std::size_t j = 0; j < ge->getNumMeshElements(); j++) {
          MElement *e = ge->getMeshElement(j);
          for(std::size_t k = 0; k < e->getNumVertices(); k++) {
            e->getVertex(k)->forceNum(0);
          }
        }
      }
    }
    for(std::size_t i = 0; i < entities.size(); i++) {
      GEntity *ge = entities[i];
      for(std::size_t j = 0; j < ge->getNumMeshVertices(); j++) {
        MVertex *v = ge->getMeshVertex(j);
        if(v->getNum() == 0) v->forceNum(++n);
      }
    }
    for(std::size_t i = 0; i < entities.size(); i++) {
      GEntity *ge = entities[i];
      for(std::size_t j = 0; j < ge->getNumMeshVertices(); j++) {
        MVertex *v = ge->getMeshVertex(j);
        if(v->getNum() == nv + 1) v->forceNum(++n);
      }
    }
  }
  else {
    // no physical groups
    for(std::size_t i = 0; i < entities.size(); i++) {
      GEntity *ge = entities[i];
      for(std::size_t j = 0; j < ge->getNumMeshVertices(); j++) {
        ge->getMeshVertex(j)->forceNum(++n);
      }
    }
  }
}

void GModel::renumberMeshElements()
{
  destroyMeshCaches();
  setMaxElementNumber(CTX::instance()->mesh.firstElementTag - 1);
  std::vector<GEntity *> entities;
  getEntities(entities);

  // check if we will potentially only save a subset of elements, i.e. those
  // belonging to physical groups
  bool potentiallySaveSubset = false;
  if(!CTX::instance()->mesh.saveAll) {
    for(std::size_t i = 0; i < entities.size(); i++) {
      if(entities[i]->physicals.size()) {
        potentiallySaveSubset = true;
        break;
      }
    }
  }

  std::size_t n = CTX::instance()->mesh.firstElementTag - 1;
  if(potentiallySaveSubset) {
    for(std::size_t i = 0; i < entities.size(); i++) {
      GEntity *ge = entities[i];
      if(ge->physicals.size()) {
        for(std::size_t j = 0; j < ge->getNumMeshElements(); j++) {
          ge->getMeshElement(j)->forceNum(++n);
        }
      }
    }
    for(std::size_t i = 0; i < entities.size(); i++) {
      GEntity *ge = entities[i];
      if(ge->physicals.empty()) {
        for(std::size_t j = 0; j < ge->getNumMeshElements(); j++) {
          ge->getMeshElement(j)->forceNum(++n);
        }
      }
    }
  }
  else {
    for(std::size_t i = 0; i < entities.size(); i++) {
      GEntity *ge = entities[i];
      for(std::size_t j = 0; j < ge->getNumMeshElements(); j++) {
        ge->getMeshElement(j)->forceNum(++n);
      }
    }
  }
}

std::size_t GModel::getNumMeshElements(unsigned c[6])
{
  c[0] = 0;
  c[1] = 0;
  c[2] = 0;
  c[3] = 0;
  c[4] = 0;
  c[5] = 0;
  for(auto it = firstRegion(); it != lastRegion(); ++it)
    (*it)->getNumMeshElements(c);
  if(c[0] + c[1] + c[2] + c[3] + c[4] + c[5]) return 3;
  for(auto it = firstFace(); it != lastFace(); ++it)
    (*it)->getNumMeshElements(c);
  if(c[0] + c[1] + c[2]) return 2;
  for(auto it = firstEdge(); it != lastEdge(); ++it)
    (*it)->getNumMeshElements(c);
  if(c[0]) return 1;
  return 0;
}

MElement *GModel::getMeshElementByCoord(SPoint3 &p, SPoint3 &param, int dim,
                                        bool strict)
{
  if(!_elementOctree) {
    Msg::Debug("Rebuilding mesh element octree");
    _elementOctree = new MElementOctree(this);
  }
  MElement *e = _elementOctree->find(p.x(), p.y(), p.z(), dim, strict);
  if(e) {
    double xyz[3] = {p.x(), p.y(), p.z()}, uvw[3];
    e->xyz2uvw(xyz, uvw);
    param.setPosition(uvw[0], uvw[1], uvw[2]);
  }
  else {
    param.setPosition(0, 0, 0);
  }
  return e;
}

std::vector<MElement *> GModel::getMeshElementsByCoord(SPoint3 &p, int dim,
                                                       bool strict)
{
  if(!_elementOctree) {
    Msg::Debug("Rebuilding mesh element octree");
    _elementOctree = new MElementOctree(this);
  }
  return _elementOctree->findAll(p.x(), p.y(), p.z(), dim, strict);
}

void GModel::rebuildMeshVertexCache(bool onlyIfNecessary)
{
  if(!onlyIfNecessary ||
     (_vertexVectorCache.empty() && _vertexMapCache.empty())) {
    _vertexVectorCache.clear();
    _vertexMapCache.clear();
    bool dense = false;
    if(_maxVertexNum == getNumMeshVertices()) {
      Msg::Debug("We have a dense node numbering in the cache");
      dense = true;
    }
    else if(_maxVertexNum < 10 * getNumMeshVertices()) {
      Msg::Debug(
        "We have a fairly dense node numbering - still using cache vector");
      dense = true;
    }
    std::vector<GEntity *> entities;
    getEntities(entities);
    if(dense) {
      // numbering starts at 1
      _vertexVectorCache.resize(_maxVertexNum + 1, (MVertex *)nullptr);
      for(std::size_t i = 0; i < entities.size(); i++)
        for(std::size_t j = 0; j < entities[i]->mesh_vertices.size(); j++)
          _vertexVectorCache[entities[i]->mesh_vertices[j]->getNum()] =
            entities[i]->mesh_vertices[j];
    }
    else {
      for(std::size_t i = 0; i < entities.size(); i++)
        for(std::size_t j = 0; j < entities[i]->mesh_vertices.size(); j++)
          _vertexMapCache[entities[i]->mesh_vertices[j]->getNum()] =
            entities[i]->mesh_vertices[j];
    }
  }
}

void GModel::rebuildMeshElementCache(bool onlyIfNecessary)
{
  if(!onlyIfNecessary ||
     (_elementVectorCache.empty() && _elementMapCache.empty())) {
    Msg::Debug("Rebuilding mesh element cache");
    _elementVectorCache.clear();
    _elementMapCache.clear();
    bool dense = false;
    if(_maxElementNum == getNumMeshElements()) {
      Msg::Debug("We have a dense element numbering in the cache");
      dense = true;
    }
    else if(_maxElementNum < 10 * getNumMeshElements()) {
      Msg::Debug(
        "We have a fairly dense element numbering - still using cache vector");
      dense = true;
    }
    std::vector<GEntity *> entities;
    getEntities(entities);
    if(dense) {
      // numbering starts at 1
      _elementVectorCache.resize(_maxElementNum + 1, (MElement *)nullptr);
      for(std::size_t i = 0; i < entities.size(); i++)
        for(std::size_t j = 0; j < entities[i]->getNumMeshElements(); j++) {
          MElement *e = entities[i]->getMeshElement(j);
          _elementVectorCache[e->getNum()] = e;
        }
    }
    else {
      for(std::size_t i = 0; i < entities.size(); i++)
        for(std::size_t j = 0; j < entities[i]->getNumMeshElements(); j++) {
          MElement *e = entities[i]->getMeshElement(j);
          _elementMapCache[e->getNum()] = e;
        }
    }
  }
}

MVertex *GModel::getMeshVertexByTag(int n)
{
  if(_vertexVectorCache.empty() && _vertexMapCache.empty()) {
    Msg::Debug("Rebuilding mesh node cache");
    rebuildMeshVertexCache();
  }

  if(n < (int)_vertexVectorCache.size())
    return _vertexVectorCache[n];
  else
    return _vertexMapCache[n];
}

void GModel::getMeshVerticesForPhysicalGroup(int dim, int num,
                                             std::vector<MVertex *> &v)
{
  v.clear();
  std::map<int, std::vector<GEntity *> > groups;
  getPhysicalGroups(dim, groups);
  std::map<int, std::vector<GEntity *> >::const_iterator it = groups.find(num);
  if(it == groups.end()) return;
  const std::vector<GEntity *> &entities = it->second;
  std::set<MVertex *, MVertexPtrLessThan> sv;
  for(std::size_t i = 0; i < entities.size(); i++) {
    for(std::size_t j = 0; j < entities[i]->getNumMeshElements(); j++) {
      MElement *e = entities[i]->getMeshElement(j);
      for(std::size_t k = 0; k < e->getNumVertices(); k++)
        sv.insert(e->getVertex(k));
    }
  }
  v.insert(v.begin(), sv.begin(), sv.end());
}

MElement *GModel::getMeshElementByTag(int n)
{
  if(_elementVectorCache.empty() && _elementMapCache.empty()) {
    Msg::Debug("Rebuilding mesh element cache");
    rebuildMeshElementCache();
  }

  if(n < (int)_elementVectorCache.size())
    return _elementVectorCache[n];
  else
    return _elementMapCache[n];
}

int GModel::getMeshElementIndex(MElement *e)
{
  if(!e) return 0;
  if(_elementIndexCache.empty()) return e->getNum();
  auto it = _elementIndexCache.find(e->getNum());
  if(it != _elementIndexCache.end()) return it->second;
  return e->getNum();
}

void GModel::setMeshElementIndex(MElement *e, int index)
{
  _elementIndexCache[e->getNum()] = index;
}

template <class T>
static std::size_t removeInvisible(std::vector<T *> &elements, bool all)
{
  std::vector<T *> tmp;
  std::size_t n = elements.size();
  for(std::size_t i = 0; i < n; i++) {
    if(all || !elements[i]->getVisibility())
      delete elements[i];
    else
      tmp.push_back(elements[i]);
  }
  elements.clear();
  elements = tmp;
  return n - elements.size();
}

std::size_t GModel::removeInvisibleElements()
{
  std::size_t n = 0;
  for(auto it = firstRegion(); it != lastRegion(); ++it) {
    bool all = !(*it)->getVisibility();
    n += removeInvisible((*it)->tetrahedra, all);
    n += removeInvisible((*it)->hexahedra, all);
    n += removeInvisible((*it)->prisms, all);
    n += removeInvisible((*it)->pyramids, all);
    n += removeInvisible((*it)->trihedra, all);
    n += removeInvisible((*it)->polyhedra, all);
    (*it)->deleteVertexArrays();
  }
  for(auto it = firstFace(); it != lastFace(); ++it) {
    bool all = !(*it)->getVisibility();
    n += removeInvisible((*it)->triangles, all);
    n += removeInvisible((*it)->quadrangles, all);
    n += removeInvisible((*it)->polygons, all);
    (*it)->deleteVertexArrays();
  }
  for(auto it = firstEdge(); it != lastEdge(); ++it) {
    bool all = !(*it)->getVisibility();
    n += removeInvisible((*it)->lines, all);
    (*it)->deleteVertexArrays();
  }
  destroyMeshCaches();
  Msg::Info("Removed %lu elements", n);
  return n;
}

template <class T>
static std::size_t reverseInvisible(std::vector<T *> &elements, bool all)
{
  std::size_t n = 0;
  std::vector<T *> tmp;
  for(std::size_t i = 0; i < elements.size(); i++) {
    if(all || !elements[i]->getVisibility()) {
      elements[i]->reverse();
      elements[i]->setVisibility(1);
      n++;
    }
  }
  return n;
}

std::size_t GModel::reverseInvisibleElements()
{
  std::size_t n = 0;
  for(auto it = firstRegion(); it != lastRegion(); ++it) {
    bool all = !(*it)->getVisibility();
    n += reverseInvisible((*it)->tetrahedra, all);
    n += reverseInvisible((*it)->hexahedra, all);
    n += reverseInvisible((*it)->prisms, all);
    n += reverseInvisible((*it)->pyramids, all);
    n += reverseInvisible((*it)->trihedra, all);
    n += reverseInvisible((*it)->polyhedra, all);
    (*it)->deleteVertexArrays();
    if(all) (*it)->setVisibility(1);
  }
  for(auto it = firstFace(); it != lastFace(); ++it) {
    bool all = !(*it)->getVisibility();
    n += reverseInvisible((*it)->triangles, all);
    n += reverseInvisible((*it)->quadrangles, all);
    n += reverseInvisible((*it)->polygons, all);
    (*it)->deleteVertexArrays();
    if(all) (*it)->setVisibility(1);
  }
  for(auto it = firstEdge(); it != lastEdge(); ++it) {
    bool all = !(*it)->getVisibility();
    n += reverseInvisible((*it)->lines, all);
    (*it)->deleteVertexArrays();
    if(all) (*it)->setVisibility(1);
  }
  destroyMeshCaches();
  Msg::Info("Reversed %lu elements", n);
  return n;
}

std::size_t GModel::indexMeshVertices(bool all, int singlePartition,
                                      bool renumber)
{
  std::vector<GEntity *> entities;
  getEntities(entities);

  // tag all mesh nodes with -1 (negative nodes will not be saved)
  for(std::size_t i = 0; i < entities.size(); i++)
    for(std::size_t j = 0; j < entities[i]->mesh_vertices.size(); j++)
      entities[i]->mesh_vertices[j]->setIndex(-1);

  // tag all mesh nodes belonging to elements that need to be saved with 0, or
  // with -2 if they need to be taken into account in the numbering but need not
  // to be saved (because we save a single partition and they are not used in
  // that partition)
  for(std::size_t i = 0; i < entities.size(); i++) {
    if(all || entities[i]->physicals.size() ||
       (entities[i]->getParentEntity() &&
        entities[i]->getParentEntity()->physicals.size())) {
      for(std::size_t j = 0; j < entities[i]->getNumMeshElements(); j++) {
        MElement *e = entities[i]->getMeshElement(j);
        for(std::size_t k = 0; k < e->getNumVertices(); k++) {
          if(singlePartition <= 0 || e->getPartition() == singlePartition)
            e->getVertex(k)->setIndex(0);
          else if(e->getVertex(k)->getIndex() == -1)
            e->getVertex(k)->setIndex(-2);
        }
      }
    }
  }

  // renumber all the mesh nodes tagged with 0
  std::size_t numVertices = 0;
  long int index = 0;
  for(std::size_t i = 0; i < entities.size(); i++) {
    for(std::size_t j = 0; j < entities[i]->mesh_vertices.size(); j++) {
      MVertex *v = entities[i]->mesh_vertices[j];
      if(!v->getIndex()) {
        index++;
        numVertices++;
        if(renumber)
          v->setIndex(index);
        else
          v->setIndex(v->getNum());
      }
      else if(v->getIndex() == -2) {
        index++;
      }
    }
  }

  return numVertices;
}

void GModel::scaleMesh(double factor)
{
  std::vector<GEntity *> entities;
  getEntities(entities);
  for(std::size_t i = 0; i < entities.size(); i++)
    for(std::size_t j = 0; j < entities[i]->mesh_vertices.size(); j++) {
      MVertex *v = entities[i]->mesh_vertices[j];
      v->x() *= factor;
      v->y() *= factor;
      v->z() *= factor;
    }
}

int GModel::partitionMesh(int numPart)
{
#if defined(HAVE_MESH) && (defined(HAVE_METIS))
  opt_mesh_partition_num(0, GMSH_SET, numPart);
  if(numPart > 0) {
    if(_numPartitions > 0) UnpartitionMesh(this);
    int ier = PartitionMesh(this);
    return ier;
  }
  else {
    return 1;
  }
#else
  Msg::Error("Mesh or Metis module not compiled");
  return 1;
#endif
}

int GModel::unpartitionMesh()
{
#if defined(HAVE_MESH)
  return UnpartitionMesh(this);
#else
  Msg::Error("Mesh module not compiled");
  return 1;
#endif
}

int GModel::convertOldPartitioningToNewOne()
{
#if defined(HAVE_MESH) && (defined(HAVE_METIS))
  int ier = ConvertOldPartitioningToNewOne(this);
  return ier;
#else
  Msg::Error("Mesh or Metis module not compiled");
  return 1;
#endif
}

void GModel::storeChain(int dim,
                        std::map<int, std::vector<MElement *> > &entityMap,
                        std::map<int, std::map<int, std::string> > &physicalMap)
{
  _storeElementsInEntities(entityMap);
  _storePhysicalTagsInEntities(dim, physicalMap);
  std::map<int, std::vector<MElement *> >::iterator it;
  for(it = entityMap.begin(); it != entityMap.end(); it++) {
    if(dim == 0)
      _chainVertices.insert(getVertexByTag(it->first));
    else if(dim == 1)
      _chainEdges.insert(getEdgeByTag(it->first));
    else if(dim == 2)
      _chainFaces.insert(getFaceByTag(it->first));
    else if(dim == 3)
      _chainRegions.insert(getRegionByTag(it->first));
  }
}

template <class T>
static void _addElements(std::vector<T *> &dst,
                         const std::vector<MElement *> &src)
{
  for(std::size_t i = 0; i < src.size(); i++) dst.push_back((T *)src[i]);
}

void GModel::_storeElementsInEntities(
  std::map<int, std::vector<MElement *> > &map)
{
  std::map<int, std::vector<MElement *> >::const_iterator it = map.begin();
  for(; it != map.end(); ++it) {
    if(!it->second.size()) continue;
    int type = it->second[0]->getType();
    switch(type) {
    case TYPE_PNT: {
      GVertex *v = getVertexByTag(it->first);
      if(!v) {
        double x = it->second[0]->getVertex(0)->x();
        double y = it->second[0]->getVertex(0)->y();
        double z = it->second[0]->getVertex(0)->z();
        v = new discreteVertex(this, it->first, x, y, z);
        add(v);
      }
      if(!v->points.empty()) { // CAD points already have one by default
        v->points.clear();
        v->mesh_vertices.clear();
      }
      _addElements(v->points, it->second);
    } break;
    case TYPE_LIN: {
      GEdge *e = getEdgeByTag(it->first);
      if(!e) {
        e = new discreteEdge(this, it->first, nullptr, nullptr);
        add(e);
      }
      _addElements(e->lines, it->second);
    } break;
    case TYPE_TRI:
    case TYPE_QUA:
    case TYPE_POLYG: {
      GFace *f = getFaceByTag(it->first);
      if(!f) {
        f = new discreteFace(this, it->first);
        add(f);
      }
      if(type == TYPE_TRI)
        _addElements(f->triangles, it->second);
      else if(type == TYPE_QUA)
        _addElements(f->quadrangles, it->second);
      else
        _addElements(f->polygons, it->second);
    } break;
    case TYPE_TET:
    case TYPE_HEX:
    case TYPE_PYR:
    case TYPE_TRIH:
    case TYPE_PRI:
    case TYPE_POLYH: {
      GRegion *r = getRegionByTag(it->first);
      if(!r) {
        r = new discreteRegion(this, it->first);
        add(r);
      }
      if(type == TYPE_TET)
        _addElements(r->tetrahedra, it->second);
      else if(type == TYPE_HEX)
        _addElements(r->hexahedra, it->second);
      else if(type == TYPE_PRI)
        _addElements(r->prisms, it->second);
      else if(type == TYPE_PYR)
        _addElements(r->pyramids, it->second);
      else if(type == TYPE_TRIH)
        _addElements(r->trihedra, it->second);
      else
        _addElements(r->polyhedra, it->second);
    } break;
    }
  }
}

void GModel::_storeParentsInSubElements(
  std::map<int, std::vector<MElement *> > &map)
{
  std::map<int, std::vector<MElement *> >::const_iterator it;
  for(it = map.begin(); it != map.end(); ++it)
    for(std::size_t i = 0; i < it->second.size(); ++i)
      it->second[i]->updateParent(this);
}

template <class T>
static void _associateEntityWithElementVertices(GEntity *ge,
                                                std::vector<T *> &elements,
                                                bool force = false)
{
  for(std::size_t i = 0; i < elements.size(); i++) {
    for(std::size_t j = 0; j < elements[i]->getNumVertices(); j++) {
      if(force || !elements[i]->getVertex(j)->onWhat() ||
         elements[i]->getVertex(j)->onWhat()->dim() > ge->dim())
        elements[i]->getVertex(j)->setEntity(ge);
    }
  }
}

void GModel::createGeometryOfDiscreteEntities(
  const std::vector<std::pair<int, int> > &dimTags)
{
  std::vector<discreteEdge *> e;
  std::vector<discreteFace *> f;
  std::vector<discreteRegion *> r;

  if(dimTags.empty()) {
    for(auto it = firstEdge(); it != lastEdge(); it++) {
      discreteEdge *de = dynamic_cast<discreteEdge *>(*it);
      if(de) e.push_back(de);
    }
    for(auto it = firstFace(); it != lastFace(); it++) {
      discreteFace *df = dynamic_cast<discreteFace *>(*it);
      if(df) f.push_back(df);
    }
    for(auto it = firstRegion(); it != lastRegion(); it++) {
      discreteRegion *dr = dynamic_cast<discreteRegion *>(*it);
      if(dr) r.push_back(dr);
    }
  }
  else {
    for(std::size_t i = 0; i < dimTags.size(); i++) {
      int dim = dimTags[i].first;
      int tag = dimTags[i].second;
      if(dim == 1) {
        discreteEdge *de = dynamic_cast<discreteEdge *>(getEdgeByTag(tag));
        if(de)
          e.push_back(de);
        else
          Msg::Error("No discrete curve with tag %d", tag);
      }
      else if(dim == 2) {
        discreteFace *df = dynamic_cast<discreteFace *>(getFaceByTag(tag));
        if(df)
          f.push_back(df);
        else
          Msg::Error("No discrete surface with tag %d", tag);
      }
      else if(dim == 3) {
        discreteRegion *dr =
          dynamic_cast<discreteRegion *>(getRegionByTag(tag));
        if(dr)
          r.push_back(dr);
        else
          Msg::Error("No discrete volume with tag %d", tag);
      }
    }
  }

  if(e.size()) {
    Msg::StatusBar(true, "Creating geometry of discrete curves...");
    double t1 = Cpu(), w1 = TimeOfDay();
    for(std::size_t i = 0; i < e.size(); i++) {
      if(e[i]->createGeometry())
        Msg::Error("Could not create geometry of discrete curve %d",
                   e[i]->tag());
    }
    double t2 = Cpu(), w2 = TimeOfDay();
    Msg::StatusBar(true,
                   "Done creating geometry of discrete curves "
                   "(Wall %gs, CPU %gs)",
                   w2 - w1, t2 - t1);
  }

  if(f.size()) {
    Msg::StatusBar(true, "Creating geometry of discrete surfaces...");
    double t1 = Cpu(), w1 = TimeOfDay();
    Msg::StartProgressMeter(f.size());
    for(std::size_t i = 0; i < f.size(); i++) {
      Msg::ProgressMeter(i, true, "Creating geometry");
      if(f[i]->createGeometry())
        Msg::Error("Could not create geometry of discrete surface %d",
                   f[i]->tag());
    }
    Msg::StopProgressMeter();
    double t2 = Cpu();
    double w2 = TimeOfDay();
    Msg::StatusBar(true,
                   "Done creating geometry of discrete surfaces "
                   "(Wall %gs, CPU %gs)",
                   w2 - w1, t2 - t1);
  }

  if(r.size()) {
    Msg::StatusBar(true, "Creating geometry of discrete volumes...");
    double t1 = Cpu(), w1 = TimeOfDay();
    for(std::size_t i = 0; i < r.size(); i++) {
      if(r[i]->createGeometry())
        Msg::Error("Could not create geometry of discrete volume %d",
                   r[i]->tag());
    }
    double t2 = Cpu(), w2 = TimeOfDay();
    Msg::StatusBar(true,
                   "Done creating geometry of discrete volumes "
                   "(Wall %gs, CPU %gs)",
                   w2 - w1, t2 - t1);
  }
}

void GModel::_associateEntityWithMeshVertices()
{
  // loop on regions, then on faces, edges and vertices and store the entity
  // pointer in the the elements' vertices (this way we associate the entity of
  // lowest geometrical degree with each vertex)
  for(auto it = firstRegion(); it != lastRegion(); ++it) {
    _associateEntityWithElementVertices(*it, (*it)->tetrahedra);
    _associateEntityWithElementVertices(*it, (*it)->hexahedra);
    _associateEntityWithElementVertices(*it, (*it)->prisms);
    _associateEntityWithElementVertices(*it, (*it)->pyramids);
    _associateEntityWithElementVertices(*it, (*it)->trihedra);
    _associateEntityWithElementVertices(*it, (*it)->polyhedra);
  }
  for(auto it = firstFace(); it != lastFace(); ++it) {
    _associateEntityWithElementVertices(*it, (*it)->triangles);
    _associateEntityWithElementVertices(*it, (*it)->quadrangles);
    _associateEntityWithElementVertices(*it, (*it)->polygons);
  }
  for(auto it = firstEdge(); it != lastEdge(); ++it) {
    _associateEntityWithElementVertices(*it, (*it)->lines);
  }
  for(auto it = firstVertex(); it != lastVertex(); ++it) {
    _associateEntityWithElementVertices(*it, (*it)->points);
  }
}

void GModel::_storeVerticesInEntities(std::map<int, MVertex *> &vertices)
{
  auto it = vertices.begin();
  for(; it != vertices.end(); ++it) {
    MVertex *v = it->second;
    GEntity *ge = v->onWhat();
    if(ge)
      ge->mesh_vertices.push_back(v);
    else {
      delete v; // we delete all unused vertices
      it->second = 0;
    }
  }
}

void GModel::_storeVerticesInEntities(std::vector<MVertex *> &vertices)
{
  for(std::size_t i = 0; i < vertices.size(); i++) {
    MVertex *v = vertices[i];
    if(v) { // the vector is allowed to have null entries
      GEntity *ge = v->onWhat();
      if(ge)
        ge->mesh_vertices.push_back(v);
      else {
        delete v; // we delete all unused vertices
        vertices[i] = nullptr;
      }
    }
  }
}

void GModel::pruneMeshVertexAssociations()
{
  std::vector<GEntity *> entities;
  std::set<MVertex *, MVertexPtrLessThan> vertSet;
  getEntities(entities);
  for(std::size_t i = 0; i < entities.size(); i++) {
    for(std::size_t j = 0; j < entities[i]->getNumMeshElements(); j++) {
      MElement *e = entities[i]->getMeshElement(j);
      for(std::size_t k = 0; k < e->getNumVertices(); k++) {
        MVertex *v = e->getVertex(k);
        v->setEntity(nullptr);
        vertSet.insert(v);
      }
    }
    entities[i]->mesh_vertices.clear();
  }
  std::vector<MVertex *> vertices(vertSet.begin(), vertSet.end());
  _associateEntityWithMeshVertices();
  // associate mesh nodes primarily with chain entities
  for(auto it = _chainRegions.begin(); it != _chainRegions.end(); ++it) {
    _associateEntityWithElementVertices(*it, (*it)->tetrahedra, true);
    _associateEntityWithElementVertices(*it, (*it)->hexahedra, true);
    _associateEntityWithElementVertices(*it, (*it)->prisms, true);
    _associateEntityWithElementVertices(*it, (*it)->pyramids, true);
    _associateEntityWithElementVertices(*it, (*it)->trihedra, true);
    _associateEntityWithElementVertices(*it, (*it)->polyhedra, true);
  }
  for(auto it = _chainFaces.begin(); it != _chainFaces.end(); ++it) {
    _associateEntityWithElementVertices(*it, (*it)->triangles, true);
    _associateEntityWithElementVertices(*it, (*it)->quadrangles, true);
    _associateEntityWithElementVertices(*it, (*it)->polygons, true);
  }
  for(auto it = _chainEdges.begin(); it != _chainEdges.end(); ++it) {
    _associateEntityWithElementVertices(*it, (*it)->lines, true);
  }
  for(auto it = _chainVertices.begin(); it != _chainVertices.end(); ++it) {
    _associateEntityWithElementVertices(*it, (*it)->points, true);
  }
  _storeVerticesInEntities(vertices);
}

void GModel::_storePhysicalTagsInEntities(
  int dim, std::map<int, std::map<int, std::string> > &map)
{
  std::map<int, std::map<int, std::string> >::const_iterator it = map.begin();
  for(; it != map.end(); ++it) {
    GEntity *ge = nullptr;
    switch(dim) {
    case 0: ge = getVertexByTag(it->first); break;
    case 1: ge = getEdgeByTag(it->first); break;
    case 2: ge = getFaceByTag(it->first); break;
    case 3: ge = getRegionByTag(it->first); break;
    }

    if(ge) {
      auto it2 = it->second.begin();
      for(; it2 != it->second.end(); ++it2) {
        if(std::find(ge->physicals.begin(), ge->physicals.end(), it2->first) ==
           ge->physicals.end()) {
          ge->physicals.push_back(it2->first);
        }
      }
    }
  }
}

void GModel::checkMeshCoherence(double tolerance)
{
  int numEle = getNumMeshElements();
  if(!numEle) return;

  Msg::StatusBar(true, "Checking mesh coherence (%d elements)...", numEle);

  SBoundingBox3d bbox = bounds();
  double lc = bbox.empty() ? 1. : norm(SVector3(bbox.max(), bbox.min()));
  double eps = lc * tolerance;

  std::vector<GEntity *> entities;
  getEntities(entities);

  // check for duplicate mesh nodes
  {
    Msg::Info("Checking for duplicate nodes...");
    std::vector<MVertex *> vertices;
    for(std::size_t i = 0; i < entities.size(); i++)
      vertices.insert(vertices.end(), entities[i]->mesh_vertices.begin(),
                      entities[i]->mesh_vertices.end());
    MVertexRTree pos(eps);
    std::set<MVertex *, MVertexPtrLessThan> duplicates;
    int num = pos.insert(vertices, true, &duplicates);
    if(num) {
      Msg::Error("%d duplicate node%s: see `duplicate_node.pos'", num,
                 num > 1 ? "s" : "");
      FILE *fp = Fopen("duplicate_nodes.pos", "w");
      if(fp) {
        fprintf(fp, "View \"duplicate vertices\"{\n");
        for(auto it = duplicates.begin(); it != duplicates.end(); it++) {
          MVertex *v = *it;
          fprintf(fp, "SP(%.16g,%.16g,%.16g){%lu};\n", v->x(), v->y(), v->z(),
                  v->getNum());
        }
        fprintf(fp, "};\n");
        fclose(fp);
      }
    }
  }

  // check for duplicate elements and inverted or zero-volume elements
  {
    Msg::Info("Checking for duplicate elements...");
    std::vector<MVertex *> vertices;
    for(std::size_t i = 0; i < entities.size(); i++) {
      for(std::size_t j = 0; j < entities[i]->getNumMeshElements(); j++) {
        MElement *e = entities[i]->getMeshElement(j);
        double vol = e->getVolume();
        if(vol < 0)
          Msg::Warning("Element %d has negative volume", e->getNum());
        else if(vol < eps * eps * eps)
          Msg::Warning("Element %d has zero volume", e->getNum());
        SPoint3 p = e->barycenter();
        vertices.push_back(new MVertex(p.x(), p.y(), p.z()));
      }
    }
    MVertexRTree pos(eps);
    int num = pos.insert(vertices, true);
    for(std::size_t i = 0; i < vertices.size(); i++) delete vertices[i];
    if(num) Msg::Error("%d duplicate element%s", num, num > 1 ? "s" : "");
  }

  // check for isolated nodes (not belonging to any elements
  {
    Msg::Info("Checking for isolated nodes...");
    std::vector<GEntity *> entities2;
    getEntities(entities2, getMeshDim());
    std::set<MVertex *, MVertexPtrLessThan> allv;
    for(std::size_t i = 0; i < entities2.size(); i++) {
      for(std::size_t j = 0; j < entities2[i]->getNumMeshElements(); j++) {
        MElement *e = entities2[i]->getMeshElement(j);
        for(std::size_t k = 0; k < e->getNumVertices(); k++) {
          allv.insert(e->getVertex(k));
        }
      }
    }
    int diff = (int)(getNumMeshVertices() - allv.size());
    if(diff) {
      Msg::Warning("%d node%s not connected to any %dD elements", diff,
                   (diff > 1) ? "s" : "", getMeshDim());
    }
  }

  Msg::StatusBar(true, "Done checking mesh coherence");
}

int GModel::removeDuplicateMeshVertices(double tolerance)
{
  Msg::StatusBar(true, "Removing duplicate mesh nodes...");

  SBoundingBox3d bbox = bounds();
  double lc = bbox.empty() ? 1. : norm(SVector3(bbox.max(), bbox.min()));
  double eps = lc * tolerance;

  // get entities (in order of increasing dimensions so that topological
  // classification of vertices remains correct)
  std::vector<GEntity *> entities;
  getEntities(entities);

  // re-index all vertices (don't use MVertex::getNum(), as we want to be able
  // to remove duplicate vertices from "incorrect" meshes, where vertices with
  // the same number are duplicated)
  int n = 0;
  for(std::size_t i = 0; i < entities.size(); i++) {
    GEntity *ge = entities[i];
    for(std::size_t j = 0; j < ge->mesh_vertices.size(); j++) {
      MVertex *v = ge->mesh_vertices[j];
      v->setIndex(++n);
    }
  }

  MVertexRTree pos(eps);
  std::map<int, MVertex *> vertices;
  std::map<MVertex *, MVertex *> duplicates;
  for(std::size_t i = 0; i < entities.size(); i++) {
    GEntity *ge = entities[i];
    for(std::size_t j = 0; j < ge->mesh_vertices.size(); j++) {
      MVertex *v = ge->mesh_vertices[j];
      MVertex *v2 = pos.insert(v);
      if(v2)
        duplicates[v] = v2; // v should be removed
      else
        vertices[v->getIndex()] = v;
    }
  }

  int num = (int)duplicates.size();
  Msg::Info("Found %d duplicate nodes ", num);

  if(!num) {
    Msg::Info("No duplicate nodes found");
    return 0;
  }

  for(std::size_t i = 0; i < entities.size(); i++) {
    GEntity *ge = entities[i];
    // clear list of vertices owned by entity
    ge->mesh_vertices.clear();
    // replace vertices in element
    for(std::size_t j = 0; j < ge->getNumMeshElements(); j++) {
      MElement *e = ge->getMeshElement(j);
      for(std::size_t k = 0; k < e->getNumVertices(); k++) {
        auto it = duplicates.find(e->getVertex(k));
        if(it != duplicates.end()) e->setVertex(k, it->second);
      }
    }
    // replace vertices in periodic copies
    std::map<MVertex *, MVertex *> &corrVtcs = ge->correspondingVertices;
    if(corrVtcs.size()) {
      std::map<MVertex *, MVertex *>::iterator cIter;
      for(cIter = duplicates.begin(); cIter != duplicates.end(); ++cIter) {
        MVertex *oldTgt = cIter->first;
        MVertex *newTgt = cIter->second;
        auto cvIter = corrVtcs.find(oldTgt);
        if(cvIter != corrVtcs.end()) {
          MVertex *src = cvIter->second;
          corrVtcs.erase(cvIter);
          corrVtcs[newTgt] = src;
        }
      }
      for(cIter = corrVtcs.begin(); cIter != corrVtcs.end(); ++cIter) {
        MVertex *oldSrc = cIter->second;
        auto nIter = duplicates.find(oldSrc);
        if(nIter != duplicates.end()) {
          MVertex *tgt = cIter->first;
          MVertex *newSrc = nIter->second;
          corrVtcs[tgt] = newSrc;
        }
      }
    }
  }

  destroyMeshCaches();
  _associateEntityWithMeshVertices();
  _storeVerticesInEntities(vertices);

  // delete duplicates
  std::vector<MVertex *> to_delete;
  for(auto it = duplicates.begin(); it != duplicates.end(); it++)
    to_delete.push_back(it->first);
  for(std::size_t i = 0; i < to_delete.size(); i++) delete to_delete[i];

  if(num)
    Msg::Info("Removed %d duplicate mesh node%s", num, num > 1 ? "s" : "");

  Msg::StatusBar(true, "Done removing duplicate mesh nodes");
  return num;
}

void GModel::alignPeriodicBoundaries()
{
  // Is this still necessary/useful?
  // 1) It's quite horrible
  // 2) It's only called when reading MSH2 files

  Msg::Debug("Aligning periodic boundaries");

  // realigning edges

  for(auto it = firstEdge(); it != lastEdge(); ++it) {
    GEdge *tgt = *it;
    GEdge *src = dynamic_cast<GEdge *>(tgt->getMeshMaster());

    if(src != nullptr && src != tgt) {
      // compose a search list on master edge

      std::map<MEdge, MLine *, MEdgeLessThan> srcLines;
      for(std::size_t i = 0; i < src->getNumMeshElements(); i++) {
        MLine *srcLine = dynamic_cast<MLine *>(src->getMeshElement(i));
        if(!srcLine) {
          Msg::Debug("Master element %d is not a line",
                     src->getMeshElement(i)->getNum());
          return;
        }
        srcLines[MEdge(srcLine->getVertex(0), srcLine->getVertex(1))] = srcLine;
      }

      // run through slave edge elements
      // - check whether we find a counterpart (if not, abort)
      // - check orientation and reorient if necessary

      for(std::size_t i = 0; i < tgt->getNumMeshElements(); ++i) {
        MLine *tgtLine = dynamic_cast<MLine *>(tgt->getMeshElement(i));

        if(!tgtLine) {
          Msg::Debug("Slave element %d is not a line",
                     tgt->getMeshElement(i)->getNum());
          return;
        }

        MVertex *tgtVtcs[2];
        for(int iVtx = 0; iVtx < 2; iVtx++) {
          MVertex *tgtVtx = tgtLine->getVertex(iVtx);
          GEntity *ge = tgtVtx->onWhat();
          std::map<MVertex *, MVertex *> &geV2v = ge->correspondingVertices;
          std::map<MVertex *, MVertex *> &v2v = tgt->correspondingVertices;
          auto srcIter = v2v.find(tgtVtx);
          if(srcIter == v2v.end() || !srcIter->second) {
            srcIter = geV2v.find(tgtVtx);
            if(srcIter == geV2v.end() || !srcIter->second) {
              Msg::Debug(
                "Could not find periodic counterpart of node %d on curve %d "
                "or on entity %d of dimension %d",
                tgtVtx->getNum(), tgt->tag(), ge->tag(), ge->dim());
              return;
            }
            else
              tgtVtcs[iVtx] = srcIter->second;
          }
          else
            tgtVtcs[iVtx] = srcIter->second;
        }

        MEdge tgtEdge(tgtVtcs[0], tgtVtcs[1]);

        auto sIter = srcLines.find(tgtEdge);

        if(sIter == srcLines.end() || !sIter->second) {
          Msg::Debug(
            "Could not find periodic counterpart of mesh edge %d-%d on "
            "curve %d for mesh edge %d-%d on curve %d",
            tgtLine->getVertex(0)->getNum(), tgtLine->getVertex(1)->getNum(),
            tgt->tag(), tgtVtcs[0]->getNum(), tgtVtcs[1]->getNum(), src->tag());
          return;
        }
        else {
          MLine *srcLine = sIter->second;
          MEdge srcEdge(srcLine->getVertex(0), srcLine->getVertex(1));
          if(tgtEdge.computeCorrespondence(srcEdge) == -1) tgtLine->reverse();
        }
      }
    }
  }

  // run through all model faces

  for(auto it = firstFace(); it != lastFace(); ++it) {
    GFace *tgt = *it;
    GFace *src = dynamic_cast<GFace *>(tgt->getMeshMaster());
    if(src != nullptr && src != tgt) {
      std::map<MFace, MElement *, MFaceLessThan> srcElmts;

      for(std::size_t i = 0; i < src->getNumMeshElements(); ++i) {
        MElement *srcElmt = src->getMeshElement(i);
        int nbVtcs = 0;
        if(dynamic_cast<MTriangle *>(srcElmt)) nbVtcs = 3;
        if(dynamic_cast<MQuadrangle *>(srcElmt)) nbVtcs = 4;
        std::vector<MVertex *> vtcs;
        vtcs.reserve(nbVtcs);
        for(int iVtx = 0; iVtx < nbVtcs; iVtx++) {
          vtcs.push_back(srcElmt->getVertex(iVtx));
        }
        srcElmts[MFace(vtcs)] = srcElmt;
      }

      for(std::size_t i = 0; i < tgt->getNumMeshElements(); ++i) {
        MElement *tgtElmt = tgt->getMeshElement(i);
        MTriangle *tgtTri = dynamic_cast<MTriangle *>(tgtElmt);
        MQuadrangle *tgtQua = dynamic_cast<MQuadrangle *>(tgtElmt);

        int nbVtcs = 0;
        if(tgtTri) nbVtcs = 3;
        if(tgtQua) nbVtcs = 4;

        std::vector<MVertex *> vtcs;
        for(int iVtx = 0; iVtx < nbVtcs; iVtx++) {
          MVertex *vtx = tgtElmt->getVertex(iVtx);
          GEntity *ge = vtx->onWhat();

          std::map<MVertex *, MVertex *> &geV2v = ge->correspondingVertices;
          std::map<MVertex *, MVertex *> &v2v = tgt->correspondingVertices;

          auto vIter = v2v.find(vtx);
          if(vIter == v2v.end() || !vIter->second) {
            vIter = geV2v.find(vtx);
            if(vIter == geV2v.end() || !vIter->second) {
              Msg::Debug("Could not find periodic counterpart of node %d in "
                         "surface %d or in entity %d of dimension %d",
                         vtx->getNum(), tgt->tag(), ge->tag(), ge->dim());
              return;
            }
            else
              vtcs.push_back(vIter->second);
          }
          else
            vtcs.push_back(vIter->second);
        }
        MFace tgtFace(vtcs);

        auto mIter = srcElmts.find(tgtFace);
        if(mIter == srcElmts.end()) {
          std::ostringstream faceDef;
          for(int iVtx = 0; iVtx < nbVtcs; iVtx++) {
            faceDef << vtcs[iVtx]->getNum() << " ";
          }
          Msg::Debug("Could not find periodic counterpart of mesh face %s in "
                     "surface %d connected to surface %d",
                     faceDef.str().c_str(), tgt->tag(), src->tag());
          return;
        }
        else {
          const MFace &srcFace = mIter->first;
          MElement *srcElmt = mIter->second;
          std::vector<MVertex *> srcVtcs;

          if((tgtTri && !dynamic_cast<MTriangle *>(srcElmt)) ||
             (tgtQua && !dynamic_cast<MQuadrangle *>(srcElmt))) {
            Msg::Error("Invalid source/target elements");
            return;
          }

          int rotation = 0;
          bool swap = false;

          if(!tgtFace.computeCorrespondence(srcFace, rotation, swap)) {
            Msg::Debug(
              "Could not find correspondance between mesh face %d-%d-%d "
              "(slave) "
              "and %d-%d-%d (master)",
              tgtElmt->getVertex(0)->getNum(), tgtElmt->getVertex(1)->getNum(),
              tgtElmt->getVertex(2)->getNum(), srcElmt->getVertex(0)->getNum(),
              srcElmt->getVertex(1)->getNum(), srcElmt->getVertex(2)->getNum());
            return;
          }

          if(tgtTri) tgtTri->reorient(rotation, swap);
          if(tgtQua) tgtQua->reorient(rotation, swap);
        }
      }
    }
  }
  Msg::Debug("Done aligning periodic boundaries");
}

static void connectMElementsByMFace(
  const MFace &f, std::multimap<MFace, MElement *, MFaceLessThan> &e2f,
  std::set<MElement *> &group, std::set<MFace, MFaceLessThan> &touched,
  int recur_level)
{
  // this is very slow...
  std::stack<MFace> _stack;
  _stack.push(f);

  while(!_stack.empty()) {
    MFace ff = _stack.top();
    _stack.pop();
    if(touched.find(ff) == touched.end()) {
      touched.insert(ff);
      for(auto it = e2f.lower_bound(ff); it != e2f.upper_bound(ff); ++it) {
        group.insert(it->second);
        for(int i = 0; i < it->second->getNumFaces(); ++i) {
          _stack.push(it->second->getFace(i));
        }
      }
    }
  }
}

static int connectedVolumes(std::vector<MElement *> &elements,
                            std::vector<std::vector<MElement *> > &regs)
{
  std::multimap<MFace, MElement *, MFaceLessThan> e2f;
  for(std::size_t i = 0; i < elements.size(); ++i) {
    for(int j = 0; j < elements[i]->getNumFaces(); j++) {
      e2f.insert(std::make_pair(elements[i]->getFace(j), elements[i]));
    }
  }
  while(!e2f.empty()) {
    std::set<MElement *> group;
    std::set<MFace, MFaceLessThan> touched;
    connectMElementsByMFace(e2f.begin()->first, e2f, group, touched, 0);
    std::vector<MElement *> temp;
    temp.insert(temp.begin(), group.begin(), group.end());
    regs.push_back(temp);
    for(auto it = touched.begin(); it != touched.end(); ++it) e2f.erase(*it);
  }
  return regs.size();
}

static void connectMElementsByMEdge(
  const MEdge &e, std::multimap<MEdge, MElement *, MEdgeLessThan> &e2e,
  std::set<MElement *> &group, std::set<MEdge, MEdgeLessThan> &touched)
{
  // this is very slow...
  std::stack<MEdge> _stack;
  _stack.push(e);

  while(!_stack.empty()) {
    MEdge ee = _stack.top();
    _stack.pop();
    if(touched.find(ee) == touched.end()) {
      touched.insert(ee);
      for(auto it = e2e.lower_bound(ee); it != e2e.upper_bound(ee); ++it) {
        group.insert(it->second);
        for(int i = 0; i < it->second->getNumEdges(); ++i) {
          _stack.push(it->second->getEdge(i));
        }
      }
    }
  }
}

static int connectedSurfaces(std::vector<MElement *> &elements,
                             std::vector<std::vector<MElement *> > &faces)
{
  std::multimap<MEdge, MElement *, MEdgeLessThan> e2e;
  for(std::size_t i = 0; i < elements.size(); ++i) {
    for(int j = 0; j < elements[i]->getNumEdges(); j++) {
      e2e.insert(std::make_pair(elements[i]->getEdge(j), elements[i]));
    }
  }
  while(!e2e.empty()) {
    std::set<MElement *> group;
    std::set<MEdge, MEdgeLessThan> touched;
    connectMElementsByMEdge(e2e.begin()->first, e2e, group, touched);
    std::vector<MElement *> temp;
    temp.insert(temp.begin(), group.begin(), group.end());
    faces.push_back(temp);
    for(auto it = touched.begin(); it != touched.end(); ++it) e2e.erase(*it);
  }
  return faces.size();
}

void GModel::makeDiscreteRegionsSimplyConnected()
{
  Msg::Info("Making discrete regions simply connected...");

  std::vector<discreteRegion *> discRegions;
  for(auto it = firstRegion(); it != lastRegion(); it++)
    if((*it)->geomType() == GEntity::DiscreteVolume)
      discRegions.push_back((discreteRegion *)*it);

  std::set<MVertex *> touched;

  for(auto itR = discRegions.begin(); itR != discRegions.end(); itR++) {
    std::vector<MElement *> allElements((*itR)->getNumMeshElements());
    for(std::size_t i = 0; i < (*itR)->getNumMeshElements(); i++)
      allElements[i] = (*itR)->getMeshElement(i);

    std::vector<std::vector<MElement *> > conRegions;
    int nbRegions = connectedVolumes(allElements, conRegions);
    if(nbRegions > 1) remove(*itR);

    for(int ire = 0; ire < nbRegions; ire++) {
      int numR =
        (nbRegions == 1) ? (*itR)->tag() : getMaxElementaryNumber(3) + 1;
      discreteRegion *r = new discreteRegion(this, numR);
      add(r);
      std::vector<MElement *> myElements = conRegions[ire];
      std::set<MVertex *> myVertices;
      for(std::size_t i = 0; i < myElements.size(); i++) {
        MElement *e = myElements[i];
        std::vector<MVertex *> verts;
        e->getVertices(verts);
        for(std::size_t k = 0; k < verts.size(); k++) {
          if(verts[k]->onWhat() && verts[k]->onWhat()->dim() == 3) {
            if(touched.find(verts[k]) == touched.end()) {
              verts[k]->setEntity(r);
              myVertices.insert(verts[k]);
              touched.insert(verts[k]);
            }
          }
        }
        MElementFactory factory;
        MElement *e2 = factory.create(e->getTypeForMSH(), verts, e->getNum(),
                                      e->getPartition());
        switch(e2->getType()) {
        case TYPE_TET: r->tetrahedra.push_back((MTetrahedron *)e2); break;
        case TYPE_HEX: r->hexahedra.push_back((MHexahedron *)e2); break;
        case TYPE_PRI: r->prisms.push_back((MPrism *)e2); break;
        case TYPE_PYR: r->pyramids.push_back((MPyramid *)e2); break;
        case TYPE_TRIH: r->trihedra.push_back((MTrihedron *)e2); break;
        }
      }
      r->mesh_vertices.insert(r->mesh_vertices.begin(), myVertices.begin(),
                              myVertices.end());
    }
  }

  Msg::Info("Done making discrete regions simply connected");
}

void GModel::makeDiscreteFacesSimplyConnected()
{
  Msg::Info("Making discrete faces simply connected...");

  std::vector<discreteFace *> discFaces;
  for(auto it = firstFace(); it != lastFace(); it++)
    if((*it)->geomType() == GEntity::DiscreteSurface)
      discFaces.push_back((discreteFace *)*it);

  std::set<MVertex *> touched;

  for(auto itF = discFaces.begin(); itF != discFaces.end(); itF++) {
    std::vector<MElement *> allElements((*itF)->getNumMeshElements());
    for(std::size_t i = 0; i < (*itF)->getNumMeshElements(); i++)
      allElements[i] = (*itF)->getMeshElement(i);

    std::vector<std::vector<MElement *> > conFaces;
    int nbFaces = connectedSurfaces(allElements, conFaces);
    if(nbFaces > 1) remove(*itF);

    for(int ifa = 0; ifa < nbFaces; ifa++) {
      int numF = (nbFaces == 1) ? (*itF)->tag() : getMaxElementaryNumber(2) + 1;
      discreteFace *f = new discreteFace(this, numF);
      add(f);
      std::vector<MElement *> myElements = conFaces[ifa];
      std::set<MVertex *> myVertices;
      for(std::size_t i = 0; i < myElements.size(); i++) {
        MElement *e = myElements[i];
        std::vector<MVertex *> verts;
        e->getVertices(verts);
        for(std::size_t k = 0; k < verts.size(); k++) {
          if(verts[k]->onWhat() && verts[k]->onWhat()->dim() == 2) {
            if(touched.find(verts[k]) == touched.end()) {
              verts[k]->setEntity(f);
              myVertices.insert(verts[k]);
              touched.insert(verts[k]);
            }
          }
        }
        MElementFactory factory;
        MElement *e2 = factory.create(e->getTypeForMSH(), verts, e->getNum(),
                                      e->getPartition());
        if(e2->getType() == TYPE_TRI)
          f->triangles.push_back((MTriangle *)e2);
        else
          f->quadrangles.push_back((MQuadrangle *)e2);
      }
      f->mesh_vertices.insert(f->mesh_vertices.begin(), myVertices.begin(),
                              myVertices.end());
    }
  }

  Msg::Info("Done making discrete faces simply connected");
}

static void
makeSimplyConnected(std::map<int, std::vector<MElement *> > elements[11])
{
  // only for tetras and triangles
  Msg::Info("Make simply connected regions and surfaces");
  std::vector<int> regs;
  for(auto it = elements[4].begin(); it != elements[4].end(); it++)
    regs.push_back(it->first);
  std::multimap<MFace, MElement *, MFaceLessThan> f2e;
  if(regs.size() > 2) {
    for(std::size_t i = 0; i < regs.size(); i++) {
      for(std::size_t j = 0; j < elements[4][regs[i]].size(); j++) {
        MElement *el = elements[4][regs[i]][j];
        for(int k = 0; k < el->getNumFaces(); k++)
          f2e.insert(std::make_pair(el->getFace(k), el));
      }
    }
  }
  for(std::size_t i = 0; i < regs.size(); i++) {
    int ri = regs[i];
    std::vector<MElement *> allElements;
    for(std::size_t j = 0; j < elements[4][ri].size(); j++)
      allElements.push_back(elements[4][ri][j]);
    std::vector<std::vector<MElement *> > conRegions;
    int nbConRegions = connectedVolumes(allElements, conRegions);
    Msg::Info("%d connected regions (reg=%d)", nbConRegions, ri);
    std::size_t maxNumEl = 1;
    for(int j = 0; j < nbConRegions; j++)
      if(conRegions[j].size() > maxNumEl) maxNumEl = conRegions[j].size();
    for(int j = 0; j < nbConRegions; j++) {
      // remove conRegions containing few elements
      if(conRegions[j].size() < maxNumEl * 1.e-4) {
        // find adjacent region
        int r2 = ri;
        if(regs.size() == 2)
          r2 = (ri + 1) % 2;
        else {
          for(std::size_t k = 0; k < conRegions[j].size(); k++) {
            MElement *el = conRegions[j][k];
            for(int l = 0; l < el->getNumFaces(); l++) {
              MFace mf = el->getFace(l);
              auto itl = f2e.lower_bound(mf);
              for(; itl != f2e.upper_bound(mf); itl++) {
                if(itl->second != el) break;
              }
              MElement *el2 = itl->second;
              bool sameRegion = false;
              for(std::size_t m = 0; m < conRegions[j].size(); m++)
                if(conRegions[j][m] == el2) {
                  sameRegion = true;
                  break;
                }
              if(sameRegion) continue;
              for(std::size_t m = 0; m < regs.size(); m++) {
                int rm = regs[m];
                if(rm == ri) continue;
                for(std::size_t n = 0; n < elements[4][rm].size(); n++)
                  if(elements[4][rm][n] == el2) {
                    r2 = rm;
                    break;
                  }
                if(r2 != ri) break;
              }
              if(r2 != ri) break;
            }
            if(r2 != ri) break;
          }
          if(r2 == ri)
            Msg::Warning("Element not found for simply connected regions");
        }

        for(std::size_t k = 0; k < conRegions[j].size(); k++) {
          MElement *el = conRegions[j][k];
          std::size_t l = 0;
          for(; l < elements[4][ri].size(); l++)
            if(elements[4][ri][l] == el) break;
          elements[4][ri].erase(elements[4][ri].begin() + l);
          elements[4][r2].push_back(el);
        }
      }
    }
  }

  std::vector<int> faces;
  for(auto it = elements[2].begin(); it != elements[2].end(); it++)
    faces.push_back(it->first);
  std::multimap<MEdge, MElement *, MEdgeLessThan> e2e;
  if(faces.size() > 2) {
    for(std::size_t i = 0; i < faces.size(); i++) {
      for(std::size_t j = 0; j < elements[2][faces[i]].size(); j++) {
        MElement *el = elements[2][faces[i]][j];
        for(int k = 0; k < el->getNumEdges(); k++)
          e2e.insert(std::make_pair(el->getEdge(k), el));
      }
    }
  }
  for(std::size_t i = 0; i < faces.size(); i++) {
    int fi = faces[i];
    std::vector<MElement *> allElements;
    for(std::size_t j = 0; j < elements[2][fi].size(); j++)
      allElements.push_back(elements[2][fi][j]);
    std::vector<std::vector<MElement *> > conSurfaces;
    int nbConSurfaces = connectedSurfaces(allElements, conSurfaces);
    Msg::Info("%d connected surfaces (reg=%d)", nbConSurfaces, fi);
    std::size_t maxNumEl = 1;
    for(int j = 0; j < nbConSurfaces; j++)
      if(conSurfaces[j].size() > maxNumEl) maxNumEl = conSurfaces[j].size();
    for(int j = 0; j < nbConSurfaces; j++) {
      // remove conSurfaces containing few elements
      if(conSurfaces[j].size() < maxNumEl * 1.e-4) {
        // find adjacent surface
        int f2 = fi;
        if(faces.size() == 2)
          f2 = (fi + 1) % 2;
        else {
          for(std::size_t k = 0; k < conSurfaces[j].size(); k++) {
            MElement *el = conSurfaces[j][k];
            for(int l = 0; l < el->getNumEdges(); l++) {
              MEdge me = el->getEdge(l);
              auto itl = e2e.lower_bound(me);
              for(; itl != e2e.upper_bound(me); itl++) {
                if(itl->second != el) break;
              }
              MElement *el2 = itl->second;
              bool sameSurface = false;
              for(std::size_t m = 0; m < conSurfaces[j].size(); m++)
                if(conSurfaces[j][m] == el2) {
                  sameSurface = true;
                  break;
                }
              if(sameSurface) continue;
              for(std::size_t m = 0; m < faces.size(); m++) {
                int fm = faces[m];
                if(fm == fi) continue;
                for(std::size_t n = 0; n < elements[2][fm].size(); n++)
                  if(elements[2][fm][n] == el2) {
                    f2 = fm;
                    break;
                  }
                if(f2 != fi) break;
              }
              if(f2 != fi) break;
            }
            if(f2 != fi) break;
          }
          if(f2 == fi)
            Msg::Warning("Element not found for simply connected surfaces");
        }
        for(std::size_t k = 0; k < conSurfaces[j].size(); k++) {
          MElement *el = conSurfaces[j][k];
          std::size_t l = 0;
          for(; l < elements[2][fi].size(); l++)
            if(elements[2][fi][l] == el) break;
          elements[2][fi].erase(elements[2][fi].begin() + l);
          elements[2][f2].push_back(el);
        }
      }
    }
  }
}

GModel *GModel::buildCutGModel(gLevelset *ls, bool cutElem, bool saveTri)
{
  if(saveTri)
    CTX::instance()->mesh.saveTri = 1;
  else
    CTX::instance()->mesh.saveTri = 0;

  std::map<int, std::vector<MElement *> > elements[11];
  std::map<int, std::map<int, std::string> > physicals[4];
  std::map<int, MVertex *> vertexMap;

  if(cutElem)
    Msg::Info("Cutting mesh...");
  else
    Msg::Info("Splitting mesh...");
  double t1 = Cpu(), w1 = TimeOfDay();

  GModel *cutGM =
    buildCutMesh(this, ls, elements, vertexMap, physicals, cutElem);

  if(!cutElem) makeSimplyConnected(elements);

  for(int i = 0; i < (int)(sizeof(elements) / sizeof(elements[0])); i++)
    cutGM->_storeElementsInEntities(elements[i]);
  cutGM->_associateEntityWithMeshVertices();
  cutGM->_storeVerticesInEntities(vertexMap);

  for(int i = 0; i < 4; i++) {
    cutGM->_storePhysicalTagsInEntities(i, physicals[i]);
    auto it = physicals[i].begin();
    for(; it != physicals[i].end(); it++) {
      auto it2 = it->second.begin();
      for(; it2 != it->second.end(); it2++)
        if(it2->second != "")
          cutGM->setPhysicalName(it2->second, i, it2->first);
    }
  }

  if(cutElem)
    Msg::Info("Mesh cutting completed (Wall %gs, CPU %gs)", TimeOfDay() - w1,
              Cpu() - t1);
  else
    Msg::Info("Mesh splitting completed (Wall %gs, CPU %gs)", TimeOfDay() - w1,
              Cpu() - t1);

  return cutGM;
}

void GModel::load(const std::string &fileName)
{
  GModel *temp = GModel::current();
  GModel::setCurrent(this);
  MergeFile(fileName, true);
  GModel::setCurrent(temp);
}

void GModel::save(const std::string &fileName)
{
  GModel *temp = GModel::current();
  GModel::setCurrent(this);
  CreateOutputFile(fileName, FORMAT_AUTO);
  GModel::setCurrent(temp);
}

int GModel::readGEO(const std::string &name)
{
  // readGEO is static, because it can create several models
  ParseFile(name, true);
  // sync OCC first, as GEO_Internals currently contains attributes (physicals)
  // that should also be applied to entities from OCC_Internals
  if(GModel::current()->getOCCInternals())
    GModel::current()->getOCCInternals()->synchronize(GModel::current());
  GModel::current()->getGEOInternals()->synchronize(GModel::current());
  return 1;
}

void GModel::setPhysicalNumToEntitiesInBox(int EntityDimension,
                                           int PhysicalNumber,
                                           const SBoundingBox3d &box)
{
  std::vector<GEntity *> entities;
  getEntitiesInBox(entities, box, EntityDimension);
  for(std::size_t i = 0; i < entities.size(); i++)
    entities[i]->addPhysicalEntity(PhysicalNumber);
}

void GModel::setPhysicalNumToEntitiesInBox(int EntityDimension,
                                           int PhysicalNumber,
                                           std::vector<double> p1,
                                           std::vector<double> p2)
{
  if(p1.size() != 3 || p2.size() != 3) return;
  SBoundingBox3d box(p1[0], p1[2], p1[2], p2[0], p2[1], p2[3]);
  setPhysicalNumToEntitiesInBox(EntityDimension, PhysicalNumber, box);
}

void GModel::classifySurfaces(double angleThreshold, bool includeBoundary,
                              bool forReparametrization,
                              double curveAngleThreshold)
{
  classifyFaces(this, angleThreshold, includeBoundary, forReparametrization,
                curveAngleThreshold);
}

void GModel::addHomologyRequest(const std::string &type,
                                const std::vector<int> &domain,
                                const std::vector<int> &subdomain,
                                const std::vector<int> &dim)
{
  typedef std::pair<const std::vector<int>, const std::vector<int> > dpair;
  typedef std::pair<const std::string, const std::vector<int> > tpair;
  dpair p(domain, subdomain);
  tpair p2(type, dim);
  _homologyRequests.insert(std::pair<dpair, tpair>(p, p2));
}

void GModel::computeHomology()
{
  if(_homologyRequests.empty()) return;

#if defined(HAVE_KBIPACK)
  Msg::StatusBar(true, "Homology and cohomology computation...");
  double t1 = Cpu(), w1 = TimeOfDay();

  // find unique domain/subdomain requests
  typedef std::pair<const std::vector<int>, const std::vector<int> > dpair;
  typedef std::pair<const std::string, const std::vector<int> > tpair;
  std::set<dpair> domains;
  for(auto it = _homologyRequests.begin(); it != _homologyRequests.end(); it++)
    domains.insert(it->first);
  Msg::Info("Number of cell complexes to construct: %d", domains.size());

  for(auto it = domains.begin(); it != domains.end(); it++) {
    std::pair<std::multimap<dpair, tpair>::iterator,
              std::multimap<dpair, tpair>::iterator>
      itp = _homologyRequests.equal_range(*it);
    bool prepareToRestore = (itp.first != --itp.second);
    itp.second++;
    std::vector<int> imdomain;
    Homology *homology =
      new Homology(this, itp.first->first.first, itp.first->first.second,
                   imdomain, prepareToRestore);

    for(auto itt = itp.first; itt != itp.second; itt++) {
      std::string type = itt->second.first;
      std::vector<int> dim0 = itt->second.second;
      if(dim0.empty())
        for(int i = 0; i < getDim(); i++) dim0.push_back(i);
      std::vector<int> dim;

      std::stringstream ss;
      for(std::size_t i = 0; i < dim0.size(); i++) {
        int d = dim0.at(i);
        if(d >= 0 && d <= getDim()) {
          dim.push_back(d);
          ss << "H";
          if(type == "Homology") ss << "_";
          if(type == "Cohomology") ss << "^";
          ss << d;
          if(i < dim0.size() - 1 && dim0.at(i + 1) >= 0 &&
             dim0.at(i + 1) <= getDim())
            ss << ", ";
        }
      }
      std::string dims = ss.str();

      if(type != "Homology" && type != "Cohomology" && type != "Betti") {
        Msg::Error("Unknown type of homology computation: %s", type.c_str());
      }
      else if(dim.empty()) {
        Msg::Error("Invalid homology computation dimensions given");
      }
      else if(type == "Betti") {
        homology->findBettiNumbers();
      }
      else if(type == "Homology" && !homology->isHomologyComputed(dim)) {
        homology->findHomologyBasis(dim);
        Msg::Info("Homology space basis chains to save: %s", dims.c_str());
        for(std::size_t i = 0; i < dim.size(); i++) {
          homology->addChainsToModel(dim.at(i));
        }
      }
      else if(type == "Cohomology" && !homology->isCohomologyComputed(dim)) {
        homology->findCohomologyBasis(dim);
        Msg::Info("Cohomology space basis cochains to save: %s", dims.c_str());
        for(std::size_t i = 0; i < dim.size(); i++) {
          homology->addCochainsToModel(dim.at(i));
        }
      }
    }
    pruneMeshVertexAssociations();
    delete homology;
  }
  Msg::Info("");

  double t2 = Cpu(), w2 = TimeOfDay();
  Msg::StatusBar(true,
                 "Done homology and cohomology computation "
                 "(Wall %gs, CPU %gs)",
                 w2 - w1, t2 - t1);

#else
  Msg::Error("Homology computation requires KBIPACK");
#endif
}

void GModel::computeSizeField()
{
#if defined(HAVE_HXT) && defined(HAVE_P4EST)
  FieldManager *fields = getFields();
  int myId = fields->newId();
  fields->newField(myId, std::string("AutomaticMeshSizeField"));
  fields->get(myId)->update();
#else
  Msg::Error("Size field computation requires both HXT and P4EST");
#endif
}

#if !defined(HAVE_ACIS)

void GModel::createACISInternals() {}

void GModel::deleteACISInternals() {}

int GModel::readACISSAT(const std::string &fn)
{
  Msg::Error("Gmsh must be compiled with ACIS support to load '%s'",
             fn.c_str());
  return 0;
}

#endif

#if !defined(HAVE_PARASOLID)

void GModel::createParasolidInternals() {}

void GModel::deleteParasolidInternals() {}

int GModel::readParasolidXMT(const std::string &fn)
{
  Msg::Error("Gmsh must be compiled with Parasolid support to read '%s'",
             fn.c_str());
  return 0;
}

int GModel::writeParasolidXMT(const std::string &fn)
{
  Msg::Error("Gmsh must be compiled with Parasolid support to write '%s'",
             fn.c_str());
  return 0;
}

int GModel::readParasolidSTEP(const std::string &fn)
{
  Msg::Error("Gmsh must be compiled with Parasolid support to read '%s'",
             fn.c_str());
  return 0;
}

int GModel::writeParasolidSTEP(const std::string &fn)
{
  Msg::Error("Gmsh must be compiled with Parasolid support to write '%s'",
             fn.c_str());
  return 0;
}

#endif<|MERGE_RESOLUTION|>--- conflicted
+++ resolved
@@ -382,21 +382,11 @@
 
 void GModel::remove(GFace *f)
 {
-<<<<<<< HEAD
-  fiter it = std::find(firstFace(), lastFace(), f);
-  if(it != faces.end()) {
-    faces.erase(it);
-    std::vector<GEdge *> const &e = f->edges();
-    for(std::vector<GEdge *>::const_iterator it = e.begin(); it != e.end();
-        it++)
-      (*it)->delFace(f);
-=======
   auto it = std::find(firstFace(), lastFace(), f);
   if(it != faces.end()) {
     faces.erase(it);
     std::vector<GEdge *> const &e = f->edges();
     for(auto it = e.begin(); it != e.end(); it++) (*it)->delFace(f);
->>>>>>> 3ca33df1
   }
 }
 
