// Gmsh - Copyright (C) 1997-2019 C. Geuzaine, J.-F. Remacle
//
// See the LICENSE.txt file for license information. Please report all
// issues on https://gitlab.onelab.info/gmsh/gmsh/issues.

#include <limits>
#include <stdlib.h>
#include <sstream>
#include <stack>
#include "GmshConfig.h"
#include "GmshMessage.h"
#include "GModel.h"
#include "GModelIO_GEO.h"
#include "GModelIO_OCC.h"
#include "MPoint.h"
#include "MLine.h"
#include "MTriangle.h"
#include "MQuadrangle.h"
#include "MTetrahedron.h"
#include "MHexahedron.h"
#include "MPrism.h"
#include "MPyramid.h"
#include "MTrihedron.h"
#include "MElementCut.h"
#include "MElementOctree.h"
#include "discreteRegion.h"
#include "discreteFace.h"
#include "discreteEdge.h"
#include "discreteVertex.h"
#include "partitionRegion.h"
#include "partitionFace.h"
#include "partitionEdge.h"
#include "partitionVertex.h"
#include "gmshSurface.h"
#include "SmoothData.h"
#include "Context.h"
#include "OS.h"
#include "StringUtils.h"
#include "GEdgeLoop.h"
#include "MVertexRTree.h"
#include "OpenFile.h"
#include "CreateFile.h"
#include "Options.h"
#include "GModelCreateTopologyFromMesh.h"

#if defined(HAVE_MESH)
#include "meshGEdge.h"
#include "meshGFace.h"
#include "meshGRegion.h"
#include "Field.h"
#include "Generator.h"
#include "meshGFaceOptimize.h"
#include "meshPartition.h"
#include "HighOrder.h"
#include "meshMetric.h"
#include "meshGRegionMMG3D.h"
#include "meshGFaceBamg.h"
#endif

#if defined(HAVE_KBIPACK)
#include "Homology.h"
#endif

std::vector<GModel *> GModel::list;
int GModel::_current = -1;

GModel::GModel(const std::string &name)
  : _maxVertexNum(0), _maxElementNum(0), _checkPointedMaxVertexNum(0),
    _checkPointedMaxElementNum(0), _destroying(false), _name(name), _visible(1),
    _elementOctree(0), _geo_internals(0), _occ_internals(0), _acis_internals(0),
    _fields(0), _currentMeshEntity(0), _numPartitions(0),
    normals(0)
{
  // hide all other models
  for(std::size_t i = 0; i < list.size(); i++) list[i]->setVisibility(0);

  // push new one into the list
  list.push_back(this);

  // we always create an internal GEO model; other CAD internals are created
  // on-demand
  _createGEOInternals();

#if defined(HAVE_MESH)
  _fields = new FieldManager();
#endif
}

GModel::~GModel()
{
  std::vector<GModel *>::iterator it =
    std::find(list.begin(), list.end(), this);
  if(it != list.end()) list.erase(it);

  if(getVisibility()) {
    // if no other model is visible, make the last one visible
    bool othervisible = false;
    for(std::size_t i = 0; i < list.size(); i++) {
      if(list[i]->getVisibility()) othervisible = true;
    }
    if(!othervisible && list.size()) list.back()->setVisibility(1);
  }

  destroy();
  _deleteGEOInternals();
  _deleteOCCInternals();
#if defined(HAVE_MESH)
  delete _fields;
#endif
}

void GModel::setFileName(const std::string &fileName)
{
  _fileName = fileName;
  _fileNames.insert(fileName);

  Msg::SetOnelabString("Gmsh/Model name", fileName,
                       Msg::GetNumOnelabClients() > 1, false, true, 0, "file");
  Msg::SetOnelabString("Gmsh/Model absolute path",
                       SplitFileName(GetAbsolutePath(fileName))[0], false,
                       false, true, 0);
  Msg::SetWindowTitle(fileName);
}

GModel *GModel::current(int index)
{
  if(list.empty()) {
    Msg::Info("No current model available: creating one");
    new GModel();
  }
  if(index >= 0) _current = index;
  if(_current < 0 || _current >= (int)list.size()) return list.back();
  return list[_current];
}

int GModel::setCurrent(GModel *m)
{
  for(std::size_t i = 0; i < list.size(); i++) {
    if(list[i] == m) {
      _current = i;
      break;
    }
  }
  return _current;
}

GModel *GModel::findByName(const std::string &name, const std::string &fileName)
{
  // return last mesh with given name
  for(int i = list.size() - 1; i >= 0; i--)
    if(list[i]->getName() == name &&
       (fileName.empty() || !list[i]->hasFileName(fileName)))
      return list[i];
  return 0;
}

void GModel::destroy(bool keepName)
{
  Msg::Debug("Destroying model %s", getName().c_str());
  _destroying = true;

  if(!keepName) {
    _name.clear();
    _fileNames.clear();
  }

  _maxVertexNum = _maxElementNum = 0;
  _checkPointedMaxVertexNum = _checkPointedMaxElementNum = 0;
  _currentMeshEntity = 0;
  _lastMeshEntityError.clear();
  _lastMeshVertexError.clear();

  for(riter it = firstRegion(); it != lastRegion(); ++it) delete *it;
  regions.clear();
  std::set<GRegion *, GEntityLessThan>().swap(regions);

  for(fiter it = firstFace(); it != lastFace(); ++it) delete *it;
  faces.clear();
  std::set<GFace *, GEntityLessThan>().swap(faces);

  for(eiter it = firstEdge(); it != lastEdge(); ++it) delete *it;
  edges.clear();
  std::set<GEdge *, GEntityLessThan>().swap(edges);

  for(viter it = firstVertex(); it != lastVertex(); ++it) delete *it;
  vertices.clear();
  std::set<GVertex *, GEntityLessThan>().swap(vertices);

  destroyMeshCaches();

  _resetOCCInternals();

  if(normals) delete normals;
  normals = 0;

#if defined(HAVE_MESH)
  _fields->reset();
#endif
  gmshSurface::reset();

  _destroying = false;
}

void GModel::destroyMeshCaches()
{
  _vertexVectorCache.clear();
  std::vector<MVertex *>().swap(_vertexVectorCache);
  _vertexMapCache.clear();
  std::map<int, MVertex *>().swap(_vertexMapCache);
  _elementVectorCache.clear();
  std::vector<MElement *>().swap(_elementVectorCache);
  _elementMapCache.clear();
  std::map<int, MElement *>().swap(_elementMapCache);
  _elementIndexCache.clear();
  std::map<int, int>().swap(_elementIndexCache);
  delete _elementOctree;
  _elementOctree = 0;
}

void GModel::deleteMesh(bool deleteOnlyElements)
{
  for(riter it = firstRegion(); it != lastRegion(); ++it)
    (*it)->deleteMesh(deleteOnlyElements);
  for(fiter it = firstFace(); it != lastFace(); ++it)
    (*it)->deleteMesh(deleteOnlyElements);
  for(eiter it = firstEdge(); it != lastEdge(); ++it)
    (*it)->deleteMesh(deleteOnlyElements);
  for(viter it = firstVertex(); it != lastVertex(); ++it)
    (*it)->deleteMesh(deleteOnlyElements);
  destroyMeshCaches();
  _currentMeshEntity = 0;
  _lastMeshEntityError.clear();
  _lastMeshVertexError.clear();
}

bool GModel::empty() const
{
  return vertices.empty() && edges.empty() && faces.empty() && regions.empty();
}

GRegion *GModel::getRegionByTag(int n) const
{
  GEntity tmp((GModel *)this, n);
  std::set<GRegion *, GEntityLessThan>::const_iterator it =
    regions.find((GRegion *)&tmp);
  if(it != regions.end())
    return *it;
  else
    return 0;
}

GFace *GModel::getFaceByTag(int n) const
{
  GEntity tmp((GModel *)this, n);
  std::set<GFace *, GEntityLessThan>::const_iterator it =
    faces.find((GFace *)&tmp);
  if(it != faces.end())
    return *it;
  else
    return 0;
}

GEdge *GModel::getEdgeByTag(int n) const
{
  GEntity tmp((GModel *)this, n);
  std::set<GEdge *, GEntityLessThan>::const_iterator it =
    edges.find((GEdge *)&tmp);
  if(it != edges.end())
    return *it;
  else
    return 0;
}

GVertex *GModel::getVertexByTag(int n) const
{
  GEntity tmp((GModel *)this, n);
  std::set<GVertex *, GEntityLessThan>::const_iterator it =
    vertices.find((GVertex *)&tmp);
  if(it != vertices.end())
    return *it;
  else
    return 0;
}

GEntity *GModel::getEntityByTag(int dim, int n) const
{
  switch(dim) {
  case 0: return getVertexByTag(n);
  case 1: return getEdgeByTag(n);
  case 2: return getFaceByTag(n);
  case 3: return getRegionByTag(n);
  }
  return 0;
}

std::vector<int> GModel::getTagsForPhysicalName(int dim,
                                                const std::string &name)
{
  std::vector<int> tags;
  std::map<int, std::vector<GEntity *> > physicalGroups;
  getPhysicalGroups(dim, physicalGroups);
  std::vector<GEntity *> entities =
    physicalGroups[getPhysicalNumber(dim, name)];
  for(std::vector<GEntity *>::iterator it = entities.begin();
      it != entities.end(); it++) {
    GEntity *ge = *it;
    tags.push_back(ge->tag());
  }
  return tags;
}

void GModel::remove(GRegion *r)
{
  riter it = std::find(firstRegion(), lastRegion(), r);
  if(it != (riter)regions.end()) regions.erase(it);
}

void GModel::remove(GFace *f)
{
  fiter it = std::find(firstFace(), lastFace(), f);
  if(it != faces.end()) faces.erase(it);
}

void GModel::remove(GEdge *e)
{
  eiter it = std::find(firstEdge(), lastEdge(), e);
  if(it != edges.end()) edges.erase(it);
}

void GModel::remove(GVertex *v)
{
  viter it = std::find(firstVertex(), lastVertex(), v);
  if(it != vertices.end()) vertices.erase(it);
}

void GModel::remove(int dim, int tag, bool recursive)
{
  // TODO: we should also check dependencies in embedded entities
  if(dim == 3) {
    GRegion *gr = getRegionByTag(tag);
    if(gr) {
      remove(gr);
      if(recursive) {
        std::vector<GFace *> f = gr->faces();
        for(std::vector<GFace *>::iterator it = f.begin(); it != f.end(); it++)
          remove(2, (*it)->tag(), recursive);
      }
    }
  }
  else if(dim == 2) {
    GFace *gf = getFaceByTag(tag);
    if(gf) {
      bool skip = false;
      for(riter it = firstRegion(); it != lastRegion(); it++) {
        std::vector<GFace *> f = (*it)->faces();
        if(std::find(f.begin(), f.end(), gf) != f.end()) {
          skip = true;
          break;
        }
      }
      if(!skip) {
        remove(gf);
        if(recursive) {
          std::vector<GEdge *> const &e = gf->edges();
          for(std::vector<GEdge *>::const_iterator it = e.begin();
              it != e.end(); it++)
            remove(1, (*it)->tag(), recursive);
        }
      }
    }
  }
  else if(dim == 1) {
    GEdge *ge = getEdgeByTag(tag);
    if(ge) {
      bool skip = false;
      for(fiter it = firstFace(); it != lastFace(); it++) {
        std::vector<GEdge *> const &e = (*it)->edges();
        if(std::find(e.begin(), e.end(), ge) != e.end()) {
          skip = true;
          break;
        }
      }
      if(!skip) {
        remove(ge);
        if(recursive) {
          if(ge->getBeginVertex()) remove(0, ge->getBeginVertex()->tag());
          if(ge->getEndVertex()) remove(0, ge->getEndVertex()->tag());
        }
      }
    }
  }
  else if(dim == 0) {
    GVertex *gv = getVertexByTag(tag);
    if(gv) {
      bool skip = false;
      for(eiter it = firstEdge(); it != lastEdge(); it++) {
        GEdge *ge = *it;
        if(ge->getBeginVertex() == gv || ge->getEndVertex() == gv) {
          skip = true;
          break;
        }
      }
      if(!skip) {
        remove(gv);
      }
    }
  }
}

void GModel::remove(const std::vector<std::pair<int, int> > &dimTags,
                    bool recursive)
{
  for(std::size_t i = 0; i < dimTags.size(); i++)
    remove(dimTags[i].first, dimTags[i].second, recursive);
}

void GModel::remove()
{
  regions.clear();
  faces.clear();
  edges.clear();
  vertices.clear();
}

void GModel::snapVertices()
{
  viter vit = firstVertex();

  double tol = CTX::instance()->geom.tolerance;

  while(vit != lastVertex()) {
    std::vector<GEdge *> const &edges = (*vit)->edges();
    for(std::vector<GEdge *>::const_iterator it = edges.begin();
        it != edges.end(); ++it) {
      Range<double> parb = (*it)->parBounds(0);
      double t;
      if((*it)->getBeginVertex() == *vit) {
        t = parb.low();
      }
      else if((*it)->getEndVertex() == *vit) {
        t = parb.high();
      }
      else {
        Msg::Error("Weird vertex: impossible to snap");
        break;
      }
      GPoint gp = (*it)->point(t);
      double d = sqrt((gp.x() - (*vit)->x()) * (gp.x() - (*vit)->x()) +
                      (gp.y() - (*vit)->y()) * (gp.y() - (*vit)->y()) +
                      (gp.z() - (*vit)->z()) * (gp.z() - (*vit)->z()));
      if(d > tol) {
        (*vit)->setPosition(gp);
        Msg::Info(
          "Snapping geometry vertex %d to curve control point (dist = %g)",
          (*vit)->tag(), d);
      }
    }
    vit++;
  }
}

void GModel::getEntities(std::vector<GEntity *> &entities, int dim) const
{
  entities.clear();
  switch(dim) {
  case 0:
    entities.insert(entities.end(), vertices.begin(), vertices.end());
    break;
  case 1: entities.insert(entities.end(), edges.begin(), edges.end()); break;
  case 2: entities.insert(entities.end(), faces.begin(), faces.end()); break;
  case 3:
    entities.insert(entities.end(), regions.begin(), regions.end());
    break;
  default:
    entities.insert(entities.end(), vertices.begin(), vertices.end());
    entities.insert(entities.end(), edges.begin(), edges.end());
    entities.insert(entities.end(), faces.begin(), faces.end());
    entities.insert(entities.end(), regions.begin(), regions.end());
    break;
  }
}

void GModel::getEntitiesInBox(std::vector<GEntity *> &entities,
                              const SBoundingBox3d &box, int dim) const
{
  entities.clear();
  std::vector<GEntity *> all;
  getEntities(all, dim);
  // if we use this often, create an rtree to avoid the linear search
  for(std::size_t i = 0; i < all.size(); i++) {
    SBoundingBox3d bbox = all[i]->bounds();
    if(bbox.min().x() >= box.min().x() && bbox.max().x() <= box.max().x() &&
       bbox.min().y() >= box.min().y() && bbox.max().y() <= box.max().y() &&
       bbox.min().z() >= box.min().z() && bbox.max().z() <= box.max().z())
      entities.push_back(all[i]);
  }
}

class AbsIntLessThan {
public:
  bool operator()(const int &i1, const int &i2) const
  {
    if(std::abs(i1) < std::abs(i2)) return true;
    return false;
  }
};

bool GModel::getBoundaryTags(const std::vector<std::pair<int, int> > &inDimTags,
                             std::vector<std::pair<int, int> > &outDimTags,
                             bool combined, bool oriented, bool recursive)
{
  bool ret = true;
  for(std::size_t i = 0; i < inDimTags.size(); i++) {
    int dim = inDimTags[i].first;
    int tag = std::abs(inDimTags[i].second); // abs for backward compatibility
    bool reverse = (inDimTags[i].second < 0);
    if(dim == 3) {
      GRegion *gr = getRegionByTag(tag);
      if(gr) {
        if(recursive) {
          std::vector<GVertex *> const &vert = gr->vertices();
          for(std::vector<GVertex *>::const_iterator it = vert.begin();
              it != vert.end(); it++)
            outDimTags.push_back(std::pair<int, int>(0, (*it)->tag()));
        }
        else {
          std::vector<GFace *> faces(gr->faces());
          std::vector<int> const &orientations = gr->faceOrientations();
          std::vector<int>::const_iterator ito = orientations.begin();
          for(std::vector<GFace *>::iterator it = faces.begin();
              it != faces.end(); it++) {
            int t = (*it)->tag();
            if(oriented && ito != orientations.end()) {
              t *= *ito;
              ito++;
            }
            outDimTags.push_back(std::pair<int, int>(2, t));
          }
        }
      }
      else {
        Msg::Error("Unknown model region with tag %d", tag);
        ret = false;
      }
    }
    else if(dim == 2) {
      GFace *gf = getFaceByTag(tag);
      if(gf) {
        if(recursive) {
          std::vector<GVertex *> const &vert = gf->vertices();
          for(std::vector<GVertex *>::const_iterator it = vert.begin();
              it != vert.end(); it++)
            outDimTags.push_back(std::pair<int, int>(0, (*it)->tag()));
        }
        else {
          std::vector<GEdge *> const &edges = gf->edges();
          std::vector<int> orientations(gf->edgeOrientations());
          std::vector<int>::iterator ito = orientations.begin();
          for(std::vector<GEdge *>::const_iterator it = edges.begin();
              it != edges.end(); it++) {
            int t = (*it)->tag();
            if(oriented && ito != orientations.end()) {
              t *= *ito;
              ito++;
            }
            outDimTags.push_back(std::pair<int, int>(1, t));
          }
        }
      }
      else {
        Msg::Error("Unknown model face with tag %d", tag);
        ret = false;
      }
    }
    else if(dim == 1) {
      GEdge *ge = getEdgeByTag(tag);
      if(ge) {
        if(reverse) { // for backward compatibility
          if(ge->getEndVertex())
            outDimTags.push_back(
              std::pair<int, int>(0, ge->getEndVertex()->tag()));
          if(ge->getBeginVertex())
            outDimTags.push_back(
              std::pair<int, int>(0, ge->getBeginVertex()->tag()));
        }
        else {
          if(ge->getBeginVertex())
            outDimTags.push_back(
              std::pair<int, int>(0, ge->getBeginVertex()->tag()));
          if(ge->getEndVertex())
            outDimTags.push_back(
              std::pair<int, int>(0, ge->getEndVertex()->tag()));
        }
      }
      else {
        Msg::Error("Unknown model edge with tag %d", tag);
        ret = false;
      }
    }
    else if(dim == 0) {
      GVertex *gv = getVertexByTag(tag);
      if(gv && recursive) {
        outDimTags.push_back(std::pair<int, int>(0, gv->tag()));
      }
    }
  }

  if(combined) {
    // compute boundary of the combined shapes
    std::set<int, AbsIntLessThan> c[3];
    for(std::size_t i = 0; i < outDimTags.size(); i++) {
      int dim = outDimTags[i].first;
      int tag = outDimTags[i].second;
      if(dim >= 0 && dim < 3) {
        std::set<int>::iterator it = c[dim].find(tag);
        if(it == c[dim].end())
          c[dim].insert(tag);
        else {
          c[dim].erase(it);
        }
      }
    }
    outDimTags.clear();
    for(int dim = 0; dim < 3; dim++) {
      for(std::set<int>::iterator it = c[dim].begin(); it != c[dim].end(); it++)
        outDimTags.push_back(std::pair<int, int>(dim, *it));
    }
  }
  return ret;
}

int GModel::getMaxElementaryNumber(int dim)
{
  std::vector<GEntity *> entities;
  getEntities(entities);
  int num = 0;
  for(std::size_t i = 0; i < entities.size(); i++)
    if(dim < 0 || entities[i]->dim() == dim)
      num = std::max(num, std::abs(entities[i]->tag()));
  return num;
}

bool GModel::noPhysicalGroups()
{
  std::vector<GEntity *> entities;
  getEntities(entities);
  for(std::size_t i = 0; i < entities.size(); i++)
    if(entities[i]->physicals.size()) return false;
  return true;
}

void GModel::getPhysicalGroups(
  std::map<int, std::vector<GEntity *> > groups[4]) const
{
  std::vector<GEntity *> entities;
  getEntities(entities);
  for(std::size_t i = 0; i < entities.size(); i++) {
    std::map<int, std::vector<GEntity *> > &group(groups[entities[i]->dim()]);
    for(std::size_t j = 0; j < entities[i]->physicals.size(); j++) {
      // physicals can be stored with negative signs when the entity should be
      // "reversed"
      int p = std::abs(entities[i]->physicals[j]);
      group[p].push_back(entities[i]);
    }
  }
  for(int dim = 0; dim < 4; ++dim) {
    std::map<int, std::vector<GEntity *> > &group(groups[dim]);
    for(std::map<int, std::vector<GEntity *> >::iterator it = group.begin();
        it != group.end(); ++it) {
      std::vector<GEntity *> &v = it->second;
      std::sort(v.begin(), v.end());
      std::unique(v.begin(), v.end());
    }
  }
}

void GModel::getPhysicalGroups(
  int dim, std::map<int, std::vector<GEntity *> > &groups) const
{
  std::vector<GEntity *> entities;
  getEntities(entities, dim);
  for(std::size_t i = 0; i < entities.size(); i++) {
    for(std::size_t j = 0; j < entities[i]->physicals.size(); j++) {
      // physicals can be stored with negative signs when the entity should be
      // "reversed"
      int p = std::abs(entities[i]->physicals[j]);
      groups[p].push_back(entities[i]);
    }
  }
  for(std::map<int, std::vector<GEntity *> >::iterator it = groups.begin();
      it != groups.end(); ++it) {
    std::vector<GEntity *> &v = it->second;
    std::sort(v.begin(), v.end());
    std::unique(v.begin(), v.end());
  }
}

void GModel::removePhysicalGroups()
{
  std::vector<GEntity *> entities;
  getEntities(entities);
  for(std::size_t i = 0; i < entities.size(); i++)
    entities[i]->physicals.clear();

  // we cannot remove the names here, as removePhysicalGroups() is used in
  // GModelIO_GEO for the synchronization. We need to add an explicit cleanup of
  // physical names + move all physical defintions directly in GModel.
  //physicalNames.clear();
}

void GModel::removePhysicalGroup(int dim, int tag)
{
  // FIXME: this is very inefficient - needs to be rewriten (and we should
  // generalize the function by taking a list of dim, tag pairs)
  std::vector<GEntity *> entities;
  getEntities(entities, dim);
  for(std::size_t i = 0; i < entities.size(); i++) {
    std::vector<int> p;
    for(std::size_t j = 0; j < entities[i]->physicals.size(); j++)
      if(entities[i]->physicals[j] != tag)
        p.push_back(entities[i]->physicals[j]);
    entities[i]->physicals = p;
  }
  physicalNames.erase(std::pair<int, int>(dim, tag));
}

int GModel::getMaxPhysicalNumber(int dim)
{
  std::vector<GEntity *> entities;
  getEntities(entities);
  int num = 0;
  for(std::size_t i = 0; i < entities.size(); i++)
    if(dim < 0 || entities[i]->dim() == dim)
      for(std::size_t j = 0; j < entities[i]->physicals.size(); j++)
        num = std::max(num, std::abs(entities[i]->physicals[j]));
  return num;
}

void GModel::getInnerPhysicalNamesIterators(std::vector<piter> &iterators)
{
  iterators.resize(4, firstPhysicalName());

  for(piter physIt = firstPhysicalName(); physIt != lastPhysicalName();
      ++physIt)
    iterators[physIt->first.first] = physIt;
}

int GModel::setPhysicalName(const std::string &name, int dim, int number)
{
  // check if the name is already used
  int findPhy = getPhysicalNumber(dim, name);
  if(findPhy != -1) return findPhy;

  // if no number is given, find the next available one
  if(!number) number = getMaxPhysicalNumber(dim) + 1;
  physicalNames.insert(std::pair<std::pair<int, int>, std::string>(
    std::pair<int, int>(dim, number), name));
  return number;
}

GModel::piter GModel::setPhysicalName(piter pos, const std::string &name,
                                      int dim, int number)
{
  // if no number is given, find the next available one
  if(!number) number = getMaxPhysicalNumber(dim) + 1;
#if __cplusplus >= 201103L
  // Insertion complexity in O(1) if position points to the element that will
  // FOLLOW the inserted element.
  if(pos != lastPhysicalName()) ++pos;
  return physicalNames.insert(pos, std::pair<std::pair<int, int>, std::string>(
                                     std::pair<int, int>(dim, number), name));
#else
  // Insertion complexity in O(1) if position points to the element that will
  // PRECEDE the inserted element.
  return physicalNames.insert(pos, std::pair<std::pair<int, int>, std::string>(
                                     std::pair<int, int>(dim, number), name));
#endif
}

std::string GModel::getPhysicalName(int dim, int number) const
{
  std::map<std::pair<int, int>, std::string>::const_iterator it =
    physicalNames.find(std::pair<int, int>(dim, number));
  if(it != physicalNames.end()) return it->second;
  return "";
}

void GModel::removePhysicalName(const std::string &name)
{
  std::map<std::pair<int, int>, std::string>::iterator it =
    physicalNames.begin();
  while(it != physicalNames.end()){
    if(it->second == name)
      //it = physicalNames.erase(it); // C++11 only
      physicalNames.erase(it++);
    else
      ++it;
  }
}

int GModel::getPhysicalNumber(const int &dim, const std::string &name)
{
  for(piter physIt = firstPhysicalName(); physIt != lastPhysicalName();
      ++physIt)
    if(dim == physIt->first.first && name == physIt->second)
      return physIt->first.second;

  return -1;
}

int GModel::getDim() const
{
  if(getNumRegions() > 0) return 3;
  if(getNumFaces() > 0) return 2;
  if(getNumEdges() > 0) return 1;
  if(getNumVertices() > 0) return 0;
  return -1;
}

int GModel::getMeshDim() const
{
  if(getNumMeshElements(3)) return 3;
  if(getNumMeshElements(2)) return 2;
  if(getNumMeshElements(1)) return 1;
  if(getNumMeshElements(0)) return 0;
  return -1;
}

std::string GModel::getElementaryName(int dim, int number)
{
  std::map<std::pair<int, int>, std::string>::iterator it =
    elementaryNames.find(std::pair<int, int>(dim, number));
  if(it != elementaryNames.end()) return it->second;
  return "";
}

void GModel::setSelection(int val)
{
  std::vector<GEntity *> entities;
  getEntities(entities);

  for(std::size_t i = 0; i < entities.size(); i++) {
    entities[i]->setSelection(val);
    // reset selection in elements (stored in the visibility flag to
    // save space)
    if(val == 0) {
      for(std::size_t j = 0; j < entities[i]->getNumMeshElements(); j++)
        if(entities[i]->getMeshElement(j)->getVisibility() == 2)
          entities[i]->getMeshElement(j)->setVisibility(1);
    }
  }
}

SBoundingBox3d GModel::bounds(bool aroundVisible)
{
  std::vector<GEntity *> entities;
  getEntities(entities);
  SBoundingBox3d bb;
  for(std::size_t i = 0; i < entities.size(); i++) {
    if(!aroundVisible || entities[i]->getVisibility()) {
      if(entities[i]->getNativeType() == GEntity::OpenCascadeModel) {
        bb += entities[i]->bounds();
      }
      else {
        // using the mesh vertices for now
        if(entities[i]->dim() == 0)
          bb += static_cast<GVertex *>(entities[i])->xyz();
        else
          for(std::size_t j = 0; j < entities[i]->mesh_vertices.size(); j++)
            bb += entities[i]->mesh_vertices[j]->point();
      }
    }
  }
  return bb;
}

int GModel::mesh(int dimension)
{
#if defined(HAVE_MESH)
  GenerateMesh(this, dimension);
  return true;
#else
  Msg::Error("Mesh module not compiled");
  return false;
#endif
}

bool GModel::setAllVolumesPositive()
{
  bool ok = true;
  for(riter it = regions.begin(); it != regions.end(); ++it)
    for(std::size_t i = 0; i < (*it)->getNumMeshElements(); ++i)
      if(!(*it)->getMeshElement(i)->setVolumePositive()) ok = false;
  return ok;
}

static void
addToMap(std::multimap<MFace, MElement *, Less_Face> &faceToElement,
         std::map<MElement *, std::vector<std::pair<MElement *, bool> > >
           &elToNeighbors,
         const MFace &face, MElement *el)
{
  std::map<MFace, MElement *, Less_Face>::iterator fit =
    faceToElement.find(face);
  if(fit == faceToElement.end()) {
    faceToElement.insert(std::pair<MFace, MElement *>(face, el));
  }
  else { // We found the neighbor face outFace
    faceToElement.insert(std::pair<MFace, MElement *>(face, el));
    if(faceToElement.count(face) > 2) {
      Msg::Error(
        "Topological fault: Face sharing two other faces. Element %i. "
        "Number of nodes %i. Count of faces: %i Three first nodes %i %i %i",
        el->getNum(), face.getNumVertices(), faceToElement.count(face),
        face.getVertex(0)->getNum(), face.getVertex(1)->getNum(),
        face.getVertex(2)->getNum());
      return;
    }
    MFace outFace = fit->first;
    std::vector<std::pair<MElement *, bool> > &neigh = elToNeighbors[el];
    for(size_t iN = 0; iN < neigh.size(); iN++)
      if(neigh[iN].first == fit->second) // Neigbor is already in the map
        return;
    int i0 = -1;
    while(face.getVertex(0) != outFace.getVertex(++i0))
      ;
    bool sameOrientation =
      face.getVertex(1) == outFace.getVertex((i0 + 1) % face.getNumVertices());
    neigh.push_back(std::make_pair(fit->second, !sameOrientation));
    elToNeighbors[fit->second].push_back(std::make_pair(el, !sameOrientation));
  }
}

static void
checkConformity(std::multimap<MFace, MElement *, Less_Face> &faceToElement,
                std::map<MElement *, std::vector<std::pair<MElement *, bool> > >
                  &elToNeighbors,
                const MFace &face, MElement *el)
{
  int connectivity = faceToElement.count(face);
  if(ElementType::getParentType(el->getType()) == TYPE_TRIH) {
    // Each face of a trihedron should exist twice (no face on the boundary)
    if(connectivity != 2)
      Msg::Error("Non conforming trihedron %i (nb connections for a face %i)",
                 el->getNum(), faceToElement.count(face));
  }
  else {
    // A face can exist  twice (inside) or once (boundary)
    if(connectivity != 2) {
      for(std::size_t iV = 0; iV < face.getNumVertices(); iV++)
        if(face.getVertex(iV)->onWhat()->dim() == 3 || connectivity != 1) {
          for(std::size_t jV = 0; jV < face.getNumVertices(); jV++)
            Msg::Info("Vertex %i dim %i", face.getVertex(jV)->getNum(),
                      face.getVertex(iV)->onWhat()->dim());
          Msg::Error("Non conforming element %i (%i connection(s) for a face "
                     "located on dim %i (vertex %i))",
                     el->getNum(), connectivity,
                     face.getVertex(iV)->onWhat()->dim(),
                     face.getVertex(iV)->getNum());
        }
    }
  }
}

void GModel::setAllVolumesPositiveTopology()
{
  Msg::Info("Orienting volumes according to topology");
  std::map<MElement *, std::vector<std::pair<MElement *, bool> > >
    elToNeighbors;
  std::multimap<MFace, MElement *, Less_Face> faceToElement;

  MElement *el;
  for(riter it = regions.begin(); it != regions.end(); ++it) {
    for(std::size_t iEl = 0; iEl < (*it)->getNumMeshElements(); ++iEl) {
      el = (*it)->getMeshElement(iEl);
      for(int iFace = 0; iFace < el->getNumFaces(); iFace++) {
        addToMap(faceToElement, elToNeighbors, el->getFace(iFace), el);
      }
    }
  }
  for(riter it = regions.begin(); it != regions.end(); ++it) {
    for(std::size_t iEl = 0; iEl < (*it)->getNumMeshElements(); ++iEl) {
      el = (*it)->getMeshElement(iEl);
      for(int iFace = 0; iFace < el->getNumFaces(); iFace++) {
        checkConformity(faceToElement, elToNeighbors, el->getFace(iFace), el);
      }
    }
  }
  std::vector<std::pair<MElement *, bool> > queue;
  std::set<MElement *> queued;
  if((*regions.begin())->tetrahedra.size() == 0) {
    Msg::Error(
      "setAllVolumePositiveTopology needs at least one tetrahedron to start");
    return;
  }
  el = (*regions.begin())->tetrahedra[0];
  queue.push_back(std::make_pair(el, true));
  for(size_t i = 0; i < queue.size(); i++) {
    el = queue[i].first;
    if(!queue[i].second) {
      el->reverse();
      // Msg::Info("Reverted element %i of type %i", el->getNum(),
      // el->getType());
    }
    const std::vector<std::pair<MElement *, bool> > &neigh = elToNeighbors[el];
    for(size_t iN = 0; iN < neigh.size(); iN++)
      if(queued.count(neigh[iN].first) == 0) {
        queue.push_back(
          std::make_pair(neigh[iN].first, neigh[iN].second == queue[i].second));
        // if(!(neigh[iN].second == queue[i].second))
        //  Msg::Info("Queuing  element %i (%i) from el %i (%i)",
        //             neigh[iN].first->getNum(), neigh[iN].second,
        //             el->getNum(), queue[i].second);
        queued.insert(neigh[iN].first);
      }
  }
}

int GModel::adaptMesh(std::vector<int> technique,
                      std::vector<simpleFunction<double> *> f,
                      std::vector<std::vector<double> > parameters, int niter,
                      bool meshAll)
{
// For all algorithms:
//
// parameters[1] = lcmin (default : in global gmsh options
//           CTX::instance()->mesh.lcMin)
// parameters[2] = lcmax (default : in global gmsh options
//   CTX::instance()->mesh.lcMax) niter is the maximum number of iterations

// Available algorithms:
//
//    1) Assume that the function is a levelset -> adapt using Coupez
//    technique (technique = 1)
//           parameters[0] = thickness of the interface (mandatory)
//    2) Assume that the function is a physical quantity -> adapt using the
//    Hessian (technique = 2)
//           parameters[0] = N, the final number of elements
//    3) A variant of 1) by P. Frey (= Coupez + takes curvature function into
//    account)
//           parameters[0] = thickness of the interface (mandatory)
//           parameters[3] = the required minimum number of elements to
//             represent a circle - used for curvature-based metric (default: =
//             15)
//    4) A variant (3), direct implementation in the metric eigendirections,
//    assuming a level set (ls):
//        - hmin is imposed in the ls gradient,
//        - hmax is imposed in the two eigendirections of the ls hessian that
//        are
//          (almost ?) tangent to the iso-zero plane
//          + the latter eigenvalues (1/hmax^2) are modified if necessary to
//          capture the iso-zero curvature
//      parameters[0] = thickness of the interface in the positive ls direction
//      (mandatory) parameters[4] = thickness of the interface in the negative
//      ls direction
//         (=parameters[0] if not specified)
//      parameters[3] = the required minimum number of elements to represent a
//      circle
//         - used for curvature-based metric (default: = 15)
//    5) Same as 4, except that the transition in band E uses linear
//    interpolation
//       of h, instead of linear interpolation of metric

#if defined(HAVE_MESH)
  // copy context (in order to allow multiple calls)
  CTX _backup = *(CTX::instance());

  if(getNumMeshElements() == 0) mesh(getDim());
  int nbElemsOld = getNumMeshElements();
  int nbElems;

  FieldManager *fields = getFields();
  fields->reset();

  int ITER = 0;
  if(meshAll) {
    while(1) {
      Msg::Info(" - Adapt mesh (all dimensions) iter. = %d", ITER);
      fields->reset();
      meshMetric *metric = new meshMetric(this);
      for(std::size_t imetric = 0; imetric < technique.size(); imetric++) {
        metric->addMetric(technique[imetric], f[imetric], parameters[imetric]);
      }
      fields->setBackgroundField(metric);

      opt_mesh_lc_integration_precision(0, GMSH_SET, 1.e-4);
      opt_mesh_algo2d(0, GMSH_SET, 7.0); // bamg
      opt_mesh_algo3d(0, GMSH_SET, 7.0); // mmg3d
      opt_mesh_lc_from_points(0, GMSH_SET, 0.0); // do not mesh lines with lc

      std::for_each(firstRegion(), lastRegion(), deMeshGRegion());
      std::for_each(firstFace(), lastFace(), deMeshGFace());
      std::for_each(firstEdge(), lastEdge(), deMeshGEdge());

      GenerateMesh(this, getDim());
      nbElems = getNumMeshElements();

      char name[256];
      sprintf(name, "meshAdapt-%d.msh", ITER);
      writeMSH(name);
      // metric->exportInfo(name);

      if(ITER++ >= niter) break;
      if(ITER > 3 && fabs((double)(nbElems - nbElemsOld)) < 0.01 * nbElemsOld)
        break;

      nbElemsOld = nbElems;
    }
  }
  else { // adapt only upper most dimension
    while(1) {
      Msg::Info(" - Adapt mesh iter. = %d ", ITER);
      std::vector<MElement *> elements;

      if(getDim() == 2) {
        for(fiter fit = firstFace(); fit != lastFace(); ++fit) {
          if((*fit)->quadrangles.size()) return -1;
          for(unsigned i = 0; i < (*fit)->triangles.size(); i++) {
            elements.push_back((*fit)->triangles[i]);
          }
        }
      }
      else if(getDim() == 3) {
        for(riter rit = firstRegion(); rit != lastRegion(); ++rit) {
          if((*rit)->hexahedra.size()) return -1;
          for(unsigned i = 0; i < (*rit)->tetrahedra.size(); i++) {
            elements.push_back((*rit)->tetrahedra[i]);
          }
        }
      }

      if(elements.size() == 0) return -1;

      fields->reset();
      meshMetric *metric = new meshMetric(this);
      for(std::size_t imetric = 0; imetric < technique.size(); imetric++) {
        metric->addMetric(technique[imetric], f[imetric], parameters[imetric]);
      }
      fields->setBackgroundField(metric);

      if(getDim() == 2) {
        for(fiter fit = firstFace(); fit != lastFace(); ++fit) {
          if((*fit)->geomType() != GEntity::DiscreteSurface) {
            meshGFaceBamg(*fit);
            laplaceSmoothing(*fit, CTX::instance()->mesh.nbSmoothing);
          }
          if(_elementOctree) delete _elementOctree;
          _elementOctree = 0;
        }
      }
      else if(getDim() == 3) {
        for(riter rit = firstRegion(); rit != lastRegion(); ++rit) {
          refineMeshMMG(*rit);
          if(_elementOctree) delete _elementOctree;
          _elementOctree = 0;
        }
      }

      char name[256];
      sprintf(name, "meshAdapt-%d.msh", ITER);
      writeMSH(name);

      nbElems = getNumMeshElements();
      if(++ITER >= niter) break;
      if(ITER > 3 && fabs((double)(nbElems - nbElemsOld)) < 0.01 * nbElemsOld)
        break;

      nbElemsOld = nbElems;
    }
  }

  fields->reset();
  // copy context (in order to allow multiple calls)
  *(CTX::instance()) = _backup;

  return 0;
#else
  Msg::Error("Mesh module not compiled");
  return -1;
#endif
}

int GModel::refineMesh(int linear)
{
#if defined(HAVE_MESH)
  RefineMesh(this, linear);
  return 1;
#else
  Msg::Error("Mesh module not compiled");
  return 0;
#endif
}

int GModel::optimizeMesh(const std::string &how)
{
#if defined(HAVE_MESH)
  if(how == "Netgen")
    OptimizeMeshNetgen(this);
  else
    OptimizeMesh(this);
  return 1;
#else
  Msg::Error("Mesh module not compiled");
  return 0;
#endif
}

int GModel::setOrderN(int order, int linear, int incomplete)
{
#if defined(HAVE_MESH)
  SetOrderN(this, order, linear, incomplete);
  return true;
#else
  Msg::Error("Mesh module not compiled");
  return false;
#endif
}

int GModel::getMeshStatus(bool countDiscrete)
{
  for(riter it = firstRegion(); it != lastRegion(); ++it)
    if((countDiscrete || ((*it)->geomType() != GEntity::DiscreteVolume &&
                          (*it)->meshAttributes.method != MESH_NONE)) &&
       ((*it)->tetrahedra.size() || (*it)->hexahedra.size() ||
        (*it)->prisms.size() || (*it)->pyramids.size() ||
        (*it)->polyhedra.size() || (*it)->trihedra.size()))
      return 3;
  for(fiter it = firstFace(); it != lastFace(); ++it)
    if((countDiscrete || ((*it)->geomType() != GEntity::DiscreteSurface &&
                          (*it)->meshAttributes.method != MESH_NONE)) &&
       ((*it)->triangles.size() || (*it)->quadrangles.size() ||
        (*it)->polygons.size()))
      return 2;
  for(eiter it = firstEdge(); it != lastEdge(); ++it)
    if((countDiscrete || ((*it)->geomType() != GEntity::DiscreteCurve &&
                          (*it)->meshAttributes.method != MESH_NONE)) &&
       (*it)->lines.size())
      return 1;
  for(viter it = firstVertex(); it != lastVertex(); ++it)
    if((*it)->mesh_vertices.size()) return 0;
  return -1;
}

std::size_t GModel::getNumMeshVertices(int dim) const
{
  std::vector<GEntity *> entities;
  getEntities(entities);
  std::size_t n = 0;
  for(std::size_t i = 0; i < entities.size(); i++)
    if(entities[i]->dim() == dim || dim < 0)
      n += entities[i]->getNumMeshVertices();
  return n;
}

std::size_t GModel::getNumMeshElements(int dim) const
{
  std::vector<GEntity *> entities;
  getEntities(entities);
  std::size_t n = 0;
  for(std::size_t i = 0; i < entities.size(); i++)
    if(entities[i]->dim() == dim || dim < 0)
      n += entities[i]->getNumMeshElements();
  return n;
}

std::size_t GModel::getNumMeshParentElements() const
{
  std::vector<GEntity *> entities;
  getEntities(entities);
  std::size_t n = 0;
  for(std::size_t i = 0; i < entities.size(); i++)
    n += entities[i]->getNumMeshParentElements();
  return n;
}

void GModel::renumberMeshVertices()
{
  destroyMeshCaches();
  setMaxVertexNumber(0);
  std::vector<GEntity *> entities;
  getEntities(entities);

  // check if we will potentially only save a subset of elements, i.e. those
  // belonging to physical groups
  bool potentiallySaveSubset = false;
  if(!CTX::instance()->mesh.saveAll){
    for(std::size_t i = 0; i < entities.size(); i++){
      if(entities[i]->physicals.size()){
        potentiallySaveSubset = true;
        break;
      }
    }
  }

  std::size_t n = 0;
  if(potentiallySaveSubset){
    Msg::Debug("Renumbering for potentially partial mesh save");
    // if we potentially only save a subset of elements, make sure to first
    // renumber the vertices that belong to those elements (so that we end up
    // with a dense vertex numbering in the output file)
    std::size_t nv = 0;
    for(std::size_t i = 0; i < entities.size(); i++) {
      GEntity *ge = entities[i];
      nv += ge->getNumMeshVertices();
    }
    for(std::size_t i = 0; i < entities.size(); i++) {
      GEntity *ge = entities[i];
      for(std::size_t j = 0; j < ge->getNumMeshVertices(); j++) {
        ge->getMeshVertex(j)->forceNum(nv + 1);
      }
    }
    for(std::size_t i = 0; i < entities.size(); i++) {
      GEntity *ge = entities[i];
      if(ge->physicals.size()){
        for(std::size_t j = 0; j < ge->getNumMeshElements(); j++) {
          MElement *e = ge->getMeshElement(j);
          for(std::size_t k = 0; k < e->getNumVertices(); k++){
            e->getVertex(k)->forceNum(0);
          }
        }
      }
    }
    for(std::size_t i = 0; i < entities.size(); i++) {
      GEntity *ge = entities[i];
      for(std::size_t j = 0; j < ge->getNumMeshVertices(); j++) {
        MVertex *v = ge->getMeshVertex(j);
        if(v->getNum() == 0) v->forceNum(++n);
      }
    }
    for(std::size_t i = 0; i < entities.size(); i++) {
      GEntity *ge = entities[i];
      for(std::size_t j = 0; j < ge->getNumMeshVertices(); j++) {
        MVertex *v = ge->getMeshVertex(j);
        if(v->getNum() == nv + 1) v->forceNum(++n);
      }
    }
  }
  else{
    // no physical groups
    for(std::size_t i = 0; i < entities.size(); i++) {
      GEntity *ge = entities[i];
      for(std::size_t j = 0; j < ge->getNumMeshVertices(); j++) {
        ge->getMeshVertex(j)->forceNum(++n);
      }
    }
  }
}

void GModel::renumberMeshElements()
{
  destroyMeshCaches();
  setMaxElementNumber(0);
  std::vector<GEntity *> entities;
  getEntities(entities);

  // check if we will potentially only save a subset of elements, i.e. those
  // belonging to physical groups
  bool potentiallySaveSubset = false;
  if(!CTX::instance()->mesh.saveAll){
    for(std::size_t i = 0; i < entities.size(); i++){
      if(entities[i]->physicals.size()){
        potentiallySaveSubset = true;
        break;
      }
    }
  }

  std::size_t n = 0;
  if(potentiallySaveSubset){
    for(std::size_t i = 0; i < entities.size(); i++) {
      GEntity *ge = entities[i];
      if(ge->physicals.size()){
        for(std::size_t j = 0; j < ge->getNumMeshElements(); j++) {
          ge->getMeshElement(j)->forceNum(++n);
        }
      }
    }
    for(std::size_t i = 0; i < entities.size(); i++) {
      GEntity *ge = entities[i];
      if(ge->physicals.empty()){
        for(std::size_t j = 0; j < ge->getNumMeshElements(); j++) {
          ge->getMeshElement(j)->forceNum(++n);
        }
      }
    }
  }
  else{
    for(std::size_t i = 0; i < entities.size(); i++) {
      GEntity *ge = entities[i];
      for(std::size_t j = 0; j < ge->getNumMeshElements(); j++) {
        ge->getMeshElement(j)->forceNum(++n);
      }
    }
  }
}

std::size_t GModel::getNumMeshElements(unsigned c[6])
{
  c[0] = 0;
  c[1] = 0;
  c[2] = 0;
  c[3] = 0;
  c[4] = 0;
  c[5] = 0;
  for(riter it = firstRegion(); it != lastRegion(); ++it)
    (*it)->getNumMeshElements(c);
  if(c[0] + c[1] + c[2] + c[3] + c[4] + c[5]) return 3;
  for(fiter it = firstFace(); it != lastFace(); ++it)
    (*it)->getNumMeshElements(c);
  if(c[0] + c[1] + c[2]) return 2;
  for(eiter it = firstEdge(); it != lastEdge(); ++it)
    (*it)->getNumMeshElements(c);
  if(c[0]) return 1;
  return 0;
}

MElement *GModel::getMeshElementByCoord(SPoint3 &p, int dim, bool strict)
{
  if(!_elementOctree) {
    Msg::Debug("Rebuilding mesh element octree");
    _elementOctree = new MElementOctree(this);
  }
  return _elementOctree->find(p.x(), p.y(), p.z(), dim, strict);
}

std::vector<MElement *> GModel::getMeshElementsByCoord(SPoint3 &p, int dim,
                                                       bool strict)
{
  if(!_elementOctree) {
    Msg::Debug("Rebuilding mesh element octree");
    _elementOctree = new MElementOctree(this);
  }
  return _elementOctree->findAll(p.x(), p.y(), p.z(), dim, strict);
}

void GModel::rebuildMeshVertexCache(bool onlyIfNecessary)
{
  if(!onlyIfNecessary ||
     (_vertexVectorCache.empty() && _vertexMapCache.empty())) {
    _vertexVectorCache.clear();
    _vertexMapCache.clear();
    bool dense = false;
    if(_maxVertexNum == getNumMeshVertices()) {
      Msg::Debug("We have a dense vertex numbering in the cache");
      dense = true;
    }
    else if(_maxVertexNum < 10 * getNumMeshVertices()) {
      Msg::Debug(
        "We have a fairly dense vertex numbering - still using cache vector");
      dense = true;
    }
    std::vector<GEntity *> entities;
    getEntities(entities);
    if(dense) {
      // numbering starts at 1
      _vertexVectorCache.resize(_maxVertexNum + 1, (MVertex *)0);
      for(std::size_t i = 0; i < entities.size(); i++)
        for(std::size_t j = 0; j < entities[i]->mesh_vertices.size(); j++)
          _vertexVectorCache[entities[i]->mesh_vertices[j]->getNum()] =
            entities[i]->mesh_vertices[j];
    }
    else {
      for(std::size_t i = 0; i < entities.size(); i++)
        for(std::size_t j = 0; j < entities[i]->mesh_vertices.size(); j++)
          _vertexMapCache[entities[i]->mesh_vertices[j]->getNum()] =
            entities[i]->mesh_vertices[j];
    }
  }
}

MVertex *GModel::getMeshVertexByTag(int n)
{
  if(_vertexVectorCache.empty() && _vertexMapCache.empty()) {
    Msg::Debug("Rebuilding mesh vertex cache");
    rebuildMeshVertexCache();
  }

  if(n < (int)_vertexVectorCache.size())
    return _vertexVectorCache[n];
  else
    return _vertexMapCache[n];
}

void GModel::getMeshVerticesForPhysicalGroup(int dim, int num,
                                             std::vector<MVertex *> &v)
{
  v.clear();
  std::map<int, std::vector<GEntity *> > groups;
  getPhysicalGroups(dim, groups);
  std::map<int, std::vector<GEntity *> >::const_iterator it = groups.find(num);
  if(it == groups.end()) return;
  const std::vector<GEntity *> &entities = it->second;
  std::set<MVertex *> sv;
  for(std::size_t i = 0; i < entities.size(); i++) {
    if(dim == 0) {
      GVertex *g = (GVertex *)entities[i];
      sv.insert(g->mesh_vertices[0]);
    }
    else {
      for(std::size_t j = 0; j < entities[i]->getNumMeshElements(); j++) {
        MElement *e = entities[i]->getMeshElement(j);
        for(std::size_t k = 0; k < e->getNumVertices(); k++)
          sv.insert(e->getVertex(k));
      }
    }
  }
  v.insert(v.begin(), sv.begin(), sv.end());
}

MElement *GModel::getMeshElementByTag(int n)
{
  if(_elementVectorCache.empty() && _elementMapCache.empty()) {
    Msg::Debug("Rebuilding mesh element cache");
    _elementVectorCache.clear();
    _elementMapCache.clear();
    bool dense = false;
    if(_maxElementNum == getNumMeshElements()) {
      Msg::Debug("We have a dense element numbering in the cache");
      dense = true;
    }
    else if(_maxElementNum < 10 * getNumMeshElements()) {
      Msg::Debug(
        "We have a fairly dense element numbering - still using cache vector");
      dense = true;
    }
    std::vector<GEntity *> entities;
    getEntities(entities);
    if(dense) {
      // numbering starts at 1
      _elementVectorCache.resize(_maxElementNum + 1, (MElement *)0);
      for(std::size_t i = 0; i < entities.size(); i++)
        for(std::size_t j = 0; j < entities[i]->getNumMeshElements(); j++) {
          MElement *e = entities[i]->getMeshElement(j);
          _elementVectorCache[e->getNum()] = e;
        }
    }
    else {
      for(std::size_t i = 0; i < entities.size(); i++)
        for(std::size_t j = 0; j < entities[i]->getNumMeshElements(); j++) {
          MElement *e = entities[i]->getMeshElement(j);
          _elementMapCache[e->getNum()] = e;
        }
    }
  }

  if(n < (int)_elementVectorCache.size())
    return _elementVectorCache[n];
  else
    return _elementMapCache[n];
}

int GModel::getMeshElementIndex(MElement *e)
{
  if(!e) return 0;
  if(_elementIndexCache.empty()) return e->getNum();
  std::map<int, int>::iterator it = _elementIndexCache.find(e->getNum());
  if(it != _elementIndexCache.end()) return it->second;
  return e->getNum();
}

void GModel::setMeshElementIndex(MElement *e, int index)
{
  _elementIndexCache[e->getNum()] = index;
}

template <class T>
static void removeInvisible(std::vector<T *> &elements, bool all)
{
  std::vector<T *> tmp;
  for(std::size_t i = 0; i < elements.size(); i++) {
    if(all || !elements[i]->getVisibility())
      delete elements[i];
    else
      tmp.push_back(elements[i]);
  }
  elements.clear();
  elements = tmp;
}

void GModel::removeInvisibleElements()
{
  for(riter it = firstRegion(); it != lastRegion(); ++it) {
    bool all = !(*it)->getVisibility();
    removeInvisible((*it)->tetrahedra, all);
    removeInvisible((*it)->hexahedra, all);
    removeInvisible((*it)->prisms, all);
    removeInvisible((*it)->pyramids, all);
    removeInvisible((*it)->trihedra, all);
    removeInvisible((*it)->polyhedra, all);
    (*it)->deleteVertexArrays();
  }
  for(fiter it = firstFace(); it != lastFace(); ++it) {
    bool all = !(*it)->getVisibility();
    removeInvisible((*it)->triangles, all);
    removeInvisible((*it)->quadrangles, all);
    removeInvisible((*it)->polygons, all);
    (*it)->deleteVertexArrays();
  }
  for(eiter it = firstEdge(); it != lastEdge(); ++it) {
    bool all = !(*it)->getVisibility();
    removeInvisible((*it)->lines, all);
    (*it)->deleteVertexArrays();
  }
  destroyMeshCaches();
}

int GModel::indexMeshVertices(bool all, int singlePartition, bool renumber)
{
  std::vector<GEntity *> entities;
  getEntities(entities);

  // tag all mesh vertices with -1 (negative vertices will not be
  // saved)
  for(std::size_t i = 0; i < entities.size(); i++)
    for(std::size_t j = 0; j < entities[i]->mesh_vertices.size(); j++)
      entities[i]->mesh_vertices[j]->setIndex(-1);

  // tag all mesh vertices belonging to elements that need to be saved with 0,
  // or with -2 if they need to be taken into account in the numbering but need
  // not to be saved (because we save a single partition and they are not used
  // in that partition)
  for(std::size_t i = 0; i < entities.size(); i++) {
    if(all || entities[i]->physicals.size() ||
       (entities[i]->getParentEntity() &&
        entities[i]->getParentEntity()->physicals.size())) {
      for(std::size_t j = 0; j < entities[i]->getNumMeshElements(); j++) {
        MElement *e = entities[i]->getMeshElement(j);
        for(std::size_t k = 0; k < e->getNumVertices(); k++) {
          if(singlePartition <= 0 || e->getPartition() == singlePartition)
            e->getVertex(k)->setIndex(0);
          else if(e->getVertex(k)->getIndex() == -1)
            e->getVertex(k)->setIndex(-2);
        }
      }
    }
  }

  // renumber all the mesh vertices tagged with 0
  int numVertices = 0, index = 0;
  for(std::size_t i = 0; i < entities.size(); i++) {
    for(std::size_t j = 0; j < entities[i]->mesh_vertices.size(); j++) {
      MVertex *v = entities[i]->mesh_vertices[j];
      if(!v->getIndex()) {
        index++;
        numVertices++;
        if(renumber)
          v->setIndex(index);
        else
          v->setIndex(v->getNum());
      }
      else if(v->getIndex() == -2) {
        index++;
      }
    }
  }

  return numVertices;
}

void GModel::scaleMesh(double factor)
{
  std::vector<GEntity *> entities;
  getEntities(entities);
  for(std::size_t i = 0; i < entities.size(); i++)
    for(std::size_t j = 0; j < entities[i]->mesh_vertices.size(); j++) {
      MVertex *v = entities[i]->mesh_vertices[j];
      v->x() *= factor;
      v->y() *= factor;
      v->z() *= factor;
    }
}

int GModel::partitionMesh(int numPart)
{
#if defined(HAVE_MESH) && (defined(HAVE_METIS))
  opt_mesh_partition_num(0, GMSH_SET, numPart);
  if(numPart > 0) {
    if(_numPartitions > 0) UnpartitionMesh(this);
    int ier = PartitionMesh(this);
    return ier;
  }
  else {
    return 1;
  }
#else
  Msg::Error("Mesh module not compiled");
  return 1;
#endif
}

int GModel::unpartitionMesh()
{
#if defined(HAVE_MESH)
  return UnpartitionMesh(this);
#else
  Msg::Error("Mesh module not compiled");
  return 1;
#endif
}

int GModel::convertOldPartitioningToNewOne()
{
#if defined(HAVE_MESH) && (defined(HAVE_METIS))
  int ier = ConvertOldPartitioningToNewOne(this);
  return ier;
#else
  Msg::Error("Mesh module not compiled");
  return 1;
#endif
}

void GModel::storeChain(int dim,
                        std::map<int, std::vector<MElement *> > &entityMap,
                        std::map<int, std::map<int, std::string> > &physicalMap)
{
  _storeElementsInEntities(entityMap);
  _storePhysicalTagsInEntities(dim, physicalMap);
  std::map<int, std::vector<MElement *> >::iterator it;
  for(it = entityMap.begin(); it != entityMap.end(); it++) {
    if(dim == 0)
      _chainVertices.insert(getVertexByTag(it->first));
    else if(dim == 1)
      _chainEdges.insert(getEdgeByTag(it->first));
    else if(dim == 2)
      _chainFaces.insert(getFaceByTag(it->first));
    else if(dim == 3)
      _chainRegions.insert(getRegionByTag(it->first));
  }
}

template <class T>
static void _addElements(std::vector<T *> &dst,
                         const std::vector<MElement *> &src)
{
  for(std::size_t i = 0; i < src.size(); i++) dst.push_back((T *)src[i]);
}

void GModel::_storeElementsInEntities(
  std::map<int, std::vector<MElement *> > &map)
{
  std::map<int, std::vector<MElement *> >::const_iterator it = map.begin();
  for(; it != map.end(); ++it) {
    if(!it->second.size()) continue;
    int type = it->second[0]->getType();
    switch(type) {
    case TYPE_PNT: {
      GVertex *v = getVertexByTag(it->first);
      if(!v) {
        double x = it->second[0]->getVertex(0)->x();
        double y = it->second[0]->getVertex(0)->y();
        double z = it->second[0]->getVertex(0)->z();
        v = new discreteVertex(this, it->first, x, y, z);
        add(v);
      }
      if(!v->points.empty()) { // CAD points already have one by default
        v->points.clear();
        v->mesh_vertices.clear();
      }
      _addElements(v->points, it->second);
    } break;
    case TYPE_LIN: {
      GEdge *e = getEdgeByTag(it->first);
      if(!e) {
        e = new discreteEdge(this, it->first, 0, 0);
        add(e);
      }
      _addElements(e->lines, it->second);
    } break;
    case TYPE_TRI:
    case TYPE_QUA:
    case TYPE_POLYG: {
      GFace *f = getFaceByTag(it->first);
      if(!f) {
        f = new discreteFace(this, it->first);
        add(f);
      }
      if(type == TYPE_TRI)
        _addElements(f->triangles, it->second);
      else if(type == TYPE_QUA)
        _addElements(f->quadrangles, it->second);
      else
        _addElements(f->polygons, it->second);
    } break;
    case TYPE_TET:
    case TYPE_HEX:
    case TYPE_PYR:
    case TYPE_TRIH:
    case TYPE_PRI:
    case TYPE_POLYH: {
      GRegion *r = getRegionByTag(it->first);
      if(!r) {
        r = new discreteRegion(this, it->first);
        add(r);
      }
      if(type == TYPE_TET)
        _addElements(r->tetrahedra, it->second);
      else if(type == TYPE_HEX)
        _addElements(r->hexahedra, it->second);
      else if(type == TYPE_PRI)
        _addElements(r->prisms, it->second);
      else if(type == TYPE_PYR)
        _addElements(r->pyramids, it->second);
      else if(type == TYPE_TRIH)
        _addElements(r->trihedra, it->second);
      else
        _addElements(r->polyhedra, it->second);
    } break;
    }
  }
}

void GModel::_storeParentsInSubElements(
  std::map<int, std::vector<MElement *> > &map)
{
  std::map<int, std::vector<MElement *> >::const_iterator it;
  for(it = map.begin(); it != map.end(); ++it)
    for(std::size_t i = 0; i < it->second.size(); ++i)
      it->second[i]->updateParent(this);
}

template <class T>
static void _associateEntityWithElementVertices(GEntity *ge,
                                                std::vector<T *> &elements,
                                                bool force = false)
{
  for(std::size_t i = 0; i < elements.size(); i++) {
    for(std::size_t j = 0; j < elements[i]->getNumVertices(); j++) {
      if(force || !elements[i]->getVertex(j)->onWhat() ||
         elements[i]->getVertex(j)->onWhat()->dim() > ge->dim())
        elements[i]->getVertex(j)->setEntity(ge);
    }
  }
}

void GModel::createGeometryOfDiscreteEntities()
{
  createTopologyFromMeshNew();
  exportDiscreteGEOInternals();

  Msg::StatusBar(true, "Creating geometry of discrete surfaces...");
  double t1 = Cpu();
  for(fiter it = firstFace(); it != lastFace(); ++it) {
    if((*it)->geomType() == GEntity::DiscreteSurface)
      static_cast<discreteFace *>(*it)->createGeometry();
  }
  double t2 = Cpu();
  Msg::StatusBar(true, "Done creating geometry of discrete surfaces (%g s)",
                 t2 - t1);

  Msg::StatusBar(true, "Creating geometry of discrete curves...");
  t1 = Cpu();
  for(eiter it = firstEdge(); it != lastEdge(); ++it) {
    if((*it)->geomType() == GEntity::DiscreteCurve)
      static_cast<discreteEdge *>(*it)->createGeometry();
  }
  t2 = Cpu();
  Msg::StatusBar(true, "Done creating geometry of discrete curves (%g s)",
                 t2 - t1);
}

void GModel::_associateEntityWithMeshVertices(bool force)
{
  // loop on regions, then on faces, edges and vertices and store the entity
  // pointer in the the elements' vertices (this way we associate the entity of
  // lowest geometrical degree with each vertex)
  for(riter it = firstRegion(); it != lastRegion(); ++it) {
    _associateEntityWithElementVertices(*it, (*it)->tetrahedra, force);
    _associateEntityWithElementVertices(*it, (*it)->hexahedra, force);
    _associateEntityWithElementVertices(*it, (*it)->prisms, force);
    _associateEntityWithElementVertices(*it, (*it)->pyramids, force);
    _associateEntityWithElementVertices(*it, (*it)->trihedra, force);
    _associateEntityWithElementVertices(*it, (*it)->polyhedra, force);
  }
  for(fiter it = firstFace(); it != lastFace(); ++it) {
    _associateEntityWithElementVertices(*it, (*it)->triangles, force);
    _associateEntityWithElementVertices(*it, (*it)->quadrangles, force);
    _associateEntityWithElementVertices(*it, (*it)->polygons, force);
  }
  for(eiter it = firstEdge(); it != lastEdge(); ++it) {
    _associateEntityWithElementVertices(*it, (*it)->lines, force);
  }
  for(viter it = firstVertex(); it != lastVertex(); ++it) {
    _associateEntityWithElementVertices(*it, (*it)->points, force);
  }
}

void GModel::_storeVerticesInEntities(std::map<int, MVertex *> &vertices)
{
  std::map<int, MVertex *>::iterator it = vertices.begin();
  for(; it != vertices.end(); ++it) {
    MVertex *v = it->second;
    GEntity *ge = v->onWhat();
    if(ge)
      ge->mesh_vertices.push_back(v);
    else {
      delete v; // we delete all unused vertices
      it->second = 0;
    }
  }
}

void GModel::_storeVerticesInEntities(std::vector<MVertex *> &vertices)
{
  for(std::size_t i = 0; i < vertices.size(); i++) {
    MVertex *v = vertices[i];
    if(v) { // the vector is allowed to have null entries
      GEntity *ge = v->onWhat();
      if(ge)
        ge->mesh_vertices.push_back(v);
      else {
        delete v; // we delete all unused vertices
        vertices[i] = 0;
      }
    }
  }
}

void GModel::pruneMeshVertexAssociations()
{
  std::vector<GEntity *> entities;
  std::vector<MVertex *> vertices;
  getEntities(entities);
  for(std::size_t i = 0; i < entities.size(); i++) {
    for(std::size_t j = 0; j < entities[i]->mesh_vertices.size(); j++) {
      MVertex *v = entities[i]->mesh_vertices[j];
      v->setEntity(0);
      vertices.push_back(v);
    }
    entities[i]->mesh_vertices.clear();
  }
  _associateEntityWithMeshVertices();
  // associate mesh vertices primarily with chain entities
  for(riter it = _chainRegions.begin(); it != _chainRegions.end(); ++it) {
    _associateEntityWithElementVertices(*it, (*it)->tetrahedra, true);
    _associateEntityWithElementVertices(*it, (*it)->hexahedra, true);
    _associateEntityWithElementVertices(*it, (*it)->prisms, true);
    _associateEntityWithElementVertices(*it, (*it)->pyramids, true);
    _associateEntityWithElementVertices(*it, (*it)->trihedra, true);
    _associateEntityWithElementVertices(*it, (*it)->polyhedra, true);
  }
  for(fiter it = _chainFaces.begin(); it != _chainFaces.end(); ++it) {
    _associateEntityWithElementVertices(*it, (*it)->triangles, true);
    _associateEntityWithElementVertices(*it, (*it)->quadrangles, true);
    _associateEntityWithElementVertices(*it, (*it)->polygons, true);
  }
  for(eiter it = _chainEdges.begin(); it != _chainEdges.end(); ++it) {
    _associateEntityWithElementVertices(*it, (*it)->lines, true);
  }
  for(viter it = _chainVertices.begin(); it != _chainVertices.end(); ++it) {
    _associateEntityWithElementVertices(*it, (*it)->points, true);
  }
  _storeVerticesInEntities(vertices);
}

void GModel::_storePhysicalTagsInEntities(
  int dim, std::map<int, std::map<int, std::string> > &map)
{
  std::map<int, std::map<int, std::string> >::const_iterator it = map.begin();
  for(; it != map.end(); ++it) {
    GEntity *ge = 0;
    switch(dim) {
    case 0: ge = getVertexByTag(it->first); break;
    case 1: ge = getEdgeByTag(it->first); break;
    case 2: ge = getFaceByTag(it->first); break;
    case 3: ge = getRegionByTag(it->first); break;
    }

    if(ge) {
      std::map<int, std::string>::const_iterator it2 = it->second.begin();
      for(; it2 != it->second.end(); ++it2) {
        if(std::find(ge->physicals.begin(), ge->physicals.end(), it2->first) ==
           ge->physicals.end()) {
          ge->physicals.push_back(it2->first);
        }
      }
    }
  }
}

void GModel::checkMeshCoherence(double tolerance)
{
  int numEle = getNumMeshElements();
  if(!numEle) return;

  Msg::StatusBar(true, "Checking mesh coherence (%d elements)...", numEle);

  SBoundingBox3d bbox = bounds();
  double lc = bbox.empty() ? 1. : norm(SVector3(bbox.max(), bbox.min()));
  double eps = lc * tolerance;

  std::vector<GEntity *> entities;
  getEntities(entities);

  // check for duplicate mesh vertices
  {
    Msg::Info("Checking for duplicate vertices...");
    std::vector<MVertex *> vertices;
    for(std::size_t i = 0; i < entities.size(); i++)
      vertices.insert(vertices.end(), entities[i]->mesh_vertices.begin(),
                      entities[i]->mesh_vertices.end());
    MVertexRTree pos(eps);
    std::set<MVertex *> duplicates;
    int num = pos.insert(vertices, true, &duplicates);
    if(num) {
      Msg::Error("%d duplicate vert%s: see `duplicate_vertices.pos'", num,
                 num > 1 ? "ices" : "ex");
      FILE *fp = Fopen("duplicate_vertices.pos", "w");
      if(fp) {
        fprintf(fp, "View \"duplicate vertices\"{\n");
        for(std::set<MVertex *>::iterator it = duplicates.begin();
            it != duplicates.end(); it++) {
          MVertex *v = *it;
          fprintf(fp, "SP(%.16g,%.16g,%.16g){%lu};\n", v->x(), v->y(), v->z(),
                  v->getNum());
        }
        fprintf(fp, "};\n");
        fclose(fp);
      }
    }
  }

  // check for duplicate elements
  {
    Msg::Info("Checking for duplicate elements...");
    std::vector<MVertex *> vertices;
    for(std::size_t i = 0; i < entities.size(); i++) {
      for(std::size_t j = 0; j < entities[i]->getNumMeshElements(); j++) {
        MElement *e = entities[i]->getMeshElement(j);
        double vol = e->getVolume();
        if(vol < 0)
          Msg::Warning("Element %d has negative volume", e->getNum());
        else if(vol < eps * eps * eps)
          Msg::Warning("Element %d has zero volume", e->getNum());
        SPoint3 p = e->barycenter();
        vertices.push_back(new MVertex(p.x(), p.y(), p.z()));
      }
    }
    MVertexRTree pos(eps);
    int num = pos.insert(vertices, true);
    for(std::size_t i = 0; i < vertices.size(); i++) delete vertices[i];
    if(num) Msg::Error("%d duplicate element%s", num, num > 1 ? "s" : "");
  }

  Msg::StatusBar(true, "Done checking mesh coherence");
}

int GModel::removeDuplicateMeshVertices(double tolerance)
{
  Msg::StatusBar(true, "Removing duplicate mesh vertices...");

  SBoundingBox3d bbox = bounds();
  double lc = bbox.empty() ? 1. : norm(SVector3(bbox.max(), bbox.min()));
  double eps = lc * tolerance;

  std::vector<GEntity *> entities;
  getEntities(entities);

  // re-index all vertices (don't use MVertex::getNum(), as we want to be able
  // to remove diplicate vertices from "incorrect" meshes, where vertices with
  // the same number are duplicated)
  int n = 0;
  for(std::size_t i = 0; i < entities.size(); i++) {
    GEntity *ge = entities[i];
    for(std::size_t j = 0; j < ge->mesh_vertices.size(); j++) {
      MVertex *v = ge->mesh_vertices[j];
      v->setIndex(++n);
    }
  }

  MVertexRTree pos(eps);
  std::map<int, MVertex *> vertices;
  std::map<MVertex *, MVertex *> duplicates;
  for(std::size_t i = 0; i < entities.size(); i++) {
    GEntity *ge = entities[i];
    for(std::size_t j = 0; j < ge->mesh_vertices.size(); j++) {
      MVertex *v = ge->mesh_vertices[j];
      MVertex *v2 = pos.insert(v);
      if(v2)
        duplicates[v] = v2; // v should be removed
      else
        vertices[v->getIndex()] = v;
    }
  }

  int num = (int)duplicates.size();
  Msg::Info("Found %d duplicate vertices ", num);

  if(!num) {
    Msg::Info("No duplicate vertices found");
    return 0;
  }

  for(std::size_t i = 0; i < entities.size(); i++) {
    GEntity *ge = entities[i];
    // clear list of vertices owned by entity
    ge->mesh_vertices.clear();
    // replace vertices in element
    for(std::size_t j = 0; j < ge->getNumMeshElements(); j++) {
      MElement *e = ge->getMeshElement(j);
      for(std::size_t k = 0; k < e->getNumVertices(); k++) {
        std::map<MVertex *, MVertex *>::iterator it =
          duplicates.find(e->getVertex(k));
        if(it != duplicates.end()) e->setVertex(k, it->second);
      }
    }
    // replace vertices in periodic copies
    std::map<MVertex *, MVertex *> &corrVtcs = ge->correspondingVertices;
    if(corrVtcs.size()) {
      std::map<MVertex *, MVertex *>::iterator cIter;
      for(cIter = duplicates.begin(); cIter != duplicates.end(); ++cIter) {
        MVertex *oldTgt = cIter->first;
        MVertex *newTgt = cIter->second;
        std::map<MVertex *, MVertex *>::iterator cvIter = corrVtcs.find(oldTgt);
        if(cvIter != corrVtcs.end()) {
          MVertex *src = cvIter->second;
          corrVtcs.erase(cvIter);
          corrVtcs[newTgt] = src;
        }
      }
      for(cIter = corrVtcs.begin(); cIter != corrVtcs.end(); ++cIter) {
        MVertex *oldSrc = cIter->second;
        std::map<MVertex *, MVertex *>::iterator nIter =
          duplicates.find(oldSrc);
        if(nIter != duplicates.end()) {
          MVertex *tgt = cIter->first;
          MVertex *newSrc = nIter->second;
          corrVtcs[tgt] = newSrc;
        }
      }
    }
  }

  destroyMeshCaches();
  _associateEntityWithMeshVertices();
  _storeVerticesInEntities(vertices);

  // delete duplicates
  std::vector<MVertex *> to_delete;
  for(std::map<MVertex *, MVertex *>::iterator it = duplicates.begin();
      it != duplicates.end(); it++)
    to_delete.push_back(it->first);
  for(std::size_t i = 0; i < to_delete.size(); i++) delete to_delete[i];

  if(num)
    Msg::Info("Removed %d duplicate mesh %s", num,
              num > 1 ? "vertices" : "vertex");

  Msg::StatusBar(true, "Done removing duplicate mesh vertices");
  return num;
}

/*
struct ElementSort{
  MElement *ele;
  std::vector<int> sortedVertexNum;
};

struct Less_ElementSort{
  return a->sortedVertexNum < b->sortedVertexNum;
};

int GModel::removeDuplicateMeshElements()
{

}
*/

static void connectMElementsByMFace(
  const MFace &f, std::multimap<MFace, MElement *, Less_Face> &e2f,
  std::set<MElement *> &group, std::set<MFace, Less_Face> &touched,
  int recur_level)
{
  // this is very slow...
  std::stack<MFace> _stack;
  _stack.push(f);

  while(!_stack.empty()) {
    MFace ff = _stack.top();
    _stack.pop();
    if(touched.find(ff) == touched.end()) {
      touched.insert(ff);
      for(std::multimap<MFace, MElement *, Less_Face>::iterator it =
            e2f.lower_bound(ff);
          it != e2f.upper_bound(ff); ++it) {
        group.insert(it->second);
        for(int i = 0; i < it->second->getNumFaces(); ++i) {
          _stack.push(it->second->getFace(i));
        }
      }
    }
  }
}

static int connectedVolumes(std::vector<MElement *> &elements,
                            std::vector<std::vector<MElement *> > &regs)
{
  std::multimap<MFace, MElement *, Less_Face> e2f;
  for(std::size_t i = 0; i < elements.size(); ++i) {
    for(int j = 0; j < elements[i]->getNumFaces(); j++) {
      e2f.insert(std::make_pair(elements[i]->getFace(j), elements[i]));
    }
  }
  while(!e2f.empty()) {
    std::set<MElement *> group;
    std::set<MFace, Less_Face> touched;
    connectMElementsByMFace(e2f.begin()->first, e2f, group, touched, 0);
    std::vector<MElement *> temp;
    temp.insert(temp.begin(), group.begin(), group.end());
    regs.push_back(temp);
    for(std::set<MFace, Less_Face>::iterator it = touched.begin();
        it != touched.end(); ++it)
      e2f.erase(*it);
  }
  return regs.size();
}

static void connectMElementsByMEdge(
  const MEdge &e, std::multimap<MEdge, MElement *, Less_Edge> &e2e,
  std::set<MElement *> &group, std::set<MEdge, Less_Edge> &touched)
{
  // this is very slow...
  std::stack<MEdge> _stack;
  _stack.push(e);

  while(!_stack.empty()) {
    MEdge ee = _stack.top();
    _stack.pop();
    if(touched.find(ee) == touched.end()) {
      touched.insert(ee);
      for(std::multimap<MEdge, MElement *, Less_Edge>::iterator it =
            e2e.lower_bound(ee);
          it != e2e.upper_bound(ee); ++it) {
        group.insert(it->second);
        for(int i = 0; i < it->second->getNumEdges(); ++i) {
          _stack.push(it->second->getEdge(i));
        }
      }
    }
  }
}

static int connectedSurfaces(std::vector<MElement *> &elements,
                             std::vector<std::vector<MElement *> > &faces)
{
  std::multimap<MEdge, MElement *, Less_Edge> e2e;
  for(std::size_t i = 0; i < elements.size(); ++i) {
    for(int j = 0; j < elements[i]->getNumEdges(); j++) {
      e2e.insert(std::make_pair(elements[i]->getEdge(j), elements[i]));
    }
  }
  while(!e2e.empty()) {
    std::set<MElement *> group;
    std::set<MEdge, Less_Edge> touched;
    connectMElementsByMEdge(e2e.begin()->first, e2e, group, touched);
    std::vector<MElement *> temp;
    temp.insert(temp.begin(), group.begin(), group.end());
    faces.push_back(temp);
    for(std::set<MEdge, Less_Edge>::iterator it = touched.begin();
        it != touched.end(); ++it)
      e2e.erase(*it);
  }
  return faces.size();
}

void GModel::alignPeriodicBoundaries()
{
  Msg::Debug("Aligning periodic boundaries");

  // realigning edges

  for(eiter it = firstEdge(); it != lastEdge(); ++it) {
    GEdge *tgt = *it;
    GEdge *src = dynamic_cast<GEdge *>(tgt->getMeshMaster());

    if(src != NULL && src != tgt) {
      // compose a search list on master edge

      std::map<MEdge, MLine *, Less_Edge> srcLines;
      for(std::size_t i = 0; i < src->getNumMeshElements(); i++) {
        MLine *srcLine = dynamic_cast<MLine *>(src->getMeshElement(i));
        if(!srcLine) {
          Msg::Error("Master element %d is not an edge ",
                     src->getMeshElement(i)->getNum());
          return;
        }
        srcLines[MEdge(srcLine->getVertex(0), srcLine->getVertex(1))] = srcLine;
      }

      // run through slave edge elements
      // - check whether we find a counterpart (if not, flag error)
      // - check orientation and reorient if necessary

      for(std::size_t i = 0; i < tgt->getNumMeshElements(); ++i) {
        MLine *tgtLine = dynamic_cast<MLine *>(tgt->getMeshElement(i));

        if(!tgtLine) {
          Msg::Error("Slave element %d is not an edge ",
                     tgt->getMeshElement(i)->getNum());
          return;
        }

        MVertex *tgtVtcs[2];
        for(int iVtx = 0; iVtx < 2; iVtx++) {
          MVertex *tgtVtx = tgtLine->getVertex(iVtx);
          GEntity *ge = tgtVtx->onWhat();
          std::map<MVertex *, MVertex *> &geV2v = ge->correspondingVertices;
          std::map<MVertex *, MVertex *> &v2v = tgt->correspondingVertices;
          std::map<MVertex *, MVertex *>::iterator srcIter = v2v.find(tgtVtx);
          if(srcIter == v2v.end() || !srcIter->second) {
            // Msg::Info("Cannot find periodic counterpart of vertex %d on edge
            // %d"
            //              ", looking on entity %d of dimension %d",
            //              tgtVtx->getNum(),tgt->tag(),ge->tag(),ge->dim());
            srcIter = geV2v.find(tgtVtx);
            if(srcIter == geV2v.end() || !srcIter->second) {
              Msg::Error(
                "Cannot find periodic counterpart of vertex %d on edge %d"
                " nor on %d",
                tgtVtx->getNum(), tgt->tag(), ge->tag());
              return;
            }
            else
              tgtVtcs[iVtx] = srcIter->second;
          }
          else
            tgtVtcs[iVtx] = srcIter->second;
        }

        MEdge tgtEdge(tgtVtcs[0], tgtVtcs[1]);

        std::map<MEdge, MLine *, Less_Edge>::iterator sIter =
          srcLines.find(tgtEdge);

        if(sIter == srcLines.end() || !sIter->second) {
          Msg::Error("Can't find periodic counterpart of edge %d-%d on edge %d"
                     ", connected to edge %d-%d on %d",
                     tgtLine->getVertex(0)->getNum(),
                     tgtLine->getVertex(1)->getNum(), tgt->tag(),
                     tgtVtcs[0]->getNum(), tgtVtcs[1]->getNum(), src->tag());
          return;
        }
        else {
          MLine *srcLine = sIter->second;
          MEdge srcEdge(srcLine->getVertex(0), srcLine->getVertex(1));
          if(tgtEdge.computeCorrespondence(srcEdge) == -1) tgtLine->reverse();
        }
      }
    }
  }

  // run through all model faces

  for(GModel::fiter it = firstFace(); it != lastFace(); ++it) {
    GFace *tgt = *it;
    GFace *src = dynamic_cast<GFace *>(tgt->getMeshMaster());
    if(src != NULL && src != tgt) {
      std::map<MFace, MElement *, Less_Face> srcElmts;

      for(std::size_t i = 0; i < src->getNumMeshElements(); ++i) {
        MElement *srcElmt = src->getMeshElement(i);
        int nbVtcs = 0;
        if(dynamic_cast<MTriangle *>(srcElmt)) nbVtcs = 3;
        if(dynamic_cast<MQuadrangle *>(srcElmt)) nbVtcs = 4;
        std::vector<MVertex *> vtcs;
        vtcs.reserve(nbVtcs);
        for(int iVtx = 0; iVtx < nbVtcs; iVtx++) {
          vtcs.push_back(srcElmt->getVertex(iVtx));
        }
        srcElmts[MFace(vtcs)] = srcElmt;
      }

      for(std::size_t i = 0; i < tgt->getNumMeshElements(); ++i) {
        MElement *tgtElmt = tgt->getMeshElement(i);
        MTriangle *tgtTri = dynamic_cast<MTriangle *>(tgtElmt);
        MQuadrangle *tgtQua = dynamic_cast<MQuadrangle *>(tgtElmt);

        int nbVtcs = 0;
        if(tgtTri) nbVtcs = 3;
        if(tgtQua) nbVtcs = 4;

        std::vector<MVertex *> vtcs;
        for(int iVtx = 0; iVtx < nbVtcs; iVtx++) {
          MVertex *vtx = tgtElmt->getVertex(iVtx);
          GEntity *ge = vtx->onWhat();

          std::map<MVertex *, MVertex *> &geV2v = ge->correspondingVertices;
          std::map<MVertex *, MVertex *> &v2v = tgt->correspondingVertices;

          std::map<MVertex *, MVertex *>::iterator vIter = v2v.find(vtx);
          if(vIter == v2v.end() || !vIter->second) {
            Msg::Info("Could not find copy of vertex %d in face %d"
                      ", looking in entity %d of dimension %d",
                      vtx->getNum(), tgt->tag(), ge->tag(), ge->dim());
            vIter = geV2v.find(vtx);
            if(vIter == geV2v.end() || !vIter->second) {
              Msg::Error("Could not find copy of vertex %d in %d nor in %d",
                         vtx->getNum(), tgt->tag(), ge->tag());
              return;
            }
            else
              vtcs.push_back(vIter->second);
          }
          else
            vtcs.push_back(vIter->second);
        }
        MFace tgtFace(vtcs);

        std::map<MFace, MElement *>::iterator mIter = srcElmts.find(tgtFace);
        if(mIter == srcElmts.end()) {
          std::ostringstream faceDef;
          for(int iVtx = 0; iVtx < nbVtcs; iVtx++) {
            faceDef << vtcs[iVtx]->getNum() << " ";
          }
          Msg::Error("Cannot find periodic counterpart of face %s in face %d "
                     "connected to %d",
                     faceDef.str().c_str(), tgt->tag(), src->tag());
          return;
        }
        else {
          const MFace &srcFace = mIter->first;
          MElement *srcElmt = mIter->second;
          std::vector<MVertex *> srcVtcs;

          if(tgtTri && !dynamic_cast<MTriangle *>(srcElmt)) throw;
          if(tgtQua && !dynamic_cast<MQuadrangle *>(srcElmt)) throw;

          int rotation = 0;
          bool swap = false;

          if(!tgtFace.computeCorrespondence(srcFace, rotation, swap)) {
            Msg::Error(
              "Non-corresponding face %d-%d-%d (slave) %d-%d-%d (master)",
              tgtElmt->getVertex(0)->getNum(), tgtElmt->getVertex(1)->getNum(),
              tgtElmt->getVertex(2)->getNum(), srcElmt->getVertex(0)->getNum(),
              srcElmt->getVertex(1)->getNum(), srcElmt->getVertex(2)->getNum());
            return;
          }

          if(tgtTri) tgtTri->reorient(rotation, swap);
          if(tgtQua) tgtQua->reorient(rotation, swap);
        }
      }
    }
  }
  Msg::Debug("Done aligning periodic boundaries");
}

void GModel::makeDiscreteRegionsSimplyConnected()
{
  Msg::Info("Making discrete regions simply connected...");

  std::vector<discreteRegion *> discRegions;
  for(riter it = firstRegion(); it != lastRegion(); it++)
    if((*it)->geomType() == GEntity::DiscreteVolume)
      discRegions.push_back((discreteRegion *)*it);

  std::set<MVertex *> touched;

  for(std::vector<discreteRegion *>::iterator itR = discRegions.begin();
      itR != discRegions.end(); itR++) {
    std::vector<MElement *> allElements((*itR)->getNumMeshElements());
    for(std::size_t i = 0; i < (*itR)->getNumMeshElements(); i++)
      allElements[i] = (*itR)->getMeshElement(i);

    std::vector<std::vector<MElement *> > conRegions;
    int nbRegions = connectedVolumes(allElements, conRegions);
    if(nbRegions > 1) remove(*itR);

    for(int ire = 0; ire < nbRegions; ire++) {
      int numR =
        (nbRegions == 1) ? (*itR)->tag() : getMaxElementaryNumber(3) + 1;
      discreteRegion *r = new discreteRegion(this, numR);
      add(r);
      std::vector<MElement *> myElements = conRegions[ire];
      std::set<MVertex *> myVertices;
      for(std::size_t i = 0; i < myElements.size(); i++) {
        MElement *e = myElements[i];
        std::vector<MVertex *> verts;
        e->getVertices(verts);
        for(std::size_t k = 0; k < verts.size(); k++) {
          if(verts[k]->onWhat() && verts[k]->onWhat()->dim() == 3) {
            if(touched.find(verts[k]) == touched.end()) {
              verts[k]->setEntity(r);
              myVertices.insert(verts[k]);
              touched.insert(verts[k]);
            }
          }
        }
        MElementFactory factory;
        MElement *e2 = factory.create(e->getTypeForMSH(), verts, e->getNum(),
                                      e->getPartition());
        switch(e2->getType()) {
        case TYPE_TET: r->tetrahedra.push_back((MTetrahedron *)e2); break;
        case TYPE_HEX: r->hexahedra.push_back((MHexahedron *)e2); break;
        case TYPE_PRI: r->prisms.push_back((MPrism *)e2); break;
        case TYPE_PYR: r->pyramids.push_back((MPyramid *)e2); break;
        case TYPE_TRIH: r->trihedra.push_back((MTrihedron *)e2); break;
        }
      }
      r->mesh_vertices.insert(r->mesh_vertices.begin(), myVertices.begin(),
                              myVertices.end());
    }
  }

  Msg::Info("Done making discrete regions simply connected");
}

void GModel::makeDiscreteFacesSimplyConnected()
{
  Msg::Info("Making discrete faces simply connected...");

  std::vector<discreteFace *> discFaces;
  for(fiter it = firstFace(); it != lastFace(); it++)
    if((*it)->geomType() == GEntity::DiscreteSurface)
      discFaces.push_back((discreteFace *)*it);

  std::set<MVertex *> touched;

  for(std::vector<discreteFace *>::iterator itF = discFaces.begin();
      itF != discFaces.end(); itF++) {
    std::vector<MElement *> allElements((*itF)->getNumMeshElements());
    for(std::size_t i = 0; i < (*itF)->getNumMeshElements(); i++)
      allElements[i] = (*itF)->getMeshElement(i);

    std::vector<std::vector<MElement *> > conFaces;
    int nbFaces = connectedSurfaces(allElements, conFaces);
    if(nbFaces > 1) remove(*itF);

    for(int ifa = 0; ifa < nbFaces; ifa++) {
      int numF = (nbFaces == 1) ? (*itF)->tag() : getMaxElementaryNumber(2) + 1;
      discreteFace *f = new discreteFace(this, numF);
      add(f);
      std::vector<MElement *> myElements = conFaces[ifa];
      std::set<MVertex *> myVertices;
      for(std::size_t i = 0; i < myElements.size(); i++) {
        MElement *e = myElements[i];
        std::vector<MVertex *> verts;
        e->getVertices(verts);
        for(std::size_t k = 0; k < verts.size(); k++) {
          if(verts[k]->onWhat() && verts[k]->onWhat()->dim() == 2) {
            if(touched.find(verts[k]) == touched.end()) {
              verts[k]->setEntity(f);
              myVertices.insert(verts[k]);
              touched.insert(verts[k]);
            }
          }
        }
        MElementFactory factory;
        MElement *e2 = factory.create(e->getTypeForMSH(), verts, e->getNum(),
                                      e->getPartition());
        if(e2->getType() == TYPE_TRI)
          f->triangles.push_back((MTriangle *)e2);
        else
          f->quadrangles.push_back((MQuadrangle *)e2);
      }
      f->mesh_vertices.insert(f->mesh_vertices.begin(), myVertices.begin(),
                              myVertices.end());
    }
  }

  Msg::Info("Done making discrete faces simply connected");
}

void GModel::createTopologyFromMesh()
{
  makeDiscreteRegionsSimplyConnected();
  makeDiscreteFacesSimplyConnected();
  createTopologyFromMeshNew();
  exportDiscreteGEOInternals();
}

static void
makeSimplyConnected(std::map<int, std::vector<MElement *> > elements[11])
{
  // only for tetras and triangles
  Msg::Info("Make simply connected regions and surfaces");
  std::vector<int> regs;
  for(std::map<int, std::vector<MElement *> >::iterator it =
        elements[4].begin();
      it != elements[4].end(); it++)
    regs.push_back(it->first);
  std::multimap<MFace, MElement *, Less_Face> f2e;
  if(regs.size() > 2) {
    for(std::size_t i = 0; i < regs.size(); i++) {
      for(std::size_t j = 0; j < elements[4][regs[i]].size(); j++) {
        MElement *el = elements[4][regs[i]][j];
        for(int k = 0; k < el->getNumFaces(); k++)
          f2e.insert(std::make_pair(el->getFace(k), el));
      }
    }
  }
  for(std::size_t i = 0; i < regs.size(); i++) {
    int ri = regs[i];
    std::vector<MElement *> allElements;
    for(std::size_t j = 0; j < elements[4][ri].size(); j++)
      allElements.push_back(elements[4][ri][j]);
    std::vector<std::vector<MElement *> > conRegions;
    int nbConRegions = connectedVolumes(allElements, conRegions);
    Msg::Info("%d connected regions (reg=%d)", nbConRegions, ri);
    std::size_t maxNumEl = 1;
    for(int j = 0; j < nbConRegions; j++)
      if(conRegions[j].size() > maxNumEl) maxNumEl = conRegions[j].size();
    for(int j = 0; j < nbConRegions; j++) {
      // remove conRegions containing few elements
      if(conRegions[j].size() < maxNumEl * 1.e-4) {
        // find adjacent region
        int r2 = ri;
        if(regs.size() == 2)
          r2 = (ri + 1) % 2;
        else {
          for(std::size_t k = 0; k < conRegions[j].size(); k++) {
            MElement *el = conRegions[j][k];
            for(int l = 0; l < el->getNumFaces(); l++) {
              MFace mf = el->getFace(l);
              std::multimap<MFace, MElement *, Less_Face>::iterator itl =
                f2e.lower_bound(mf);
              for(; itl != f2e.upper_bound(mf); itl++) {
                if(itl->second != el) break;
              }
              MElement *el2 = itl->second;
              bool sameRegion = false;
              for(std::size_t m = 0; m < conRegions[j].size(); m++)
                if(conRegions[j][m] == el2) {
                  sameRegion = true;
                  break;
                }
              if(sameRegion) continue;
              for(std::size_t m = 0; m < regs.size(); m++) {
                int rm = regs[m];
                if(rm == ri) continue;
                for(std::size_t n = 0; n < elements[4][rm].size(); n++)
                  if(elements[4][rm][n] == el2) {
                    r2 = rm;
                    break;
                  }
                if(r2 != ri) break;
              }
              if(r2 != ri) break;
            }
            if(r2 != ri) break;
          }
          if(r2 == ri)
            Msg::Warning("Element not found for simply connected regions");
        }

        for(std::size_t k = 0; k < conRegions[j].size(); k++) {
          MElement *el = conRegions[j][k];
          std::size_t l = 0;
          for(; l < elements[4][ri].size(); l++)
            if(elements[4][ri][l] == el) break;
          elements[4][ri].erase(elements[4][ri].begin() + l);
          elements[4][r2].push_back(el);
        }
      }
    }
  }

  std::vector<int> faces;
  for(std::map<int, std::vector<MElement *> >::iterator it =
        elements[2].begin();
      it != elements[2].end(); it++)
    faces.push_back(it->first);
  std::multimap<MEdge, MElement *, Less_Edge> e2e;
  if(faces.size() > 2) {
    for(std::size_t i = 0; i < faces.size(); i++) {
      for(std::size_t j = 0; j < elements[2][faces[i]].size(); j++) {
        MElement *el = elements[2][faces[i]][j];
        for(int k = 0; k < el->getNumEdges(); k++)
          e2e.insert(std::make_pair(el->getEdge(k), el));
      }
    }
  }
  for(std::size_t i = 0; i < faces.size(); i++) {
    int fi = faces[i];
    std::vector<MElement *> allElements;
    for(std::size_t j = 0; j < elements[2][fi].size(); j++)
      allElements.push_back(elements[2][fi][j]);
    std::vector<std::vector<MElement *> > conSurfaces;
    int nbConSurfaces = connectedSurfaces(allElements, conSurfaces);
    Msg::Info("%d connected surfaces (reg=%d)", nbConSurfaces, fi);
    std::size_t maxNumEl = 1;
    for(int j = 0; j < nbConSurfaces; j++)
      if(conSurfaces[j].size() > maxNumEl) maxNumEl = conSurfaces[j].size();
    for(int j = 0; j < nbConSurfaces; j++) {
      // remove conSurfaces containing few elements
      if(conSurfaces[j].size() < maxNumEl * 1.e-4) {
        // find adjacent surface
        int f2 = fi;
        if(faces.size() == 2)
          f2 = (fi + 1) % 2;
        else {
          for(std::size_t k = 0; k < conSurfaces[j].size(); k++) {
            MElement *el = conSurfaces[j][k];
            for(int l = 0; l < el->getNumEdges(); l++) {
              MEdge me = el->getEdge(l);
              std::multimap<MEdge, MElement *, Less_Edge>::iterator itl =
                e2e.lower_bound(me);
              for(; itl != e2e.upper_bound(me); itl++) {
                if(itl->second != el) break;
              }
              MElement *el2 = itl->second;
              bool sameSurface = false;
              for(std::size_t m = 0; m < conSurfaces[j].size(); m++)
                if(conSurfaces[j][m] == el2) {
                  sameSurface = true;
                  break;
                }
              if(sameSurface) continue;
              for(std::size_t m = 0; m < faces.size(); m++) {
                int fm = faces[m];
                if(fm == fi) continue;
                for(std::size_t n = 0; n < elements[2][fm].size(); n++)
                  if(elements[2][fm][n] == el2) {
                    f2 = fm;
                    break;
                  }
                if(f2 != fi) break;
              }
              if(f2 != fi) break;
            }
            if(f2 != fi) break;
          }
          if(f2 == fi)
            Msg::Warning("Element not found for simply connected surfaces");
        }
        for(std::size_t k = 0; k < conSurfaces[j].size(); k++) {
          MElement *el = conSurfaces[j][k];
          std::size_t l = 0;
          for(; l < elements[2][fi].size(); l++)
            if(elements[2][fi][l] == el) break;
          elements[2][fi].erase(elements[2][fi].begin() + l);
          elements[2][f2].push_back(el);
        }
      }
    }
  }
}

GModel *GModel::buildCutGModel(gLevelset *ls, bool cutElem, bool saveTri)
{
  if(saveTri)
    CTX::instance()->mesh.saveTri = 1;
  else
    CTX::instance()->mesh.saveTri = 0;

  std::map<int, std::vector<MElement *> > elements[11];
  std::map<int, std::map<int, std::string> > physicals[4];
  std::map<int, MVertex *> vertexMap;

  if(cutElem)
    Msg::Info("Cutting mesh...");
  else
    Msg::Info("Splitting mesh...");
  double t1 = Cpu();

  GModel *cutGM =
    buildCutMesh(this, ls, elements, vertexMap, physicals, cutElem);

  if(!cutElem) makeSimplyConnected(elements);

  for(int i = 0; i < (int)(sizeof(elements) / sizeof(elements[0])); i++)
    cutGM->_storeElementsInEntities(elements[i]);
  cutGM->_associateEntityWithMeshVertices();
  cutGM->_storeVerticesInEntities(vertexMap);

  for(int i = 0; i < 4; i++) {
    cutGM->_storePhysicalTagsInEntities(i, physicals[i]);
    std::map<int, std::map<int, std::string> >::iterator it =
      physicals[i].begin();
    for(; it != physicals[i].end(); it++) {
      std::map<int, std::string>::iterator it2 = it->second.begin();
      for(; it2 != it->second.end(); it2++)
        if(it2->second != "")
          cutGM->setPhysicalName(it2->second, i, it2->first);
    }
  }

  if(cutElem)
    Msg::Info("Mesh cutting completed (%g s)", Cpu() - t1);
  else
    Msg::Info("Mesh splitting completed (%g s)", Cpu() - t1);

  return cutGM;
}

void GModel::load(const std::string &fileName)
{
  GModel *temp = GModel::current();
  GModel::setCurrent(this);
  MergeFile(fileName, true);
  GModel::setCurrent(temp);
}

void GModel::save(const std::string &fileName)
{
  GModel *temp = GModel::current();
  GModel::setCurrent(this);
  CreateOutputFile(fileName, FORMAT_AUTO);
  GModel::setCurrent(temp);
}

int GModel::readGEO(const std::string &name)
{
  // readGEO is static, because it can create several models
  ParseFile(name, true);
  // sync OCC first, as GEO_Internals currently contains attributes (physicals)
  // that should also be applied to entities from OCC_Internals
  if(GModel::current()->getOCCInternals())
    GModel::current()->getOCCInternals()->synchronize(GModel::current());
  GModel::current()->getGEOInternals()->synchronize(GModel::current());
  return 1;
}

void GModel::setPhysicalNumToEntitiesInBox(int EntityDimension,
                                           int PhysicalNumber,
                                           SBoundingBox3d box)
{
  std::vector<GEntity *> entities;
  getEntitiesInBox(entities, box, EntityDimension);
  for(std::size_t i = 0; i < entities.size(); i++)
    entities[i]->addPhysicalEntity(PhysicalNumber);
}

void GModel::setPhysicalNumToEntitiesInBox(int EntityDimension,
                                           int PhysicalNumber,
                                           std::vector<double> p1,
                                           std::vector<double> p2)
{
  if(p1.size() != 3 || p2.size() != 3) return;
  SBoundingBox3d box(p1[0], p1[2], p1[2], p2[0], p2[1], p2[3]);
  setPhysicalNumToEntitiesInBox(EntityDimension, PhysicalNumber, box);
}

GEdge *getNewModelEdge(GFace *gf1, GFace *gf2,
                       std::map<std::pair<int, int>, GEdge *> &newEdges)
{
  int t1 = gf1 ? gf1->tag() : -1;
  int t2 = gf2 ? gf2->tag() : -1;
  int i1 = std::min(t1, t2);
  int i2 = std::max(t1, t2);

  /// FIXME REMOVE INTERNAL EDGES !!!!
  if(i1 == i2) return 0;

  std::map<std::pair<int, int>, GEdge *>::iterator it =
    newEdges.find(std::make_pair(i1, i2));
  if(it == newEdges.end()) {
    discreteEdge *ge =
      new discreteEdge(GModel::current(),
                       GModel::current()->getMaxElementaryNumber(1) + 1, 0, 0);
    GModel::current()->add(ge);
    if(i1 == i2) printf("internal edge %d\n",ge->tag());
    newEdges[std::make_pair(i1, i2)] = ge;
    return ge;
  }
  else
    return it->second;
}

void GModel::classifyAllFaces(double angleThreshold, bool includeBoundary)
{
#if defined(HAVE_MESH)
  Msg::StatusBar(true, "Classifying surfaces (angle: %g)...",
                 angleThreshold * 180. / M_PI);
  double t1 = Cpu();

  std::set<GFace *> faces;
  std::vector<MElement *> elements;
  for(GModel::fiter it = this->firstFace(); it != this->lastFace(); ++it) {
    faces.insert(*it);
    elements.insert(elements.end(), (*it)->triangles.begin(),
                    (*it)->triangles.end());
    elements.insert(elements.end(), (*it)->quadrangles.begin(),
                    (*it)->quadrangles.end());
  }

  discreteEdge *edge = new discreteEdge(
    GModel::current(), GModel::current()->getMaxElementaryNumber(1) + 1, 0, 0);
  GModel::current()->add(edge);

  e2t_cont adj;
  buildEdgeToElements(elements, adj);
  std::vector<edge_angle> edges_detected, edges_lonely;
  buildListOfEdgeAngle(adj, edges_detected, edges_lonely);
  for(std::size_t i = 0; i < edges_detected.size(); i++) {
    edge_angle ea = edges_detected[i];
    if(ea.angle <= angleThreshold) break;
    edge->lines.push_back(new MLine(ea.v1, ea.v2));
  }
  if(includeBoundary){
    for(std::size_t i = 0; i < edges_lonely.size(); i++) {
      edge_angle ea = edges_lonely[i];
      edge->lines.push_back(new MLine(ea.v1, ea.v2));
    }
  }

  this->classifyFaces(faces);

  GModel::current()->remove(edge);
  edge->lines.clear();
  delete edge;
  elements.clear();
  edges_detected.clear();
  edges_lonely.clear();

  double t2 = Cpu();
  Msg::StatusBar(true, "Done classifying surfaces (%g s)", t2 - t1);

#else
  Msg::Error("Surface classification requires the mesh module");
#endif
}

#if defined(HAVE_MESH)
void recurClassifyEdges(MTri3 *t, std::map<MTriangle *, GFace *> &reverse,
                        std::map<MLine *, GEdge *, compareMLinePtr> &lines,
                        std::set<MLine *> &touched,
                        std::set<MTri3 *> &trisTouched,
                        std::map<std::pair<int, int>, GEdge *> &newEdges)
{
  if(!t->isDeleted()) {
    trisTouched.erase(t);
    t->setDeleted(true);
    GFace *gf1 = reverse[t->tri()];
    for(int i = 0; i < 3; i++) {
      GFace *gf2 = 0;
      MTri3 *tn = t->getNeigh(i);
      if(tn) gf2 = reverse[tn->tri()];
      edgeXface exf(t, i);
      MLine ml(exf._v(0), exf._v(1));
      std::map<MLine *, GEdge *, compareMLinePtr>::iterator it =
        lines.find(&ml);
      if(it != lines.end()) {
	if(touched.find(it->first) == touched.end()) {
          GEdge *ge = getNewModelEdge(gf1, gf2, newEdges);
          if(ge) ge->lines.push_back(it->first);
	  touched.insert(it->first);
	}
      }
      if(tn)
        recurClassifyEdges(tn, reverse, lines, touched, trisTouched, newEdges);
    }
  }
}

void recurClassify(MTri3 *t, GFace *gf,
                   std::map<MLine *, GEdge *, compareMLinePtr> &lines,
                   std::map<MTriangle *, GFace *> &reverse)
{
  if(!t->isDeleted()) {
    gf->triangles.push_back(t->tri());
    reverse[t->tri()] = gf;
    t->setDeleted(true);
    for(int i = 0; i < 3; i++) {
      MTri3 *tn = t->getNeigh(i);
      if(tn) {
        edgeXface exf(t, i);
        MLine ml(exf._v(0), exf._v(1));
        std::map<MLine *, GEdge *, compareMLinePtr>::iterator it =
          lines.find(&ml);
        if(it == lines.end()) recurClassify(tn, gf, lines, reverse);
      }
    }
  }
}

#endif

void GModel::classifyFaces(std::set<GFace *> &_faces)
{
#if defined(HAVE_MESH)
  // faces are ALL faces of the mesh, if not, this makes NO sense
  std::map<MLine *, GEdge *, compareMLinePtr> lines;
  
  /// create a structure from mesh edges edges to geometrical edges
  /// remove existing GEdges but keep track of their traces ...
  /// remove existing Model Vertices
  std::vector<GEdge*> __edges;
  for(GModel::eiter it = GModel::current()->firstEdge();
      it != GModel::current()->lastEdge(); ++it) {
<<<<<<< HEAD
    for(unsigned int i = 0; i < (*it)->lines.size(); i++){
=======
    for(std::size_t i = 0; i < (*it)->lines.size(); i++)
>>>>>>> 9438d12f
      lines[(*it)->lines[i]] = *it;
    }
    if ((*it)->getBeginVertex())__edges.push_back(*it);
  }

  //  for(GModel::viter it = GModel::current()->firstVertex();
  //      it != GModel::current()->lastVertex(); ++it) {
    //    delete *it;
  //  }
  vertices.clear();
  for (size_t i=0;i<__edges.size();++i){
    remove(__edges[i]);
    //    delete __edges[i];
  }

  
  // create triangle 2 triangle connections
  std::map<MTriangle *, GFace *> reverse_old;
  std::list<MTri3 *> tris;
  {
    std::set<GFace *>::iterator it = _faces.begin();
    while(it != _faces.end()) {
      GFace *gf = *it;
      for(std::size_t i = 0; i < gf->triangles.size(); i++) {
        tris.push_back(new MTri3(gf->triangles[i], 0));
        reverse_old[gf->triangles[i]] = gf;
      }
      gf->triangles.clear();
      gf->mesh_vertices.clear();
      ++it;
    }
  }
  if(tris.empty()) return;

  printf("coucou1\n");
  connectTriangles(tris);
  printf("coucou2\n");

  // classify
  std::map<MTriangle *, GFace *> reverse;
  std::multimap<GFace *, GFace *> replacedBy;
  // color all triangles
  std::list<MTri3 *>::iterator it = tris.begin();
  std::list<GFace *> newf;
  while(it != tris.end()) {
    if(!(*it)->isDeleted()) {
      discreteFace *gf = new discreteFace(
        GModel::current(), GModel::current()->getMaxElementaryNumber(2) + 1);
      recurClassify(*it, gf, lines, reverse);
      GModel::current()->add(gf);
      newf.push_back(gf);

      for(std::size_t i = 0; i < gf->triangles.size(); i++) {
        replacedBy.insert(std::make_pair(reverse_old[gf->triangles[i]], gf));
      }
    }
    ++it;
  }

  printf("coucou3\n");
  // now we have all faces coloured. If some regions were existing, replace
  // their faces by the new ones

  for(riter rit = firstRegion(); rit != lastRegion(); ++rit) {
    std::vector<GFace *> _xfaces = (*rit)->faces();
    std::set<GFace *> _newFaces;
    for(std::vector<GFace *>::iterator itf = _xfaces.begin();
        itf != _xfaces.end(); ++itf) {
      std::multimap<GFace *, GFace *>::iterator itLow =
        replacedBy.lower_bound(*itf);
      std::multimap<GFace *, GFace *>::iterator itUp =
        replacedBy.upper_bound(*itf);

      for(; itLow != itUp; ++itLow) _newFaces.insert(itLow->second);
    }
    (*rit)->set(std::vector<GFace *>(_newFaces.begin(), _newFaces.end()));
  }

  printf("coucou4\n");
  // color some lines
  it = tris.begin();
  while(it != tris.end()) {
    (*it)->setDeleted(false);
    ++it;
  }

  // classify edges that are bound by different GFaces
  std::map<std::pair<int, int>, GEdge *> newEdges;
  std::set<MLine *> touched;
  std::set<MTri3 *> trisTouched;
  // bug fix : multiply connected domains

  trisTouched.insert(tris.begin(), tris.end());
  while(!trisTouched.empty())
    recurClassifyEdges(*trisTouched.begin(), reverse, lines, touched,
                       trisTouched, newEdges);

  std::map<discreteFace *, std::vector<int> > newFaceTopology;
  printf("coucou5\n");

  // check if new edges should not be splitted
  // splitted if composed of several open or closed edges

  std::map<MVertex *, GVertex *> modelVertices;

  for(std::map<std::pair<int, int>, GEdge *>::iterator ite = newEdges.begin();
      ite != newEdges.end(); ++ite) {
    //    printf("%d %d --> %d\n",ite->first.first,ite->first.second,ite->second->tag());
    std::list<MLine *> allSegments;
    for(std::size_t i = 0; i < ite->second->lines.size(); i++)
      allSegments.push_back(ite->second->lines[i]);

    while(!allSegments.empty()) {
      std::list<MLine *> segmentsForThisDiscreteEdge;
      MVertex *vB = (*allSegments.begin())->getVertex(0);
      MVertex *vE = (*allSegments.begin())->getVertex(1);
      segmentsForThisDiscreteEdge.push_back(*allSegments.begin());
      allSegments.erase(allSegments.begin());
      while(1) {
        bool found = false;
        for(std::list<MLine *>::iterator it = allSegments.begin();
            it != allSegments.end(); ++it) {
          MVertex *v1 = (*it)->getVertex(0);
          MVertex *v2 = (*it)->getVertex(1);
          if(v1 == vE || v2 == vE) {
            segmentsForThisDiscreteEdge.push_back(*it);
            if(v2 == vE) (*it)->reverse();
            vE = (v1 == vE) ? v2 : v1;
            found = true;
            allSegments.erase(it);
            break;
          }
          if(v1 == vB || v2 == vB) {
            segmentsForThisDiscreteEdge.push_front(*it);
            if(v1 == vB) (*it)->reverse();
            vB = (v1 == vB) ? v2 : v1;
            found = true;
            allSegments.erase(it);
            break;
          }
        }
        if(vE == vB) break;
        if(!found) break;
      }

      std::map<MVertex *, GVertex *>::iterator itMV = modelVertices.find(vB);
      if(itMV == modelVertices.end()) {
        GVertex *newGv = new discreteVertex(
          GModel::current(), GModel::current()->getMaxElementaryNumber(0) + 1,
          vB->x(), vB->y(), vB->z());
        newGv->mesh_vertices.push_back(vB);
        vB->setEntity(newGv);
        newGv->points.push_back(new MPoint(vB));
        GModel::current()->add(newGv);
        modelVertices[vB] = newGv;
      }
      itMV = modelVertices.find(vE);
      if(itMV == modelVertices.end()) {
        GVertex *newGv = new discreteVertex(
          GModel::current(), GModel::current()->getMaxElementaryNumber(0) + 1,
          vE->x(), vE->y(), vE->z());
        newGv->mesh_vertices.push_back(vE);
        newGv->points.push_back(new MPoint(vE));
        vE->setEntity(newGv);
        GModel::current()->add(newGv);
        modelVertices[vE] = newGv;
      }

      GEdge *newGe = new discreteEdge(
        GModel::current(), GModel::current()->getMaxElementaryNumber(1) + 1,
        modelVertices[vB], modelVertices[vE]);
      newGe->lines.insert(newGe->lines.end(),
                          segmentsForThisDiscreteEdge.begin(),
                          segmentsForThisDiscreteEdge.end());

      for(std::list<MLine *>::iterator itL =
            segmentsForThisDiscreteEdge.begin();
          itL != segmentsForThisDiscreteEdge.end(); ++itL) {
        if(/*1 ||*/ (*itL)->getVertex(0)->onWhat()->dim() != 0) {
          newGe->mesh_vertices.push_back((*itL)->getVertex(0));
          (*itL)->getVertex(0)->setEntity(newGe);
        }
      }

      GModel::current()->add(newGe);
      discreteFace *gf1 = dynamic_cast<discreteFace *>(
        GModel::current()->getFaceByTag(ite->first.first));
      discreteFace *gf2 = dynamic_cast<discreteFace *>(
        GModel::current()->getFaceByTag(ite->first.second));
      if(gf1) newFaceTopology[gf1].push_back(newGe->tag());
      if(gf2) newFaceTopology[gf2].push_back(newGe->tag());
    }
  }

  std::map<discreteFace *, std::vector<int> >::iterator itFT =
    newFaceTopology.begin();
  for(; itFT != newFaceTopology.end(); ++itFT) {
    itFT->first->setBoundEdges(itFT->second);
  }

  for(std::map<std::pair<int, int>, GEdge *>::iterator it = newEdges.begin();
      it != newEdges.end(); ++it) {
    GEdge *ge = it->second;
    GModel::current()->remove(ge);
    // delete ge;
  }

  it = tris.begin();
  while(it != tris.end()) {
    delete *it;
    ++it;
  }

  // delete empty mesh faces and reclasssify
  std::set<GFace *, GEntityLessThan> fac = faces;
  for(fiter fit = fac.begin(); fit != fac.end(); ++fit) {
    std::set<MVertex *> _verts;
    (*fit)->mesh_vertices.clear();
    for(std::size_t i = 0; i < (*fit)->triangles.size(); i++) {
      for(int j = 0; j < 3; j++) {
        if((*fit)->triangles[i]->getVertex(j)->onWhat()->dim() > 1) {
          (*fit)->triangles[i]->getVertex(j)->setEntity(*fit);
          _verts.insert((*fit)->triangles[i]->getVertex(j));
        }
      }
    }
    printf("FACE %d with %d triangles\n",(*fit)->tag(),(*fit)->triangles.size());
    if((*fit)->triangles.size())
      (*fit)->mesh_vertices.insert((*fit)->mesh_vertices.begin(),
                                   _verts.begin(), _verts.end());
    else
      remove(*fit);
  }

  for(eiter eit = firstEdge(); eit != lastEdge(); ++eit) {
    for (size_t i=0;i<(*eit)->lines.size();i++){
      MLine *l = (*eit)->lines[i];
      for (int j=0;j<2;j++){
	GEntity *ge = l->getVertex(j)->onWhat();
	if (ge != (*eit)->getBeginVertex() && ge != (*eit)->getEndVertex() ){
	  if (ge->dim() == 0 && (*eit)->getBeginVertex()){
	    Msg::Error ("edge %d (%d %d) should be split on model vertex %d",(*eit)->tag(),(*eit)->getBeginVertex()->tag(), (*eit)->getEndVertex()->tag(),ge->tag());
	  }
	}
      }
    }
  }

#endif
}

void GModel::addHomologyRequest(const std::string &type,
                                const std::vector<int> &domain,
                                const std::vector<int> &subdomain,
                                const std::vector<int> &dim)
{
  typedef std::pair<const std::vector<int>, const std::vector<int> > dpair;
  typedef std::pair<const std::string, const std::vector<int> > tpair;
  dpair p(domain, subdomain);
  tpair p2(type, dim);
  _homologyRequests.insert(std::pair<dpair, tpair>(p, p2));
}

void GModel::computeHomology()
{
  if(_homologyRequests.empty()) return;

#if defined(HAVE_KBIPACK)
  Msg::StatusBar(true, "Homology and cohomology computation...");
  double t1 = Cpu();

  // find unique domain/subdomain requests
  typedef std::pair<const std::vector<int>, const std::vector<int> > dpair;
  typedef std::pair<const std::string, const std::vector<int> > tpair;
  std::set<dpair> domains;
  for(std::multimap<dpair, tpair>::iterator it = _homologyRequests.begin();
      it != _homologyRequests.end(); it++)
    domains.insert(it->first);
  Msg::Info("Number of cell complexes to construct: %d", domains.size());

  for(std::set<dpair>::iterator it = domains.begin(); it != domains.end();
      it++) {
    std::pair<std::multimap<dpair, tpair>::iterator,
              std::multimap<dpair, tpair>::iterator>
      itp = _homologyRequests.equal_range(*it);
    bool prepareToRestore = (itp.first != --itp.second);
    itp.second++;
    std::vector<int> imdomain;
    Homology *homology =
      new Homology(this, itp.first->first.first, itp.first->first.second,
                   imdomain, prepareToRestore);

    for(std::multimap<dpair, tpair>::iterator itt = itp.first;
        itt != itp.second; itt++) {
      std::string type = itt->second.first;
      std::vector<int> dim0 = itt->second.second;
      if(dim0.empty())
        for(int i = 0; i < getDim(); i++) dim0.push_back(i);
      std::vector<int> dim;

      std::stringstream ss;
      for(std::size_t i = 0; i < dim0.size(); i++) {
        int d = dim0.at(i);
        if(d >= 0 && d <= getDim()) {
          dim.push_back(d);
          ss << "H";
          if(type == "Homology") ss << "_";
          if(type == "Cohomology") ss << "^";
          ss << d;
          if(i < dim0.size() - 1 && dim0.at(i + 1) >= 0 &&
             dim0.at(i + 1) <= getDim())
            ss << ", ";
        }
      }
      std::string dims = ss.str();

      if(type != "Homology" && type != "Cohomology" && type != "Betti") {
        Msg::Error("Unknown type of homology computation: %s", type.c_str());
      }
      else if(dim.empty()) {
        Msg::Error("Invalid homology computation dimensions given");
      }
      else if(type == "Betti") {
        homology->findBettiNumbers();
      }
      else if(type == "Homology" && !homology->isHomologyComputed(dim)) {
        homology->findHomologyBasis(dim);
        Msg::Info("Homology space basis chains to save: %s", dims.c_str());
        for(std::size_t i = 0; i < dim.size(); i++) {
          homology->addChainsToModel(dim.at(i));
        }
      }
      else if(type == "Cohomology" && !homology->isCohomologyComputed(dim)) {
        homology->findCohomologyBasis(dim);
        Msg::Info("Cohomology space basis cochains to save: %s", dims.c_str());
        for(std::size_t i = 0; i < dim.size(); i++) {
          homology->addCochainsToModel(dim.at(i));
        }
      }
    }
    pruneMeshVertexAssociations();
    delete homology;
  }
  Msg::Info("");

  double t2 = Cpu();
  Msg::StatusBar(true, "Done homology and cohomology computation (%g s)",
                 t2 - t1);

#else
  Msg::Error("Homology computation requires KBIPACK");
#endif
}<|MERGE_RESOLUTION|>--- conflicted
+++ resolved
@@ -2894,7 +2894,7 @@
     }
   }
 
-  this->classifyFaces(faces);
+  this->classifyFaces();
 
   GModel::current()->remove(edge);
   edge->lines.clear();
@@ -2966,7 +2966,7 @@
 
 #endif
 
-void GModel::classifyFaces(std::set<GFace *> &_faces)
+void GModel::classifyFaces()
 {
 #if defined(HAVE_MESH)
   // faces are ALL faces of the mesh, if not, this makes NO sense
@@ -2978,11 +2978,7 @@
   std::vector<GEdge*> __edges;
   for(GModel::eiter it = GModel::current()->firstEdge();
       it != GModel::current()->lastEdge(); ++it) {
-<<<<<<< HEAD
-    for(unsigned int i = 0; i < (*it)->lines.size(); i++){
-=======
-    for(std::size_t i = 0; i < (*it)->lines.size(); i++)
->>>>>>> 9438d12f
+    for(std::size_t i = 0; i < (*it)->lines.size(); i++){
       lines[(*it)->lines[i]] = *it;
     }
     if ((*it)->getBeginVertex())__edges.push_back(*it);
@@ -2992,7 +2988,7 @@
   //      it != GModel::current()->lastVertex(); ++it) {
     //    delete *it;
   //  }
-  vertices.clear();
+  //  vertices.clear();
   for (size_t i=0;i<__edges.size();++i){
     remove(__edges[i]);
     //    delete __edges[i];
@@ -3003,8 +2999,8 @@
   std::map<MTriangle *, GFace *> reverse_old;
   std::list<MTri3 *> tris;
   {
-    std::set<GFace *>::iterator it = _faces.begin();
-    while(it != _faces.end()) {
+    std::set<GFace *>::iterator it = faces.begin();
+    while(it != faces.end()) {
       GFace *gf = *it;
       for(std::size_t i = 0; i < gf->triangles.size(); i++) {
         tris.push_back(new MTri3(gf->triangles[i], 0));
@@ -3016,10 +3012,7 @@
     }
   }
   if(tris.empty()) return;
-
-  printf("coucou1\n");
   connectTriangles(tris);
-  printf("coucou2\n");
 
   // classify
   std::map<MTriangle *, GFace *> reverse;
@@ -3042,7 +3035,6 @@
     ++it;
   }
 
-  printf("coucou3\n");
   // now we have all faces coloured. If some regions were existing, replace
   // their faces by the new ones
 
@@ -3061,7 +3053,6 @@
     (*rit)->set(std::vector<GFace *>(_newFaces.begin(), _newFaces.end()));
   }
 
-  printf("coucou4\n");
   // color some lines
   it = tris.begin();
   while(it != tris.end()) {
@@ -3081,7 +3072,6 @@
                        trisTouched, newEdges);
 
   std::map<discreteFace *, std::vector<int> > newFaceTopology;
-  printf("coucou5\n");
 
   // check if new edges should not be splitted
   // splitted if composed of several open or closed edges
@@ -3209,7 +3199,7 @@
         }
       }
     }
-    printf("FACE %d with %d triangles\n",(*fit)->tag(),(*fit)->triangles.size());
+    //    printf("FACE %d with %d triangles\n",(*fit)->tag(),(*fit)->triangles.size());
     if((*fit)->triangles.size())
       (*fit)->mesh_vertices.insert((*fit)->mesh_vertices.begin(),
                                    _verts.begin(), _verts.end());
@@ -3217,19 +3207,30 @@
       remove(*fit);
   }
 
-  for(eiter eit = firstEdge(); eit != lastEdge(); ++eit) {
-    for (size_t i=0;i<(*eit)->lines.size();i++){
-      MLine *l = (*eit)->lines[i];
-      for (int j=0;j<2;j++){
-	GEntity *ge = l->getVertex(j)->onWhat();
-	if (ge != (*eit)->getBeginVertex() && ge != (*eit)->getEndVertex() ){
-	  if (ge->dim() == 0 && (*eit)->getBeginVertex()){
-	    Msg::Error ("edge %d (%d %d) should be split on model vertex %d",(*eit)->tag(),(*eit)->getBeginVertex()->tag(), (*eit)->getEndVertex()->tag(),ge->tag());
-	  }
+  /*
+  std::vector<GEdge*> eds; eds.insert(eds.begin(),edges.begin(),edges.end());
+  std::vector<discreteEdge*> toSplit;
+  std::vector<MVertex*> vtoSplit;
+  for(size_t k = 0;k<eds.size();++k) {
+    for (size_t i=0;i<eds[k]->mesh_vertices.size();i++){
+      GEntity *ge = eds[k]->mesh_vertices[i]->onWhat();
+      if (ge != eds[k]->getBeginVertex() && ge != eds[k]->getEndVertex() ){
+	if (ge->dim() == 0 && eds[k]->getBeginVertex()){
+	  discreteEdge *de = dynamic_cast<discreteEdge*>(eds[k]);
+	  toSplit.push_back(de);
+	  vtoSplit.push_back(eds[k]->mesh_vertices[i]);
 	}
       }
     }
   }
+  int TAG = getMaxElementNumber() + 1;
+  for (size_t i=0;i<toSplit.size();++i){
+    Msg::Info ("edge %d (%d %d)  split on model vertex %d",toSplit[i]->tag(),toSplit[i]->getBeginVertex()->tag(), toSplit[i]->getEndVertex()->tag(),vtoSplit[i]->onWhat()->tag());
+    printf("edge %d (%d %d)  split on model vertex %d \n",toSplit[i]->tag(),toSplit[i]->getBeginVertex()->tag(), toSplit[i]->getEndVertex()->tag(),vtoSplit[i]->onWhat()->tag());
+    toSplit[i]->split (vtoSplit[i],(GVertex*)vtoSplit[i]->onWhat(),TAG);
+  }
+  setMaxElementNumber(TAG);
+  */
 
 #endif
 }
