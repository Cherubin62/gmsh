// Gmsh - Copyright (C) 1997-2019 C. Geuzaine, J.-F. Remacle
//
// See the LICENSE.txt file for license information. Please report all
// issues on https://gitlab.onelab.info/gmsh/gmsh/issues.

#include <limits>
#include <stdlib.h>
#include <sstream>
#include <stack>
#include "GmshConfig.h"
#include "GmshMessage.h"
#include "GModel.h"
#include "GModelIO_GEO.h"
#include "GModelIO_OCC.h"
#include "MPoint.h"
#include "MLine.h"
#include "MTriangle.h"
#include "MQuadrangle.h"
#include "MTetrahedron.h"
#include "MHexahedron.h"
#include "MPrism.h"
#include "MPyramid.h"
#include "MTrihedron.h"
#include "MElementCut.h"
#include "MElementOctree.h"
#include "discreteRegion.h"
#include "discreteFace.h"
#include "discreteEdge.h"
#include "discreteVertex.h"
#include "partitionRegion.h"
#include "partitionFace.h"
#include "partitionEdge.h"
#include "partitionVertex.h"
#include "gmshSurface.h"
#include "SmoothData.h"
#include "Context.h"
#include "OS.h"
#include "StringUtils.h"
#include "GEdgeLoop.h"
#include "MVertexRTree.h"
#include "OpenFile.h"
#include "CreateFile.h"
#include "Options.h"
#include "GModelCreateTopologyFromMesh.h"

#if defined(HAVE_MESH)
#include "meshGEdge.h"
#include "meshGFace.h"
#include "meshGRegion.h"
#include "Field.h"
#include "Generator.h"
#include "meshGFaceOptimize.h"
#include "meshPartition.h"
#include "HighOrder.h"
#include "meshMetric.h"
#include "meshGRegionMMG3D.h"
#include "meshGFaceBamg.h"
#endif

#if defined(HAVE_KBIPACK)
#include "Homology.h"
#endif

std::vector<GModel *> GModel::list;
int GModel::_current = -1;

GModel::GModel(const std::string &name)
  : _maxVertexNum(0), _maxElementNum(0), _checkPointedMaxVertexNum(0),
    _checkPointedMaxElementNum(0), _destroying(false), _name(name), _visible(1),
    _elementOctree(0), _geo_internals(0), _occ_internals(0), _acis_internals(0),
    _fields(0), _currentMeshEntity(0), _numPartitions(0), normals(0)
{
  // hide all other models
  for(std::size_t i = 0; i < list.size(); i++) list[i]->setVisibility(0);

  // push new one into the list
  list.push_back(this);

  // we always create an internal GEO model; other CAD internals are created
  // on-demand
  _createGEOInternals();

#if defined(HAVE_MESH)
  _fields = new FieldManager();
#endif
}

GModel::~GModel()
{
  std::vector<GModel *>::iterator it =
    std::find(list.begin(), list.end(), this);
  if(it != list.end()) list.erase(it);

  if(getVisibility()) {
    // if no other model is visible, make the last one visible
    bool othervisible = false;
    for(std::size_t i = 0; i < list.size(); i++) {
      if(list[i]->getVisibility()) othervisible = true;
    }
    if(!othervisible && list.size()) list.back()->setVisibility(1);
  }

  destroy();
  _deleteGEOInternals();
  _deleteOCCInternals();
#if defined(HAVE_MESH)
  delete _fields;
#endif
}

void GModel::setFileName(const std::string &fileName)
{
  _fileName = fileName;
  _fileNames.insert(fileName);

  Msg::SetOnelabString("Gmsh/Model name", fileName,
                       Msg::GetNumOnelabClients() > 1, false, true, 0, "file");
  Msg::SetOnelabString("Gmsh/Model absolute path",
                       SplitFileName(GetAbsolutePath(fileName))[0], false,
                       false, true, 0);
  Msg::SetWindowTitle(fileName);
}

GModel *GModel::current(int index)
{
  if(list.empty()) {
    Msg::Info("No current model available: creating one");
    new GModel();
  }
  if(index >= 0) _current = index;
  if(_current < 0 || _current >= (int)list.size()) return list.back();
  return list[_current];
}

int GModel::setCurrent(GModel *m)
{
  for(std::size_t i = 0; i < list.size(); i++) {
    if(list[i] == m) {
      _current = i;
      break;
    }
  }
  return _current;
}

GModel *GModel::findByName(const std::string &name, const std::string &fileName)
{
  // return last mesh with given name
  for(int i = list.size() - 1; i >= 0; i--)
    if(list[i]->getName() == name &&
       (fileName.empty() || !list[i]->hasFileName(fileName)))
      return list[i];
  return 0;
}

void GModel::destroy(bool keepName)
{
  Msg::Debug("Destroying model %s", getName().c_str());
  _destroying = true;

  if(!keepName) {
    _name.clear();
    _fileNames.clear();
  }

  _maxVertexNum = _maxElementNum = 0;
  _checkPointedMaxVertexNum = _checkPointedMaxElementNum = 0;
  _currentMeshEntity = 0;
  _lastMeshEntityError.clear();
  _lastMeshVertexError.clear();

  for(riter it = firstRegion(); it != lastRegion(); ++it) delete *it;
  regions.clear();
  std::set<GRegion *, GEntityLessThan>().swap(regions);

  for(fiter it = firstFace(); it != lastFace(); ++it) delete *it;
  faces.clear();
  std::set<GFace *, GEntityLessThan>().swap(faces);

  for(eiter it = firstEdge(); it != lastEdge(); ++it) delete *it;
  edges.clear();
  std::set<GEdge *, GEntityLessThan>().swap(edges);

  for(viter it = firstVertex(); it != lastVertex(); ++it) delete *it;
  vertices.clear();
  std::set<GVertex *, GEntityLessThan>().swap(vertices);

  destroyMeshCaches();

  _resetOCCInternals();

  if(normals) delete normals;
  normals = 0;

#if defined(HAVE_MESH)
  _fields->reset();
#endif
  gmshSurface::reset();

  _destroying = false;
}

void GModel::destroyMeshCaches()
{
  _vertexVectorCache.clear();
  std::vector<MVertex *>().swap(_vertexVectorCache);
  _vertexMapCache.clear();
  std::map<int, MVertex *>().swap(_vertexMapCache);
  _elementVectorCache.clear();
  std::vector<MElement *>().swap(_elementVectorCache);
  _elementMapCache.clear();
  std::map<int, MElement *>().swap(_elementMapCache);
  _elementIndexCache.clear();
  std::map<int, int>().swap(_elementIndexCache);
  delete _elementOctree;
  _elementOctree = 0;
}

void GModel::deleteMesh(bool deleteOnlyElements)
{
  for(riter it = firstRegion(); it != lastRegion(); ++it)
    (*it)->deleteMesh(deleteOnlyElements);
  for(fiter it = firstFace(); it != lastFace(); ++it)
    (*it)->deleteMesh(deleteOnlyElements);
  for(eiter it = firstEdge(); it != lastEdge(); ++it)
    (*it)->deleteMesh(deleteOnlyElements);
  for(viter it = firstVertex(); it != lastVertex(); ++it)
    (*it)->deleteMesh(deleteOnlyElements);
  destroyMeshCaches();
  _currentMeshEntity = 0;
  _lastMeshEntityError.clear();
  _lastMeshVertexError.clear();
}

bool GModel::empty() const
{
  return vertices.empty() && edges.empty() && faces.empty() && regions.empty();
}

GRegion *GModel::getRegionByTag(int n) const
{
  GEntity tmp((GModel *)this, n);
  std::set<GRegion *, GEntityLessThan>::const_iterator it =
    regions.find((GRegion *)&tmp);
  if(it != regions.end())
    return *it;
  else
    return 0;
}

GFace *GModel::getFaceByTag(int n) const
{
  GEntity tmp((GModel *)this, n);
  std::set<GFace *, GEntityLessThan>::const_iterator it =
    faces.find((GFace *)&tmp);
  if(it != faces.end())
    return *it;
  else
    return 0;
}

GEdge *GModel::getEdgeByTag(int n) const
{
  GEntity tmp((GModel *)this, n);
  std::set<GEdge *, GEntityLessThan>::const_iterator it =
    edges.find((GEdge *)&tmp);
  if(it != edges.end())
    return *it;
  else
    return 0;
}

GVertex *GModel::getVertexByTag(int n) const
{
  GEntity tmp((GModel *)this, n);
  std::set<GVertex *, GEntityLessThan>::const_iterator it =
    vertices.find((GVertex *)&tmp);
  if(it != vertices.end())
    return *it;
  else
    return 0;
}

GEntity *GModel::getEntityByTag(int dim, int n) const
{
  switch(dim) {
  case 0: return getVertexByTag(n);
  case 1: return getEdgeByTag(n);
  case 2: return getFaceByTag(n);
  case 3: return getRegionByTag(n);
  }
  return 0;
}

std::vector<int> GModel::getTagsForPhysicalName(int dim,
                                                const std::string &name)
{
  std::vector<int> tags;
  std::map<int, std::vector<GEntity *> > physicalGroups;
  getPhysicalGroups(dim, physicalGroups);
  std::vector<GEntity *> entities =
    physicalGroups[getPhysicalNumber(dim, name)];
  for(std::vector<GEntity *>::iterator it = entities.begin();
      it != entities.end(); it++) {
    GEntity *ge = *it;
    tags.push_back(ge->tag());
  }
  return tags;
}

void GModel::remove(GRegion *r)
{
  riter it = std::find(firstRegion(), lastRegion(), r);
  if(it != (riter)regions.end()) regions.erase(it);
}

void GModel::remove(GFace *f)
{
  fiter it = std::find(firstFace(), lastFace(), f);
  if(it != faces.end()) faces.erase(it);
}

void GModel::remove(GEdge *e)
{
  eiter it = std::find(firstEdge(), lastEdge(), e);
  if(it != edges.end()) edges.erase(it);
}

void GModel::remove(GVertex *v)
{
  viter it = std::find(firstVertex(), lastVertex(), v);
  if(it != vertices.end()) vertices.erase(it);
}

void GModel::remove(int dim, int tag, bool recursive)
{
  // TODO: we should also check dependencies in embedded entities
  if(dim == 3) {
    GRegion *gr = getRegionByTag(tag);
    if(gr) {
      remove(gr);
      if(recursive) {
        std::vector<GFace *> f = gr->faces();
        for(std::vector<GFace *>::iterator it = f.begin(); it != f.end(); it++)
          remove(2, (*it)->tag(), recursive);
      }
    }
  }
  else if(dim == 2) {
    GFace *gf = getFaceByTag(tag);
    if(gf) {
      bool skip = false;
      for(riter it = firstRegion(); it != lastRegion(); it++) {
        std::vector<GFace *> f = (*it)->faces();
        if(std::find(f.begin(), f.end(), gf) != f.end()) {
          skip = true;
          break;
        }
      }
      if(!skip) {
        remove(gf);
        if(recursive) {
          std::vector<GEdge *> const &e = gf->edges();
          for(std::vector<GEdge *>::const_iterator it = e.begin();
              it != e.end(); it++)
            remove(1, (*it)->tag(), recursive);
        }
      }
    }
  }
  else if(dim == 1) {
    GEdge *ge = getEdgeByTag(tag);
    if(ge) {
      bool skip = false;
      for(fiter it = firstFace(); it != lastFace(); it++) {
        std::vector<GEdge *> const &e = (*it)->edges();
        if(std::find(e.begin(), e.end(), ge) != e.end()) {
          skip = true;
          break;
        }
      }
      if(!skip) {
        remove(ge);
        if(recursive) {
          if(ge->getBeginVertex()) remove(0, ge->getBeginVertex()->tag());
          if(ge->getEndVertex()) remove(0, ge->getEndVertex()->tag());
        }
      }
    }
  }
  else if(dim == 0) {
    GVertex *gv = getVertexByTag(tag);
    if(gv) {
      bool skip = false;
      for(eiter it = firstEdge(); it != lastEdge(); it++) {
        GEdge *ge = *it;
        if(ge->getBeginVertex() == gv || ge->getEndVertex() == gv) {
          skip = true;
          break;
        }
      }
      if(!skip) { remove(gv); }
    }
  }
}

void GModel::remove(const std::vector<std::pair<int, int> > &dimTags,
                    bool recursive)
{
  for(std::size_t i = 0; i < dimTags.size(); i++)
    remove(dimTags[i].first, dimTags[i].second, recursive);
}

void GModel::remove()
{
  regions.clear();
  faces.clear();
  edges.clear();
  vertices.clear();
}

void GModel::snapVertices()
{
  viter vit = firstVertex();

  double tol = CTX::instance()->geom.tolerance;

  while(vit != lastVertex()) {
    std::vector<GEdge *> const &edges = (*vit)->edges();
    for(std::vector<GEdge *>::const_iterator it = edges.begin();
        it != edges.end(); ++it) {
      Range<double> parb = (*it)->parBounds(0);
      double t;
      if((*it)->getBeginVertex() == *vit) { t = parb.low(); }
      else if((*it)->getEndVertex() == *vit) {
        t = parb.high();
      }
      else {
        Msg::Error("Weird vertex: impossible to snap");
        break;
      }
      GPoint gp = (*it)->point(t);
      double d = sqrt((gp.x() - (*vit)->x()) * (gp.x() - (*vit)->x()) +
                      (gp.y() - (*vit)->y()) * (gp.y() - (*vit)->y()) +
                      (gp.z() - (*vit)->z()) * (gp.z() - (*vit)->z()));
      if(d > tol) {
        (*vit)->setPosition(gp);
        Msg::Info(
          "Snapping geometry vertex %d to curve control point (dist = %g)",
          (*vit)->tag(), d);
      }
    }
    vit++;
  }
}

void GModel::getEntities(std::vector<GEntity *> &entities, int dim) const
{
  entities.clear();
  switch(dim) {
  case 0:
    entities.insert(entities.end(), vertices.begin(), vertices.end());
    break;
  case 1: entities.insert(entities.end(), edges.begin(), edges.end()); break;
  case 2: entities.insert(entities.end(), faces.begin(), faces.end()); break;
  case 3:
    entities.insert(entities.end(), regions.begin(), regions.end());
    break;
  default:
    entities.insert(entities.end(), vertices.begin(), vertices.end());
    entities.insert(entities.end(), edges.begin(), edges.end());
    entities.insert(entities.end(), faces.begin(), faces.end());
    entities.insert(entities.end(), regions.begin(), regions.end());
    break;
  }
}

void GModel::getEntitiesInBox(std::vector<GEntity *> &entities,
                              const SBoundingBox3d &box, int dim) const
{
  entities.clear();
  std::vector<GEntity *> all;
  getEntities(all, dim);
  // if we use this often, create an rtree to avoid the linear search
  for(std::size_t i = 0; i < all.size(); i++) {
    SBoundingBox3d bbox = all[i]->bounds();
    if(bbox.min().x() >= box.min().x() && bbox.max().x() <= box.max().x() &&
       bbox.min().y() >= box.min().y() && bbox.max().y() <= box.max().y() &&
       bbox.min().z() >= box.min().z() && bbox.max().z() <= box.max().z())
      entities.push_back(all[i]);
  }
}

class AbsIntLessThan {
public:
  bool operator()(const int &i1, const int &i2) const
  {
    if(std::abs(i1) < std::abs(i2)) return true;
    return false;
  }
};

bool GModel::getBoundaryTags(const std::vector<std::pair<int, int> > &inDimTags,
                             std::vector<std::pair<int, int> > &outDimTags,
                             bool combined, bool oriented, bool recursive)
{
  bool ret = true;
  for(std::size_t i = 0; i < inDimTags.size(); i++) {
    int dim = inDimTags[i].first;
    int tag = std::abs(inDimTags[i].second); // abs for backward compatibility
    bool reverse = (inDimTags[i].second < 0);
    if(dim == 3) {
      GRegion *gr = getRegionByTag(tag);
      if(gr) {
        if(recursive) {
          std::vector<GVertex *> const &vert = gr->vertices();
          for(std::vector<GVertex *>::const_iterator it = vert.begin();
              it != vert.end(); it++)
            outDimTags.push_back(std::pair<int, int>(0, (*it)->tag()));
        }
        else {
          std::vector<GFace *> faces(gr->faces());
          std::vector<int> const &orientations = gr->faceOrientations();
          std::vector<int>::const_iterator ito = orientations.begin();
          for(std::vector<GFace *>::iterator it = faces.begin();
              it != faces.end(); it++) {
            int t = (*it)->tag();
            if(oriented && ito != orientations.end()) {
              t *= *ito;
              ito++;
            }
            outDimTags.push_back(std::pair<int, int>(2, t));
          }
        }
      }
      else {
        Msg::Error("Unknown model region with tag %d", tag);
        ret = false;
      }
    }
    else if(dim == 2) {
      GFace *gf = getFaceByTag(tag);
      if(gf) {
        if(recursive) {
          std::vector<GVertex *> const &vert = gf->vertices();
          for(std::vector<GVertex *>::const_iterator it = vert.begin();
              it != vert.end(); it++)
            outDimTags.push_back(std::pair<int, int>(0, (*it)->tag()));
        }
        else {
          std::vector<GEdge *> const &edges = gf->edges();
          std::vector<int> orientations(gf->edgeOrientations());
          std::vector<int>::iterator ito = orientations.begin();
          for(std::vector<GEdge *>::const_iterator it = edges.begin();
              it != edges.end(); it++) {
            int t = (*it)->tag();
            if(oriented && ito != orientations.end()) {
              t *= *ito;
              ito++;
            }
            outDimTags.push_back(std::pair<int, int>(1, t));
          }
        }
      }
      else {
        Msg::Error("Unknown model face with tag %d", tag);
        ret = false;
      }
    }
    else if(dim == 1) {
      GEdge *ge = getEdgeByTag(tag);
      if(ge) {
        if(reverse) { // for backward compatibility
          if(ge->getEndVertex())
            outDimTags.push_back(
              std::pair<int, int>(0, ge->getEndVertex()->tag()));
          if(ge->getBeginVertex())
            outDimTags.push_back(
              std::pair<int, int>(0, ge->getBeginVertex()->tag()));
        }
        else {
          if(ge->getBeginVertex())
            outDimTags.push_back(
              std::pair<int, int>(0, ge->getBeginVertex()->tag()));
          if(ge->getEndVertex())
            outDimTags.push_back(
              std::pair<int, int>(0, ge->getEndVertex()->tag()));
        }
      }
      else {
        Msg::Error("Unknown model edge with tag %d", tag);
        ret = false;
      }
    }
    else if(dim == 0) {
      GVertex *gv = getVertexByTag(tag);
      if(gv && recursive) {
        outDimTags.push_back(std::pair<int, int>(0, gv->tag()));
      }
    }
  }

  if(combined) {
    // compute boundary of the combined shapes
    std::set<int, AbsIntLessThan> c[3];
    for(std::size_t i = 0; i < outDimTags.size(); i++) {
      int dim = outDimTags[i].first;
      int tag = outDimTags[i].second;
      if(dim >= 0 && dim < 3) {
        std::set<int>::iterator it = c[dim].find(tag);
        if(it == c[dim].end())
          c[dim].insert(tag);
        else {
          c[dim].erase(it);
        }
      }
    }
    outDimTags.clear();
    for(int dim = 0; dim < 3; dim++) {
      for(std::set<int>::iterator it = c[dim].begin(); it != c[dim].end(); it++)
        outDimTags.push_back(std::pair<int, int>(dim, *it));
    }
  }
  return ret;
}

int GModel::getMaxElementaryNumber(int dim)
{
  std::vector<GEntity *> entities;
  getEntities(entities);
  int num = 0;
  for(std::size_t i = 0; i < entities.size(); i++)
    if(dim < 0 || entities[i]->dim() == dim)
      num = std::max(num, std::abs(entities[i]->tag()));
  return num;
}

bool GModel::noPhysicalGroups()
{
  std::vector<GEntity *> entities;
  getEntities(entities);
  for(std::size_t i = 0; i < entities.size(); i++)
    if(entities[i]->physicals.size()) return false;
  return true;
}

void GModel::getPhysicalGroups(
  std::map<int, std::vector<GEntity *> > groups[4]) const
{
  std::vector<GEntity *> entities;
  getEntities(entities);
  for(std::size_t i = 0; i < entities.size(); i++) {
    std::map<int, std::vector<GEntity *> > &group(groups[entities[i]->dim()]);
    for(std::size_t j = 0; j < entities[i]->physicals.size(); j++) {
      // physicals can be stored with negative signs when the entity should be
      // "reversed"
      int p = std::abs(entities[i]->physicals[j]);
      group[p].push_back(entities[i]);
    }
  }
  for(int dim = 0; dim < 4; ++dim) {
    std::map<int, std::vector<GEntity *> > &group(groups[dim]);
    for(std::map<int, std::vector<GEntity *> >::iterator it = group.begin();
        it != group.end(); ++it) {
      std::vector<GEntity *> &v = it->second;
      std::sort(v.begin(), v.end());
      std::unique(v.begin(), v.end());
    }
  }
}

void GModel::getPhysicalGroups(
  int dim, std::map<int, std::vector<GEntity *> > &groups) const
{
  std::vector<GEntity *> entities;
  getEntities(entities, dim);
  for(std::size_t i = 0; i < entities.size(); i++) {
    for(std::size_t j = 0; j < entities[i]->physicals.size(); j++) {
      // physicals can be stored with negative signs when the entity should be
      // "reversed"
      int p = std::abs(entities[i]->physicals[j]);
      groups[p].push_back(entities[i]);
    }
  }
  for(std::map<int, std::vector<GEntity *> >::iterator it = groups.begin();
      it != groups.end(); ++it) {
    std::vector<GEntity *> &v = it->second;
    std::sort(v.begin(), v.end());
    std::unique(v.begin(), v.end());
  }
}

void GModel::removePhysicalGroups()
{
  std::vector<GEntity *> entities;
  getEntities(entities);
  for(std::size_t i = 0; i < entities.size(); i++)
    entities[i]->physicals.clear();

  // we cannot remove the names here, as removePhysicalGroups() is used in
  // GModelIO_GEO for the synchronization. We need to add an explicit cleanup of
  // physical names + move all physical defintions directly in GModel.
<<<<<<< HEAD
  // physicalNames.clear();
=======
  // _physicalNames.clear();
>>>>>>> 497accb5
}

void GModel::removePhysicalGroup(int dim, int tag)
{
  // FIXME: this is very inefficient - needs to be rewriten (and we should
  // generalize the function by taking a list of dim, tag pairs)
  std::vector<GEntity *> entities;
  getEntities(entities, dim);
  for(std::size_t i = 0; i < entities.size(); i++) {
    std::vector<int> p;
    for(std::size_t j = 0; j < entities[i]->physicals.size(); j++)
      if(entities[i]->physicals[j] != tag)
        p.push_back(entities[i]->physicals[j]);
    entities[i]->physicals = p;
  }
  _physicalNames.erase(std::pair<int, int>(dim, tag));
}

int GModel::getMaxPhysicalNumber(int dim)
{
  std::vector<GEntity *> entities;
  getEntities(entities);
  int num = 0;
  for(std::size_t i = 0; i < entities.size(); i++)
    if(dim < 0 || entities[i]->dim() == dim)
      for(std::size_t j = 0; j < entities[i]->physicals.size(); j++)
        num = std::max(num, std::abs(entities[i]->physicals[j]));
  return num;
}

void GModel::getInnerPhysicalNamesIterators(std::vector<piter> &iterators)
{
  iterators.resize(4, firstPhysicalName());

  for(piter physIt = firstPhysicalName(); physIt != lastPhysicalName();
      ++physIt)
    iterators[physIt->first.first] = physIt;
}

int GModel::setPhysicalName(const std::string &name, int dim, int number)
{
  // check if the name is already used
  int findPhy = getPhysicalNumber(dim, name);
  if(findPhy != -1) return findPhy;

  // if no number is given, find the next available one
  if(!number) number = getMaxPhysicalNumber(dim) + 1;
  _physicalNames.insert(std::pair<std::pair<int, int>, std::string>(
    std::pair<int, int>(dim, number), name));
  return number;
}

GModel::piter GModel::setPhysicalName(piter pos, const std::string &name,
                                      int dim, int number)
{
  // if no number is given, find the next available one
  if(!number) number = getMaxPhysicalNumber(dim) + 1;
#if __cplusplus >= 201103L
  // Insertion complexity in O(1) if position points to the element that will
  // FOLLOW the inserted element.
  if(pos != lastPhysicalName()) ++pos;
  return _physicalNames.insert(pos, std::pair<std::pair<int, int>, std::string>(
                                      std::pair<int, int>(dim, number), name));
#else
  // Insertion complexity in O(1) if position points to the element that will
  // PRECEDE the inserted element.
  return _physicalNames.insert(pos, std::pair<std::pair<int, int>, std::string>(
                                      std::pair<int, int>(dim, number), name));
#endif
}

std::string GModel::getPhysicalName(int dim, int number) const
{
  std::map<std::pair<int, int>, std::string>::const_iterator it =
    _physicalNames.find(std::pair<int, int>(dim, number));
  if(it != _physicalNames.end()) return it->second;
  return "";
}

void GModel::removePhysicalName(const std::string &name)
{
  std::map<std::pair<int, int>, std::string>::iterator it =
<<<<<<< HEAD
    physicalNames.begin();
  while(it != physicalNames.end()) {
    if(it->second == name)
      // it = physicalNames.erase(it); // C++11 only
      physicalNames.erase(it++);
=======
    _physicalNames.begin();
  while(it != _physicalNames.end()) {
    if(it->second == name)
      // it = physicalNames.erase(it); // C++11 only
      _physicalNames.erase(it++);
>>>>>>> 497accb5
    else
      ++it;
  }
}

int GModel::getPhysicalNumber(const int &dim, const std::string &name)
{
  for(piter physIt = firstPhysicalName(); physIt != lastPhysicalName();
      ++physIt)
    if(dim == physIt->first.first && name == physIt->second)
      return physIt->first.second;

  return -1;
}

int GModel::getDim() const
{
  if(getNumRegions() > 0) return 3;
  if(getNumFaces() > 0) return 2;
  if(getNumEdges() > 0) return 1;
  if(getNumVertices() > 0) return 0;
  return -1;
}

int GModel::getMeshDim() const
{
  if(getNumMeshElements(3)) return 3;
  if(getNumMeshElements(2)) return 2;
  if(getNumMeshElements(1)) return 1;
  if(getNumMeshElements(0)) return 0;
  return -1;
}

std::string GModel::getElementaryName(int dim, int number)
{
  std::map<std::pair<int, int>, std::string>::iterator it =
    _elementaryNames.find(std::pair<int, int>(dim, number));
  if(it != _elementaryNames.end()) return it->second;
  return "";
}

void GModel::setSelection(int val)
{
  std::vector<GEntity *> entities;
  getEntities(entities);

  for(std::size_t i = 0; i < entities.size(); i++) {
    entities[i]->setSelection(val);
    // reset selection in elements (stored in the visibility flag to
    // save space)
    if(val == 0) {
      for(std::size_t j = 0; j < entities[i]->getNumMeshElements(); j++)
        if(entities[i]->getMeshElement(j)->getVisibility() == 2)
          entities[i]->getMeshElement(j)->setVisibility(1);
    }
  }
}

SBoundingBox3d GModel::bounds(bool aroundVisible)
{
  std::vector<GEntity *> entities;
  getEntities(entities);
  SBoundingBox3d bb;
  for(std::size_t i = 0; i < entities.size(); i++) {
    if(!aroundVisible || entities[i]->getVisibility()) {
      if(entities[i]->getNativeType() == GEntity::OpenCascadeModel) {
        bb += entities[i]->bounds();
      }
      else {
        // using the mesh vertices for now
        if(entities[i]->dim() == 0)
          bb += static_cast<GVertex *>(entities[i])->xyz();
        else
          for(std::size_t j = 0; j < entities[i]->mesh_vertices.size(); j++)
            bb += entities[i]->mesh_vertices[j]->point();
      }
    }
  }
  return bb;
}

int GModel::mesh(int dimension)
{
#if defined(HAVE_MESH)
  GenerateMesh(this, dimension);
  return true;
#else
  Msg::Error("Mesh module not compiled");
  return false;
#endif
}

bool GModel::setAllVolumesPositive()
{
  bool ok = true;
  for(riter it = regions.begin(); it != regions.end(); ++it)
    for(std::size_t i = 0; i < (*it)->getNumMeshElements(); ++i)
      if(!(*it)->getMeshElement(i)->setVolumePositive()) ok = false;
  return ok;
}

static void
addToMap(std::multimap<MFace, MElement *, Less_Face> &faceToElement,
         std::map<MElement *, std::vector<std::pair<MElement *, bool> > >
           &elToNeighbors,
         const MFace &face, MElement *el)
{
  std::map<MFace, MElement *, Less_Face>::iterator fit =
    faceToElement.find(face);
  if(fit == faceToElement.end()) {
    faceToElement.insert(std::pair<MFace, MElement *>(face, el));
  }
  else { // We found the neighbor face outFace
    faceToElement.insert(std::pair<MFace, MElement *>(face, el));
    if(faceToElement.count(face) > 2) {
      Msg::Error(
        "Topological fault: Face sharing two other faces. Element %i. "
        "Number of nodes %i. Count of faces: %i Three first nodes %i %i %i",
        el->getNum(), face.getNumVertices(), faceToElement.count(face),
        face.getVertex(0)->getNum(), face.getVertex(1)->getNum(),
        face.getVertex(2)->getNum());
      return;
    }
    MFace outFace = fit->first;
    std::vector<std::pair<MElement *, bool> > &neigh = elToNeighbors[el];
    for(size_t iN = 0; iN < neigh.size(); iN++)
      if(neigh[iN].first == fit->second) // Neigbor is already in the map
        return;
    int i0 = -1;
    while(face.getVertex(0) != outFace.getVertex(++i0))
      ;
    bool sameOrientation =
      face.getVertex(1) == outFace.getVertex((i0 + 1) % face.getNumVertices());
    neigh.push_back(std::make_pair(fit->second, !sameOrientation));
    elToNeighbors[fit->second].push_back(std::make_pair(el, !sameOrientation));
  }
}

static void
checkConformity(std::multimap<MFace, MElement *, Less_Face> &faceToElement,
                std::map<MElement *, std::vector<std::pair<MElement *, bool> > >
                  &elToNeighbors,
                const MFace &face, MElement *el)
{
  int connectivity = faceToElement.count(face);
  if(ElementType::getParentType(el->getType()) == TYPE_TRIH) {
    // Each face of a trihedron should exist twice (no face on the boundary)
    if(connectivity != 2)
      Msg::Error("Non conforming trihedron %i (nb connections for a face %i)",
                 el->getNum(), faceToElement.count(face));
  }
  else {
    // A face can exist  twice (inside) or once (boundary)
    if(connectivity != 2) {
      for(std::size_t iV = 0; iV < face.getNumVertices(); iV++)
        if(face.getVertex(iV)->onWhat()->dim() == 3 || connectivity != 1) {
          for(std::size_t jV = 0; jV < face.getNumVertices(); jV++)
            Msg::Info("Vertex %i dim %i", face.getVertex(jV)->getNum(),
                      face.getVertex(iV)->onWhat()->dim());
          Msg::Error("Non conforming element %i (%i connection(s) for a face "
                     "located on dim %i (vertex %i))",
                     el->getNum(), connectivity,
                     face.getVertex(iV)->onWhat()->dim(),
                     face.getVertex(iV)->getNum());
        }
    }
  }
}

void GModel::setAllVolumesPositiveTopology()
{
  Msg::Info("Orienting volumes according to topology");
  std::map<MElement *, std::vector<std::pair<MElement *, bool> > >
    elToNeighbors;
  std::multimap<MFace, MElement *, Less_Face> faceToElement;

  MElement *el;
  for(riter it = regions.begin(); it != regions.end(); ++it) {
    for(std::size_t iEl = 0; iEl < (*it)->getNumMeshElements(); ++iEl) {
      el = (*it)->getMeshElement(iEl);
      for(int iFace = 0; iFace < el->getNumFaces(); iFace++) {
        addToMap(faceToElement, elToNeighbors, el->getFace(iFace), el);
      }
    }
  }
  for(riter it = regions.begin(); it != regions.end(); ++it) {
    for(std::size_t iEl = 0; iEl < (*it)->getNumMeshElements(); ++iEl) {
      el = (*it)->getMeshElement(iEl);
      for(int iFace = 0; iFace < el->getNumFaces(); iFace++) {
        checkConformity(faceToElement, elToNeighbors, el->getFace(iFace), el);
      }
    }
  }
  std::vector<std::pair<MElement *, bool> > queue;
  std::set<MElement *> queued;
  if((*regions.begin())->tetrahedra.size() == 0) {
    Msg::Error(
      "setAllVolumePositiveTopology needs at least one tetrahedron to start");
    return;
  }
  el = (*regions.begin())->tetrahedra[0];
  queue.push_back(std::make_pair(el, true));
  for(size_t i = 0; i < queue.size(); i++) {
    el = queue[i].first;
    if(!queue[i].second) {
      el->reverse();
      // Msg::Info("Reverted element %i of type %i", el->getNum(),
      // el->getType());
    }
    const std::vector<std::pair<MElement *, bool> > &neigh = elToNeighbors[el];
    for(size_t iN = 0; iN < neigh.size(); iN++)
      if(queued.count(neigh[iN].first) == 0) {
        queue.push_back(
          std::make_pair(neigh[iN].first, neigh[iN].second == queue[i].second));
        // if(!(neigh[iN].second == queue[i].second))
        //  Msg::Info("Queuing  element %i (%i) from el %i (%i)",
        //             neigh[iN].first->getNum(), neigh[iN].second,
        //             el->getNum(), queue[i].second);
        queued.insert(neigh[iN].first);
      }
  }
}

int GModel::adaptMesh(std::vector<int> technique,
                      std::vector<simpleFunction<double> *> f,
                      std::vector<std::vector<double> > parameters, int niter,
                      bool meshAll)
{
  // For all algorithms:
  //
  // parameters[1] = lcmin (default : in global gmsh options
  //           CTX::instance()->mesh.lcMin)
  // parameters[2] = lcmax (default : in global gmsh options
  //   CTX::instance()->mesh.lcMax) niter is the maximum number of iterations

  // Available algorithms:
  //
  //    1) Assume that the function is a levelset -> adapt using Coupez
  //    technique (technique = 1)
  //           parameters[0] = thickness of the interface (mandatory)
  //    2) Assume that the function is a physical quantity -> adapt using the
  //    Hessian (technique = 2)
  //           parameters[0] = N, the final number of elements
  //    3) A variant of 1) by P. Frey (= Coupez + takes curvature function into
  //    account)
  //           parameters[0] = thickness of the interface (mandatory)
  //           parameters[3] = the required minimum number of elements to
  //             represent a circle - used for curvature-based metric (default:
  //             = 15)
  //    4) A variant (3), direct implementation in the metric eigendirections,
  //    assuming a level set (ls):
  //        - hmin is imposed in the ls gradient,
  //        - hmax is imposed in the two eigendirections of the ls hessian that
  //        are
  //          (almost ?) tangent to the iso-zero plane
  //          + the latter eigenvalues (1/hmax^2) are modified if necessary to
  //          capture the iso-zero curvature
  //      parameters[0] = thickness of the interface in the positive ls
  //      direction (mandatory) parameters[4] = thickness of the interface in
  //      the negative ls direction
  //         (=parameters[0] if not specified)
  //      parameters[3] = the required minimum number of elements to represent a
  //      circle
  //         - used for curvature-based metric (default: = 15)
  //    5) Same as 4, except that the transition in band E uses linear
  //    interpolation
  //       of h, instead of linear interpolation of metric

#if defined(HAVE_MESH)
  // copy context (in order to allow multiple calls)
  CTX _backup = *(CTX::instance());

  if(getNumMeshElements() == 0) mesh(getDim());
  int nbElemsOld = getNumMeshElements();
  int nbElems;

  FieldManager *fields = getFields();
  fields->reset();

  int ITER = 0;
  if(meshAll) {
    while(1) {
      Msg::Info(" - Adapt mesh (all dimensions) iter. = %d", ITER);
      fields->reset();
      meshMetric *metric = new meshMetric(this);
      for(std::size_t imetric = 0; imetric < technique.size(); imetric++) {
        metric->addMetric(technique[imetric], f[imetric], parameters[imetric]);
      }
      fields->setBackgroundField(metric);

      opt_mesh_lc_integration_precision(0, GMSH_SET, 1.e-4);
      opt_mesh_algo2d(0, GMSH_SET, 7.0); // bamg
      opt_mesh_algo3d(0, GMSH_SET, 7.0); // mmg3d
      opt_mesh_lc_from_points(0, GMSH_SET, 0.0); // do not mesh lines with lc

      std::for_each(firstRegion(), lastRegion(), deMeshGRegion());
      std::for_each(firstFace(), lastFace(), deMeshGFace());
      std::for_each(firstEdge(), lastEdge(), deMeshGEdge());

      GenerateMesh(this, getDim());
      nbElems = getNumMeshElements();

      char name[256];
      sprintf(name, "meshAdapt-%d.msh", ITER);
      writeMSH(name);
      // metric->exportInfo(name);

      if(ITER++ >= niter) break;
      if(ITER > 3 && fabs((double)(nbElems - nbElemsOld)) < 0.01 * nbElemsOld)
        break;

      nbElemsOld = nbElems;
    }
  }
  else { // adapt only upper most dimension
    while(1) {
      Msg::Info(" - Adapt mesh iter. = %d ", ITER);
      std::vector<MElement *> elements;

      if(getDim() == 2) {
        for(fiter fit = firstFace(); fit != lastFace(); ++fit) {
          if((*fit)->quadrangles.size()) return -1;
          for(unsigned i = 0; i < (*fit)->triangles.size(); i++) {
            elements.push_back((*fit)->triangles[i]);
          }
        }
      }
      else if(getDim() == 3) {
        for(riter rit = firstRegion(); rit != lastRegion(); ++rit) {
          if((*rit)->hexahedra.size()) return -1;
          for(unsigned i = 0; i < (*rit)->tetrahedra.size(); i++) {
            elements.push_back((*rit)->tetrahedra[i]);
          }
        }
      }

      if(elements.size() == 0) return -1;

      fields->reset();
      meshMetric *metric = new meshMetric(this);
      for(std::size_t imetric = 0; imetric < technique.size(); imetric++) {
        metric->addMetric(technique[imetric], f[imetric], parameters[imetric]);
      }
      fields->setBackgroundField(metric);

      if(getDim() == 2) {
        for(fiter fit = firstFace(); fit != lastFace(); ++fit) {
          if((*fit)->geomType() != GEntity::DiscreteSurface) {
            meshGFaceBamg(*fit);
            laplaceSmoothing(*fit, CTX::instance()->mesh.nbSmoothing);
          }
          if(_elementOctree) delete _elementOctree;
          _elementOctree = 0;
        }
      }
      else if(getDim() == 3) {
        for(riter rit = firstRegion(); rit != lastRegion(); ++rit) {
          refineMeshMMG(*rit);
          if(_elementOctree) delete _elementOctree;
          _elementOctree = 0;
        }
      }

      char name[256];
      sprintf(name, "meshAdapt-%d.msh", ITER);
      writeMSH(name);

      nbElems = getNumMeshElements();
      if(++ITER >= niter) break;
      if(ITER > 3 && fabs((double)(nbElems - nbElemsOld)) < 0.01 * nbElemsOld)
        break;

      nbElemsOld = nbElems;
    }
  }

  fields->reset();
  // copy context (in order to allow multiple calls)
  *(CTX::instance()) = _backup;

  return 0;
#else
  Msg::Error("Mesh module not compiled");
  return -1;
#endif
}

int GModel::refineMesh(int linear)
{
#if defined(HAVE_MESH)
  RefineMesh(this, linear);
  return 1;
#else
  Msg::Error("Mesh module not compiled");
  return 0;
#endif
}

int GModel::optimizeMesh(const std::string &how)
{
#if defined(HAVE_MESH)
  if(how == "Netgen")
    OptimizeMeshNetgen(this);
  else
    OptimizeMesh(this);
  return 1;
#else
  Msg::Error("Mesh module not compiled");
  return 0;
#endif
}

int GModel::setOrderN(int order, int linear, int incomplete)
{
#if defined(HAVE_MESH)
  SetOrderN(this, order, linear, incomplete);
  return true;
#else
  Msg::Error("Mesh module not compiled");
  return false;
#endif
}

int GModel::getMeshStatus(bool countDiscrete)
{
  for(riter it = firstRegion(); it != lastRegion(); ++it)
    if((countDiscrete || ((*it)->geomType() != GEntity::DiscreteVolume &&
                          (*it)->meshAttributes.method != MESH_NONE)) &&
       ((*it)->tetrahedra.size() || (*it)->hexahedra.size() ||
        (*it)->prisms.size() || (*it)->pyramids.size() ||
        (*it)->polyhedra.size() || (*it)->trihedra.size()))
      return 3;
  for(fiter it = firstFace(); it != lastFace(); ++it)
    if((countDiscrete || ((*it)->geomType() != GEntity::DiscreteSurface &&
                          (*it)->meshAttributes.method != MESH_NONE)) &&
       ((*it)->triangles.size() || (*it)->quadrangles.size() ||
        (*it)->polygons.size()))
      return 2;
  for(eiter it = firstEdge(); it != lastEdge(); ++it)
    if((countDiscrete || ((*it)->geomType() != GEntity::DiscreteCurve &&
                          (*it)->meshAttributes.method != MESH_NONE)) &&
       (*it)->lines.size())
      return 1;
  for(viter it = firstVertex(); it != lastVertex(); ++it)
    if((*it)->mesh_vertices.size()) return 0;
  return -1;
}

std::size_t GModel::getNumMeshVertices(int dim) const
{
  std::vector<GEntity *> entities;
  getEntities(entities);
  std::size_t n = 0;
  for(std::size_t i = 0; i < entities.size(); i++)
    if(entities[i]->dim() == dim || dim < 0)
      n += entities[i]->getNumMeshVertices();
  return n;
}

std::size_t GModel::getNumMeshElements(int dim) const
{
  std::vector<GEntity *> entities;
  getEntities(entities);
  std::size_t n = 0;
  for(std::size_t i = 0; i < entities.size(); i++)
    if(entities[i]->dim() == dim || dim < 0)
      n += entities[i]->getNumMeshElements();
  return n;
}

std::size_t GModel::getNumMeshParentElements() const
{
  std::vector<GEntity *> entities;
  getEntities(entities);
  std::size_t n = 0;
  for(std::size_t i = 0; i < entities.size(); i++)
    n += entities[i]->getNumMeshParentElements();
  return n;
}

int GModel::addMEdge(MEdge edge)
{
  hashmap<int, MEdge>::iterator it = _mapEdgeNum.begin();
  while(it != _mapEdgeNum.end()) {
    if(it->second == edge) { return it->first; }
    ++it;

  }
  int edgeGlobalIndice=_mapEdgeNum.size();
  _mapEdgeNum[edgeGlobalIndice] = edge;
  return edgeGlobalIndice;
}

void GModel::renumberMeshVertices()
{
  destroyMeshCaches();
  setMaxVertexNumber(0);
  std::vector<GEntity *> entities;
  getEntities(entities);

  // check if we will potentially only save a subset of elements, i.e. those
  // belonging to physical groups
  bool potentiallySaveSubset = false;
  if(!CTX::instance()->mesh.saveAll) {
<<<<<<< HEAD
    for(unsigned int i = 0; i < entities.size(); i++) {
=======
    for(std::size_t i = 0; i < entities.size(); i++) {
>>>>>>> 497accb5
      if(entities[i]->physicals.size()) {
        potentiallySaveSubset = true;
        break;
      }
    }
  }

<<<<<<< HEAD
  unsigned int n = 0;
=======
  std::size_t n = 0;
>>>>>>> 497accb5
  if(potentiallySaveSubset) {
    Msg::Debug("Renumbering for potentially partial mesh save");
    // if we potentially only save a subset of elements, make sure to first
    // renumber the vertices that belong to those elements (so that we end up
    // with a dense vertex numbering in the output file)
    std::size_t nv = 0;
    for(std::size_t i = 0; i < entities.size(); i++) {
      GEntity *ge = entities[i];
      nv += ge->getNumMeshVertices();
    }
    for(std::size_t i = 0; i < entities.size(); i++) {
      GEntity *ge = entities[i];
      for(std::size_t j = 0; j < ge->getNumMeshVertices(); j++) {
        ge->getMeshVertex(j)->forceNum(nv + 1);
      }
    }
    for(std::size_t i = 0; i < entities.size(); i++) {
      GEntity *ge = entities[i];
      if(ge->physicals.size()) {
<<<<<<< HEAD
        for(unsigned int j = 0; j < ge->getNumMeshElements(); j++) {
          MElement *e = ge->getMeshElement(j);
          for(unsigned int k = 0; k < e->getNumVertices(); k++) {
=======
        for(std::size_t j = 0; j < ge->getNumMeshElements(); j++) {
          MElement *e = ge->getMeshElement(j);
          for(std::size_t k = 0; k < e->getNumVertices(); k++) {
>>>>>>> 497accb5
            e->getVertex(k)->forceNum(0);
          }
        }
      }
    }
    for(std::size_t i = 0; i < entities.size(); i++) {
      GEntity *ge = entities[i];
      for(std::size_t j = 0; j < ge->getNumMeshVertices(); j++) {
        MVertex *v = ge->getMeshVertex(j);
        if(v->getNum() == 0) v->forceNum(++n);
      }
    }
    for(std::size_t i = 0; i < entities.size(); i++) {
      GEntity *ge = entities[i];
      for(std::size_t j = 0; j < ge->getNumMeshVertices(); j++) {
        MVertex *v = ge->getMeshVertex(j);
        if(v->getNum() == nv + 1) v->forceNum(++n);
      }
    }
  }
  else {
    // no physical groups
    for(std::size_t i = 0; i < entities.size(); i++) {
      GEntity *ge = entities[i];
      for(std::size_t j = 0; j < ge->getNumMeshVertices(); j++) {
        ge->getMeshVertex(j)->forceNum(++n);
      }
    }
  }
}

void GModel::renumberMeshElements()
{
  destroyMeshCaches();
  setMaxElementNumber(0);
  std::vector<GEntity *> entities;
  getEntities(entities);

  // check if we will potentially only save a subset of elements, i.e. those
  // belonging to physical groups
  bool potentiallySaveSubset = false;
  if(!CTX::instance()->mesh.saveAll) {
<<<<<<< HEAD
    for(unsigned int i = 0; i < entities.size(); i++) {
=======
    for(std::size_t i = 0; i < entities.size(); i++) {
>>>>>>> 497accb5
      if(entities[i]->physicals.size()) {
        potentiallySaveSubset = true;
        break;
      }
    }
  }

<<<<<<< HEAD
  unsigned int n = 0;
  if(potentiallySaveSubset) {
    for(unsigned int i = 0; i < entities.size(); i++) {
      GEntity *ge = entities[i];
      if(ge->physicals.size()) {
        for(unsigned int j = 0; j < ge->getNumMeshElements(); j++) {
=======
  std::size_t n = 0;
  if(potentiallySaveSubset) {
    for(std::size_t i = 0; i < entities.size(); i++) {
      GEntity *ge = entities[i];
      if(ge->physicals.size()) {
        for(std::size_t j = 0; j < ge->getNumMeshElements(); j++) {
>>>>>>> 497accb5
          ge->getMeshElement(j)->forceNum(++n);
        }
      }
    }
    for(std::size_t i = 0; i < entities.size(); i++) {
      GEntity *ge = entities[i];
      if(ge->physicals.empty()) {
<<<<<<< HEAD
        for(unsigned int j = 0; j < ge->getNumMeshElements(); j++) {
=======
        for(std::size_t j = 0; j < ge->getNumMeshElements(); j++) {
>>>>>>> 497accb5
          ge->getMeshElement(j)->forceNum(++n);
        }
      }
    }
  }
  else {
<<<<<<< HEAD
    for(unsigned int i = 0; i < entities.size(); i++) {
=======
    for(std::size_t i = 0; i < entities.size(); i++) {
>>>>>>> 497accb5
      GEntity *ge = entities[i];
      for(std::size_t j = 0; j < ge->getNumMeshElements(); j++) {
        ge->getMeshElement(j)->forceNum(++n);
      }
    }
  }
}

std::size_t GModel::getNumMeshElements(unsigned c[6])
{
  c[0] = 0;
  c[1] = 0;
  c[2] = 0;
  c[3] = 0;
  c[4] = 0;
  c[5] = 0;
  for(riter it = firstRegion(); it != lastRegion(); ++it)
    (*it)->getNumMeshElements(c);
  if(c[0] + c[1] + c[2] + c[3] + c[4] + c[5]) return 3;
  for(fiter it = firstFace(); it != lastFace(); ++it)
    (*it)->getNumMeshElements(c);
  if(c[0] + c[1] + c[2]) return 2;
  for(eiter it = firstEdge(); it != lastEdge(); ++it)
    (*it)->getNumMeshElements(c);
  if(c[0]) return 1;
  return 0;
}

MElement *GModel::getMeshElementByCoord(SPoint3 &p, int dim, bool strict)
{
  if(!_elementOctree) {
    Msg::Debug("Rebuilding mesh element octree");
    _elementOctree = new MElementOctree(this);
  }
  return _elementOctree->find(p.x(), p.y(), p.z(), dim, strict);
}

std::vector<MElement *> GModel::getMeshElementsByCoord(SPoint3 &p, int dim,
                                                       bool strict)
{
  if(!_elementOctree) {
    Msg::Debug("Rebuilding mesh element octree");
    _elementOctree = new MElementOctree(this);
  }
  return _elementOctree->findAll(p.x(), p.y(), p.z(), dim, strict);
}

void GModel::rebuildMeshVertexCache(bool onlyIfNecessary)
{
  if(!onlyIfNecessary ||
     (_vertexVectorCache.empty() && _vertexMapCache.empty())) {
    _vertexVectorCache.clear();
    _vertexMapCache.clear();
    bool dense = false;
    if(_maxVertexNum == getNumMeshVertices()) {
      Msg::Debug("We have a dense vertex numbering in the cache");
      dense = true;
    }
    else if(_maxVertexNum < 10 * getNumMeshVertices()) {
      Msg::Debug(
        "We have a fairly dense vertex numbering - still using cache vector");
      dense = true;
    }
    std::vector<GEntity *> entities;
    getEntities(entities);
    if(dense) {
      // numbering starts at 1
      _vertexVectorCache.resize(_maxVertexNum + 1, (MVertex *)0);
      for(std::size_t i = 0; i < entities.size(); i++)
        for(std::size_t j = 0; j < entities[i]->mesh_vertices.size(); j++)
          _vertexVectorCache[entities[i]->mesh_vertices[j]->getNum()] =
            entities[i]->mesh_vertices[j];
    }
    else {
      for(std::size_t i = 0; i < entities.size(); i++)
        for(std::size_t j = 0; j < entities[i]->mesh_vertices.size(); j++)
          _vertexMapCache[entities[i]->mesh_vertices[j]->getNum()] =
            entities[i]->mesh_vertices[j];
    }
  }
}

MVertex *GModel::getMeshVertexByTag(int n)
{
  if(_vertexVectorCache.empty() && _vertexMapCache.empty()) {
    Msg::Debug("Rebuilding mesh vertex cache");
    rebuildMeshVertexCache();
  }

  if(n < (int)_vertexVectorCache.size())
    return _vertexVectorCache[n];
  else
    return _vertexMapCache[n];
}

void GModel::getMeshVerticesForPhysicalGroup(int dim, int num,
                                             std::vector<MVertex *> &v)
{
  v.clear();
  std::map<int, std::vector<GEntity *> > groups;
  getPhysicalGroups(dim, groups);
  std::map<int, std::vector<GEntity *> >::const_iterator it = groups.find(num);
  if(it == groups.end()) return;
  const std::vector<GEntity *> &entities = it->second;
  std::set<MVertex *> sv;
  for(std::size_t i = 0; i < entities.size(); i++) {
    if(dim == 0) {
      GVertex *g = (GVertex *)entities[i];
      sv.insert(g->mesh_vertices[0]);
    }
    else {
      for(std::size_t j = 0; j < entities[i]->getNumMeshElements(); j++) {
        MElement *e = entities[i]->getMeshElement(j);
        for(std::size_t k = 0; k < e->getNumVertices(); k++)
          sv.insert(e->getVertex(k));
      }
    }
  }
  v.insert(v.begin(), sv.begin(), sv.end());
}

MElement *GModel::getMeshElementByTag(int n)
{
  if(_elementVectorCache.empty() && _elementMapCache.empty()) {
    Msg::Debug("Rebuilding mesh element cache");
    _elementVectorCache.clear();
    _elementMapCache.clear();
    bool dense = false;
    if(_maxElementNum == getNumMeshElements()) {
      Msg::Debug("We have a dense element numbering in the cache");
      dense = true;
    }
    else if(_maxElementNum < 10 * getNumMeshElements()) {
      Msg::Debug(
        "We have a fairly dense element numbering - still using cache vector");
      dense = true;
    }
    std::vector<GEntity *> entities;
    getEntities(entities);
    if(dense) {
      // numbering starts at 1
      _elementVectorCache.resize(_maxElementNum + 1, (MElement *)0);
      for(std::size_t i = 0; i < entities.size(); i++)
        for(std::size_t j = 0; j < entities[i]->getNumMeshElements(); j++) {
          MElement *e = entities[i]->getMeshElement(j);
          _elementVectorCache[e->getNum()] = e;
        }
    }
    else {
      for(std::size_t i = 0; i < entities.size(); i++)
        for(std::size_t j = 0; j < entities[i]->getNumMeshElements(); j++) {
          MElement *e = entities[i]->getMeshElement(j);
          _elementMapCache[e->getNum()] = e;
        }
    }
  }

  if(n < (int)_elementVectorCache.size())
    return _elementVectorCache[n];
  else
    return _elementMapCache[n];
}

int GModel::getMeshElementIndex(MElement *e)
{
  if(!e) return 0;
  if(_elementIndexCache.empty()) return e->getNum();
  std::map<int, int>::iterator it = _elementIndexCache.find(e->getNum());
  if(it != _elementIndexCache.end()) return it->second;
  return e->getNum();
}

void GModel::setMeshElementIndex(MElement *e, int index)
{
  _elementIndexCache[e->getNum()] = index;
}

template <class T>
static void removeInvisible(std::vector<T *> &elements, bool all)
{
  std::vector<T *> tmp;
  for(std::size_t i = 0; i < elements.size(); i++) {
    if(all || !elements[i]->getVisibility())
      delete elements[i];
    else
      tmp.push_back(elements[i]);
  }
  elements.clear();
  elements = tmp;
}

void GModel::removeInvisibleElements()
{
  for(riter it = firstRegion(); it != lastRegion(); ++it) {
    bool all = !(*it)->getVisibility();
    removeInvisible((*it)->tetrahedra, all);
    removeInvisible((*it)->hexahedra, all);
    removeInvisible((*it)->prisms, all);
    removeInvisible((*it)->pyramids, all);
    removeInvisible((*it)->trihedra, all);
    removeInvisible((*it)->polyhedra, all);
    (*it)->deleteVertexArrays();
  }
  for(fiter it = firstFace(); it != lastFace(); ++it) {
    bool all = !(*it)->getVisibility();
    removeInvisible((*it)->triangles, all);
    removeInvisible((*it)->quadrangles, all);
    removeInvisible((*it)->polygons, all);
    (*it)->deleteVertexArrays();
  }
  for(eiter it = firstEdge(); it != lastEdge(); ++it) {
    bool all = !(*it)->getVisibility();
    removeInvisible((*it)->lines, all);
    (*it)->deleteVertexArrays();
  }
  destroyMeshCaches();
}

std::size_t GModel::indexMeshVertices(bool all, int singlePartition,
                                      bool renumber)
{
  std::vector<GEntity *> entities;
  getEntities(entities);

  // tag all mesh vertices with -1 (negative vertices will not be
  // saved)
  for(std::size_t i = 0; i < entities.size(); i++)
    for(std::size_t j = 0; j < entities[i]->mesh_vertices.size(); j++)
      entities[i]->mesh_vertices[j]->setIndex(-1);

  // tag all mesh vertices belonging to elements that need to be saved with 0,
  // or with -2 if they need to be taken into account in the numbering but need
  // not to be saved (because we save a single partition and they are not used
  // in that partition)
  for(std::size_t i = 0; i < entities.size(); i++) {
    if(all || entities[i]->physicals.size() ||
       (entities[i]->getParentEntity() &&
        entities[i]->getParentEntity()->physicals.size())) {
      for(std::size_t j = 0; j < entities[i]->getNumMeshElements(); j++) {
        MElement *e = entities[i]->getMeshElement(j);
        for(std::size_t k = 0; k < e->getNumVertices(); k++) {
          if(singlePartition <= 0 || e->getPartition() == singlePartition)
            e->getVertex(k)->setIndex(0);
          else if(e->getVertex(k)->getIndex() == -1)
            e->getVertex(k)->setIndex(-2);
        }
      }
    }
  }

  // renumber all the mesh vertices tagged with 0
  std::size_t numVertices = 0;
  long int index = 0;
  for(std::size_t i = 0; i < entities.size(); i++) {
    for(std::size_t j = 0; j < entities[i]->mesh_vertices.size(); j++) {
      MVertex *v = entities[i]->mesh_vertices[j];
      if(!v->getIndex()) {
        index++;
        numVertices++;
        if(renumber)
          v->setIndex(index);
        else
          v->setIndex(v->getNum());
      }
      else if(v->getIndex() == -2) {
        index++;
      }
    }
  }

  return numVertices;
}

void GModel::scaleMesh(double factor)
{
  std::vector<GEntity *> entities;
  getEntities(entities);
  for(std::size_t i = 0; i < entities.size(); i++)
    for(std::size_t j = 0; j < entities[i]->mesh_vertices.size(); j++) {
      MVertex *v = entities[i]->mesh_vertices[j];
      v->x() *= factor;
      v->y() *= factor;
      v->z() *= factor;
    }
}

int GModel::partitionMesh(int numPart)
{
#if defined(HAVE_MESH) && (defined(HAVE_METIS))
  opt_mesh_partition_num(0, GMSH_SET, numPart);
  if(numPart > 0) {
    if(_numPartitions > 0) UnpartitionMesh(this);
    int ier = PartitionMesh(this);
    return ier;
  }
  else {
    return 1;
  }
#else
  Msg::Error("Mesh module not compiled");
  return 1;
#endif
}

int GModel::unpartitionMesh()
{
#if defined(HAVE_MESH)
  return UnpartitionMesh(this);
#else
  Msg::Error("Mesh module not compiled");
  return 1;
#endif
}

int GModel::convertOldPartitioningToNewOne()
{
#if defined(HAVE_MESH) && (defined(HAVE_METIS))
  int ier = ConvertOldPartitioningToNewOne(this);
  return ier;
#else
  Msg::Error("Mesh module not compiled");
  return 1;
#endif
}

void GModel::storeChain(int dim,
                        std::map<int, std::vector<MElement *> > &entityMap,
                        std::map<int, std::map<int, std::string> > &physicalMap)
{
  _storeElementsInEntities(entityMap);
  _storePhysicalTagsInEntities(dim, physicalMap);
  std::map<int, std::vector<MElement *> >::iterator it;
  for(it = entityMap.begin(); it != entityMap.end(); it++) {
    if(dim == 0)
      _chainVertices.insert(getVertexByTag(it->first));
    else if(dim == 1)
      _chainEdges.insert(getEdgeByTag(it->first));
    else if(dim == 2)
      _chainFaces.insert(getFaceByTag(it->first));
    else if(dim == 3)
      _chainRegions.insert(getRegionByTag(it->first));
  }
}

template <class T>
static void _addElements(std::vector<T *> &dst,
                         const std::vector<MElement *> &src)
{
  for(std::size_t i = 0; i < src.size(); i++) dst.push_back((T *)src[i]);
}

void GModel::_storeElementsInEntities(
  std::map<int, std::vector<MElement *> > &map)
{
  std::map<int, std::vector<MElement *> >::const_iterator it = map.begin();
  for(; it != map.end(); ++it) {
    if(!it->second.size()) continue;
    int type = it->second[0]->getType();
    switch(type) {
    case TYPE_PNT: {
      GVertex *v = getVertexByTag(it->first);
      if(!v) {
        double x = it->second[0]->getVertex(0)->x();
        double y = it->second[0]->getVertex(0)->y();
        double z = it->second[0]->getVertex(0)->z();
        v = new discreteVertex(this, it->first, x, y, z);
        add(v);
      }
      if(!v->points.empty()) { // CAD points already have one by default
        v->points.clear();
        v->mesh_vertices.clear();
      }
      _addElements(v->points, it->second);
    } break;
    case TYPE_LIN: {
      GEdge *e = getEdgeByTag(it->first);
      if(!e) {
        e = new discreteEdge(this, it->first, 0, 0);
        add(e);
      }
      _addElements(e->lines, it->second);
    } break;
    case TYPE_TRI:
    case TYPE_QUA:
    case TYPE_POLYG: {
      GFace *f = getFaceByTag(it->first);
      if(!f) {
        f = new discreteFace(this, it->first);
        add(f);
      }
      if(type == TYPE_TRI)
        _addElements(f->triangles, it->second);
      else if(type == TYPE_QUA)
        _addElements(f->quadrangles, it->second);
      else
        _addElements(f->polygons, it->second);
    } break;
    case TYPE_TET:
    case TYPE_HEX:
    case TYPE_PYR:
    case TYPE_TRIH:
    case TYPE_PRI:
    case TYPE_POLYH: {
      GRegion *r = getRegionByTag(it->first);
      if(!r) {
        r = new discreteRegion(this, it->first);
        add(r);
      }
      if(type == TYPE_TET)
        _addElements(r->tetrahedra, it->second);
      else if(type == TYPE_HEX)
        _addElements(r->hexahedra, it->second);
      else if(type == TYPE_PRI)
        _addElements(r->prisms, it->second);
      else if(type == TYPE_PYR)
        _addElements(r->pyramids, it->second);
      else if(type == TYPE_TRIH)
        _addElements(r->trihedra, it->second);
      else
        _addElements(r->polyhedra, it->second);
    } break;
    }
  }
}

void GModel::_storeParentsInSubElements(
  std::map<int, std::vector<MElement *> > &map)
{
  std::map<int, std::vector<MElement *> >::const_iterator it;
  for(it = map.begin(); it != map.end(); ++it)
    for(std::size_t i = 0; i < it->second.size(); ++i)
      it->second[i]->updateParent(this);
}

template <class T>
static void _associateEntityWithElementVertices(GEntity *ge,
                                                std::vector<T *> &elements,
                                                bool force = false)
{
  for(std::size_t i = 0; i < elements.size(); i++) {
    for(std::size_t j = 0; j < elements[i]->getNumVertices(); j++) {
      if(force || !elements[i]->getVertex(j)->onWhat() ||
         elements[i]->getVertex(j)->onWhat()->dim() > ge->dim())
        elements[i]->getVertex(j)->setEntity(ge);
    }
  }
}

void GModel::createGeometryOfDiscreteEntities()
{
  createTopologyFromMeshNew();
  exportDiscreteGEOInternals();

  Msg::StatusBar(true, "Creating geometry of discrete surfaces...");
  double t1 = Cpu();
  for(fiter it = firstFace(); it != lastFace(); ++it) {
    if((*it)->geomType() == GEntity::DiscreteSurface)
      static_cast<discreteFace *>(*it)->createGeometry();
  }
  double t2 = Cpu();
  Msg::StatusBar(true, "Done creating geometry of discrete surfaces (%g s)",
                 t2 - t1);

  Msg::StatusBar(true, "Creating geometry of discrete curves...");
  t1 = Cpu();
  for(eiter it = firstEdge(); it != lastEdge(); ++it) {
    if((*it)->geomType() == GEntity::DiscreteCurve)
      static_cast<discreteEdge *>(*it)->createGeometry();
  }
  t2 = Cpu();
  Msg::StatusBar(true, "Done creating geometry of discrete curves (%g s)",
                 t2 - t1);
}

void GModel::_associateEntityWithMeshVertices(bool force)
{
  // loop on regions, then on faces, edges and vertices and store the entity
  // pointer in the the elements' vertices (this way we associate the entity of
  // lowest geometrical degree with each vertex)
  for(riter it = firstRegion(); it != lastRegion(); ++it) {
    _associateEntityWithElementVertices(*it, (*it)->tetrahedra, force);
    _associateEntityWithElementVertices(*it, (*it)->hexahedra, force);
    _associateEntityWithElementVertices(*it, (*it)->prisms, force);
    _associateEntityWithElementVertices(*it, (*it)->pyramids, force);
    _associateEntityWithElementVertices(*it, (*it)->trihedra, force);
    _associateEntityWithElementVertices(*it, (*it)->polyhedra, force);
  }
  for(fiter it = firstFace(); it != lastFace(); ++it) {
    _associateEntityWithElementVertices(*it, (*it)->triangles, force);
    _associateEntityWithElementVertices(*it, (*it)->quadrangles, force);
    _associateEntityWithElementVertices(*it, (*it)->polygons, force);
  }
  for(eiter it = firstEdge(); it != lastEdge(); ++it) {
    _associateEntityWithElementVertices(*it, (*it)->lines, force);
  }
  for(viter it = firstVertex(); it != lastVertex(); ++it) {
    _associateEntityWithElementVertices(*it, (*it)->points, force);
  }
}

void GModel::_storeVerticesInEntities(std::map<int, MVertex *> &vertices)
{
  std::map<int, MVertex *>::iterator it = vertices.begin();
  for(; it != vertices.end(); ++it) {
    MVertex *v = it->second;
    GEntity *ge = v->onWhat();
    if(ge)
      ge->mesh_vertices.push_back(v);
    else {
      delete v; // we delete all unused vertices
      it->second = 0;
    }
  }
}

void GModel::_storeVerticesInEntities(std::vector<MVertex *> &vertices)
{
  for(std::size_t i = 0; i < vertices.size(); i++) {
    MVertex *v = vertices[i];
    if(v) { // the vector is allowed to have null entries
      GEntity *ge = v->onWhat();
      if(ge)
        ge->mesh_vertices.push_back(v);
      else {
        delete v; // we delete all unused vertices
        vertices[i] = 0;
      }
    }
  }
}

void GModel::pruneMeshVertexAssociations()
{
  std::vector<GEntity *> entities;
  std::vector<MVertex *> vertices;
  getEntities(entities);
  for(std::size_t i = 0; i < entities.size(); i++) {
    for(std::size_t j = 0; j < entities[i]->mesh_vertices.size(); j++) {
      MVertex *v = entities[i]->mesh_vertices[j];
      v->setEntity(0);
      vertices.push_back(v);
    }
    entities[i]->mesh_vertices.clear();
  }
  _associateEntityWithMeshVertices();
  // associate mesh vertices primarily with chain entities
  for(riter it = _chainRegions.begin(); it != _chainRegions.end(); ++it) {
    _associateEntityWithElementVertices(*it, (*it)->tetrahedra, true);
    _associateEntityWithElementVertices(*it, (*it)->hexahedra, true);
    _associateEntityWithElementVertices(*it, (*it)->prisms, true);
    _associateEntityWithElementVertices(*it, (*it)->pyramids, true);
    _associateEntityWithElementVertices(*it, (*it)->trihedra, true);
    _associateEntityWithElementVertices(*it, (*it)->polyhedra, true);
  }
  for(fiter it = _chainFaces.begin(); it != _chainFaces.end(); ++it) {
    _associateEntityWithElementVertices(*it, (*it)->triangles, true);
    _associateEntityWithElementVertices(*it, (*it)->quadrangles, true);
    _associateEntityWithElementVertices(*it, (*it)->polygons, true);
  }
  for(eiter it = _chainEdges.begin(); it != _chainEdges.end(); ++it) {
    _associateEntityWithElementVertices(*it, (*it)->lines, true);
  }
  for(viter it = _chainVertices.begin(); it != _chainVertices.end(); ++it) {
    _associateEntityWithElementVertices(*it, (*it)->points, true);
  }
  _storeVerticesInEntities(vertices);
}

void GModel::_storePhysicalTagsInEntities(
  int dim, std::map<int, std::map<int, std::string> > &map)
{
  std::map<int, std::map<int, std::string> >::const_iterator it = map.begin();
  for(; it != map.end(); ++it) {
    GEntity *ge = 0;
    switch(dim) {
    case 0: ge = getVertexByTag(it->first); break;
    case 1: ge = getEdgeByTag(it->first); break;
    case 2: ge = getFaceByTag(it->first); break;
    case 3: ge = getRegionByTag(it->first); break;
    }

    if(ge) {
      std::map<int, std::string>::const_iterator it2 = it->second.begin();
      for(; it2 != it->second.end(); ++it2) {
        if(std::find(ge->physicals.begin(), ge->physicals.end(), it2->first) ==
           ge->physicals.end()) {
          ge->physicals.push_back(it2->first);
        }
      }
    }
  }
}

void GModel::checkMeshCoherence(double tolerance)
{
  int numEle = getNumMeshElements();
  if(!numEle) return;

  Msg::StatusBar(true, "Checking mesh coherence (%d elements)...", numEle);

  SBoundingBox3d bbox = bounds();
  double lc = bbox.empty() ? 1. : norm(SVector3(bbox.max(), bbox.min()));
  double eps = lc * tolerance;

  std::vector<GEntity *> entities;
  getEntities(entities);

  // check for duplicate mesh vertices
  {
    Msg::Info("Checking for duplicate vertices...");
    std::vector<MVertex *> vertices;
    for(std::size_t i = 0; i < entities.size(); i++)
      vertices.insert(vertices.end(), entities[i]->mesh_vertices.begin(),
                      entities[i]->mesh_vertices.end());
    MVertexRTree pos(eps);
    std::set<MVertex *> duplicates;
    int num = pos.insert(vertices, true, &duplicates);
    if(num) {
      Msg::Error("%d duplicate vert%s: see `duplicate_vertices.pos'", num,
                 num > 1 ? "ices" : "ex");
      FILE *fp = Fopen("duplicate_vertices.pos", "w");
      if(fp) {
        fprintf(fp, "View \"duplicate vertices\"{\n");
        for(std::set<MVertex *>::iterator it = duplicates.begin();
            it != duplicates.end(); it++) {
          MVertex *v = *it;
          fprintf(fp, "SP(%.16g,%.16g,%.16g){%lu};\n", v->x(), v->y(), v->z(),
                  v->getNum());
        }
        fprintf(fp, "};\n");
        fclose(fp);
      }
    }
  }

  // check for duplicate elements
  {
    Msg::Info("Checking for duplicate elements...");
    std::vector<MVertex *> vertices;
    for(std::size_t i = 0; i < entities.size(); i++) {
      for(std::size_t j = 0; j < entities[i]->getNumMeshElements(); j++) {
        MElement *e = entities[i]->getMeshElement(j);
        double vol = e->getVolume();
        if(vol < 0)
          Msg::Warning("Element %d has negative volume", e->getNum());
        else if(vol < eps * eps * eps)
          Msg::Warning("Element %d has zero volume", e->getNum());
        SPoint3 p = e->barycenter();
        vertices.push_back(new MVertex(p.x(), p.y(), p.z()));
      }
    }
    MVertexRTree pos(eps);
    int num = pos.insert(vertices, true);
    for(std::size_t i = 0; i < vertices.size(); i++) delete vertices[i];
    if(num) Msg::Error("%d duplicate element%s", num, num > 1 ? "s" : "");
  }

  Msg::StatusBar(true, "Done checking mesh coherence");
}

int GModel::removeDuplicateMeshVertices(double tolerance)
{
  Msg::StatusBar(true, "Removing duplicate mesh vertices...");

  SBoundingBox3d bbox = bounds();
  double lc = bbox.empty() ? 1. : norm(SVector3(bbox.max(), bbox.min()));
  double eps = lc * tolerance;

  std::vector<GEntity *> entities;
  getEntities(entities);

  // re-index all vertices (don't use MVertex::getNum(), as we want to be able
  // to remove diplicate vertices from "incorrect" meshes, where vertices with
  // the same number are duplicated)
  int n = 0;
  for(std::size_t i = 0; i < entities.size(); i++) {
    GEntity *ge = entities[i];
    for(std::size_t j = 0; j < ge->mesh_vertices.size(); j++) {
      MVertex *v = ge->mesh_vertices[j];
      v->setIndex(++n);
    }
  }

  MVertexRTree pos(eps);
  std::map<int, MVertex *> vertices;
  std::map<MVertex *, MVertex *> duplicates;
  for(std::size_t i = 0; i < entities.size(); i++) {
    GEntity *ge = entities[i];
    for(std::size_t j = 0; j < ge->mesh_vertices.size(); j++) {
      MVertex *v = ge->mesh_vertices[j];
      MVertex *v2 = pos.insert(v);
      if(v2)
        duplicates[v] = v2; // v should be removed
      else
        vertices[v->getIndex()] = v;
    }
  }

  int num = (int)duplicates.size();
  Msg::Info("Found %d duplicate vertices ", num);

  if(!num) {
    Msg::Info("No duplicate vertices found");
    return 0;
  }

  for(std::size_t i = 0; i < entities.size(); i++) {
    GEntity *ge = entities[i];
    // clear list of vertices owned by entity
    ge->mesh_vertices.clear();
    // replace vertices in element
    for(std::size_t j = 0; j < ge->getNumMeshElements(); j++) {
      MElement *e = ge->getMeshElement(j);
      for(std::size_t k = 0; k < e->getNumVertices(); k++) {
        std::map<MVertex *, MVertex *>::iterator it =
          duplicates.find(e->getVertex(k));
        if(it != duplicates.end()) e->setVertex(k, it->second);
      }
    }
    // replace vertices in periodic copies
    std::map<MVertex *, MVertex *> &corrVtcs = ge->correspondingVertices;
    if(corrVtcs.size()) {
      std::map<MVertex *, MVertex *>::iterator cIter;
      for(cIter = duplicates.begin(); cIter != duplicates.end(); ++cIter) {
        MVertex *oldTgt = cIter->first;
        MVertex *newTgt = cIter->second;
        std::map<MVertex *, MVertex *>::iterator cvIter = corrVtcs.find(oldTgt);
        if(cvIter != corrVtcs.end()) {
          MVertex *src = cvIter->second;
          corrVtcs.erase(cvIter);
          corrVtcs[newTgt] = src;
        }
      }
      for(cIter = corrVtcs.begin(); cIter != corrVtcs.end(); ++cIter) {
        MVertex *oldSrc = cIter->second;
        std::map<MVertex *, MVertex *>::iterator nIter =
          duplicates.find(oldSrc);
        if(nIter != duplicates.end()) {
          MVertex *tgt = cIter->first;
          MVertex *newSrc = nIter->second;
          corrVtcs[tgt] = newSrc;
        }
      }
    }
  }

  destroyMeshCaches();
  _associateEntityWithMeshVertices();
  _storeVerticesInEntities(vertices);

  // delete duplicates
  std::vector<MVertex *> to_delete;
  for(std::map<MVertex *, MVertex *>::iterator it = duplicates.begin();
      it != duplicates.end(); it++)
    to_delete.push_back(it->first);
  for(std::size_t i = 0; i < to_delete.size(); i++) delete to_delete[i];

  if(num)
    Msg::Info("Removed %d duplicate mesh %s", num,
              num > 1 ? "vertices" : "vertex");

  Msg::StatusBar(true, "Done removing duplicate mesh vertices");
  return num;
}

/*
struct ElementSort{
  MElement *ele;
  std::vector<int> sortedVertexNum;
};

struct Less_ElementSort{
  return a->sortedVertexNum < b->sortedVertexNum;
};

int GModel::removeDuplicateMeshElements()
{

}
*/

static void
connectMElementsByMFace(const MFace &f,
                        std::multimap<MFace, MElement *, Less_Face> &e2f,
                        std::set<MElement *> &group,
                        std::set<MFace, Less_Face> &touched, int recur_level)
{
  // this is very slow...
  std::stack<MFace> _stack;
  _stack.push(f);

  while(!_stack.empty()) {
    MFace ff = _stack.top();
    _stack.pop();
    if(touched.find(ff) == touched.end()) {
      touched.insert(ff);
      for(std::multimap<MFace, MElement *, Less_Face>::iterator it =
            e2f.lower_bound(ff);
          it != e2f.upper_bound(ff); ++it) {
        group.insert(it->second);
        for(int i = 0; i < it->second->getNumFaces(); ++i) {
          _stack.push(it->second->getFace(i));
        }
      }
    }
  }
}

static int connectedVolumes(std::vector<MElement *> &elements,
                            std::vector<std::vector<MElement *> > &regs)
{
  std::multimap<MFace, MElement *, Less_Face> e2f;
  for(std::size_t i = 0; i < elements.size(); ++i) {
    for(int j = 0; j < elements[i]->getNumFaces(); j++) {
      e2f.insert(std::make_pair(elements[i]->getFace(j), elements[i]));
    }
  }
  while(!e2f.empty()) {
    std::set<MElement *> group;
    std::set<MFace, Less_Face> touched;
    connectMElementsByMFace(e2f.begin()->first, e2f, group, touched, 0);
    std::vector<MElement *> temp;
    temp.insert(temp.begin(), group.begin(), group.end());
    regs.push_back(temp);
    for(std::set<MFace, Less_Face>::iterator it = touched.begin();
        it != touched.end(); ++it)
      e2f.erase(*it);
  }
  return regs.size();
}

static void connectMElementsByMEdge(
  const MEdge &e, std::multimap<MEdge, MElement *, Less_Edge> &e2e,
  std::set<MElement *> &group, std::set<MEdge, Less_Edge> &touched)
{
  // this is very slow...
  std::stack<MEdge> _stack;
  _stack.push(e);

  while(!_stack.empty()) {
    MEdge ee = _stack.top();
    _stack.pop();
    if(touched.find(ee) == touched.end()) {
      touched.insert(ee);
      for(std::multimap<MEdge, MElement *, Less_Edge>::iterator it =
            e2e.lower_bound(ee);
          it != e2e.upper_bound(ee); ++it) {
        group.insert(it->second);
        for(int i = 0; i < it->second->getNumEdges(); ++i) {
          _stack.push(it->second->getEdge(i));
        }
      }
    }
  }
}

static int connectedSurfaces(std::vector<MElement *> &elements,
                             std::vector<std::vector<MElement *> > &faces)
{
  std::multimap<MEdge, MElement *, Less_Edge> e2e;
  for(std::size_t i = 0; i < elements.size(); ++i) {
    for(int j = 0; j < elements[i]->getNumEdges(); j++) {
      e2e.insert(std::make_pair(elements[i]->getEdge(j), elements[i]));
    }
  }
  while(!e2e.empty()) {
    std::set<MElement *> group;
    std::set<MEdge, Less_Edge> touched;
    connectMElementsByMEdge(e2e.begin()->first, e2e, group, touched);
    std::vector<MElement *> temp;
    temp.insert(temp.begin(), group.begin(), group.end());
    faces.push_back(temp);
    for(std::set<MEdge, Less_Edge>::iterator it = touched.begin();
        it != touched.end(); ++it)
      e2e.erase(*it);
  }
  return faces.size();
}

void GModel::alignPeriodicBoundaries()
{
  Msg::Debug("Aligning periodic boundaries");

  // realigning edges

  for(eiter it = firstEdge(); it != lastEdge(); ++it) {
    GEdge *tgt = *it;
    GEdge *src = dynamic_cast<GEdge *>(tgt->getMeshMaster());

    if(src != NULL && src != tgt) {
      // compose a search list on master edge

      std::map<MEdge, MLine *, Less_Edge> srcLines;
      for(std::size_t i = 0; i < src->getNumMeshElements(); i++) {
        MLine *srcLine = dynamic_cast<MLine *>(src->getMeshElement(i));
        if(!srcLine) {
          Msg::Error("Master element %d is not an edge ",
                     src->getMeshElement(i)->getNum());
          return;
        }
        srcLines[MEdge(srcLine->getVertex(0), srcLine->getVertex(1))] = srcLine;
      }

      // run through slave edge elements
      // - check whether we find a counterpart (if not, flag error)
      // - check orientation and reorient if necessary

      for(std::size_t i = 0; i < tgt->getNumMeshElements(); ++i) {
        MLine *tgtLine = dynamic_cast<MLine *>(tgt->getMeshElement(i));

        if(!tgtLine) {
          Msg::Error("Slave element %d is not an edge ",
                     tgt->getMeshElement(i)->getNum());
          return;
        }

        MVertex *tgtVtcs[2];
        for(int iVtx = 0; iVtx < 2; iVtx++) {
          MVertex *tgtVtx = tgtLine->getVertex(iVtx);
          GEntity *ge = tgtVtx->onWhat();
          std::map<MVertex *, MVertex *> &geV2v = ge->correspondingVertices;
          std::map<MVertex *, MVertex *> &v2v = tgt->correspondingVertices;
          std::map<MVertex *, MVertex *>::iterator srcIter = v2v.find(tgtVtx);
          if(srcIter == v2v.end() || !srcIter->second) {
            // Msg::Info("Cannot find periodic counterpart of vertex %d on edge
            // %d"
            //              ", looking on entity %d of dimension %d",
            //              tgtVtx->getNum(),tgt->tag(),ge->tag(),ge->dim());
            srcIter = geV2v.find(tgtVtx);
            if(srcIter == geV2v.end() || !srcIter->second) {
              Msg::Error(
                "Cannot find periodic counterpart of vertex %d on edge %d"
                " nor on %d",
                tgtVtx->getNum(), tgt->tag(), ge->tag());
              return;
            }
            else
              tgtVtcs[iVtx] = srcIter->second;
          }
          else
            tgtVtcs[iVtx] = srcIter->second;
        }

        MEdge tgtEdge(tgtVtcs[0], tgtVtcs[1]);

        std::map<MEdge, MLine *, Less_Edge>::iterator sIter =
          srcLines.find(tgtEdge);

        if(sIter == srcLines.end() || !sIter->second) {
          Msg::Error("Can't find periodic counterpart of edge %d-%d on edge %d"
                     ", connected to edge %d-%d on %d",
                     tgtLine->getVertex(0)->getNum(),
                     tgtLine->getVertex(1)->getNum(), tgt->tag(),
                     tgtVtcs[0]->getNum(), tgtVtcs[1]->getNum(), src->tag());
          return;
        }
        else {
          MLine *srcLine = sIter->second;
          MEdge srcEdge(srcLine->getVertex(0), srcLine->getVertex(1));
          if(tgtEdge.computeCorrespondence(srcEdge) == -1) tgtLine->reverse();
        }
      }
    }
  }

  // run through all model faces

  for(GModel::fiter it = firstFace(); it != lastFace(); ++it) {
    GFace *tgt = *it;
    GFace *src = dynamic_cast<GFace *>(tgt->getMeshMaster());
    if(src != NULL && src != tgt) {
      std::map<MFace, MElement *, Less_Face> srcElmts;

      for(std::size_t i = 0; i < src->getNumMeshElements(); ++i) {
        MElement *srcElmt = src->getMeshElement(i);
        int nbVtcs = 0;
        if(dynamic_cast<MTriangle *>(srcElmt)) nbVtcs = 3;
        if(dynamic_cast<MQuadrangle *>(srcElmt)) nbVtcs = 4;
        std::vector<MVertex *> vtcs;
        vtcs.reserve(nbVtcs);
        for(int iVtx = 0; iVtx < nbVtcs; iVtx++) {
          vtcs.push_back(srcElmt->getVertex(iVtx));
        }
        srcElmts[MFace(vtcs)] = srcElmt;
      }

      for(std::size_t i = 0; i < tgt->getNumMeshElements(); ++i) {
        MElement *tgtElmt = tgt->getMeshElement(i);
        MTriangle *tgtTri = dynamic_cast<MTriangle *>(tgtElmt);
        MQuadrangle *tgtQua = dynamic_cast<MQuadrangle *>(tgtElmt);

        int nbVtcs = 0;
        if(tgtTri) nbVtcs = 3;
        if(tgtQua) nbVtcs = 4;

        std::vector<MVertex *> vtcs;
        for(int iVtx = 0; iVtx < nbVtcs; iVtx++) {
          MVertex *vtx = tgtElmt->getVertex(iVtx);
          GEntity *ge = vtx->onWhat();

          std::map<MVertex *, MVertex *> &geV2v = ge->correspondingVertices;
          std::map<MVertex *, MVertex *> &v2v = tgt->correspondingVertices;

          std::map<MVertex *, MVertex *>::iterator vIter = v2v.find(vtx);
          if(vIter == v2v.end() || !vIter->second) {
            Msg::Info("Could not find copy of vertex %d in face %d"
                      ", looking in entity %d of dimension %d",
                      vtx->getNum(), tgt->tag(), ge->tag(), ge->dim());
            vIter = geV2v.find(vtx);
            if(vIter == geV2v.end() || !vIter->second) {
              Msg::Error("Could not find copy of vertex %d in %d nor in %d",
                         vtx->getNum(), tgt->tag(), ge->tag());
              return;
            }
            else
              vtcs.push_back(vIter->second);
          }
          else
            vtcs.push_back(vIter->second);
        }
        MFace tgtFace(vtcs);

        std::map<MFace, MElement *>::iterator mIter = srcElmts.find(tgtFace);
        if(mIter == srcElmts.end()) {
          std::ostringstream faceDef;
          for(int iVtx = 0; iVtx < nbVtcs; iVtx++) {
            faceDef << vtcs[iVtx]->getNum() << " ";
          }
          Msg::Error("Cannot find periodic counterpart of face %s in face %d "
                     "connected to %d",
                     faceDef.str().c_str(), tgt->tag(), src->tag());
          return;
        }
        else {
          const MFace &srcFace = mIter->first;
          MElement *srcElmt = mIter->second;
          std::vector<MVertex *> srcVtcs;

          if(tgtTri && !dynamic_cast<MTriangle *>(srcElmt)) throw;
          if(tgtQua && !dynamic_cast<MQuadrangle *>(srcElmt)) throw;

          int rotation = 0;
          bool swap = false;

          if(!tgtFace.computeCorrespondence(srcFace, rotation, swap)) {
            Msg::Error(
              "Non-corresponding face %d-%d-%d (slave) %d-%d-%d (master)",
              tgtElmt->getVertex(0)->getNum(), tgtElmt->getVertex(1)->getNum(),
              tgtElmt->getVertex(2)->getNum(), srcElmt->getVertex(0)->getNum(),
              srcElmt->getVertex(1)->getNum(), srcElmt->getVertex(2)->getNum());
            return;
          }

          if(tgtTri) tgtTri->reorient(rotation, swap);
          if(tgtQua) tgtQua->reorient(rotation, swap);
        }
      }
    }
  }
  Msg::Debug("Done aligning periodic boundaries");
}

void GModel::makeDiscreteRegionsSimplyConnected()
{
  Msg::Info("Making discrete regions simply connected...");

  std::vector<discreteRegion *> discRegions;
  for(riter it = firstRegion(); it != lastRegion(); it++)
    if((*it)->geomType() == GEntity::DiscreteVolume)
      discRegions.push_back((discreteRegion *)*it);

  std::set<MVertex *> touched;

  for(std::vector<discreteRegion *>::iterator itR = discRegions.begin();
      itR != discRegions.end(); itR++) {
    std::vector<MElement *> allElements((*itR)->getNumMeshElements());
    for(std::size_t i = 0; i < (*itR)->getNumMeshElements(); i++)
      allElements[i] = (*itR)->getMeshElement(i);

    std::vector<std::vector<MElement *> > conRegions;
    int nbRegions = connectedVolumes(allElements, conRegions);
    if(nbRegions > 1) remove(*itR);

    for(int ire = 0; ire < nbRegions; ire++) {
      int numR =
        (nbRegions == 1) ? (*itR)->tag() : getMaxElementaryNumber(3) + 1;
      discreteRegion *r = new discreteRegion(this, numR);
      add(r);
      std::vector<MElement *> myElements = conRegions[ire];
      std::set<MVertex *> myVertices;
      for(std::size_t i = 0; i < myElements.size(); i++) {
        MElement *e = myElements[i];
        std::vector<MVertex *> verts;
        e->getVertices(verts);
        for(std::size_t k = 0; k < verts.size(); k++) {
          if(verts[k]->onWhat() && verts[k]->onWhat()->dim() == 3) {
            if(touched.find(verts[k]) == touched.end()) {
              verts[k]->setEntity(r);
              myVertices.insert(verts[k]);
              touched.insert(verts[k]);
            }
          }
        }
        MElementFactory factory;
        MElement *e2 = factory.create(e->getTypeForMSH(), verts, e->getNum(),
                                      e->getPartition());
        switch(e2->getType()) {
        case TYPE_TET: r->tetrahedra.push_back((MTetrahedron *)e2); break;
        case TYPE_HEX: r->hexahedra.push_back((MHexahedron *)e2); break;
        case TYPE_PRI: r->prisms.push_back((MPrism *)e2); break;
        case TYPE_PYR: r->pyramids.push_back((MPyramid *)e2); break;
        case TYPE_TRIH: r->trihedra.push_back((MTrihedron *)e2); break;
        }
      }
      r->mesh_vertices.insert(r->mesh_vertices.begin(), myVertices.begin(),
                              myVertices.end());
    }
  }

  Msg::Info("Done making discrete regions simply connected");
}

void GModel::makeDiscreteFacesSimplyConnected()
{
  Msg::Info("Making discrete faces simply connected...");

  std::vector<discreteFace *> discFaces;
  for(fiter it = firstFace(); it != lastFace(); it++)
    if((*it)->geomType() == GEntity::DiscreteSurface)
      discFaces.push_back((discreteFace *)*it);

  std::set<MVertex *> touched;

  for(std::vector<discreteFace *>::iterator itF = discFaces.begin();
      itF != discFaces.end(); itF++) {
    std::vector<MElement *> allElements((*itF)->getNumMeshElements());
    for(std::size_t i = 0; i < (*itF)->getNumMeshElements(); i++)
      allElements[i] = (*itF)->getMeshElement(i);

    std::vector<std::vector<MElement *> > conFaces;
    int nbFaces = connectedSurfaces(allElements, conFaces);
    if(nbFaces > 1) remove(*itF);

    for(int ifa = 0; ifa < nbFaces; ifa++) {
      int numF = (nbFaces == 1) ? (*itF)->tag() : getMaxElementaryNumber(2) + 1;
      discreteFace *f = new discreteFace(this, numF);
      add(f);
      std::vector<MElement *> myElements = conFaces[ifa];
      std::set<MVertex *> myVertices;
      for(std::size_t i = 0; i < myElements.size(); i++) {
        MElement *e = myElements[i];
        std::vector<MVertex *> verts;
        e->getVertices(verts);
        for(std::size_t k = 0; k < verts.size(); k++) {
          if(verts[k]->onWhat() && verts[k]->onWhat()->dim() == 2) {
            if(touched.find(verts[k]) == touched.end()) {
              verts[k]->setEntity(f);
              myVertices.insert(verts[k]);
              touched.insert(verts[k]);
            }
          }
        }
        MElementFactory factory;
        MElement *e2 = factory.create(e->getTypeForMSH(), verts, e->getNum(),
                                      e->getPartition());
        if(e2->getType() == TYPE_TRI)
          f->triangles.push_back((MTriangle *)e2);
        else
          f->quadrangles.push_back((MQuadrangle *)e2);
      }
      f->mesh_vertices.insert(f->mesh_vertices.begin(), myVertices.begin(),
                              myVertices.end());
    }
  }

  Msg::Info("Done making discrete faces simply connected");
}

void GModel::createTopologyFromMesh()
{
  makeDiscreteRegionsSimplyConnected();
  makeDiscreteFacesSimplyConnected();
  createTopologyFromMeshNew();
  exportDiscreteGEOInternals();
}

static void
makeSimplyConnected(std::map<int, std::vector<MElement *> > elements[11])
{
  // only for tetras and triangles
  Msg::Info("Make simply connected regions and surfaces");
  std::vector<int> regs;
  for(std::map<int, std::vector<MElement *> >::iterator it =
        elements[4].begin();
      it != elements[4].end(); it++)
    regs.push_back(it->first);
  std::multimap<MFace, MElement *, Less_Face> f2e;
  if(regs.size() > 2) {
    for(std::size_t i = 0; i < regs.size(); i++) {
      for(std::size_t j = 0; j < elements[4][regs[i]].size(); j++) {
        MElement *el = elements[4][regs[i]][j];
        for(int k = 0; k < el->getNumFaces(); k++)
          f2e.insert(std::make_pair(el->getFace(k), el));
      }
    }
  }
  for(std::size_t i = 0; i < regs.size(); i++) {
    int ri = regs[i];
    std::vector<MElement *> allElements;
    for(std::size_t j = 0; j < elements[4][ri].size(); j++)
      allElements.push_back(elements[4][ri][j]);
    std::vector<std::vector<MElement *> > conRegions;
    int nbConRegions = connectedVolumes(allElements, conRegions);
    Msg::Info("%d connected regions (reg=%d)", nbConRegions, ri);
    std::size_t maxNumEl = 1;
    for(int j = 0; j < nbConRegions; j++)
      if(conRegions[j].size() > maxNumEl) maxNumEl = conRegions[j].size();
    for(int j = 0; j < nbConRegions; j++) {
      // remove conRegions containing few elements
      if(conRegions[j].size() < maxNumEl * 1.e-4) {
        // find adjacent region
        int r2 = ri;
        if(regs.size() == 2)
          r2 = (ri + 1) % 2;
        else {
          for(std::size_t k = 0; k < conRegions[j].size(); k++) {
            MElement *el = conRegions[j][k];
            for(int l = 0; l < el->getNumFaces(); l++) {
              MFace mf = el->getFace(l);
              std::multimap<MFace, MElement *, Less_Face>::iterator itl =
                f2e.lower_bound(mf);
              for(; itl != f2e.upper_bound(mf); itl++) {
                if(itl->second != el) break;
              }
              MElement *el2 = itl->second;
              bool sameRegion = false;
              for(std::size_t m = 0; m < conRegions[j].size(); m++)
                if(conRegions[j][m] == el2) {
                  sameRegion = true;
                  break;
                }
              if(sameRegion) continue;
              for(std::size_t m = 0; m < regs.size(); m++) {
                int rm = regs[m];
                if(rm == ri) continue;
                for(std::size_t n = 0; n < elements[4][rm].size(); n++)
                  if(elements[4][rm][n] == el2) {
                    r2 = rm;
                    break;
                  }
                if(r2 != ri) break;
              }
              if(r2 != ri) break;
            }
            if(r2 != ri) break;
          }
          if(r2 == ri)
            Msg::Warning("Element not found for simply connected regions");
        }

        for(std::size_t k = 0; k < conRegions[j].size(); k++) {
          MElement *el = conRegions[j][k];
          std::size_t l = 0;
          for(; l < elements[4][ri].size(); l++)
            if(elements[4][ri][l] == el) break;
          elements[4][ri].erase(elements[4][ri].begin() + l);
          elements[4][r2].push_back(el);
        }
      }
    }
  }

  std::vector<int> faces;
  for(std::map<int, std::vector<MElement *> >::iterator it =
        elements[2].begin();
      it != elements[2].end(); it++)
    faces.push_back(it->first);
  std::multimap<MEdge, MElement *, Less_Edge> e2e;
  if(faces.size() > 2) {
    for(std::size_t i = 0; i < faces.size(); i++) {
      for(std::size_t j = 0; j < elements[2][faces[i]].size(); j++) {
        MElement *el = elements[2][faces[i]][j];
        for(int k = 0; k < el->getNumEdges(); k++)
          e2e.insert(std::make_pair(el->getEdge(k), el));
      }
    }
  }
  for(std::size_t i = 0; i < faces.size(); i++) {
    int fi = faces[i];
    std::vector<MElement *> allElements;
    for(std::size_t j = 0; j < elements[2][fi].size(); j++)
      allElements.push_back(elements[2][fi][j]);
    std::vector<std::vector<MElement *> > conSurfaces;
    int nbConSurfaces = connectedSurfaces(allElements, conSurfaces);
    Msg::Info("%d connected surfaces (reg=%d)", nbConSurfaces, fi);
    std::size_t maxNumEl = 1;
    for(int j = 0; j < nbConSurfaces; j++)
      if(conSurfaces[j].size() > maxNumEl) maxNumEl = conSurfaces[j].size();
    for(int j = 0; j < nbConSurfaces; j++) {
      // remove conSurfaces containing few elements
      if(conSurfaces[j].size() < maxNumEl * 1.e-4) {
        // find adjacent surface
        int f2 = fi;
        if(faces.size() == 2)
          f2 = (fi + 1) % 2;
        else {
          for(std::size_t k = 0; k < conSurfaces[j].size(); k++) {
            MElement *el = conSurfaces[j][k];
            for(int l = 0; l < el->getNumEdges(); l++) {
              MEdge me = el->getEdge(l);
              std::multimap<MEdge, MElement *, Less_Edge>::iterator itl =
                e2e.lower_bound(me);
              for(; itl != e2e.upper_bound(me); itl++) {
                if(itl->second != el) break;
              }
              MElement *el2 = itl->second;
              bool sameSurface = false;
              for(std::size_t m = 0; m < conSurfaces[j].size(); m++)
                if(conSurfaces[j][m] == el2) {
                  sameSurface = true;
                  break;
                }
              if(sameSurface) continue;
              for(std::size_t m = 0; m < faces.size(); m++) {
                int fm = faces[m];
                if(fm == fi) continue;
                for(std::size_t n = 0; n < elements[2][fm].size(); n++)
                  if(elements[2][fm][n] == el2) {
                    f2 = fm;
                    break;
                  }
                if(f2 != fi) break;
              }
              if(f2 != fi) break;
            }
            if(f2 != fi) break;
          }
          if(f2 == fi)
            Msg::Warning("Element not found for simply connected surfaces");
        }
        for(std::size_t k = 0; k < conSurfaces[j].size(); k++) {
          MElement *el = conSurfaces[j][k];
          std::size_t l = 0;
          for(; l < elements[2][fi].size(); l++)
            if(elements[2][fi][l] == el) break;
          elements[2][fi].erase(elements[2][fi].begin() + l);
          elements[2][f2].push_back(el);
        }
      }
    }
  }
}

GModel *GModel::buildCutGModel(gLevelset *ls, bool cutElem, bool saveTri)
{
  if(saveTri)
    CTX::instance()->mesh.saveTri = 1;
  else
    CTX::instance()->mesh.saveTri = 0;

  std::map<int, std::vector<MElement *> > elements[11];
  std::map<int, std::map<int, std::string> > physicals[4];
  std::map<int, MVertex *> vertexMap;

  if(cutElem)
    Msg::Info("Cutting mesh...");
  else
    Msg::Info("Splitting mesh...");
  double t1 = Cpu();

  GModel *cutGM =
    buildCutMesh(this, ls, elements, vertexMap, physicals, cutElem);

  if(!cutElem) makeSimplyConnected(elements);

  for(int i = 0; i < (int)(sizeof(elements) / sizeof(elements[0])); i++)
    cutGM->_storeElementsInEntities(elements[i]);
  cutGM->_associateEntityWithMeshVertices();
  cutGM->_storeVerticesInEntities(vertexMap);

  for(int i = 0; i < 4; i++) {
    cutGM->_storePhysicalTagsInEntities(i, physicals[i]);
    std::map<int, std::map<int, std::string> >::iterator it =
      physicals[i].begin();
    for(; it != physicals[i].end(); it++) {
      std::map<int, std::string>::iterator it2 = it->second.begin();
      for(; it2 != it->second.end(); it2++)
        if(it2->second != "")
          cutGM->setPhysicalName(it2->second, i, it2->first);
    }
  }

  if(cutElem)
    Msg::Info("Mesh cutting completed (%g s)", Cpu() - t1);
  else
    Msg::Info("Mesh splitting completed (%g s)", Cpu() - t1);

  return cutGM;
}

void GModel::load(const std::string &fileName)
{
  GModel *temp = GModel::current();
  GModel::setCurrent(this);
  MergeFile(fileName, true);
  GModel::setCurrent(temp);
}

void GModel::save(const std::string &fileName)
{
  GModel *temp = GModel::current();
  GModel::setCurrent(this);
  CreateOutputFile(fileName, FORMAT_AUTO);
  GModel::setCurrent(temp);
}

int GModel::readGEO(const std::string &name)
{
  // readGEO is static, because it can create several models
  ParseFile(name, true);
  // sync OCC first, as GEO_Internals currently contains attributes (physicals)
  // that should also be applied to entities from OCC_Internals
  if(GModel::current()->getOCCInternals())
    GModel::current()->getOCCInternals()->synchronize(GModel::current());
  GModel::current()->getGEOInternals()->synchronize(GModel::current());
  return 1;
}

void GModel::setPhysicalNumToEntitiesInBox(int EntityDimension,
                                           int PhysicalNumber,
                                           const SBoundingBox3d &box)
{
  std::vector<GEntity *> entities;
  getEntitiesInBox(entities, box, EntityDimension);
  for(std::size_t i = 0; i < entities.size(); i++)
    entities[i]->addPhysicalEntity(PhysicalNumber);
}

void GModel::setPhysicalNumToEntitiesInBox(int EntityDimension,
                                           int PhysicalNumber,
                                           std::vector<double> p1,
                                           std::vector<double> p2)
{
  if(p1.size() != 3 || p2.size() != 3) return;
  SBoundingBox3d box(p1[0], p1[2], p1[2], p2[0], p2[1], p2[3]);
  setPhysicalNumToEntitiesInBox(EntityDimension, PhysicalNumber, box);
}

GEdge *getNewModelEdge(GFace *gf1, GFace *gf2,
                       std::map<std::pair<int, int>, GEdge *> &newEdges)
{
  int t1 = gf1 ? gf1->tag() : -1;
  int t2 = gf2 ? gf2->tag() : -1;
  int i1 = std::min(t1, t2);
  int i2 = std::max(t1, t2);

  if(i1 == i2) return 0;

  std::map<std::pair<int, int>, GEdge *>::iterator it =
    newEdges.find(std::make_pair(i1, i2));
  if(it == newEdges.end()) {
    discreteEdge *ge =
      new discreteEdge(GModel::current(),
                       GModel::current()->getMaxElementaryNumber(1) + 1, 0, 0);
    GModel::current()->add(ge);
    newEdges[std::make_pair(i1, i2)] = ge;
    return ge;
  }
  else
    return it->second;
}

void GModel::classifyAllFaces(double angleThreshold, bool includeBoundary)
{
#if defined(HAVE_MESH)
  Msg::StatusBar(true, "Classifying surfaces (angle: %g)...",
                 angleThreshold * 180. / M_PI);
  double t1 = Cpu();

  std::set<GFace *> faces;
  std::vector<MElement *> elements;
  for(GModel::fiter it = this->firstFace(); it != this->lastFace(); ++it) {
    faces.insert(*it);
    elements.insert(elements.end(), (*it)->triangles.begin(),
                    (*it)->triangles.end());
    elements.insert(elements.end(), (*it)->quadrangles.begin(),
                    (*it)->quadrangles.end());
  }

  discreteEdge *edge = new discreteEdge(
    GModel::current(), GModel::current()->getMaxElementaryNumber(1) + 1, 0, 0);
  GModel::current()->add(edge);

  e2t_cont adj;
  buildEdgeToElements(elements, adj);
  std::vector<edge_angle> edges_detected, edges_lonely;
  buildListOfEdgeAngle(adj, edges_detected, edges_lonely);
  for(std::size_t i = 0; i < edges_detected.size(); i++) {
    edge_angle ea = edges_detected[i];
    if(ea.angle <= angleThreshold) break;
    edge->lines.push_back(new MLine(ea.v1, ea.v2));
  }
  if(includeBoundary) {
<<<<<<< HEAD
    for(unsigned int i = 0; i < edges_lonely.size(); i++) {
=======
    for(std::size_t i = 0; i < edges_lonely.size(); i++) {
>>>>>>> 497accb5
      edge_angle ea = edges_lonely[i];
      edge->lines.push_back(new MLine(ea.v1, ea.v2));
    }
  }

  this->classifyFaces(faces);

  GModel::current()->remove(edge);
  edge->lines.clear();
  delete edge;
  elements.clear();
  edges_detected.clear();
  edges_lonely.clear();

  double t2 = Cpu();
  Msg::StatusBar(true, "Done classifying surfaces (%g s)", t2 - t1);

#else
  Msg::Error("Surface classification requires the mesh module");
#endif
}

#if defined(HAVE_MESH)
void recurClassifyEdges(MTri3 *t, std::map<MTriangle *, GFace *> &reverse,
                        std::map<MLine *, GEdge *, compareMLinePtr> &lines,
                        std::set<MLine *> &touched,
                        std::set<MTri3 *> &trisTouched,
                        std::map<std::pair<int, int>, GEdge *> &newEdges)
{
  if(!t->isDeleted()) {
    trisTouched.erase(t);
    t->setDeleted(true);
    GFace *gf1 = reverse[t->tri()];
    for(int i = 0; i < 3; i++) {
      GFace *gf2 = 0;
      MTri3 *tn = t->getNeigh(i);
      if(tn) gf2 = reverse[tn->tri()];
      edgeXface exf(t, i);
      MLine ml(exf._v(0), exf._v(1));
      std::map<MLine *, GEdge *, compareMLinePtr>::iterator it =
        lines.find(&ml);
      if(it != lines.end()) {
        if(touched.find(it->first) == touched.end()) {
          GEdge *ge = getNewModelEdge(gf1, gf2, newEdges);
          if(ge) ge->lines.push_back(it->first);
          touched.insert(it->first);
        }
      }
      if(tn)
        recurClassifyEdges(tn, reverse, lines, touched, trisTouched, newEdges);
    }
  }
}

void recurClassify(MTri3 *t, GFace *gf,
                   std::map<MLine *, GEdge *, compareMLinePtr> &lines,
                   std::map<MTriangle *, GFace *> &reverse)
{
  if(!t->isDeleted()) {
    gf->triangles.push_back(t->tri());
    reverse[t->tri()] = gf;
    t->setDeleted(true);
    for(int i = 0; i < 3; i++) {
      MTri3 *tn = t->getNeigh(i);
      if(tn) {
        edgeXface exf(t, i);
        MLine ml(exf._v(0), exf._v(1));
        std::map<MLine *, GEdge *, compareMLinePtr>::iterator it =
          lines.find(&ml);
        if(it == lines.end()) recurClassify(tn, gf, lines, reverse);
      }
    }
  }
}

#endif

void GModel::classifyFaces(std::set<GFace *> &_faces)
{
#if defined(HAVE_MESH)
  std::map<MLine *, GEdge *, compareMLinePtr> lines;

  for(GModel::eiter it = GModel::current()->firstEdge();
      it != GModel::current()->lastEdge(); ++it) {
    for(std::size_t i = 0; i < (*it)->lines.size(); i++)
      lines[(*it)->lines[i]] = *it;
  }

  std::map<MTriangle *, GFace *> reverse_old;
  std::list<MTri3 *> tris;
  {
    std::set<GFace *>::iterator it = _faces.begin();
    while(it != _faces.end()) {
      GFace *gf = *it;
      for(std::size_t i = 0; i < gf->triangles.size(); i++) {
        tris.push_back(new MTri3(gf->triangles[i], 0));
        reverse_old[gf->triangles[i]] = gf;
      }
      gf->triangles.clear();
      gf->mesh_vertices.clear();
      ++it;
    }
  }
  if(tris.empty()) return;

  connectTriangles(tris);

  std::map<MTriangle *, GFace *> reverse;
  std::multimap<GFace *, GFace *> replacedBy;
  // color all triangles
  std::list<MTri3 *>::iterator it = tris.begin();
  std::list<GFace *> newf;
  while(it != tris.end()) {
    if(!(*it)->isDeleted()) {
      discreteFace *gf = new discreteFace(
        GModel::current(), GModel::current()->getMaxElementaryNumber(2) + 1);
      recurClassify(*it, gf, lines, reverse);
      GModel::current()->add(gf);
      newf.push_back(gf);

      for(std::size_t i = 0; i < gf->triangles.size(); i++) {
        replacedBy.insert(std::make_pair(reverse_old[gf->triangles[i]], gf));
      }
    }
    ++it;
  }

  // now we have all faces coloured. If some regions were existing, replace
  // their faces by the new ones

  for(riter rit = firstRegion(); rit != lastRegion(); ++rit) {
    std::vector<GFace *> _xfaces = (*rit)->faces();
    std::set<GFace *> _newFaces;
    for(std::vector<GFace *>::iterator itf = _xfaces.begin();
        itf != _xfaces.end(); ++itf) {
      std::multimap<GFace *, GFace *>::iterator itLow =
        replacedBy.lower_bound(*itf);
      std::multimap<GFace *, GFace *>::iterator itUp =
        replacedBy.upper_bound(*itf);

      for(; itLow != itUp; ++itLow) _newFaces.insert(itLow->second);
    }
    (*rit)->set(std::vector<GFace *>(_newFaces.begin(), _newFaces.end()));
  }

  // color some lines
  it = tris.begin();
  while(it != tris.end()) {
    (*it)->setDeleted(false);
    ++it;
  }

  // classify edges that are bound by different GFaces
  std::map<std::pair<int, int>, GEdge *> newEdges;
  std::set<MLine *> touched;
  std::set<MTri3 *> trisTouched;
  // bug fix : multiply connected domains

  trisTouched.insert(tris.begin(), tris.end());
  while(!trisTouched.empty())
    recurClassifyEdges(*trisTouched.begin(), reverse, lines, touched,
                       trisTouched, newEdges);

  std::map<discreteFace *, std::vector<int> > newFaceTopology;

  // check if new edges should not be splitted
  // splitted if composed of several open or closed edges

  std::map<MVertex *, GVertex *> modelVertices;

  for(std::map<std::pair<int, int>, GEdge *>::iterator ite = newEdges.begin();
      ite != newEdges.end(); ++ite) {
    std::list<MLine *> allSegments;
    for(std::size_t i = 0; i < ite->second->lines.size(); i++)
      allSegments.push_back(ite->second->lines[i]);

    while(!allSegments.empty()) {
      std::list<MLine *> segmentsForThisDiscreteEdge;
      MVertex *vB = (*allSegments.begin())->getVertex(0);
      MVertex *vE = (*allSegments.begin())->getVertex(1);
      segmentsForThisDiscreteEdge.push_back(*allSegments.begin());
      allSegments.erase(allSegments.begin());
      while(1) {
        bool found = false;
        for(std::list<MLine *>::iterator it = allSegments.begin();
            it != allSegments.end(); ++it) {
          MVertex *v1 = (*it)->getVertex(0);
          MVertex *v2 = (*it)->getVertex(1);
          if(v1 == vE || v2 == vE) {
            segmentsForThisDiscreteEdge.push_back(*it);
            if(v2 == vE) (*it)->reverse();
            vE = (v1 == vE) ? v2 : v1;
            found = true;
            allSegments.erase(it);
            break;
          }
          if(v1 == vB || v2 == vB) {
            segmentsForThisDiscreteEdge.push_front(*it);
            if(v1 == vB) (*it)->reverse();
            vB = (v1 == vB) ? v2 : v1;
            found = true;
            allSegments.erase(it);
            break;
          }
        }
        if(vE == vB) break;
        if(!found) break;
      }

      std::map<MVertex *, GVertex *>::iterator itMV = modelVertices.find(vB);
      if(itMV == modelVertices.end()) {
        GVertex *newGv = new discreteVertex(
          GModel::current(), GModel::current()->getMaxElementaryNumber(0) + 1,
          vB->x(), vB->y(), vB->z());
        newGv->mesh_vertices.push_back(vB);
        vB->setEntity(newGv);
        newGv->points.push_back(new MPoint(vB));
        GModel::current()->add(newGv);
        modelVertices[vB] = newGv;
      }
      itMV = modelVertices.find(vE);
      if(itMV == modelVertices.end()) {
        GVertex *newGv = new discreteVertex(
          GModel::current(), GModel::current()->getMaxElementaryNumber(0) + 1,
          vE->x(), vE->y(), vE->z());
        newGv->mesh_vertices.push_back(vE);
        newGv->points.push_back(new MPoint(vE));
        vE->setEntity(newGv);
        GModel::current()->add(newGv);
        modelVertices[vE] = newGv;
      }

      GEdge *newGe = new discreteEdge(
        GModel::current(), GModel::current()->getMaxElementaryNumber(1) + 1,
        modelVertices[vB], modelVertices[vE]);
      newGe->lines.insert(newGe->lines.end(),
                          segmentsForThisDiscreteEdge.begin(),
                          segmentsForThisDiscreteEdge.end());

      for(std::list<MLine *>::iterator itL =
            segmentsForThisDiscreteEdge.begin();
          itL != segmentsForThisDiscreteEdge.end(); ++itL) {
        if((*itL)->getVertex(0)->onWhat()->dim() != 0) {
          newGe->mesh_vertices.push_back((*itL)->getVertex(0));
          (*itL)->getVertex(0)->setEntity(newGe);
        }
      }

      GModel::current()->add(newGe);
      discreteFace *gf1 = dynamic_cast<discreteFace *>(
        GModel::current()->getFaceByTag(ite->first.first));
      discreteFace *gf2 = dynamic_cast<discreteFace *>(
        GModel::current()->getFaceByTag(ite->first.second));
      if(gf1) newFaceTopology[gf1].push_back(newGe->tag());
      if(gf2) newFaceTopology[gf2].push_back(newGe->tag());
    }
  }

  std::map<discreteFace *, std::vector<int> >::iterator itFT =
    newFaceTopology.begin();
  for(; itFT != newFaceTopology.end(); ++itFT) {
    itFT->first->setBoundEdges(itFT->second);
  }

  for(std::map<std::pair<int, int>, GEdge *>::iterator it = newEdges.begin();
      it != newEdges.end(); ++it) {
    GEdge *ge = it->second;
    GModel::current()->remove(ge);
    // delete ge;
  }

  it = tris.begin();
  while(it != tris.end()) {
    delete *it;
    ++it;
  }

  // delete empty mesh faces and reclasssify
  std::set<GFace *, GEntityLessThan> fac = faces;
  for(fiter fit = fac.begin(); fit != fac.end(); ++fit) {
    std::set<MVertex *> _verts;
    (*fit)->mesh_vertices.clear();
    for(std::size_t i = 0; i < (*fit)->triangles.size(); i++) {
      for(int j = 0; j < 3; j++) {
        if((*fit)->triangles[i]->getVertex(j)->onWhat()->dim() > 1) {
          (*fit)->triangles[i]->getVertex(j)->setEntity(*fit);
          _verts.insert((*fit)->triangles[i]->getVertex(j));
        }
      }
    }
    if((*fit)->triangles.size())
      (*fit)->mesh_vertices.insert((*fit)->mesh_vertices.begin(),
                                   _verts.begin(), _verts.end());
    else
      remove(*fit);
  }
#endif
}

void GModel::addHomologyRequest(const std::string &type,
                                const std::vector<int> &domain,
                                const std::vector<int> &subdomain,
                                const std::vector<int> &dim)
{
  typedef std::pair<const std::vector<int>, const std::vector<int> > dpair;
  typedef std::pair<const std::string, const std::vector<int> > tpair;
  dpair p(domain, subdomain);
  tpair p2(type, dim);
  _homologyRequests.insert(std::pair<dpair, tpair>(p, p2));
}

void GModel::computeHomology()
{
  if(_homologyRequests.empty()) return;

#if defined(HAVE_KBIPACK)
  Msg::StatusBar(true, "Homology and cohomology computation...");
  double t1 = Cpu();

  // find unique domain/subdomain requests
  typedef std::pair<const std::vector<int>, const std::vector<int> > dpair;
  typedef std::pair<const std::string, const std::vector<int> > tpair;
  std::set<dpair> domains;
  for(std::multimap<dpair, tpair>::iterator it = _homologyRequests.begin();
      it != _homologyRequests.end(); it++)
    domains.insert(it->first);
  Msg::Info("Number of cell complexes to construct: %d", domains.size());

  for(std::set<dpair>::iterator it = domains.begin(); it != domains.end();
      it++) {
    std::pair<std::multimap<dpair, tpair>::iterator,
              std::multimap<dpair, tpair>::iterator>
      itp = _homologyRequests.equal_range(*it);
    bool prepareToRestore = (itp.first != --itp.second);
    itp.second++;
    std::vector<int> imdomain;
    Homology *homology =
      new Homology(this, itp.first->first.first, itp.first->first.second,
                   imdomain, prepareToRestore);

    for(std::multimap<dpair, tpair>::iterator itt = itp.first;
        itt != itp.second; itt++) {
      std::string type = itt->second.first;
      std::vector<int> dim0 = itt->second.second;
      if(dim0.empty())
        for(int i = 0; i < getDim(); i++) dim0.push_back(i);
      std::vector<int> dim;

      std::stringstream ss;
      for(std::size_t i = 0; i < dim0.size(); i++) {
        int d = dim0.at(i);
        if(d >= 0 && d <= getDim()) {
          dim.push_back(d);
          ss << "H";
          if(type == "Homology") ss << "_";
          if(type == "Cohomology") ss << "^";
          ss << d;
          if(i < dim0.size() - 1 && dim0.at(i + 1) >= 0 &&
             dim0.at(i + 1) <= getDim())
            ss << ", ";
        }
      }
      std::string dims = ss.str();

      if(type != "Homology" && type != "Cohomology" && type != "Betti") {
        Msg::Error("Unknown type of homology computation: %s", type.c_str());
      }
      else if(dim.empty()) {
        Msg::Error("Invalid homology computation dimensions given");
      }
      else if(type == "Betti") {
        homology->findBettiNumbers();
      }
      else if(type == "Homology" && !homology->isHomologyComputed(dim)) {
        homology->findHomologyBasis(dim);
        Msg::Info("Homology space basis chains to save: %s", dims.c_str());
        for(std::size_t i = 0; i < dim.size(); i++) {
          homology->addChainsToModel(dim.at(i));
        }
      }
      else if(type == "Cohomology" && !homology->isCohomologyComputed(dim)) {
        homology->findCohomologyBasis(dim);
        Msg::Info("Cohomology space basis cochains to save: %s", dims.c_str());
        for(std::size_t i = 0; i < dim.size(); i++) {
          homology->addCochainsToModel(dim.at(i));
        }
      }
    }
    pruneMeshVertexAssociations();
    delete homology;
  }
  Msg::Info("");

  double t2 = Cpu();
  Msg::StatusBar(true, "Done homology and cohomology computation (%g s)",
                 t2 - t1);

#else
  Msg::Error("Homology computation requires KBIPACK");
#endif
}<|MERGE_RESOLUTION|>--- conflicted
+++ resolved
@@ -700,11 +700,7 @@
   // we cannot remove the names here, as removePhysicalGroups() is used in
   // GModelIO_GEO for the synchronization. We need to add an explicit cleanup of
   // physical names + move all physical defintions directly in GModel.
-<<<<<<< HEAD
-  // physicalNames.clear();
-=======
   // _physicalNames.clear();
->>>>>>> 497accb5
 }
 
 void GModel::removePhysicalGroup(int dim, int tag)
@@ -787,19 +783,11 @@
 void GModel::removePhysicalName(const std::string &name)
 {
   std::map<std::pair<int, int>, std::string>::iterator it =
-<<<<<<< HEAD
-    physicalNames.begin();
-  while(it != physicalNames.end()) {
-    if(it->second == name)
-      // it = physicalNames.erase(it); // C++11 only
-      physicalNames.erase(it++);
-=======
     _physicalNames.begin();
   while(it != _physicalNames.end()) {
     if(it->second == name)
       // it = physicalNames.erase(it); // C++11 only
       _physicalNames.erase(it++);
->>>>>>> 497accb5
     else
       ++it;
   }
@@ -1304,11 +1292,7 @@
   // belonging to physical groups
   bool potentiallySaveSubset = false;
   if(!CTX::instance()->mesh.saveAll) {
-<<<<<<< HEAD
-    for(unsigned int i = 0; i < entities.size(); i++) {
-=======
     for(std::size_t i = 0; i < entities.size(); i++) {
->>>>>>> 497accb5
       if(entities[i]->physicals.size()) {
         potentiallySaveSubset = true;
         break;
@@ -1316,11 +1300,7 @@
     }
   }
 
-<<<<<<< HEAD
-  unsigned int n = 0;
-=======
   std::size_t n = 0;
->>>>>>> 497accb5
   if(potentiallySaveSubset) {
     Msg::Debug("Renumbering for potentially partial mesh save");
     // if we potentially only save a subset of elements, make sure to first
@@ -1340,15 +1320,9 @@
     for(std::size_t i = 0; i < entities.size(); i++) {
       GEntity *ge = entities[i];
       if(ge->physicals.size()) {
-<<<<<<< HEAD
-        for(unsigned int j = 0; j < ge->getNumMeshElements(); j++) {
-          MElement *e = ge->getMeshElement(j);
-          for(unsigned int k = 0; k < e->getNumVertices(); k++) {
-=======
         for(std::size_t j = 0; j < ge->getNumMeshElements(); j++) {
           MElement *e = ge->getMeshElement(j);
           for(std::size_t k = 0; k < e->getNumVertices(); k++) {
->>>>>>> 497accb5
             e->getVertex(k)->forceNum(0);
           }
         }
@@ -1391,11 +1365,7 @@
   // belonging to physical groups
   bool potentiallySaveSubset = false;
   if(!CTX::instance()->mesh.saveAll) {
-<<<<<<< HEAD
-    for(unsigned int i = 0; i < entities.size(); i++) {
-=======
     for(std::size_t i = 0; i < entities.size(); i++) {
->>>>>>> 497accb5
       if(entities[i]->physicals.size()) {
         potentiallySaveSubset = true;
         break;
@@ -1403,21 +1373,12 @@
     }
   }
 
-<<<<<<< HEAD
-  unsigned int n = 0;
-  if(potentiallySaveSubset) {
-    for(unsigned int i = 0; i < entities.size(); i++) {
-      GEntity *ge = entities[i];
-      if(ge->physicals.size()) {
-        for(unsigned int j = 0; j < ge->getNumMeshElements(); j++) {
-=======
   std::size_t n = 0;
   if(potentiallySaveSubset) {
     for(std::size_t i = 0; i < entities.size(); i++) {
       GEntity *ge = entities[i];
       if(ge->physicals.size()) {
         for(std::size_t j = 0; j < ge->getNumMeshElements(); j++) {
->>>>>>> 497accb5
           ge->getMeshElement(j)->forceNum(++n);
         }
       }
@@ -1425,22 +1386,14 @@
     for(std::size_t i = 0; i < entities.size(); i++) {
       GEntity *ge = entities[i];
       if(ge->physicals.empty()) {
-<<<<<<< HEAD
-        for(unsigned int j = 0; j < ge->getNumMeshElements(); j++) {
-=======
         for(std::size_t j = 0; j < ge->getNumMeshElements(); j++) {
->>>>>>> 497accb5
           ge->getMeshElement(j)->forceNum(++n);
         }
       }
     }
   }
   else {
-<<<<<<< HEAD
-    for(unsigned int i = 0; i < entities.size(); i++) {
-=======
     for(std::size_t i = 0; i < entities.size(); i++) {
->>>>>>> 497accb5
       GEntity *ge = entities[i];
       for(std::size_t j = 0; j < ge->getNumMeshElements(); j++) {
         ge->getMeshElement(j)->forceNum(++n);
@@ -2944,11 +2897,7 @@
     edge->lines.push_back(new MLine(ea.v1, ea.v2));
   }
   if(includeBoundary) {
-<<<<<<< HEAD
-    for(unsigned int i = 0; i < edges_lonely.size(); i++) {
-=======
     for(std::size_t i = 0; i < edges_lonely.size(); i++) {
->>>>>>> 497accb5
       edge_angle ea = edges_lonely[i];
       edge->lines.push_back(new MLine(ea.v1, ea.v2));
     }
