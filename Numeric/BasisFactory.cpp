// Gmsh - Copyright (C) 1997-2012 C. Geuzaine, J.-B-> Remacle
//
// See the LICENSE.txt file for license information. Please report all
// bugs and problems to the public mailing list <gmsh@onelab.info>.

#include "BasisFactory.h"
#include "GmshDefines.h"
#include "polynomialBasis.h"
#include "pyramidalBasis.h"
#include "bezierBasis.h"
#include "miniBasis.h"
#include "CondNumBasis.h"
#include "JacobianBasis.h"
#include <map>
#include <cstddef>

std::map<int, nodalBasis*> BasisFactory::fs;
std::map<int, CondNumBasis*> BasisFactory::cs;
std::map<FuncSpaceData, JacobianBasis*> BasisFactory::js;
std::map<FuncSpaceData, bezierBasis*> BasisFactory::bs;
std::map<FuncSpaceData, GradientBasis*> BasisFactory::gs;

const nodalBasis* BasisFactory::getNodalBasis(int tag)
{
  // If the Basis has already been built, return it.
  std::map<int, nodalBasis*>::const_iterator it = fs.find(tag);
  if (it != fs.end()) {
    return it->second;
  }
  // Get the parent type to see which kind of basis
  // we want to create
  nodalBasis* F = NULL;
  if (tag == MSH_TRI_MINI)
    F = new miniBasisTri();
  else if (tag == MSH_TET_MINI)
    F = new miniBasisTet();
  else {
    int parentType = ElementType::getParentType(tag);
    switch(parentType) {
      case(TYPE_PNT):
      case(TYPE_LIN):
      case(TYPE_TRI):
      case(TYPE_QUA):
      case(TYPE_PRI):
      case(TYPE_TET):
      case(TYPE_HEX):
        F = new polynomialBasis(tag);
        break;
      case(TYPE_PYR):
        F = new pyramidalBasis(tag);
        break;
      default:
        Msg::Error("Unknown type of element %d (in BasisFactory)", tag);
        return NULL;
    }
  }

  std::pair<std::map<int, nodalBasis*>::const_iterator, bool> inserted;

#if defined(_OPENMP)
  #pragma omp critical
#endif
    {
      inserted = fs.insert(std::make_pair(tag, F));

      if (!inserted.second)
        delete F;
    }

  return inserted.first->second;
}

const JacobianBasis* BasisFactory::getJacobianBasis(FuncSpaceData fsd)
{
  FuncSpaceData data = fsd.getForNonSerendipitySpace();

  std::map<FuncSpaceData, JacobianBasis*>::const_iterator it = js.find(data);
  if (it != js.end()) return it->second;

  JacobianBasis* J = new JacobianBasis(data);
  js.insert(std::make_pair(data, J));
  return J;
}

const JacobianBasis* BasisFactory::getJacobianBasis(int tag, int order)
{
  const int type = ElementType::getParentType(tag);
  if (type != TYPE_PYR)
    return getJacobianBasis(FuncSpaceData(true, tag, order));
  else
    return getJacobianBasis(FuncSpaceData(true, tag, false, order+1, order));
}

const JacobianBasis* BasisFactory::getJacobianBasis(int tag)
{
<<<<<<< HEAD
  const int jacOrder = JacobianBasis::jacobianOrder(tag);
  const int type = ElementType::ParentTypeFromTag(tag);
=======
  const int order = JacobianBasis::jacobianOrder(tag);
  const int type = ElementType::getParentType(tag);
>>>>>>> 190b4ff3
  if (type != TYPE_PYR)
    return getJacobianBasis(FuncSpaceData(true, tag, jacOrder));
  else
    return getJacobianBasis(FuncSpaceData(true, tag, false, jacOrder+2, jacOrder));
}

const CondNumBasis* BasisFactory::getCondNumBasis(int tag, int cnOrder)
{
  std::map<int, CondNumBasis*>::const_iterator it = cs.find(tag);
  if (it != cs.end()) return it->second;

  CondNumBasis* M = new CondNumBasis(tag, cnOrder);
  cs.insert(std::make_pair(tag, M));
  return M;
}

const GradientBasis* BasisFactory::getGradientBasis(FuncSpaceData data)
{
  std::map<FuncSpaceData, GradientBasis*>::const_iterator it = gs.find(data);
  if (it != gs.end()) return it->second;

  GradientBasis* G = new GradientBasis(data);
  gs.insert(std::make_pair(data, G));
  return G;
}

const GradientBasis* BasisFactory::getGradientBasis(int tag, int order)
{
  return getGradientBasis(FuncSpaceData(true, tag, order));
}

const GradientBasis* BasisFactory::getGradientBasis(int tag)
{
  return getGradientBasis(FuncSpaceData(tag));
}

const bezierBasis* BasisFactory::getBezierBasis(FuncSpaceData fsd)
{
  FuncSpaceData data = fsd.getForPrimaryElement();

  std::map<FuncSpaceData, bezierBasis*>::const_iterator it = bs.find(data);
  if (it != bs.end()) return it->second;

  bezierBasis* B = new bezierBasis(data);
  bs.insert(std::make_pair(data, B));
  return B;
}

const bezierBasis* BasisFactory::getBezierBasis(int parentTag, int order)
{
  int primaryTag = ElementType::getType(parentTag, 1);
  return getBezierBasis(FuncSpaceData(true, primaryTag, order));
}

const bezierBasis* BasisFactory::getBezierBasis(int tag)
{
  return getBezierBasis(FuncSpaceData(tag));
}

void BasisFactory::clearAll()
{
  std::map<int, nodalBasis*>::iterator itF = fs.begin();
  while (itF != fs.end()) {
    delete itF->second;
    itF++;
  }
  fs.clear();

  std::map<FuncSpaceData, JacobianBasis*>::iterator itJ = js.begin();
  while (itJ != js.end()) {
    delete itJ->second;
    itJ++;
  }
  js.clear();

  std::map<FuncSpaceData, GradientBasis*>::iterator itG = gs.begin();
  while (itG != gs.end()) {
    delete itG->second;
    itG++;
  }
  gs.clear();

  std::map<FuncSpaceData, bezierBasis*>::iterator itB = bs.begin();
  while (itB != bs.end()) {
    delete itB->second;
    itB++;
  }
  bs.clear();
}<|MERGE_RESOLUTION|>--- conflicted
+++ resolved
@@ -93,13 +93,8 @@
 
 const JacobianBasis* BasisFactory::getJacobianBasis(int tag)
 {
-<<<<<<< HEAD
   const int jacOrder = JacobianBasis::jacobianOrder(tag);
-  const int type = ElementType::ParentTypeFromTag(tag);
-=======
-  const int order = JacobianBasis::jacobianOrder(tag);
   const int type = ElementType::getParentType(tag);
->>>>>>> 190b4ff3
   if (type != TYPE_PYR)
     return getJacobianBasis(FuncSpaceData(true, tag, jacOrder));
   else
