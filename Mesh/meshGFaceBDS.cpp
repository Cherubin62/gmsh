// Gmsh - Copyright (C) 1997-2018 C. Geuzaine, J.-F. Remacle
//
// See the LICENSE.txt file for license information. Please report all
// bugs and problems to the public mailing list <gmsh@onelab.info>.

#include <stdlib.h>
#include "GmshMessage.h"
#include "robustPredicates.h"
#include "meshGFace.h"
#include "meshGFaceOptimize.h"
#include "BackgroundMesh.h"
#include "GVertex.h"
#include "GEdge.h"
#include "GFace.h"
#include "discreteFace.h"
#include "MVertex.h"
#include "MElement.h"
#include "Context.h"
#include "GPoint.h"
#include "GModel.h"
#include "Numeric.h"
#include "BDS.h"
#include "qualityMeasures.h"
#include "Field.h"
#include "OS.h"


static void getDegeneratedVertices (BDS_Mesh &m,
				    std::map<BDS_Point*, MVertex*,PointLessThan> *recoverMap,
				    std::set<MVertex *, MVertexLessThanNum> &degenerated,
				    std::vector<BDS_Edge*> &degenerated_edges){
  degenerated.clear();
  
  std::vector<BDS_Edge*>::iterator it = m.edges.begin();

  while (it != m.edges.end()){
    BDS_Edge *e = *it;
    if (!e->deleted && e->numfaces() == 1){
      std::map<BDS_Point*, MVertex*,PointLessThan>::iterator itp1 = recoverMap->find(e->p1);
      std::map<BDS_Point*, MVertex*,PointLessThan>::iterator itp2 = recoverMap->find(e->p2);
      if (itp1 != recoverMap->end() && itp2 != recoverMap->end() &&
          itp1->second == itp2->second){
        degenerated.insert(itp1->second);
	//	itp1->first->_degeneratedTo = itp2->first; 
	//	itp2->first->_degeneratedTo = itp1->first;
	degenerated_edges.push_back(e);
      }
    }
    ++it;
  }
}

double computeEdgeLinearLength(BDS_Point *p1, BDS_Point *p2)
{
  const double dx = p1->X - p2->X;
  const double dy = p1->Y - p2->Y;
  const double dz = p1->Z - p2->Z;
  return std::sqrt(dx * dx + dy * dy + dz * dz);
}

inline double computeEdgeLinearLength(BDS_Point *p1, BDS_Point *p2, GFace *f)
{
  GPoint GP = f->point(SPoint2(0.5 * (p1->u + p2->u),
                               0.5 * (p1->v + p2->v)));

  if (!GP.succeeded())
    return computeEdgeLinearLength(p1,p2);

  const double dx1 = p1->X - GP.x();
  const double dy1 = p1->Y - GP.y();
  const double dz1 = p1->Z - GP.z();
  const double l1 = std::sqrt(dx1 * dx1 + dy1 * dy1 + dz1 * dz1);

  const double dx2 = p2->X - GP.x();
  const double dy2 = p2->Y - GP.y();
  const double dz2 = p2->Z - GP.z();
  const double l2 = std::sqrt(dx2 * dx2 + dy2 * dy2 + dz2 * dz2);

  return l1 + l2;
}

double computeEdgeLinearLength(BDS_Edge *e, GFace *f)
{
  // FIXME !!!
  return f->geomType() == GEntity::Plane ?
           e->length() :
           computeEdgeLinearLength(e->p1, e->p2, f);
}

double NewGetLc(BDS_Point *point)
{
  return Extend1dMeshIn2dSurfaces() ? std::min(point->lc(), point->lcBGM()) :
                                      point->lcBGM();
}

static double correctLC_(BDS_Point *p1,BDS_Point *p2, GFace *f)
{
  double l1 = NewGetLc(p1);
  double l2 = NewGetLc(p2);
  double l = .5*(l1+l2);

  const double coord = 0.5;
  double U = coord * p1->u + (1 - coord) * p2->u;
  double V = coord * p1->v + (1 - coord) * p2->v;

  GPoint gpp = f->point(U, V);
  double lmid = BGM_MeshSize(f, U, V, gpp.x(), gpp.y(), gpp.z());
  l = std::min(l, lmid);

  if(CTX::instance()->mesh.lcFromCurvature){
    double l3 = l;
    double const lcmin = std::min(std::min(l1, l2), l3);
    l1 = std::min(lcmin*1.2,l1);
    l2 = std::min(lcmin*1.2,l2);
    l3 = std::min(lcmin*1.2,l3);
    l = (l1+l2+l3)/3.0;
  }
  return l;
}

double NewGetLc(BDS_Edge *const edge, GFace *const face)
{
  return computeEdgeLinearLength(edge, face) /
         correctLC_(edge->p1, edge->p2, face);
}

double NewGetLc(BDS_Point *p1, BDS_Point *p2, GFace *f)
{
  double linearLength = computeEdgeLinearLength(p1, p2, f);
  double l = correctLC_ (p1,p2,f);
  return linearLength / l;
}

void computeMeshSizeFieldAccuracy(GFace *gf, BDS_Mesh &m, double &avg,
                                  double &max_e, double &min_e, int &nE, int &GS)
{

  std::vector<BDS_Edge*>::const_iterator it = m.edges.begin();
  avg = 0.0;
  min_e = 1.e22;
  max_e = 0;
  nE = 0;
  GS = 0;
  while (it != m.edges.end()){
    if (!(*it)->deleted){
      double const lone = NewGetLc(*it, gf);
      if (lone > 1.0 / std::sqrt(2.0) && lone < std::sqrt(2.0)) GS++;
      avg += lone >1 ? (1. / lone) - 1. : lone - 1.;
      max_e = std::max(max_e, lone);
      min_e = std::min(min_e, lone);
      nE++;
    }
    ++it;
  }
  avg = 100 * std::exp(1.0 / nE * avg);
}

// SWAP TESTS i.e. tell if swap should be done

static bool edgeSwapTestAngle(BDS_Edge *e, double min_cos)
{
  BDS_Face *f1 = e->faces(0);
  BDS_Face *f2 = e->faces(1);
  BDS_Point *n1[4];
  BDS_Point *n2[4];
  f1->getNodes(n1);
  f2->getNodes(n2);
  double norm1[3];
  double norm2[3];
  normal_triangle(n1[0], n1[1], n1[2], norm1);
  normal_triangle(n2[0], n2[1], n2[2], norm2);

  return prosca(norm1, norm2) > min_cos;
}

<<<<<<< HEAD
=======
static bool evalSwapForOptimize(BDS_Edge *e, GFace *gf, BDS_Mesh &m)
{
  if(e->numfaces() != 2) return false;

  BDS_Point *p11, *p12, *p13;
  BDS_Point *p21, *p22, *p23;
  BDS_Point *p31, *p32, *p33;
  BDS_Point *p41, *p42, *p43;
  swap_config(e, &p11, &p12, &p13, &p21, &p22, &p23, &p31, &p32, &p33, &p41,
              &p42, &p43);

  // First, evaluate what we gain in element quality if the
  // swap is performed
  double qa1 = qmTriangle::gamma(p11, p12, p13);
  double qa2 = qmTriangle::gamma(p21, p22, p23);
  double qb1 = qmTriangle::gamma(p31, p32, p33);
  double qb2 = qmTriangle::gamma(p41, p42, p43);
  double qa = std::min(qa1, qa2);
  double qb = std::min(qb1, qb2);
  double qualIndicator = qb - qa;
  bool qualShouldSwap = qb > 2*qa;
  bool qualCouldSwap  = !(qb < qa * .5) && qb > .05;

  // then evaluate if swap produces smoother surfaces
  double norm11[3];
  double norm12[3];
  double norm21[3];
  double norm22[3];
  normal_triangle(p11, p12, p13, norm11);
  normal_triangle(p21, p22, p23, norm12);
  normal_triangle(p31, p32, p33, norm21);
  normal_triangle(p41, p42, p43, norm22);
  double const cosa = prosca(norm11, norm12);
  double const cosb = prosca(norm21, norm22);
  // double smoothIndicator = cosb - cosa;
  // bool smoothShouldSwap = (cosa < 0.1 && cosb > 0.3);
  // bool smoothCouldSwap = !(cosb < cosa * .5);

  double la  = computeEdgeLinearLength(p11, p12);
  double la_ = computeEdgeLinearLength(p11, p12, gf);
  double lb  = computeEdgeLinearLength(p13, p23);
  double lb_ = computeEdgeLinearLength(p13, p23, gf);

  double LA = (la_ -la) / la_;
  double LB = (lb_ -lb) / lb_;

  double distanceIndicator = LA - LB;
  bool distanceShouldSwap = (LB < .5 * LA) && LA > 1.e-2;
  bool distanceCouldSwap = !(LB > 2 * LA) || LB < 1.e-2;

  if (20 * qa < qb) return true;
  // if (LB > .025 && distanceIndicator > 0 && qb > .25) return true;
  // if (LB > .05 && distanceIndicator > 0 && qb > .15) return true;
  // if (LB > .1 && distanceIndicator > 0 && qb > .1) return true;
  // if (LB > .2 && distanceIndicator > 0 && qb > .05) return true;
  // if (LB > .3 && distanceIndicator > 0 && qb > .025) return true;

  // if swap enhances both criterion, the do it!
  if (distanceIndicator > 1e-12 && qualIndicator > 1e-12) return true;
  if (distanceShouldSwap && qualCouldSwap) return true;
  if (distanceCouldSwap && qualShouldSwap) return true;
  // if (smoothIndicator > 0 && qualIndicator > 0) return true;
  // if (smoothShouldSwap && qualCouldSwap) return true;
  // if (smoothCouldSwap && qualShouldSwap) return true;
  // if (distanceShouldSwap && qualCouldSwap) return true;
  // if (distanceCouldSwap && qualShouldSwap) return true;
  if (cosa < 0 && cosb > 0 && qb > 0.0)
    return true;
  return false;
}

static bool edgeSwapTestDelaunay(BDS_Edge *e, GFace *gf)
{
  BDS_Point *op[2];

  if(!e->p1->config_modified && !e->p2->config_modified) return false;

  if(e->numfaces() != 2) return false;

  e->oppositeof(op);

  double p1x[3] = {e->p1->X, e->p1->Y, e->p1->Z};
  double p2x[3] = {e->p2->X, e->p2->Y, e->p2->Z};
  double op1x[3] = {op[0]->X, op[0]->Y, op[0]->Z};
  double op2x[3] = {op[1]->X, op[1]->Y, op[1]->Z};
  double fourth[3];
  fourthPoint(p1x, p2x, op1x, fourth);
  const double inSphere = robustPredicates::insphere(p1x, p2x, op1x, fourth, op2x);
  if (std::abs(inSphere) < 1e-12){
    return false;
  }
  double result = inSphere * robustPredicates::orient3d(p1x, p2x, op1x, fourth);
  return result > 1e-12;
}
>>>>>>> 299ed783

static bool edgeSwapTestDelaunayAniso(BDS_Edge *e, GFace *gf, std::set<swapquad> &configs)
{
  BDS_Point *op[2];

  if(!e->p1->config_modified && ! e->p2->config_modified) return false;

  if(e->numfaces() != 2) return false;

  e->oppositeof(op);

  swapquad sq(e->p1->iD, e->p2->iD, op[0]->iD, op[1]->iD);
  if (configs.find(sq) != configs.end()) return false;
  configs.insert(sq);

  double edgeCenter[2] = {0.5 * (e->p1->u + e->p2->u),
                          0.5 * (e->p1->v + e->p2->v)};

  double p1[2] = {e->p1->u, e->p1->v};
  double p2[2] = {e->p2->u, e->p2->v};
  double p3[2] = {op[0]->u, op[0]->v};
  double p4[2] = {op[1]->u, op[1]->v};
  double metric[3];
  buildMetric(gf, edgeCenter, metric);
  if (!inCircumCircleAniso(gf, p1, p2, p3, p4, metric)){
    return false;
  }
  return true;
}

static int edgeSwapTest(GFace *gf, BDS_Edge *e)
{
  BDS_Point *op[2];

  const double THRESH = cos(CTX::instance()->mesh.allowSwapEdgeAngle * M_PI / 180.);
  
  e->oppositeof (op);

  double qa1 = qmTriangle::gamma(e->p1, e->p2, op[0]);
  double qa2 = qmTriangle::gamma(e->p1, e->p2, op[1]);
  double qb1 = qmTriangle::gamma(e->p1, op[0], op[1]);
  double qb2 = qmTriangle::gamma(e->p2, op[0], op[1]);
  double qa = std::min(qa1, qa2);
  double qb = std::min(qb1, qb2);

  //  if(qb > 15*qa) return 1;

  if (!edgeSwapTestAngle(e, THRESH))
    return -1;

  if(qb > qa) return 1;
  else  return -1;
}

static void swapEdgePass(GFace *gf, BDS_Mesh &m, int &nb_swap, int FINALIZE = 0)
{
  BDS_SwapEdgeTest *qual;
  if (gf->getNativeType() != GEntity::GmshModel)  qual = new BDS_SwapEdgeTestNormals(gf);
  else qual = new BDS_SwapEdgeTestQuality (true,true);
  typedef std::vector<BDS_Edge *>::size_type size_type;
  size_type origSize = m.edges.size();
  for(size_type index = 0; index < 2*origSize && index < m.edges.size(); ++index) {
    if(!m.edges.at(index)->deleted &&   m.edges.at(index)->numfaces() == 2) {
      int const result = 1;//FINALIZE ? 1 : edgeSwapTest(gf, m.edges.at(index));
      if(result >= 0) {
	if(m.swap_edge(m.edges.at(index), *qual)) {
	  ++nb_swap;
	}
      }
    }
  }
  delete qual;
}

void delaunayizeBDS(GFace *gf, BDS_Mesh &m, int &nb_swap)
{
  typedef std::vector<BDS_Edge *>::size_type size_type;

  nb_swap = 0;
  std::set<swapquad> configs;
  while(1) {

    size_type NSW = 0;

    for(size_type index = 0; index < m.edges.size(); ++index) {
      if(!m.edges.at(index)->deleted) {
        if(edgeSwapTestDelaunayAniso(m.edges.at(index), gf, configs)) {
          if(m.swap_edge(m.edges.at(index), BDS_SwapEdgeTestQuality(false))) { ++NSW; }
        }
      }
    }
    nb_swap += NSW;
    if(!NSW) return;
  }
}

bool edges_sort(std::pair<double, BDS_Edge*> a, std::pair<double, BDS_Edge*> b)
{
  // don't compare pointers: it leads to non-deterministic behavior
  // if (a.first == b.first){
  //   return ((*a.second) < (*b.second));
  // }
  if (std::abs(a.first - b.first) < 1e-10){
    if (a.second->p1->iD == b.second->p1->iD)
      return (a.second->p2->iD < b.second->p2->iD);
    else
      return (a.second->p1->iD < b.second->p1->iD);
  }
  else
    return (a.first < b.first);
}

static bool middlePoint (GFace *gf, BDS_Edge *e, double &u, double &v)
{
  // try that

  double u1 = e->p1->u;
  double u2 = e->p2->u;
  double v1 = e->p1->v;
  double v2 = e->p2->v;
  double X1 = e->p1->X;
  double X2 = e->p2->X;
  double Y1 = e->p1->Y;
  double Y2 = e->p2->Y;
  double Z1 = e->p1->Z;
  double Z2 = e->p2->Z;

  int iter = 0;
  while (1){
    u = 0.5*(u1+u2);
    v = 0.5*(v1+v2);
    GPoint gpp = gf->point(u,v);
    double X = gpp.x();
    double Y = gpp.y();
    double Z = gpp.z();
    double l1 = std::sqrt((X-X1)*(X-X1)+(Y-Y1)*(Y-Y1)+(Z-Z1)*(Z-Z1));
    double l2 = std::sqrt((X-X2)*(X-X2)+(Y-Y2)*(Y-Y2)+(Z-Z2)*(Z-Z2));
    // 1 ------ p -- 2
    if (l1 > 1.2*l2){
      //      printf("1 %g 2 %g \n",l1,l2);
      u2 = u; v2 = v;
    }
    else if (l2 > 1.2*l1){
      //      printf("1 %g 2 %g \n",l1,l2);
      u1 = u; v1 = v;
    }
    else break;
    if (iter++ > 10){
      u = 0.5*(e->p1->u+e->p2->u);
      v = 0.5*(e->p1->v+e->p2->v);
      return false;
    }
  }
  return true;
}


static void splitEdgePass(GFace *gf, BDS_Mesh &m, double MAXE_, int &nb_split, std::vector<SPoint2> *true_boundary)
{
  std::vector<std::pair<double, BDS_Edge*> > edges;

  SPoint2 out (10,10);
  
  std::vector<BDS_Edge*>::const_iterator it = m.edges.begin();
  while (it != m.edges.end()){
    if(!(*it)->deleted && (*it)->numfaces() == 2 && (*it)->g->classif_degree == 2){
      double lone = NewGetLc(*it, gf);
      if(lone > MAXE_)edges.push_back(std::make_pair(-lone, *it));
    }
    ++it;
  }
  
  std::sort(edges.begin(), edges.end(), edges_sort);
  
  std::vector<BDS_Point*> mids(edges.size());
  
  bool isPeriodic = gf->periodic(0) || gf->periodic(1) ;
  bool faceDiscrete = gf->geomType() == GEntity::DiscreteSurface;

  for (unsigned int i = 0; i < edges.size(); ++i){
    BDS_Edge *e = edges[i].second;
    BDS_Point *mid = NULL;
    if (!e->deleted){
      double U1 = e->p1->u;
      double U2 = e->p2->u;
      if (e->p1->degenerated)U1 = U2;
      if (e->p2->degenerated)U2 = U1;
      double U = 0.5*(U1+U2);
      double V = 0.5*(e->p1->v+e->p2->v);
      if (faceDiscrete)middlePoint (gf, e, U, V);
      
      GPoint gpp = gf->point(U,V);
      bool inside = true;
      if (true_boundary){
      	SPoint2 pp(U,V);
	int N;
      	if (!pointInsideParametricDomain (*true_boundary, pp, out, N)){
      	  inside = false;
	  //	  FILE *f = fopen("TOTO.pos","a");
	  //	  fprintf(f,"SP(%g,%g,0){%d};\n",pp.x(),pp.y(),N);
	  //	  fclose(f);
      	}
      }
      if (inside && gpp.succeeded()){
	mid  = m.add_point(++m.MAXPOINTNUMBER, gpp.x(),gpp.y(),gpp.z());
	mid->u = U;
	mid->v = V;
	mid->lcBGM() = BGM_MeshSize (gf,U,V, mid->X,mid->Y,mid->Z);
	mid->lc() = 0.5 * (e->p1->lc() +  e->p2->lc());
      }
    }
    mids[i] = mid;
  }
  
  for (unsigned int i = 0; i < edges.size(); ++i){
    BDS_Edge *e = edges[i].second;
    if (!e->deleted){
      BDS_Point *mid = mids[i];      
      if (mid){
	if(!m.split_edge(e, mid)) m.del_point(mid);
	else nb_split++;
      }
    }
  }

}

double getMaxLcWhenCollapsingEdge(GFace *gf, BDS_Mesh &m, BDS_Edge *e, BDS_Point *p)
{
  BDS_Point *o = e->othervertex(p);

  double maxLc = 0.0;
  std::vector<BDS_Edge*> edges(p->edges);
  std::vector<BDS_Edge*>::iterator eit = edges.begin();
  while (eit != edges.end()) {
    BDS_Point *newP1 = 0, *newP2 = 0;
    if ((*eit)->p1 == p){
      newP1 = o;
      newP2 = (*eit)->p2;
    }
    else if ((*eit)->p2 == p){
      newP1 = (*eit)->p1;
      newP2 = o;
    }
    if(!newP1 || !newP2) break; // error
    BDS_Edge collapsedEdge = BDS_Edge(newP1, newP2);
    maxLc = std::max(maxLc, NewGetLc(&collapsedEdge, gf));
    newP1->del(&collapsedEdge);
    newP2->del(&collapsedEdge);
    ++eit;
  }

  return maxLc;
}

/*static bool revertTriangleSphere(SPoint3 &center, BDS_Point *p, BDS_Point *o)
{
  std::vector<BDS_Face*> t = p->getTriangles();

  std::vector<BDS_Face*>::const_iterator it = t.begin();
  while(it != t.end()) {
    BDS_Face *t = *it;
    BDS_Point *pts[4];
    t->getNodes(pts);
    pts[0] = (pts[0] == p) ? o : pts[0];
    pts[1] = (pts[1] == p) ? o : pts[1];
    pts[2] = (pts[2] == p) ? o : pts[2];
    double norm[3];
    normal_triangle(pts[0], pts[1], pts[2], norm);
    double dx = center.x() - o->X;
    double dy = center.y() - o->Y;
    double dz = center.z() - o->Z;
    double ps = dx*norm[0]+dy*norm[1]+dz*norm[2];
    if (ps < 0){
      //      printf("FLIIIP\n");
      return true;
    }
    ++it;
  }
  return false;
}
*/
void collapseEdgePass(GFace *gf, BDS_Mesh &m, double MINE_, int MAXNP, int &nb_collaps)
{
  //  return;
  std::vector<BDS_Edge*>::const_iterator it = m.edges.begin();
  std::vector<std::pair<double, BDS_Edge*> > edges;

  while (it != m.edges.end()){
    if(!(*it)->deleted && (*it)->numfaces() == 2 && (*it)->g->classif_degree == 2){
      double lone = NewGetLc(*it, gf);
      if(lone < MINE_) edges.push_back (std::make_pair(lone, *it));
    }
    ++it;
  }

  std::sort(edges.begin(), edges.end(), edges_sort);

  for (unsigned int i = 0; i < edges.size(); i++){
    BDS_Edge *e = edges[i].second;
    if(!e->deleted){
      double lone1 = 0.;
      bool collapseP1Allowed = false;
      //      lone1 = getMaxLcWhenCollapsingEdge(gf, m, e, e->p1);
      collapseP1Allowed = true;//std::abs(lone1-1.0) < std::abs(edges[i].first - 1.0);

      double lone2 = 0.;
      bool collapseP2Allowed = false;
      if (e->p2->iD > MAXNP){
	//        lone2 = getMaxLcWhenCollapsingEdge(gf, m, e, e->p2);
        collapseP2Allowed = true;//std::abs(lone2-1.0) < std::abs(edges[i].first - 1.0);
      }

      BDS_Point *p = 0;
      if (collapseP1Allowed && collapseP2Allowed){
        if (std::abs(lone1 - lone2) < 1e-12)
          p = e->p1->iD < e->p2->iD ? e->p1 : e->p2;
        else
          p = std::abs(lone1 - 1.0) < std::abs(lone2 - 1.0) ? e->p1 : e->p2;
      }
      else if (collapseP1Allowed && !collapseP2Allowed)
        p = e->p1;
      else if (collapseP1Allowed && !collapseP2Allowed)
        p = e->p2;

      bool res = false;
      if(p)
        res = m.collapse_edge_parametric(e, p);
      if(res)
        nb_collaps++;
    }
  }
}

void smoothVertexPass(GFace *gf, BDS_Mesh &m, int &nb_smooth, bool q)
{
  // FIXME SUPER HACK
  //  return;
  std::set<BDS_Point*,PointLessThan>::iterator itp = m.points.begin();
  while(itp != m.points.end()){
    if(m.smooth_point_centroid(*itp, gf,q))
      nb_smooth ++;
    ++itp;
  }
}

void CHECK_STRANGE (const char *c,BDS_Mesh &m){
  return;
  int strange = 0;
  for (int i=0;i<m.triangles.size();++i){
    BDS_Point *pts[4];
    m.triangles[i]->getNodes(pts);
    double surface_triangle_param(BDS_Point *p1, BDS_Point *p2, BDS_Point *p3);
    if (pts[0]->degenerated+pts[1]->degenerated+pts[2]->degenerated <= 1){
      if (fabs(surface_triangle_param(pts[0],pts[1],pts[2]))<1.e-8){
	strange ++;
      }
    }
  }
  if (strange)printf("strange(%s) = %d\n",c,strange);

  return;
  for (int i=0;i<m.triangles.size();++i){
    BDS_Point *pts[4];
    m.triangles[i]->getNodes(pts);
    if (pts[0] == pts[1] ||
	pts[0] == pts[2] ||
	pts[1] == pts[2]){
      strange ++;
    }
  }

  return;
  strange = 0;
  std::set<BDS_Point*,PointLessThan>::iterator itp = m.points.begin();
  while (itp != m.points.end()){
    if ((*itp)->g && (*itp)->g->classif_degree == 2){
      std::vector<BDS_Face*> t = (*itp)->getTriangles();
      if (t.size() == 2)strange++;//printf("vertex %d \n",(*itp)->iD);
    }
    ++itp;
  }
  printf("strange(%s) = %d\n",c,strange);
}

void computeNodalSizes(GFace *gf, BDS_Mesh &m, 
		       std::map<BDS_Point*, MVertex*,PointLessThan> *recoverMap){
  std::set<BDS_Point*,PointLessThan>::iterator itp = m.points.begin();
  while (itp != m.points.end()){
    (*itp)->lc() = MAX_LC;
    ++itp;
  }
  std::vector<BDS_Edge*>::const_iterator it = m.edges.begin();
  while (it != m.edges.end()){
    bool degenerated = false;

    if (recoverMap){
      std::map<BDS_Point*, MVertex*,PointLessThan>::iterator itp1 = recoverMap->find((*it)->p1);
      std::map<BDS_Point*, MVertex*,PointLessThan>::iterator itp2 = recoverMap->find((*it)->p2);
      if (itp1 != recoverMap->end() && itp2 != recoverMap->end() &&
	  itp1->second == itp2->second){
	degenerated = true;
      }
    }
    if (!degenerated && (*it)->g && (*it)->g->classif_degree == 1){
      double L = (*it)->length();
      if ((*it)->p1->lc() == MAX_LC)(*it)->p1->lc() = L;
      else (*it)->p1->lc() = std::max (L, (*it)->p1->lc());
      if ((*it)->p2->lc() == MAX_LC)(*it)->p2->lc() = L;
      else (*it)->p2->lc() = std::max (L, (*it)->p2->lc());
    }
    ++it;
  }

  itp = m.points.begin();
  std::vector<BDS_Point*> pts;
  while (itp != m.points.end()){
    if ((*itp)->lc() == MAX_LC)pts.push_back(*itp);
    ++itp;
  }
  int iter = 0; 
  while (1){
    bool allTouched = true;
    for (size_t i=0; i< pts.size(); i++){
      std::vector<BDS_Edge*>::const_iterator it  = pts[i]->edges.begin();
      std::vector<BDS_Edge*>::const_iterator ite = pts[i]->edges.end();
      while(it != ite){
	BDS_Point *p = (*it)->othervertex (pts[i]);
	if (p->lc() != MAX_LC){
	  if (pts[i]->lc() == MAX_LC)pts[i]->lc() = p->lc();
	  else pts[i]->lc() = 0.5*(p->lc()+pts[i]->lc());
	}
	++it;
      }
      if (pts[i]->lc() == MAX_LC) allTouched = false;
    }
    if (allTouched && iter++ >= 5)break;
  }
}


void modifyInitialMeshToRemoveDegeneracies(GFace *gf, BDS_Mesh &m, 
					   std::map<BDS_Point*, MVertex*,PointLessThan> *recoverMap)
{
  std::set<MVertex *, MVertexLessThanNum> degenerated;
  std::vector<BDS_Edge*> degenerated_edges;
  getDegeneratedVertices (m,recoverMap,degenerated,degenerated_edges);
  for (std::map<BDS_Point*, MVertex*,PointLessThan>::iterator it = recoverMap->begin();
       it != recoverMap->end(); ++it){
    std::set<MVertex *, MVertexLessThanNum>::iterator it2 = degenerated.find(it->second);
    if (it2 != degenerated.end()){
      it->first->degenerated = true;
      
    }
  }
  for (size_t i = 0;i<degenerated_edges.size();i++){
    m.collapse_edge_parametric(degenerated_edges[i], degenerated_edges[i]->p1, true);
    recoverMap->erase(degenerated_edges[i]->p1);
  }
}
    


void refineMeshBDS(GFace *gf, BDS_Mesh &m, const int NIT,
                   const bool computeNodalSizeField,
                   std::map<MVertex*, BDS_Point*> *recoverMapInv,
		   std::map<BDS_Point*, MVertex*,PointLessThan> *recoverMap,
		   std::vector<SPoint2> *true_boundary)
{
  //  return;
  int IT = 0;
  int MAXNP = m.MAXPOINTNUMBER;
  
  // classify correctly the embedded vertices use a negative model
  // face number to avoid mesh motion
  if(recoverMapInv){
    std::list<GVertex*> emb_vertx = gf->embeddedVertices();
    std::list<GVertex*>::iterator itvx = emb_vertx.begin();
    while(itvx != emb_vertx.end()){
      MVertex *v = *((*itvx)->mesh_vertices.begin());
      std::map<MVertex*, BDS_Point*>::iterator itp = recoverMapInv->find(v);
      if(itp != recoverMapInv->end()){
        BDS_Point *p = itp->second;
        m.add_geom(-1, 2);
        p->g = m.get_geom(-1, 2);
        ++itvx;
      }
    }
  }

  if (recoverMap)outputScalarField(m.triangles, "init.pos", 1, gf);


  // If asked, compute nodal size field using 1D Mesh
  if (computeNodalSizeField)computeNodalSizes(gf, m,recoverMap);

  double t_spl = 0, t_sw = 0,t_col = 0,t_sm = 0;

  const double MINE_ = 0.7, MAXE_ = 1.4;

  while (1){
    CHECK_STRANGE ("start",m);

    // we count the number of local mesh modifs.
    int nb_split = 0;
    int nb_smooth = 0;
    int nb_collaps = 0;
    int nb_swap = 0;

    // split long edges
    double minL = 1.e22, maxL = 0;
    int NN1 = m.edges.size();
    int NN2 = 0;
    std::vector<BDS_Edge*>::iterator it = m.edges.begin();

    while (1){
      if (NN2++ >= NN1)break;
      if (!(*it)->deleted){
        (*it)->p1->config_modified = false;
        (*it)->p2->config_modified = false;
        double lone = NewGetLc(*it, gf);
        maxL = std::max(maxL, lone);
        minL = std::min(minL, lone);
      }
      ++it;
    }

    if ((minL > MINE_ && maxL < MAXE_) || IT > (abs(NIT))) break;
    double maxE = MAXE_;
    double minE = MINE_;
    double t1 = Cpu();
    //    outputScalarField(m.triangles, "0.pos", 1, gf);
    splitEdgePass(gf, m, maxE, nb_split, true_boundary);
    //    outputScalarField(m.triangles, "a.pos", 1, gf);
    CHECK_STRANGE ("split",m);

    double t2 = Cpu();
    swapEdgePass(gf, m, nb_swap);
    CHECK_STRANGE ("swap",m);
    //    outputScalarField(m.triangles, "b.pos", 1, gf);
    
    double t3 = Cpu();
    collapseEdgePass(gf, m, minE, MAXNP, nb_collaps);
    CHECK_STRANGE ("collapse",m);
    //    outputScalarField(m.triangles, "c.pos", 1, gf);
    double t4 = Cpu();
    swapEdgePass ( gf, m, nb_swap);
    CHECK_STRANGE ("swap",m);
    double t5 = Cpu();
    smoothVertexPass(gf, m, nb_smooth, false);
    double t6 = Cpu();
    CHECK_STRANGE ("smmooth",m);
    swapEdgePass ( gf, m, nb_swap);
    CHECK_STRANGE ("swap",m);
    double t7 = Cpu();
    //    char name[256]; sprintf(name,"iter%d.pos",IT);
    //    outputScalarField(m.triangles, name, 1, gf);
    //    getchar();
    //    }
    // clean up the mesh
    t_spl += t2 - t1;
    t_sw  += t3 - t2;
    t_sw  += t5 - t4;
    t_sw  += t7 - t6;
    t_col += t4 - t3;
    t_sm  += t6 - t5;
    m.cleanup();
    //        char nn[256];
    //        sprintf(nn,"ITER%d.pos",IT);
    //        outputScalarField(m.triangles, nn, 1, gf);
    //	getchar();
    
    IT++;
    Msg::Debug(" iter %3d minL %8.3f/%8.3f maxL %8.3f/%8.3f : "
               "%6d splits, %6d swaps, %6d collapses, %6d moves",
               IT, minL, minE, maxL, maxE, nb_split, nb_swap, nb_collaps, nb_smooth);
    //    getchar();
    if (nb_split == 0 && nb_collaps == 0) break;

  }
  outputScalarField(m.triangles, "before.pos", 1, gf);

  int ITER = 0;
  int bad = 0;
  int invalid = 0;
  while (ITER++ <10){
    //    printf("START\n");
    bad = 0;
    invalid = 0;
    for (size_t i=0;i<m.triangles.size();i++){
      if (!m.triangles[i]->deleted){
	BDS_Point *pts[4];
	m.triangles[i]->getNodes(pts);
	pts[0]->config_modified = false;
	pts[1]->config_modified = false;
	pts[2]->config_modified = false;
      }
    }
    for (size_t i=0;i<m.triangles.size();i++){
      BDS_Point *pts[4];
      m.triangles[i]->getNodes(pts);
      //      if (pts[0]->degenerated + pts[1]->degenerated + pts[2]->degenerated < 2){
      double val = BDS_Face_Validity (gf, m.triangles[i]);
      if (val <= 0.2){
	if (!m.triangles[i]->deleted && val <= 0)invalid++;
	pts[0]->config_modified = true;
	pts[1]->config_modified = true;
	pts[2]->config_modified = true;
	bad ++;
      }
	//      }
    }
    if (bad != 0){
      int nb_swap = 0;
      int nb_smooth = 0;
      swapEdgePass ( gf, m, nb_swap, 1);
      smoothVertexPass(gf, m, nb_smooth, true);
      if (nb_swap == 0 &&  nb_smooth == 0){
	if (invalid && !computeNodalSizeField)Msg::Warning("Meshing surface %d : %d elements remain invalid\n", gf->tag(),invalid);
	break;
      }
    }
    else {
      //      Msg::Info("Meshing surface %d : all elements are oriented properly\n", gf->tag());
      break;
    }
  }
  //  printf("NITER %d \n",ITER);
  outputScalarField(m.triangles, "after.pos", 1, gf);
  //  getchar();
  //  for (size_t i=0;i<m.edges.size();i++){
  //    if (!m.edges[i]->deleted){
  //      m.edges[i]->p1->config_modified = true;
  //      m.edges[i]->p2->config_modified = true;
  //    }
  //  }

  // Remove all small edges ...
  //  int  nb_collaps, nb_swap, nb_smooth;
  //  collapseEdgePass(gf, m, MINE_, MAXNP, nb_collaps);
  //  collapseEdgePass(gf, m, MINE_, MAXNP, nb_collaps);
  //  swapEdgePass ( gf, m, nb_swap, 1);
  //  swapEdgePass ( gf, m, nb_swap, 1);
  //  swapEdgePass ( gf, m, nb_swap);
  //  swapEdgePass ( gf, m, nb_swap);
 
  double t_total = t_spl + t_sw + t_col + t_sm;
  if(!t_total) t_total = 1.e-6;
  Msg::Debug(" ---------------------------------------");
  Msg::Debug(" CPU Report ");
  Msg::Debug(" ---------------------------------------");
  Msg::Debug(" CPU SWAP    %12.5E sec (%3.0f %%)", t_sw,100 * t_sw / t_total);
  Msg::Debug(" CPU SPLIT   %12.5E sec (%3.0f %%) ", t_spl,100 * t_spl / t_total);
  Msg::Debug(" CPU COLLAPS %12.5E sec (%3.0f %%) ", t_col,100 * t_col / t_total);
  Msg::Debug(" CPU SMOOTH  %12.5E sec (%3.0f %%) ", t_sm,100 * t_sm / t_total);
  Msg::Debug(" ---------------------------------------");
  Msg::Debug(" CPU TOTAL   %12.5E sec ",t_total);
  Msg::Debug(" ---------------------------------------");
}

bool degeneratedTriangle (BDS_Face *f, std::map<BDS_Point*, MVertex*,PointLessThan> *recoverMap){

  MVertex *v[3] = {0,0,0};
  BDS_Point *n[4];
  f->getNodes(n);
  for (int i=0;i<3;i++){
    std::map<BDS_Point*, MVertex*,PointLessThan>::iterator itp1 = recoverMap->find(n[i]);
    if (itp1 != recoverMap->end())v[i] = itp1->second;
  }
  if (v[0] && (v[0] == v[1] || v[0] == v[2]))return true;
  if (v[1] && (v[1] == v[2] || v[0] == v[1]))return true;
  if (v[2] && (v[1] == v[2] || v[0] == v[2]))return true;
  return false;
}


void invalidEdgesPeriodic(BDS_Mesh &m,
                          std::map<BDS_Point*, MVertex*,PointLessThan> *recoverMap,
                          std::set<BDS_Edge*, EdgeLessThan> &toSplit)
{

  // first look for degenerated vertices
  std::set<MVertex *, MVertexLessThanNum> degenerated;
  std::vector<BDS_Edge*> degenerated_edges;
  getDegeneratedVertices (m,recoverMap,degenerated,degenerated_edges);
  Msg::Debug("Found %d degenerated vertices",degenerated.size());
  
  toSplit.clear();
  std::vector<BDS_Edge*>::const_iterator it = m.edges.begin();
  std::map<std::pair<MVertex*, BDS_Point*>, BDS_Edge *> touchPeriodic;
  while (it != m.edges.end()){
    BDS_Edge *e = *it;
    if (!e->deleted && e->numfaces() == 2){
      std::map<BDS_Point*, MVertex*,PointLessThan>::iterator itp1 = recoverMap->find(e->p1);
      std::map<BDS_Point*, MVertex*,PointLessThan>::iterator itp2 = recoverMap->find(e->p2);
      if (itp1 != recoverMap->end() &&
          itp2 != recoverMap->end() &&
          itp1->second == itp2->second) toSplit.insert(e);
      else if (itp1 != recoverMap->end() && itp2 == recoverMap->end()){
        std::pair<MVertex*, BDS_Point*> a(itp1->second, e->p2);
        std::map<std::pair<MVertex*, BDS_Point*>, BDS_Edge*>::iterator itf =
          touchPeriodic.find(a);
        if (itf == touchPeriodic.end()) touchPeriodic[a] = e;
        else if (degenerated.find(itp1->second) == degenerated.end()){
          toSplit.insert(e); toSplit.insert(itf->second);
        }
      }
      else if (itp1 == recoverMap->end() && itp2 != recoverMap->end()){
        std::pair<MVertex*, BDS_Point*> a(itp2->second, e->p1);
        std::map<std::pair<MVertex*, BDS_Point*>, BDS_Edge*>::iterator itf =
          touchPeriodic.find(a);
        if (itf == touchPeriodic.end()) touchPeriodic[a] = e;
        else if (degenerated.find(itp2->second) == degenerated.end()){
          toSplit.insert(e); toSplit.insert(itf->second);
        }
      }
    }
    ++it;
  }
  //return;
  Msg::Debug("%d degenerated edges should be split",toSplit.size());
  size_t aa = toSplit.size();
  // same edges should be split
  {
    std::set<BDS_Point*, PointLessThan>::iterator it = m.points.begin();
    while (it != m.points.end()){
      std::map<BDS_Point*, MVertex*,PointLessThan>::iterator itp2 = recoverMap->find(*it);
      if (itp2 == recoverMap->end()){      
	std::vector<BDS_Edge*>::const_iterator ite = (*it)->edges.begin();
	std::map<MVertex*,BDS_Edge*> mp;
	while (ite != (*it)->edges.end()){
	  if (!(*ite)->deleted && (*ite)->numfaces() == 2){
	    if (!degeneratedTriangle ((*ite)->faces(0),recoverMap) &&
		!degeneratedTriangle ((*ite)->faces(1),recoverMap)){			      
	      BDS_Point *other = (*it) == (*ite)->p1 ? (*ite)->p2 : (*ite)->p1;	  
	      std::map<BDS_Point*, MVertex*,PointLessThan>::iterator itp1 = recoverMap->find(other);
	      if (itp1 != recoverMap->end()){
		if (mp.find(itp1->second) != mp.end()){
		  toSplit.insert(*ite); toSplit.insert(mp[itp1->second]);
		}
		mp[itp1->second] = *ite; 
	      }
	    }	    
	  }
	  ++ite;
	}
      }
      ++it;
    }
  }
  Msg::Debug("%d similar edges should be split",toSplit.size()-aa);
  //  printf("%d splits\n",toSplit.size());


}

// consider p1 and p2, 2 vertices that are different in the parametric
// plane BUT are the same in the real plane
// consider a vertex v that is internal
// if p1 is the start and the end of a degenerated edge, then allow edges p1 v and p2 v
// if not do not allow p1 v and p2 v, split them
// if p1 p2 exists and it is internal, split it

int solveInvalidPeriodic(GFace *gf, BDS_Mesh &m,
                         std::map<BDS_Point*, MVertex*,PointLessThan> *recoverMap)
{
  if (!recoverMap) return 0;

  BDS_GeomEntity *g = m.get_geom(gf->tag(),2); 
  
  //  return 0;
  Msg::Debug("Solving invalid edges/triangles in initial meshes of periodic face %d",gf->tag());

  std::set<BDS_Edge*, EdgeLessThan> toSplit;
  invalidEdgesPeriodic(m, recoverMap, toSplit);
  std::set<BDS_Edge*>::iterator ite = toSplit.begin();

  Msg::Debug("%d edges of the initial mesh are going to be split",toSplit.size());
  
  for (;ite !=toSplit.end(); ++ite){
    BDS_Edge *e = *ite;
    if (!e->deleted && e->numfaces() == 2){
      const double coord = 0.5;
      BDS_Point *mid ;
      mid = m.add_point(++m.MAXPOINTNUMBER,
                        coord * e->p1->u + (1 - coord) * e->p2->u,
                        coord * e->p1->v + (1 - coord) * e->p2->v, gf);
      mid->lcBGM() = BGM_MeshSize(gf,
				  (coord * e->p1->u + (1 - coord) * e->p2->u),
				  (coord * e->p1->v + (1 - coord) * e->p2->v),
				  mid->X, mid->Y, mid->Z);
      mid->lc() = 0.5 * (e->p1->lc() + e->p2->lc());
      mid->u = coord * e->p1->u + (1 - coord) * e->p2->u;
      mid->v = coord * e->p1->v + (1 - coord) * e->p2->v;
      mid->g = g;

      if(!m.split_edge(e, mid)) m.del_point(mid);
    }
  }
  //  int nb_smooth;
  //  if(toSplit.size()) smoothVertexPass(gf, m, nb_smooth, true);
  m.cleanup();
  return toSplit.size();
}


void optimizeMeshBDS(GFace *gf, BDS_Mesh &m, const int NIT,
                     std::map<BDS_Point*,MVertex*,PointLessThan> *recoverMap=0)
{
  return;
}

// DELAUNAY BDS

// build the BDS from a list of GFace
// This is a TRUE copy
BDS_Mesh *gmsh2BDS(std::list<GFace*> &l)
{
  BDS_Mesh *m = new BDS_Mesh;
  for (std::list<GFace*>::iterator it = l.begin(); it != l.end(); ++it){
    GFace *gf = *it;
    m->add_geom(gf->tag(), 2);
    BDS_GeomEntity *g2 = m->get_geom(gf->tag(), 2);
    for (unsigned int i = 0; i < gf->triangles.size(); i++){
      MTriangle *e = gf->triangles[i];
      BDS_Point *p[3];
      for (int j = 0; j < 3; j++){
        p[j] = m->find_point(e->getVertex(j)->getNum());
        if (!p[j]) {
          p[j] = m->add_point(e->getVertex(j)->getNum(), e->getVertex(j)->x(),
                              e->getVertex(j)->y(), e->getVertex(j)->z());
          SPoint2 param;
          reparamMeshVertexOnFace(e->getVertex(j), gf, param);
          p[j]->u = param[0];
          p[j]->v = param[1];
          m->add_geom(e->getVertex(j)->onWhat()->tag(),
                      e->getVertex(j)->onWhat()->dim());
          BDS_GeomEntity *g = m->get_geom(e->getVertex(j)->onWhat()->tag(),
                                          e->getVertex(j)->onWhat()->dim());
          p[j]->g = g;
        }
      }
      BDS_Face *f = m->add_triangle(p[0]->iD, p[1]->iD, p[2]->iD);
      f->g = g2;
    }
  }
  return m;
}<|MERGE_RESOLUTION|>--- conflicted
+++ resolved
@@ -173,103 +173,6 @@
   return prosca(norm1, norm2) > min_cos;
 }
 
-<<<<<<< HEAD
-=======
-static bool evalSwapForOptimize(BDS_Edge *e, GFace *gf, BDS_Mesh &m)
-{
-  if(e->numfaces() != 2) return false;
-
-  BDS_Point *p11, *p12, *p13;
-  BDS_Point *p21, *p22, *p23;
-  BDS_Point *p31, *p32, *p33;
-  BDS_Point *p41, *p42, *p43;
-  swap_config(e, &p11, &p12, &p13, &p21, &p22, &p23, &p31, &p32, &p33, &p41,
-              &p42, &p43);
-
-  // First, evaluate what we gain in element quality if the
-  // swap is performed
-  double qa1 = qmTriangle::gamma(p11, p12, p13);
-  double qa2 = qmTriangle::gamma(p21, p22, p23);
-  double qb1 = qmTriangle::gamma(p31, p32, p33);
-  double qb2 = qmTriangle::gamma(p41, p42, p43);
-  double qa = std::min(qa1, qa2);
-  double qb = std::min(qb1, qb2);
-  double qualIndicator = qb - qa;
-  bool qualShouldSwap = qb > 2*qa;
-  bool qualCouldSwap  = !(qb < qa * .5) && qb > .05;
-
-  // then evaluate if swap produces smoother surfaces
-  double norm11[3];
-  double norm12[3];
-  double norm21[3];
-  double norm22[3];
-  normal_triangle(p11, p12, p13, norm11);
-  normal_triangle(p21, p22, p23, norm12);
-  normal_triangle(p31, p32, p33, norm21);
-  normal_triangle(p41, p42, p43, norm22);
-  double const cosa = prosca(norm11, norm12);
-  double const cosb = prosca(norm21, norm22);
-  // double smoothIndicator = cosb - cosa;
-  // bool smoothShouldSwap = (cosa < 0.1 && cosb > 0.3);
-  // bool smoothCouldSwap = !(cosb < cosa * .5);
-
-  double la  = computeEdgeLinearLength(p11, p12);
-  double la_ = computeEdgeLinearLength(p11, p12, gf);
-  double lb  = computeEdgeLinearLength(p13, p23);
-  double lb_ = computeEdgeLinearLength(p13, p23, gf);
-
-  double LA = (la_ -la) / la_;
-  double LB = (lb_ -lb) / lb_;
-
-  double distanceIndicator = LA - LB;
-  bool distanceShouldSwap = (LB < .5 * LA) && LA > 1.e-2;
-  bool distanceCouldSwap = !(LB > 2 * LA) || LB < 1.e-2;
-
-  if (20 * qa < qb) return true;
-  // if (LB > .025 && distanceIndicator > 0 && qb > .25) return true;
-  // if (LB > .05 && distanceIndicator > 0 && qb > .15) return true;
-  // if (LB > .1 && distanceIndicator > 0 && qb > .1) return true;
-  // if (LB > .2 && distanceIndicator > 0 && qb > .05) return true;
-  // if (LB > .3 && distanceIndicator > 0 && qb > .025) return true;
-
-  // if swap enhances both criterion, the do it!
-  if (distanceIndicator > 1e-12 && qualIndicator > 1e-12) return true;
-  if (distanceShouldSwap && qualCouldSwap) return true;
-  if (distanceCouldSwap && qualShouldSwap) return true;
-  // if (smoothIndicator > 0 && qualIndicator > 0) return true;
-  // if (smoothShouldSwap && qualCouldSwap) return true;
-  // if (smoothCouldSwap && qualShouldSwap) return true;
-  // if (distanceShouldSwap && qualCouldSwap) return true;
-  // if (distanceCouldSwap && qualShouldSwap) return true;
-  if (cosa < 0 && cosb > 0 && qb > 0.0)
-    return true;
-  return false;
-}
-
-static bool edgeSwapTestDelaunay(BDS_Edge *e, GFace *gf)
-{
-  BDS_Point *op[2];
-
-  if(!e->p1->config_modified && !e->p2->config_modified) return false;
-
-  if(e->numfaces() != 2) return false;
-
-  e->oppositeof(op);
-
-  double p1x[3] = {e->p1->X, e->p1->Y, e->p1->Z};
-  double p2x[3] = {e->p2->X, e->p2->Y, e->p2->Z};
-  double op1x[3] = {op[0]->X, op[0]->Y, op[0]->Z};
-  double op2x[3] = {op[1]->X, op[1]->Y, op[1]->Z};
-  double fourth[3];
-  fourthPoint(p1x, p2x, op1x, fourth);
-  const double inSphere = robustPredicates::insphere(p1x, p2x, op1x, fourth, op2x);
-  if (std::abs(inSphere) < 1e-12){
-    return false;
-  }
-  double result = inSphere * robustPredicates::orient3d(p1x, p2x, op1x, fourth);
-  return result > 1e-12;
-}
->>>>>>> 299ed783
 
 static bool edgeSwapTestDelaunayAniso(BDS_Edge *e, GFace *gf, std::set<swapquad> &configs)
 {
@@ -326,14 +229,16 @@
 
 static void swapEdgePass(GFace *gf, BDS_Mesh &m, int &nb_swap, int FINALIZE = 0)
 {
+  //  return;
   BDS_SwapEdgeTest *qual;
-  if (gf->getNativeType() != GEntity::GmshModel)  qual = new BDS_SwapEdgeTestNormals(gf);
+  if (FINALIZE && gf->getNativeType() != GEntity::GmshModel)  qual = new BDS_SwapEdgeTestNormals(gf);
   else qual = new BDS_SwapEdgeTestQuality (true,true);
+  //    qual = new BDS_SwapEdgeTestQuality (true,true);
   typedef std::vector<BDS_Edge *>::size_type size_type;
   size_type origSize = m.edges.size();
   for(size_type index = 0; index < 2*origSize && index < m.edges.size(); ++index) {
     if(!m.edges.at(index)->deleted &&   m.edges.at(index)->numfaces() == 2) {
-      int const result = 1;//FINALIZE ? 1 : edgeSwapTest(gf, m.edges.at(index));
+      int const result = FINALIZE ? 1 : edgeSwapTest(gf, m.edges.at(index));
       if(result >= 0) {
 	if(m.swap_edge(m.edges.at(index), *qual)) {
 	  ++nb_swap;
@@ -341,6 +246,7 @@
       }
     }
   }
+  m.cleanup();
   delete qual;
 }
 
@@ -717,6 +623,7 @@
   std::set<MVertex *, MVertexLessThanNum> degenerated;
   std::vector<BDS_Edge*> degenerated_edges;
   getDegeneratedVertices (m,recoverMap,degenerated,degenerated_edges);
+  printf("%d degenerated vertices\n",degenerated.size());
   for (std::map<BDS_Point*, MVertex*,PointLessThan>::iterator it = recoverMap->begin();
        it != recoverMap->end(); ++it){
     std::set<MVertex *, MVertexLessThanNum>::iterator it2 = degenerated.find(it->second);
@@ -760,7 +667,7 @@
     }
   }
 
-  if (recoverMap)outputScalarField(m.triangles, "init.pos", 1, gf);
+  //  if (recoverMap)outputScalarField(m.triangles, "init.pos", 1, gf);
 
 
   // If asked, compute nodal size field using 1D Mesh
@@ -837,10 +744,10 @@
     t_col += t4 - t3;
     t_sm  += t6 - t5;
     m.cleanup();
-    //        char nn[256];
-    //        sprintf(nn,"ITER%d.pos",IT);
-    //        outputScalarField(m.triangles, nn, 1, gf);
-    //	getchar();
+    //            char nn[256];
+    //            sprintf(nn,"ITER%d.pos",IT);
+    //            outputScalarField(m.triangles, nn, 1, gf);
+    //    	getchar();
     
     IT++;
     Msg::Debug(" iter %3d minL %8.3f/%8.3f maxL %8.3f/%8.3f : "
@@ -850,7 +757,7 @@
     if (nb_split == 0 && nb_collaps == 0) break;
 
   }
-  outputScalarField(m.triangles, "before.pos", 1, gf);
+  //  outputScalarField(m.triangles, "before.pos", 1, gf);
 
   int ITER = 0;
   int bad = 0;
@@ -879,6 +786,7 @@
 	pts[1]->config_modified = true;
 	pts[2]->config_modified = true;
 	bad ++;
+	if (val < 0) invalid++;
       }
 	//      }
     }
@@ -887,7 +795,7 @@
       int nb_smooth = 0;
       swapEdgePass ( gf, m, nb_swap, 1);
       smoothVertexPass(gf, m, nb_smooth, true);
-      if (nb_swap == 0 &&  nb_smooth == 0){
+      if ((nb_swap == 0 &&  nb_smooth == 0) || ITER == 10){
 	if (invalid && !computeNodalSizeField)Msg::Warning("Meshing surface %d : %d elements remain invalid\n", gf->tag(),invalid);
 	break;
       }
@@ -898,7 +806,7 @@
     }
   }
   //  printf("NITER %d \n",ITER);
-  outputScalarField(m.triangles, "after.pos", 1, gf);
+  //  outputScalarField(m.triangles, "after.pos", 1, gf);
   //  getchar();
   //  for (size_t i=0;i<m.edges.size();i++){
   //    if (!m.edges[i]->deleted){
