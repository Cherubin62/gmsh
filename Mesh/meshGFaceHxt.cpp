#include "GmshConfig.h"
#include "GModel.h"
#include "meshGRegionHxt.h"
#include "meshGFaceHxt.h"
#include "Context.h"
#include "MVertex.h"
#include "GFace.h"
#include "GmshMessage.h"
#include "gmshCrossFields.h"

#if defined(HAVE_HXT)
extern "C" {
#include "hxt_api.h"
#include "remesh/hxt_gmsh_point_gen_main.h"
#include "remesh/hxt_point_gen_options.h"
}


int meshGFaceHxt(GModel *gm)
{

  HXT_CHECK(hxtSetMessageCallback(hxtGmshMsgCallback));

  HXTMesh *mesh;
  HXTContext *context;
  HXT_CHECK(hxtContextCreate(&context));
  HXT_CHECK(hxtMeshCreate(context, &mesh));
  
  std::map<int, std::vector<double> > dataH;
  std::map<int, std::vector<double> > dataDir;
  std::map<int, std::vector<double> > dataDirOrtho;
  computeCrossFieldAndH(gm,dataH,dataDir,dataDirOrtho);

  std::map<MVertex *, int> v2c;
  std::vector<MVertex *> c2v;
  HXT_CHECK(Gmsh2Hxt(gm, mesh, v2c, c2v));

  /// put the cross field and conformal factor into a big vector
  double *data = (double*)malloc(c2v.size()*sizeof(double)*7);
  for (size_t i = 0; i< c2v.size()*7 ; i++)data [i] = 0.0;
  
  std::map<int, std::vector<double> > :: iterator it = dataDir.begin();
  for ( ; it != dataDir.end() ; ++it){
    MElement *e = gm->getMeshElementByTag (it->first);
    std::vector<double> &dir      = it->second;
    std::vector<double> &dirOrtho = dataDirOrtho[it->first];
    SVector3 t1 (dir[0],dir[1],dir[2]);
    SVector3 t2 (dirOrtho[0],dirOrtho[1],dirOrtho[2]);
    SVector3 n = crossprod(t1,t2);
    
    for (int i=0;i< e->getNumVertices();i++){
      MVertex *v = e->getVertex (i);
      if (v2c.find(v)  == v2c.end())Msg::Error ("FILE %s LINE %d Cannot find vertex %lu",__FILE__,__LINE__,v->getNum()); 
      if (v2c[v] >= v2c.size())Msg::Error ("FILE %s LINE %d Bad numbering v2c[%lu] = %lu",__FILE__,__LINE__,v->getNum(),v2c[v]); 
      double *nn = data+7*v2c[v];
      nn[0] += n[0];
      nn[1] += n[1];
      nn[2] += n[2];
      SVector3 t (nn[3],nn[4],nn[5]);
      if (t.norm () < 1.e-12){
	nn[3] = t1.x();
	nn[4] = t1.y();
	nn[5] = t1.z();
      }
      else {
	double x0 = dot (t,t1);
	double x1 = dot (t,-t1);
	double x2 = dot (t,t2);
	double x3 = dot (t,-t2);
	if (x0 > x1 && x0 > x2 && x0 > x3){
	  nn[3]+= t1.x();nn[4]+= t1.y();nn[5]+= t1.z();
	}
	else if (x1 > x0 && x1 > x2 && x1 > x3){
	  nn[3]-= t1.x();nn[4]-= t1.y();nn[5]-= t1.z();
	}
	else if (x2 > x0 && x2 > x1 && x2 > x3){
	  nn[3]+= t2.x();nn[4]+= t2.y();nn[5]+= t2.z();
	}
	else{
	  nn[3]-= t2.x();nn[4]-= t2.y();nn[5]-= t2.z();
	}	  
      }
    }    
  }
  
  for (size_t i = 0; i< c2v.size() ; i++){
    double *n = data+ 7*i;
    
    SVector3 t (n[0],n[1],n[2]); t.normalize();
    n[0] = t.x();n[1] = t.y();n[2] = t.z();
    t = SVector3(n[3],n[4],n[5]); t.normalize();
    n[3] = t.x();n[4] = t.y();n[5] = t.z();
    
    if (dataH.find(c2v[i]->getNum()) != dataH.end()){    
      n[6] = dataH[c2v[i]->getNum()][0];
    }
    else {
      Msg::Warning ("Vertex %lu has no value for H",c2v[i]->getNum());
    }
  }
  
  ///// HERE WE NEED THE CODE TO THE REMESHING STUFF
   
  HXTContext *fcontext;
  HXTMesh *fmesh;
  HXT_CHECK(hxtContextCreate(&fcontext));
  HXT_CHECK(hxtMeshCreate(fcontext, &fmesh));
<<<<<<< HEAD
 
  HXT_CHECK(hxtGmshPointGenMain(mesh,data,fmesh));

  HXT_CHECK(Hxt2Gmsh(gm, fmesh, v2c, c2v));
=======

  // TODO 
  HXTPointGenOptions opt = { .verbosity = 0,
                             .generateLines = 1,
                             .generateSurfaces = 1,
                             .generateVolumes = 1,
                             .remeshSurfaces = 1,
                             .dirType = 1,
                             .areaThreshold = 0};

  HXT_CHECK(hxtGmshPointGenMain(mesh,&opt,data,fmesh));
>>>>>>> 3a9f6a02
  
  HXT_CHECK(hxtMeshDelete(&fmesh));
  HXT_CHECK(hxtContextDelete(&fcontext));
 

  
  
  ///// END OF HERE WE NEED THE CODE TO THE REMESHING STUFF

  free (data);
  HXT_CHECK(hxtMeshDelete(&mesh));
  HXT_CHECK(hxtContextDelete(&context));
  

  return 0;
}


#else

int meshGFaceHxt(GModel *gm)
{
  Msg::Error("Gmsh should be compiled with Hxt to enable this option");
  return -1;
}

#endif<|MERGE_RESOLUTION|>--- conflicted
+++ resolved
@@ -105,12 +105,6 @@
   HXTMesh *fmesh;
   HXT_CHECK(hxtContextCreate(&fcontext));
   HXT_CHECK(hxtMeshCreate(fcontext, &fmesh));
-<<<<<<< HEAD
- 
-  HXT_CHECK(hxtGmshPointGenMain(mesh,data,fmesh));
-
-  HXT_CHECK(Hxt2Gmsh(gm, fmesh, v2c, c2v));
-=======
 
   // TODO 
   HXTPointGenOptions opt = { .verbosity = 0,
@@ -120,9 +114,9 @@
                              .remeshSurfaces = 1,
                              .dirType = 1,
                              .areaThreshold = 0};
-
+  
   HXT_CHECK(hxtGmshPointGenMain(mesh,&opt,data,fmesh));
->>>>>>> 3a9f6a02
+  HXT_CHECK(Hxt2Gmsh(gm, fmesh, v2c, c2v));
   
   HXT_CHECK(hxtMeshDelete(&fmesh));
   HXT_CHECK(hxtContextDelete(&fcontext));
