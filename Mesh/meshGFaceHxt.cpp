--- conflicted
+++ resolved
@@ -701,10 +701,7 @@
 
 
   if (fmesh->quads.size > 0) {
-<<<<<<< HEAD
-=======
     Msg::Debug("- Face %i: %li quads in output of meshGFaceHxt", gf->tag(), fmesh->quads.size);
->>>>>>> b3101723
     for (MTriangle* f: gf->triangles) { delete f; }
     for (MQuadrangle* f: gf->quadrangles) { delete f; }
     for (MVertex* v: gf->mesh_vertices) { delete v; }
@@ -731,11 +728,8 @@
       gf->quadrangles.push_back(q);
     }
     gf->meshStatistics.status = GFace::DONE;
-<<<<<<< HEAD
-=======
   } else {
     Msg::Error("- Face %i: no quads in output of meshGFaceHxt", gf->tag());
->>>>>>> b3101723
   }
 
   HXT_CHECK(hxtMeshDelete(&fmesh));
