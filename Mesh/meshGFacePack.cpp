// Gmsh - Copyright (C) 1997-2021 C. Geuzaine, J.-F. Remacle
//
// See the LICENSE.txt file in the Gmsh root directory for license information.
// Please report all issues on https://gitlab.onelab.info/gmsh/gmsh/issues.

#include <stdio.h>
#include <stdlib.h>
#include <queue>
#include <map>
#include <vector>
#include "GModel.h"
#include "GFace.h"
#include "gmsh.h"
#include "SPoint2.h"
#include "SVector3.h"
#include "meshTriangulation.h"
#include "robustPredicates.h"

static void analyze2dMetric(std::vector<double> &val, double &C, double &S,
                            double &h1, double &h2)
{
  double a = val[0];
  double c = val[1];
  double b = val[4];
  double l1 = 0.5 * (a + b + sqrt((a - b) * (a - b) + 4 * c * c));
  double l2 = 0.5 * (a + b - sqrt((a - b) * (a - b) + 4 * c * c));
  //  printf("%12.5E %12.5E %12.5E %12.5E %12.5E\n",l1,l2,a,b,c);
  h1 = 1. / sqrt(l1);
  h2 = 1. / sqrt(l2);
  double theta = 0.5 * atan2(2 * c, a - b);
  C = cos(theta);
  S = sin(theta);
}

double bestParabola(double x0, double y0, double x1, double y1, double &xmid,
                    double &ymid, int VIEW_TAG);
double objectiveFunction_L(double x0, double y0, double xt, double yt,
                           double x1, double y1, int VIEW_TAG);

static double maxDir(double &c, double &s, double &h, const double &C,
                     const double &S, const double &H1, const double &H2)
{
  double PV1 = c * C + s * S;
  double PV2 = s * C - c * S;
  double PV3 = -c * C - s * S;
  double PV4 = -s * C + c * S;
  if(PV1 > PV2 && PV1 > PV3 && PV1 > PV4) {
    c = C;
    s = S;
    h = H1;
    return PV1;
  }
  else if(PV2 > PV3 && PV2 > PV4) {
    c = -S;
    s = C;
    h = H2;
    return PV2;
  }
  else if(PV3 > PV4) {
    c = -C;
    s = -S;
    h = H1;
    return PV3;
  }
  else {
    c = S;
    s = -C;
    h = H2;
    return PV4;
  }
}

static int check_triangle_validity_2d(double *xa, double *xb, double *xc)
{
  return -robustPredicates::orient2d(xa, xb, xc) > 1.e-16;
}

static double interpolateTriangleP2(double xi, double eta, double v0, double v1,
                                    double v2, double v3, double v4, double v5)
{
  double L0 = (1 - xi - eta) * (1 - 2 * xi - 2 * eta);
  double L1 = xi * (2 * xi - 1);
  double L2 = eta * (2 * eta - 1);
  double L3 = 4 * xi * (1 - xi - eta);
  double L4 = 4 * xi * eta;
  double L5 = 4 * eta * (1 - xi - eta);

  return L0 * v0 + L1 * v1 + L2 * v2 + L3 * v3 + L4 * v4 + L5 * v5;
}

static void derivativeP2(double u, double v, double dfdu[6], double dfdv[6])
{
  /*  const double sf[6][6] = { { 1, -3, -3,  4,  2,  2},
                                { 0, -1,  0,  0,  2,  0},
                                { 0,  0, -1,  0,  0,  2},
                                { 0,  4,  0, -4, -4,  0},
                                { 0,  0,  0,  4,  0,  0},
                                { 0,  0,  4, -4,  0, -4} };
  */
  dfdu[0] = -3 + 4 * v + 4 * u;
  dfdu[1] = -1 + 4 * u;
  dfdu[2] = 0;
  dfdu[3] = 4 - 4 * v - 8 * u;
  dfdu[4] = 4 * v;
  dfdu[5] = -4 * v;

  dfdv[0] = -3 + 4 * u + 4 * v;
  dfdv[1] = 0;
  dfdv[2] = -1 + 4 * v;
  dfdv[3] = -4 * u;
  dfdv[4] = 4 * u;
  dfdv[5] = 4 - 4 * u - 8 * v;
}

static void jac_corners_p2(double *xa, double *xb, double *xc, double *xab,
                           double *xbc, double *xca, double J[6])
{
  double *x[6] = {xa, xb, xc, xab, xbc, xca};
  double nodes[6][2] = {{0, 0}, {1, 0}, {0, 1}, {0.5, 0}, {0.5, 0.5}, {0, 0.5}};
  for(int i = 0; i < 6; i++) {
    double u = nodes[i][0];
    double v = nodes[i][1];
    double dfdu[6], dfdv[6];
    derivativeP2(u, v, dfdu, dfdv);
    double dxdu = 0, dxdv = 0, dydu = 0, dydv = 0;
    for(int j = 0; j < 6; j++) {
      dxdu += x[j][0] * dfdu[j];
      dxdv += x[j][0] * dfdv[j];
      dydu += x[j][1] * dfdu[j];
      dydv += x[j][1] * dfdv[j];
    }
    J[i] = -(dxdu * dydv - dydu * dxdv);
  }
}

static void jac_points_p2(double *xa, double *xb, double *xc, double *xab,
                          double *xbc, double *xca, double *xis, double *etas,
                          double detJ[6], double J[6][4])
{
  double *x[6] = {xa, xb, xc, xab, xbc, xca};
  for(int i = 0; i < 6; i++) {
    double u = xis[i];
    double v = etas[i];
    double dfdu[6], dfdv[6];
    derivativeP2(u, v, dfdu, dfdv);
    double dxdu = 0, dxdv = 0, dydu = 0, dydv = 0;
    for(int j = 0; j < 6; j++) {
      dxdu += x[j][0] * dfdu[j];
      dxdv += x[j][0] * dfdv[j];
      dydu += x[j][1] * dfdu[j];
      dydv += x[j][1] * dfdv[j];
    }
    J[i][0] = dxdu;
    J[i][1] = dxdv;
    J[i][2] = dydu;
    J[i][3] = dydv;
    detJ[i] = -(dxdu * dydv - dydu * dxdv);
  }
}

static double validity_p2triangle_formula(double *xa, double *xb, double *xc,
                                          double *xab, double *xbc, double *xca)
{
  double J[6];
  jac_corners_p2(xa, xb, xc, xab, xbc, xca, J);
  double bez[6] = {J[0],
                   J[1],
                   J[2],
                   2 * J[3] - 0.5 * (J[0] + J[1]),
                   2 * J[4] - 0.5 * (J[1] + J[2]),
                   2 * J[5] - 0.5 * (J[0] + J[2])};
  double _MIN = 1.e22;
  for(int i = 0; i < 6; i++) _MIN = bez[i] < _MIN ? bez[i] : _MIN;
  return _MIN;
}

FILE *FF = NULL;

static double closest(double t, double u)
{
  const double D = M_PI / 2;
  double U0 = fabs(u - 2 * D - t);
  double U1 = fabs(u - D - t);
  double U2 = fabs(u - t);
  double U3 = fabs(u + D - t);
  double U4 = fabs(u + 2 * D - t);
  if(U0 < U1 && U0 < U2 && U0 < U3 && U0 < U4) return u - 2 * D;
  if(U1 < U2 && U1 < U3 && U1 < U4) return u - D;
  if(U2 < U3 && U2 < U4) return u;
  if(U3 < U4) return u + D;
  return u + 2 * D;
}

static double p2triangle_alignement_quality_measure(double *xa, double *xb,
                                                    double *xc, double *xab,
                                                    double *xbc, double *xca,
                                                    int VIEW_TAG)
{
  double xis[6] = {0, .1, .2, .8, .9, 1};
  double etas[6] = {0, 0, 0, 0., 0., 0.};
  double J[6];
  double Js[6][4];
  jac_points_p2(xa, xb, xc, xab, xbc, xca, xis, etas, J, Js);

  double SUM = 0;

  double THETA[6];
  double THETAM[6];
  double x[6][2];

  for(uint32_t j = 0; j < 6; j++) {
    double xi = xis[j];
    double eta = etas[j];

    x[j][0] = interpolateTriangleP2(xi, eta, xa[0], xb[0], xc[0], xab[0],
                                    xbc[0], xca[0]);
    x[j][1] = interpolateTriangleP2(xi, eta, xa[1], xb[1], xc[1], xab[1],
                                    xbc[1], xca[1]);

    std::vector<double> val(9);
<<<<<<< HEAD
    gmsh::view::probe(VIEW_TAG, x[j][0], x[j][1], 0, val, 0, 9);
=======
    double dist;
    gmsh::view::probe(VIEW_TAG, x[j][0], x[j][1], 0.0, val, dist);
>>>>>>> cb51087a
    double dxdu = Js[j][0];
    double dydu = Js[j][2];

    double C, S, h1, h2;
    analyze2dMetric(val, C, S, h1, h2);

    if(j == 0)
      THETAM[j] = atan2(S, C);
    else
      THETAM[j] = closest(THETAM[j - 1], atan2(S, C));

    if(j == 0)
      THETA[j] = atan2(dydu, dxdu);
    else
      THETA[j] = closest(THETA[j - 1], atan2(dydu, dxdu));
  }
  for(uint32_t j = 1; j < 5; j++) {
    double dtheta = THETA[j + 1] - THETA[j - 1];
    double dthetam = THETAM[j + 1] - THETAM[j - 1];
    double D2 = (dtheta - dthetam) * (dtheta - dthetam);
    SUM += exp(-(D2));
  }
  return SUM;
}

static double p1triangle_quality_metric(int VIEW_TAG, PolyMesh::Vertex *v0,
                                        PolyMesh::Vertex *v1,
                                        PolyMesh::Vertex *v2)
{
  double *xa = v0->position;
  double *xb = v1->position;
  double *xc = v2->position;

  std::vector<double> val(9);
  double dist;
  gmsh::view::probe(VIEW_TAG, (xa[0] + xb[0] + xc[0]) / 3,
<<<<<<< HEAD
                    (xa[1] + xb[1] + xc[1]) / 3, 0, val, 0, 9);
=======
                    (xa[1] + xb[1] + xc[1]) / 3, 0.0, val, dist);
>>>>>>> cb51087a
  double M[3] = {val[0], val[4], val[1]};
  val.clear();

  //  printf("%g %g %g\n", M[0],M[1],M[2]);

  double area = fabs(robustPredicates::orient2d(xa, xb, xc));

  double det = sqrt(M[0] * M[1] - M[2] * M[2]);

  double d1[2] = {xb[0] - xa[0], xb[1] - xa[1]};
  double d2[2] = {xc[0] - xb[0], xc[1] - xb[1]};
  double d3[2] = {xa[0] - xc[0], xa[1] - xc[1]};

  double tmp1 = d1[0] * d1[0] + d2[0] * d2[0] + d3[0] * d3[0];
  double tmp2 = d1[1] * d1[1] + d2[1] * d2[1] + d3[1] * d3[1];
  double tmp3 = 2 * (d1[0] * d1[1] + d2[0] * d2[1] + d3[0] * d3[1]);

  double l2 = (tmp1 * M[0] + tmp2 * M[1] + tmp3 * M[2]);

  //  printf("%g\n",det);

  return det * area / 3.0 / l2;
}

int lengthPathInMetricField(double lagrangianPoints[3][2],
                            double *lengthInMetricField, int VIEW_TAG)
{
  *lengthInMetricField = 0.0;

  size_t n = 8;

  static double GL_pt8[8] = {-9.602898564975363e-01, -7.966664774136268e-01,
                             -5.255324099163290e-01, -1.834346424956498e-01,
                             1.834346424956498e-01,  5.255324099163290e-01,
                             7.966664774136268e-01,  9.602898564975363e-01};

  static double GL_wt8[8] = {1.012285362903768e-01, 2.223810344533745e-01,
                             3.137066458778874e-01, 3.626837833783620e-01,
                             3.626837833783620e-01, 3.137066458778874e-01,
                             2.223810344533745e-01, 1.012285362903768e-01};

  //  double gaussPoints[2][2] = {{-1/sqrt(3.0),1},{1/sqrt(3.0),1}};

  for(size_t i = 0; i < n; ++i) {
    double t = GL_pt8[i];
    double w = GL_wt8[i];

    double x[2] = {-0.5 * t * (1 - t) * lagrangianPoints[0][0] +
                     (1 + t) * (1 - t) * lagrangianPoints[1][0] +
                     0.5 * t * (1 + t) * lagrangianPoints[2][0],
                   -0.5 * t * (1 - t) * lagrangianPoints[0][1] +
                     (1 + t) * (1 - t) * lagrangianPoints[1][1] +
                     0.5 * t * (1 + t) * lagrangianPoints[2][1]};

    double dx = -0.5 * (1 - 2 * t) * lagrangianPoints[0][0] -
                2 * t * lagrangianPoints[1][0] +
                0.5 * (1 + 2 * t) * lagrangianPoints[2][0];
    double dy = -0.5 * (1 - 2 * t) * lagrangianPoints[0][1] -
                2 * t * lagrangianPoints[1][1] +
                0.5 * (1 + 2 * t) * lagrangianPoints[2][1];

    std::vector<double> val(9);
<<<<<<< HEAD
    gmsh::view::probe(VIEW_TAG, x[0], x[1], 0.0, val, 0, 9);
=======
    double dist;
    gmsh::view::probe(VIEW_TAG, x[0], x[1], 0.0, val, dist);
>>>>>>> cb51087a
    if(val.empty()) { *lengthInMetricField = 1.e22; }
    else {
      double M[3] = {val[0], val[4], val[1]};
      *lengthInMetricField =
        *lengthInMetricField +
        w * sqrt(M[0] * dx * dx + 2 * M[2] * dx * dy + M[1] * dy * dy);
    }
  }
  return 0;
}

double objectiveFunction_L(double x0, double y0, double xt, double yt,
                           double x1, double y1, int VIEW_TAG)
{
  double lagrangianPoints[3][2] = {{x0, y0}, {xt, yt}, {x1, y1}};
  double lengthInMetricField;

  lengthPathInMetricField(lagrangianPoints, &lengthInMetricField, VIEW_TAG);

  return lengthInMetricField;
}

/*
  An straight edge

*/

double objectiveFunction(double x0, double y0, double x1, double y1, double x2,
                         double y2, int VIEW_TAG)
{
  return objectiveFunction_L(x0, y0, x1, y1, x2, y2, VIEW_TAG);
}

double goldenSection(double x0, double y0, double &xt, double &yt, double x1,
                     double y1, double astart, double bstart, double &gamma1,
                     double direction[2], // rename direction instead of jF?
                     int VIEW_TAG)
{
  double tol = 1.e-7;
  double fstart, f, f1, f2;

  fstart = objectiveFunction(x0, y0, xt, yt, x1, y1, VIEW_TAG);
  double Lstart = objectiveFunction_L(x0, y0, xt, yt, x1, y1, VIEW_TAG);
  //  return Lstart;
  if(Lstart > 2) return Lstart;

  double lambda = 1.0 / (0.5 * (sqrt(5) + 1.0));

  double a = astart;
  double b = bstart;

  double xi = 0.0;
  double xi1 = b - lambda * (b - a);
  double xi2 = a + lambda * (b - a);

  f1 = objectiveFunction(x0, y0, xt - xi1 * direction[0],
                         yt - xi1 * direction[1], x1, y1, VIEW_TAG);
  f2 = objectiveFunction(x0, y0, xt - xi2 * direction[0],
                         yt - xi2 * direction[1], x1, y1, VIEW_TAG);

  while(fabs(xi2 - xi1) > tol) {
    if(f1 < f2) {
      b = xi2;
      xi2 = xi1;
      f2 = f1;
      xi1 = b - lambda * (b - a);
      f1 = objectiveFunction(x0, y0, xt - xi1 * direction[0],
                             yt - xi1 * direction[1], x1, y1, VIEW_TAG);
    }
    else {
      a = xi1;
      xi1 = xi2;
      f1 = f2;
      xi2 = a + lambda * (b - a);
      f2 = objectiveFunction(x0, y0, xt - xi2 * direction[0],
                             yt - xi2 * direction[1], x1, y1, VIEW_TAG);
    }
  }

  if(f1 < f2) {
    xi = xi1;
    f = f1;
  }
  else {
    xi = xi2;
    f = f2;
  }

  if(fstart <= f) { // we don't want to move if we are on the minimum
    xi = 0;
  }
  gamma1 = xi;

  //  double Lend = objectiveFunction_L( x0, y0, xt-xi*direction[0],
  //  yt-xi*direction[1], x1, y1, VIEW_TAG); if (Lstart < 1.2) printf("xi =
  //  %12.5E fstart %12.5E f %12.5E\n",xi, Lstart, Lend);
  return f;
}

int shortestParabola(double *xstart, double *xend, int VIEW_TAG, double *xmid,
                     double *lengthGeodesicsTwoPoints)
{
  double x0 = xstart[0];
  double x1 = xend[0];
  double y0 = xstart[1];
  double y1 = xend[1];

  // double XM = (x0 + x1)/2;
  // double YM = (y0 + y1)/2;

  // double Lstart = objectiveFunction_L( x0, y0, XM, YM, x1, y1, VIEW_TAG );
  // double KK;
  // if (Lstart > 3) KK = Lstart ;
  // else KK = bestParabola( x0, y0, x1, y1, XM, YM, VIEW_TAG);

  //  xmid[0] = XM;
  //  xmid[1] = YM;

  //  *lengthGeodesicsTwoPoints = KK;
  //  return 0;

  xmid[0] = (x0 + x1) / 2;
  xmid[1] = (y0 + y1) / 2;

  double direction[2] = {y1 - y0, x0 - x1};
  double gamma1 = 0.0;
  //  double astart = -.01;
  //  double bstart = .01;

  //  precompute  (x0, y0, x1, y1, VIEW_TAG);

  //  goldenSection(x0, y0, xmid[0], xmid[1], x1, y1, astart, bstart, gamma1,
  //  direction, VIEW_TAG);

  xmid[0] = xmid[0] - gamma1 * direction[0];
  xmid[1] = xmid[1] - gamma1 * direction[1];

  *lengthGeodesicsTwoPoints =
    objectiveFunction_L(x0, y0, xmid[0], xmid[1], x1, y1, VIEW_TAG);

  return 0;

  //  printf("%12.5E %12.5E %12.5E %12.5E %12.5E\n",gamma1,
  //  direction[0],direction[1],xmid[0],xmid[1]); return 0;
}

static double smallestLengthParabola(int VIEW_TAG, SPoint2 &p1, SPoint2 &p2,
                                     SPoint2 &p3)
{
  double lengthGeodesicsTwoPoints;
  shortestParabola(p1, p2, VIEW_TAG, p3, &lengthGeodesicsTwoPoints);
  //  printf("LENGTH %12.5E\n",lengthGeodesicsTwoPoints);
  return lengthGeodesicsTwoPoints;
}

static double _LIMIT = 0.7;
static double closestPoint(int VIEW_TAG, std::vector<SPoint2> &_points,
                           SPoint2 &p, SPoint2 &c)
{
  double closest = 2 * _LIMIT;
  for(size_t i = 0; i < _points.size(); i++) {
    SPoint2 pp = _points[i];
    SPoint2 pmid;
    double dist = smallestLengthParabola(VIEW_TAG, pp, p, pmid);
    if(dist < closest) {
      closest = dist;
      c = pp;
    }
  }
  return closest;
}

static bool computeNeighbor(int VIEW_TAG, const SPoint2 &p, int DIR,
                            double adimensionalLength, SPoint2 &n,
			    bool inside (double*))
{
  std::vector<double> val;
<<<<<<< HEAD
  gmsh::view::probe(VIEW_TAG, p.x(), p.y(), 0.0, val, 0, 9);
=======
  double dist;
  gmsh::view::probe(VIEW_TAG, p.x(), p.y(), 0.0, val, dist);
>>>>>>> cb51087a
  if(val.empty()) return false;
  //  printf("%g %g %g \n",val[0],val[1],val[4]);
  double C, S, h1, h2;
  analyze2dMetric(val, C, S, h1, h2);
  double A[4] = {C, -C, S, -S};
  double B[4] = {S, -S, -C, C};
  double H[4] = {h1, h1, h2, h2};

  size_t N = 50;
  double dx = A[DIR];
  double dy = B[DIR];
  double h = H[DIR];
  std::vector<SPoint2> path;
  SPoint2 PP = p;
  for(size_t iter = 0; iter < N; iter++) {
    SPoint2 pp(PP.x() + dx * h * adimensionalLength / N,
               PP.y() + dy * h * adimensionalLength / N);
    double Cpp, Spp, h1pp, h2pp;
    val.clear();
<<<<<<< HEAD
    if (inside(pp)){
      gmsh::view::probe(VIEW_TAG, pp.x(), pp.y(), 0.0, val, 0, 9);
      if(val.empty()) { iter = N + 1; }
      else {
	analyze2dMetric(val, Cpp, Spp, h1pp, h2pp);
	maxDir(dx, dy, h, Cpp, Spp, h1pp, h2pp);
	path.push_back(pp);
	PP = pp;
      }
    }
=======
    gmsh::view::probe(VIEW_TAG, pp.x(), pp.y(), 0.0, val, dist);
    if(val.empty()) { iter = N + 1; }
>>>>>>> cb51087a
    else {
      iter = N + 1;
    }
  }
  if(path.size() == N) {
    n = path[N - 1];
    return true;
  }
  return false;
}

static int delaunayEdgeCriterionAnIsotropic(PolyMesh::HalfEdge *he,
                                            int VIEW_TAG)
{
  if(!he->f) return -1;
  if(he->opposite == NULL) return -1;
  if(he->opposite->data != he->data) return -1;
  if(he->f->data < 0) return -1;

  PolyMesh::Vertex *v0 = he->v;
  PolyMesh::Vertex *v1 = he->next->v;
  PolyMesh::Vertex *v2 = he->next->next->v;
  PolyMesh::Vertex *v3 = he->opposite->next->next->v;

  if(!check_triangle_validity_2d(v3->position, v1->position, v2->position) ||
     !check_triangle_validity_2d(v3->position, v2->position, v0->position))
    return -1;

  double q012 = p1triangle_quality_metric(VIEW_TAG, v0, v1, v2);
  double q103 = p1triangle_quality_metric(VIEW_TAG, v1, v0, v3);

  double q312 = p1triangle_quality_metric(VIEW_TAG, v3, v1, v2);
  double q320 = p1triangle_quality_metric(VIEW_TAG, v3, v2, v0);

  if(std::min(q312, q320) > std::min(q012, q103)) return 1;
  return 0;
}

double
triangleValidityP2(PolyMesh::HalfEdge *hea,
                   std::map<PolyMesh::HalfEdge *, SPoint2> *midPoints = nullptr)
{
  PolyMesh::HalfEdge *heb = hea->next;
  PolyMesh::HalfEdge *hec = heb->next;
  SPoint2 ab(0.5 * (hea->v->position.x() + heb->v->position.x()),
             0.5 * (hea->v->position.y() + heb->v->position.y()));
  SPoint2 bc(0.5 * (heb->v->position.x() + hec->v->position.x()),
             0.5 * (heb->v->position.y() + hec->v->position.y()));
  SPoint2 ca(0.5 * (hec->v->position.x() + hea->v->position.x()),
             0.5 * (hec->v->position.y() + hea->v->position.y()));
  if(midPoints) {
    ab = (*midPoints)[hea];
    bc = (*midPoints)[heb];
    ca = (*midPoints)[hec];
  }
  return validity_p2triangle_formula(hea->v->position, heb->v->position,
                                     hec->v->position, ab, bc, ca);
}

double
triangleQualityP2(int VIEW_TAG, PolyMesh::HalfEdge *hea,
                  std::map<PolyMesh::HalfEdge *, SPoint2> *midPoints = nullptr)
{
  //  hea = hea->f->he->next->next;
  PolyMesh::HalfEdge *heb = hea->next;
  PolyMesh::HalfEdge *hec = heb->next;
  SPoint2 ab(0.5 * (hea->v->position.x() + heb->v->position.x()),
             0.5 * (hea->v->position.y() + heb->v->position.y()));
  SPoint2 bc(0.5 * (heb->v->position.x() + hec->v->position.x()),
             0.5 * (heb->v->position.y() + hec->v->position.y()));
  SPoint2 ca(0.5 * (hec->v->position.x() + hea->v->position.x()),
             0.5 * (hec->v->position.y() + hea->v->position.y()));
  if(midPoints) {
    ab = (*midPoints)[hea];
    bc = (*midPoints)[heb];
    ca = (*midPoints)[hec];
  }

  if(FF) {
    std::vector<double> val0(9), val1(9), val2(9), val3(9), val4(9), val5(9);
    double dist;
    gmsh::view::probe(VIEW_TAG, hea->v->position.x(), hea->v->position.y(), 0.0,
<<<<<<< HEAD
                      val0, 0, 9);
    gmsh::view::probe(VIEW_TAG, heb->v->position.x(), heb->v->position.y(), 0.0,
                      val1, 0, 9);
    gmsh::view::probe(VIEW_TAG, hec->v->position.x(), hec->v->position.y(), 0.0,
                      val2, 0, 9);
    gmsh::view::probe(VIEW_TAG, ab.x(), ab.y(), 0.0, val3, 0, 9);
    gmsh::view::probe(VIEW_TAG, bc.x(), bc.y(), 0.0, val4, 0, 9);
    gmsh::view::probe(VIEW_TAG, ca.x(), ca.y(), 0.0, val5, 0, 9);

    double C0, C1, C2;
    double S0, S1, S2;
    double h10, h11, h12;
    double h20, h21, h22;
    analyze2dMetric(val0, C0, S0, h10, h20);
    analyze2dMetric(val1, C1, S1, h11, h21);
    analyze2dMetric(val2, C2, S2, h12, h22);
    double Cab, Cbc, Cca;
    double Sab, Sbc, Sca;
    double h1ab, h1bc, h1ca;
    double h2ab, h2bc, h2ca;
    analyze2dMetric(val3, Cab, Sab, h1ab, h2ab);
    analyze2dMetric(val4, Cbc, Sbc, h1bc, h2bc);
    analyze2dMetric(val5, Cca, Sca, h1ca, h2ca);
=======
                      val0, dist);
    gmsh::view::probe(VIEW_TAG, heb->v->position.x(), heb->v->position.y(), 0.0,
                      val1, dist);
    gmsh::view::probe(VIEW_TAG, hec->v->position.x(), hec->v->position.y(), 0.0,
                      val2, dist);
    gmsh::view::probe(VIEW_TAG, ab.x(), ab.y(), 0.0, val3, dist);
    gmsh::view::probe(VIEW_TAG, bc.x(), bc.y(), 0.0, val4, dist);
    gmsh::view::probe(VIEW_TAG, ca.x(), ca.y(), 0.0, val5, dist);
>>>>>>> cb51087a

    fprintf(FF,
            "VT2(%g,%g,0,%g,%g,0,%g,%g,0,%g,%g,0,%g,%g,0,%g,%g,0){%g,%g,0,%"
            "g,%g,0,%g,%g,0,%g,%g,0,%g,%g,0,%g,%g,0};\n",
            hea->v->position.x(), hea->v->position.y(), 
            heb->v->position.x(), heb->v->position.y(), 
            hec->v->position.x(), hec->v->position.y(),
	    ab.x(),ab.y(),bc.x(), bc.y(),ca.x(), ca.y(),
            C0,S0,C1,S1,C2,S2,Cab,Sab,Cbc,Sbc,Cca, Sca);
    fprintf(FF,
            "VT2(%g,%g,0,%g,%g,0,%g,%g,0,%g,%g,0,%g,%g,0,%g,%g,0){%g,%g,0,%"
            "g,%g,0,%g,%g,0,%g,%g,0,%g,%g,0,%g,%g,0};\n",
            hea->v->position.x(), hea->v->position.y(), 
            heb->v->position.x(), heb->v->position.y(), 
            hec->v->position.x(), hec->v->position.y(),
	    ab.x(),ab.y(),bc.x(), bc.y(),ca.x(), ca.y(),
            S0,-C0,S1,-C1,S2,-C2,Sab,-Cab,Sbc,-Cbc,Sca, -Cca);
  }
  
  double validity = triangleValidityP2(hea, midPoints);
  if(validity < 0) return validity;
  return p2triangle_alignement_quality_measure(
    hea->v->position, heb->v->position, hec->v->position, ab, bc, ca, VIEW_TAG);
}

double triangleValidityP1(PolyMesh::HalfEdge *hea)
{
  PolyMesh::HalfEdge *heb = hea->next;
  PolyMesh::HalfEdge *hec = heb->next;
  return -robustPredicates::orient2d(hea->v->position, heb->v->position,
                                     hec->v->position);
}

double LENGTH(PolyMesh::HalfEdge *he,
              std::map<PolyMesh::HalfEdge *, SPoint2> &midPoints, int VIEW_TAG,
              bool straight = false)
{
  double x0 = he->v->position[0];
  double x1 = he->next->v->position[0];
  double y0 = he->v->position[1];
  double y1 = he->next->v->position[1];
  SPoint2 mid =
    straight ? SPoint2(0.5 * (x0 + x1), 0.5 * (y0 + y1)) : midPoints[he];
  return objectiveFunction_L(x0, y0, mid.x(), mid.y(), x1, y1, VIEW_TAG);
}

static double bestParabola(PolyMesh::HalfEdge *he, int VIEW_TAG,
                           std::map<PolyMesh::HalfEdge *, SPoint2> &midPoints,
                           double ximax , bool inside(double*))
{
  double XI_MIN = -ximax;
  double XI_MAX = ximax;

  double x0 = he->v->position[0];
  double x1 = he->next->v->position[0];
  double y0 = he->v->position[1];
  double y1 = he->next->v->position[1];

  double xmid = (x0 + x1) / 2;
  double ymid = (y0 + y1) / 2;

  double direction[2] = {y1 - y0, x0 - x1};

  const int N = 31;

  SPoint2 CUR = midPoints[he->opposite];
  double Q1 = triangleQualityP2(VIEW_TAG, he, &midPoints);
  double Q2 = triangleQualityP2(VIEW_TAG, he->opposite, &midPoints);
  double QMIN = std::min(Q1, Q2);
  //  printf("-----------------  iterating START %4d %4d %12.5E %12.5E
  //  --------------------- \n",he->v->data, he->next->v->data, Q1, Q2); return;
  for(int i = 0; i < N; i++) {
    double t = (double)i / (N - 1);
    double xi = XI_MIN + (XI_MAX - XI_MIN) * t;
    SPoint2 X(xmid - xi * direction[0], ymid - xi * direction[1]);
    if (!inside || inside(X)){
      midPoints[he] = midPoints[he->opposite] = X;
      Q1 = triangleQualityP2(VIEW_TAG, he, &midPoints);
      Q2 = triangleQualityP2(VIEW_TAG, he->opposite, &midPoints);
      if(std::min(Q1, Q2) > QMIN) {
	QMIN = std::min(Q1, Q2);
	CUR = X;
      }
    }
  }
  midPoints[he] = midPoints[he->opposite] = CUR;
  return QMIN;
  //  printf("%12.5E %12.5E %12.5E %12.5E\n",ximin,QMIN,triangleQualityP2
  //  (VIEW_TAG, he, &midPoints), triangleQualityP2 (VIEW_TAG, he->opposite,
  //  &midPoints));
}

static double bestParabola(PolyMesh::HalfEdge *he,
                           std::map<PolyMesh::HalfEdge *, SPoint2> &midPoints,
                           double er(double *, double *, double *, double *,
                                     double *, double *),
                           double ximax = 0.2)
{
  double XI_MIN = -ximax;
  double XI_MAX = ximax;

  double x0 = he->v->position[0];
  double x1 = he->next->v->position[0];
  double y0 = he->v->position[1];
  double y1 = he->next->v->position[1];

  double xmid = (x0 + x1) / 2;
  double ymid = (y0 + y1) / 2;

  double direction[2] = {y1 - y0, x0 - x1};

  const int N = 81;

  SPoint2 CUR = midPoints[he->opposite];
  double Q1 =
    er(he->v->position, he->next->v->position, he->next->next->v->position,
       midPoints[he], midPoints[he->next], midPoints[he->next->next]);
  double Q2 =
    er(he->opposite->v->position, he->opposite->next->v->position,
       he->opposite->next->next->v->position, midPoints[he->opposite],
       midPoints[he->opposite->next], midPoints[he->opposite->next->next]);
  double V1 = triangleValidityP2(he, &midPoints);
  double V2 = triangleValidityP2(he->opposite, &midPoints);
  if(V1 <= 0) Q1 = 1.e22;
  if(V2 <= 0) Q2 = 1.e22;

  double QSUM = Q1 + Q2;
  //  printf("-----------------  iterating START %4d %4d %12.5E %12.5E
  //  --------------------- \n",he->v->data, he->next->v->data, Q1, Q2); return;
  for(int i = 0; i < N; i++) {
    double t = (double)i / (N - 1);
    double xi = XI_MIN + (XI_MAX - XI_MIN) * t;
    SPoint2 X(xmid - xi * direction[0], ymid - xi * direction[1]);
    midPoints[he] = midPoints[he->opposite] = X;

    double Q1 =
      er(he->v->position, he->next->v->position, he->next->next->v->position,
         midPoints[he], midPoints[he->next], midPoints[he->next->next]);
    double Q2 =
      er(he->opposite->v->position, he->opposite->next->v->position,
         he->opposite->next->next->v->position, midPoints[he->opposite],
         midPoints[he->opposite->next], midPoints[he->opposite->next->next]);

    double V1 = triangleValidityP2(he, &midPoints);
    double V2 = triangleValidityP2(he->opposite, &midPoints);

    if(V1 <= 0) Q1 = 1.e22;
    if(V2 <= 0) Q2 = 1.e22;

    if(Q1 + Q2 < QSUM) {
      QSUM = Q1 + Q2;
      CUR = X;
    }
  }
  midPoints[he] = midPoints[he->opposite] = CUR;
  return QSUM;
  //  printf("%12.5E %12.5E %12.5E %12.5E\n",ximin,QMIN,triangleQualityP2
  //  (VIEW_TAG, he, &midPoints), triangleQualityP2 (VIEW_TAG, he->opposite,
  //  &midPoints));
}

double bestParabola(double x0, double y0, double x1, double y1, double &xmid,
                    double &ymid, int VIEW_TAG)
{
  double XI_MIN = -0.2;
  double XI_MAX = 0.2;

  SPoint2 P0(x0, y0);
  SPoint2 P1(x1, y1);

  xmid = (x0 + x1) / 2;
  ymid = (y0 + y1) / 2;
  SPoint2 PM(xmid, ymid);
  SPoint2 CUR = PM;
  double direction[2] = {y1 - y0, x0 - x1};

  const int N = 11;

  double QMAX = -1.e22;
  //  printf("-----------------  iterating START %4d %4d %12.5E %12.5E
  //  --------------------- \n",he->v->data, he->next->v->data, Q1, Q2); return;
  for(int i = 0; i < N; i++) {
    double t = (double)i / (N - 1);
    double xi = XI_MIN + (XI_MAX - XI_MIN) * t;
    SPoint2 X(xmid - xi * direction[0], ymid - xi * direction[1]);
    double Q =
      p2triangle_alignement_quality_measure(P0, P1, P0, PM, PM, PM, VIEW_TAG);
    if(Q > QMAX) {
      QMAX = Q;
      CUR = X;
    }
  }
  xmid = CUR.x();
  ymid = CUR.y();
  return objectiveFunction_L(x0, y0, xmid, ymid, x1, y1, VIEW_TAG);
  //  printf("%12.5E %12.5E %12.5E %12.5E\n",ximin,QMIN,triangleQualityP2
  //  (VIEW_TAG, he, &midPoints), triangleQualityP2 (VIEW_TAG, he->opposite,
  //  &midPoints));
}

int curveCurrentMeshP2(int VIEW_TAG){
  GModel *gm = GModel::current(); 
  for (GModel::fiter fit = gm->firstFace(); fit != gm->lastFace() ; ++fit){
    PolyMesh *pm;
    if (GFace2PolyMesh((*fit)->tag(), &pm)<0)continue;
    printf("curving face %d %lu faces\n",(*fit)->tag(), pm->hedges.size());
    std::map<PolyMesh::HalfEdge *, SPoint2> midPoints;
    std::map<PolyMesh::HalfEdge *, double> LS;
    for(auto he : pm->hedges) {
      SPoint2 p_0(he->v->position.x(), he->v->position.y());
      SPoint2 p_1(he->next->v->position.x(), he->next->v->position.y());
      SPoint2 p_m = (p_0 + p_1) * .5;
      midPoints[he] = p_m;
    }
    int iter = 0;
    double ximax = 0.3 / 5;
    int count = 0;
    while(iter++ < 6) {
      for(auto he : pm->hedges) {
	SPoint2 p_0(he->v->position.x(), he->v->position.y());
	SPoint2 p_1(he->next->v->position.x(), he->next->v->position.y());
	SPoint2 p_m = (p_0 + p_1) * .5;
	if(he->opposite) {
	  count ++;
	  bestParabola(he, VIEW_TAG, midPoints, ximax, nullptr);
	  double L = LENGTH(he, midPoints, VIEW_TAG);
	  LS[he] = L;
	  LS[he->opposite] = L;
	}
      }
      ximax += 0.3 / 5;

      {
	char name[256];
	sprintf(name, "polyMeshCurved%d.pos", iter);
	FILE *f = fopen(name, "w");
	sprintf(name, "polyMeshCurved%d.pos", iter+100);
	FILE *f2 = fopen(name, "w");
	fprintf(f, "View \" %s \"{\n", name);
	fprintf(f2, "View \" %s \"{\n", name);
	for(auto he : pm->hedges) {
	  SPoint2 p = midPoints[he];
	  pm->high_order_nodes.push_back(SVector3(p.x(), p.y(), 0.0));
	  double Lhe = 1;//LENGTH(he, midPoints, VIEW_TAG);
	  double Lhe2 = 1;//LENGTH(he, midPoints, VIEW_TAG, true);
	  fprintf(f, "SL2(%g,%g,0,%g,%g,0,%g,%g,0){%g,%g,%g};\n",
		  he->v->position.x(), he->v->position.y(),
		  he->next->v->position.x(), he->next->v->position.y(), p.x(),
		  p.y(), Lhe, Lhe, Lhe);
	  fprintf(f2, "SL(%g,%g,0,%g,%g,0){%g,%g};\n", he->v->position.x(),
		  he->v->position.y(), he->next->v->position.x(),
		  he->next->v->position.y(), Lhe2, Lhe2);
	}
	fprintf(f, "};\n");
	fclose(f);
	fprintf(f2, "};\n");
	fclose(f2);
      }
    }

    {
      FILE *FFF = fopen("meshMetric.pos", "w");
      fprintf(FFF, "View \" metric \"{\n");
      
      for(auto he : pm->hedges) {
	if(he->opposite) {
	  FF = FFF;
	  triangleQualityP2(VIEW_TAG, he, &midPoints);
	  FF = NULL;
	}
      }
      fprintf(FFF, "};\n");
      fclose(FFF);
    }

    printf("curving %d edges done\n", count);
    PolyMesh2GFace(pm, (*fit)->tag());
  }
  
  return 0;
}


int computePointsUsingScaledCrossFieldPlanarP2(
  const char *modelForMetric, const char *modelForMesh, int VIEW_TAG,
  int faceTag, std::vector<double> &pts,
  double er(double *, double *, double *, double *, double *, double *),
  bool inside(double *))
{
  PolyMesh *pm;

  FILE *f = fopen("PTS.pos", "w");
  fprintf(f, "View \" \"{\n");

  gmsh::model::setCurrent(modelForMesh);
  int result = GFace2PolyMesh(faceTag, &pm);
  if(result) return result;
  pm->print4debug(50);

  //  std::queue<SPoint2> _q;
  std::stack<SPoint2> _q;
  std::vector<SPoint2> _points;
  for(auto v : pm->vertices) {
    if(pm->degree(v) < 0) {
      SPoint2 pp(v->position.x(), v->position.y());
      _q.push(pp);
      _points.push_back(pp);
    }
  }

  gmsh::model::setCurrent(modelForMetric);

  std::vector<double> additional;

  printf("enter something 1\n");

  while(!_q.empty()) {
    //    SPoint2 p = _q.front();
    SPoint2 p = _q.top();
    _q.pop();
    //    std::vector<SPoint2> n;
    //    computeNeighbors (VIEW_TAG,  p , n);
    for(int DIR = 0; DIR < 4; DIR++) {
      SPoint2 pp;
      if(computeNeighbor(VIEW_TAG, p, DIR, sqrt(_LIMIT), pp, inside)) {
	if (inside (pp)){
	  //      printf("%12.5E %12.5E\n",pp.x(), pp.y());
	  SPoint2 close;
	  double dist = closestPoint(VIEW_TAG, _points, pp, close);
	  if(dist > _LIMIT) {
	    additional.push_back(pp.x());
	    additional.push_back(pp.y());
	    _q.push(pp);
	    fprintf(f, "SL(%22.15E,%22.15E,0,%22.15E,%22.15E,0){%g,%g};\n",
		    pp.x(), pp.y(), p.x(), p.y(), dist, dist);
	    _points.push_back(pp);
	    fprintf(f, "SP(%22.15E,%22.15E,0){%lu};\n", pp.x(), pp.y(),
		    _points.size());
	  }
	  else {
	    //	  fprintf(f,"SL(%22.15E,%22.15E,0,%22.15E,%22.15E,0){%g,%g};\n",close.x(),close.y(),pp.x(),pp.y(),dist,
	    //dist);
	  }
	}
      }
      if (_points.size() > 1900)break;
      if(_points.size() % 10 == 0)
        printf("q size %lu p size %lu\n", _q.size(), _points.size());
    }
  }
  fprintf(f, "};\n");
  fclose(f);


  
  gmsh::model::setCurrent(modelForMesh);
  PolyMesh *newMesh = GFaceInitialMesh(faceTag, 1, &additional);
  newMesh->print4debug(100);
  gmsh::model::setCurrent(modelForMetric);

  while(1) {
    int count = 0;
    for(auto he : newMesh->hedges) {
      if(delaunayEdgeCriterionAnIsotropic(he, VIEW_TAG) == 1) {
        newMesh->swap_edge(he);
        count++;
      }
    }
    //    printf("count %3d\n",count);
    if(count == 0) break;
  }
  newMesh->print4debug(200);

  std::map<PolyMesh::HalfEdge *, SPoint2> midPoints;
  std::map<PolyMesh::HalfEdge *, double> LS;
  for(auto he : newMesh->hedges) {
    SPoint2 p_0(he->v->position.x(), he->v->position.y());
    SPoint2 p_1(he->next->v->position.x(), he->next->v->position.y());
    SPoint2 p_m = (p_0 + p_1) * .5;
    midPoints[he] = p_m;
  }

  int iter = 0;
  double ximax = 0.3 / 5;
  while(iter++ < 3) {
    for(auto he : newMesh->hedges) {
      SPoint2 p_0(he->v->position.x(), he->v->position.y());
      SPoint2 p_1(he->next->v->position.x(), he->next->v->position.y());
      SPoint2 p_m = (p_0 + p_1) * .5;
      if(he->opposite && he->f->data >= 0 && he->opposite->f->data >= 0) {
        if(er && iter > 14)
          bestParabola(he, midPoints, er, ximax);
        else
          bestParabola(he, VIEW_TAG, midPoints, ximax, inside);
        double L = LENGTH(he, midPoints, VIEW_TAG);
        LS[he] = L;
        LS[he->opposite] = L;
      }
    }
    ximax += 0.3 / 5;
  }

  iter = 100;
  while(iter++ < 3) {
    int count = 0;
    for(auto he : newMesh->hedges) {
      if(!he->f || he->opposite == NULL || he->opposite->data != he->data ||
         he->f->data < 0 || he->opposite->f->data < 0)
        continue;
      double LA = LENGTH(he, midPoints, VIEW_TAG);
      SPoint2 old = midPoints[he];
      if(LA > 1) {
        double A = er ? bestParabola(he, midPoints, er) :
	  bestParabola(he, VIEW_TAG, midPoints, ximax, inside);
        newMesh->swap_edge(he);
        double B = er ? bestParabola(he, midPoints, er) :
	  bestParabola(he, VIEW_TAG, midPoints, ximax, inside);

        double LB = LENGTH(he, midPoints, VIEW_TAG);
        bool invalid = false;
        bool better = false;
        if(er && B > 1.e10) invalid = true;
        if(er && B > A) better = true;
        if(!er && B < 0) invalid = true;
        if(!er && LA < LB) better = true;
        if(invalid) {
          newMesh->swap_edge(he);
          midPoints[he] = midPoints[he->opposite] = old;
        }
        else if(better) {
          newMesh->swap_edge(he);
          if(er)
            bestParabola(he, midPoints, er);
          else
            bestParabola(he, VIEW_TAG, midPoints, ximax, inside);
        }
        else {
          count++;
	  //	  printf("%12.5E %12.5E %12.5E %12.5E %12.5E \n", A, LA, B, LB,
	  //                 LENGTH(he, midPoints, VIEW_TAG));
        }
      }
    }
    printf("count %3d\n", count);
    if(count == 0) break;
  }

  {
    FILE *FFF = fopen("meshMetric.pos", "w");
    fprintf(FFF, "View \" metric \"{\n");

    for(auto he : newMesh->hedges) {
      if(he->opposite && he->f->data >= 0 && he->opposite->f->data >= 0) {
        FF = FFF;
        triangleQualityP2(VIEW_TAG, he, &midPoints);
        FF = NULL;
      }
    }
    fprintf(FFF, "};\n");
    fclose(FFF);
  }

  {
    char name[256];
    sprintf(name, "polyMeshCurved%d.pos", 200);
    FILE *f = fopen(name, "w");
    sprintf(name, "polyMeshCurved%d.pos", 300);
    FILE *f2 = fopen(name, "w");
    fprintf(f, "View \" %s \"{\n", name);
    fprintf(f2, "View \" %s \"{\n", name);
    for(auto he : newMesh->hedges) {
      SPoint2 p = midPoints[he];
      newMesh->high_order_nodes.push_back(SVector3(p.x(), p.y(), 0.0));
      if(he->f->data >= 0) {
        //      printf("%g %g %g\n",p[0], p[1],LS[he]);
        double Lhe = LENGTH(he, midPoints, VIEW_TAG);
        double Lhe2 = LENGTH(he, midPoints, VIEW_TAG, true);
        fprintf(f, "SL2(%g,%g,0,%g,%g,0,%g,%g,0){%g,%g,%g};\n",
                he->v->position.x(), he->v->position.y(),
                he->next->v->position.x(), he->next->v->position.y(), p.x(),
                p.y(), Lhe, Lhe, Lhe);
        fprintf(f2, "SL(%g,%g,0,%g,%g,0){%g,%g};\n", he->v->position.x(),
                he->v->position.y(), he->next->v->position.x(),
                he->next->v->position.y(), Lhe2, Lhe2);
      }
    }
    fprintf(f, "};\n");
    fclose(f);
    fprintf(f2, "};\n");
    fclose(f2);
  }

  gmsh::model::setCurrent(modelForMesh);
  PolyMesh2GFace(newMesh, faceTag);

  return 0;
}<|MERGE_RESOLUTION|>--- conflicted
+++ resolved
@@ -15,6 +15,7 @@
 #include "SVector3.h"
 #include "meshTriangulation.h"
 #include "robustPredicates.h"
+#include "meshGFacePack.h"
 
 static void analyze2dMetric(std::vector<double> &val, double &C, double &S,
                             double &h1, double &h2)
@@ -218,12 +219,8 @@
                                     xbc[1], xca[1]);
 
     std::vector<double> val(9);
-<<<<<<< HEAD
-    gmsh::view::probe(VIEW_TAG, x[j][0], x[j][1], 0, val, 0, 9);
-=======
     double dist;
     gmsh::view::probe(VIEW_TAG, x[j][0], x[j][1], 0.0, val, dist);
->>>>>>> cb51087a
     double dxdu = Js[j][0];
     double dydu = Js[j][2];
 
@@ -260,11 +257,7 @@
   std::vector<double> val(9);
   double dist;
   gmsh::view::probe(VIEW_TAG, (xa[0] + xb[0] + xc[0]) / 3,
-<<<<<<< HEAD
-                    (xa[1] + xb[1] + xc[1]) / 3, 0, val, 0, 9);
-=======
                     (xa[1] + xb[1] + xc[1]) / 3, 0.0, val, dist);
->>>>>>> cb51087a
   double M[3] = {val[0], val[4], val[1]};
   val.clear();
 
@@ -327,12 +320,8 @@
                 0.5 * (1 + 2 * t) * lagrangianPoints[2][1];
 
     std::vector<double> val(9);
-<<<<<<< HEAD
-    gmsh::view::probe(VIEW_TAG, x[0], x[1], 0.0, val, 0, 9);
-=======
     double dist;
     gmsh::view::probe(VIEW_TAG, x[0], x[1], 0.0, val, dist);
->>>>>>> cb51087a
     if(val.empty()) { *lengthInMetricField = 1.e22; }
     else {
       double M[3] = {val[0], val[4], val[1]};
@@ -510,12 +499,8 @@
 			    bool inside (double*))
 {
   std::vector<double> val;
-<<<<<<< HEAD
-  gmsh::view::probe(VIEW_TAG, p.x(), p.y(), 0.0, val, 0, 9);
-=======
   double dist;
-  gmsh::view::probe(VIEW_TAG, p.x(), p.y(), 0.0, val, dist);
->>>>>>> cb51087a
+  gmsh::view::probe(VIEW_TAG, p.x(), p.y(), 0.0, val, dist, 0, 9);
   if(val.empty()) return false;
   //  printf("%g %g %g \n",val[0],val[1],val[4]);
   double C, S, h1, h2;
@@ -535,9 +520,8 @@
                PP.y() + dy * h * adimensionalLength / N);
     double Cpp, Spp, h1pp, h2pp;
     val.clear();
-<<<<<<< HEAD
     if (inside(pp)){
-      gmsh::view::probe(VIEW_TAG, pp.x(), pp.y(), 0.0, val, 0, 9);
+      gmsh::view::probe(VIEW_TAG, pp.x(), pp.y(), 0.0, val, dist, 0, 9);
       if(val.empty()) { iter = N + 1; }
       else {
 	analyze2dMetric(val, Cpp, Spp, h1pp, h2pp);
@@ -546,10 +530,6 @@
 	PP = pp;
       }
     }
-=======
-    gmsh::view::probe(VIEW_TAG, pp.x(), pp.y(), 0.0, val, dist);
-    if(val.empty()) { iter = N + 1; }
->>>>>>> cb51087a
     else {
       iter = N + 1;
     }
@@ -632,15 +612,14 @@
     std::vector<double> val0(9), val1(9), val2(9), val3(9), val4(9), val5(9);
     double dist;
     gmsh::view::probe(VIEW_TAG, hea->v->position.x(), hea->v->position.y(), 0.0,
-<<<<<<< HEAD
-                      val0, 0, 9);
+                      val0, dist, 0, 9);
     gmsh::view::probe(VIEW_TAG, heb->v->position.x(), heb->v->position.y(), 0.0,
-                      val1, 0, 9);
+                      val1, dist, 0, 9);
     gmsh::view::probe(VIEW_TAG, hec->v->position.x(), hec->v->position.y(), 0.0,
-                      val2, 0, 9);
-    gmsh::view::probe(VIEW_TAG, ab.x(), ab.y(), 0.0, val3, 0, 9);
-    gmsh::view::probe(VIEW_TAG, bc.x(), bc.y(), 0.0, val4, 0, 9);
-    gmsh::view::probe(VIEW_TAG, ca.x(), ca.y(), 0.0, val5, 0, 9);
+                      val2, dist, 0, 9);
+    gmsh::view::probe(VIEW_TAG, ab.x(), ab.y(), 0.0, val3, dist, 0, 9);
+    gmsh::view::probe(VIEW_TAG, bc.x(), bc.y(), 0.0, val4, dist, 0, 9);
+    gmsh::view::probe(VIEW_TAG, ca.x(), ca.y(), 0.0, val5, dist, 0, 9);
 
     double C0, C1, C2;
     double S0, S1, S2;
@@ -656,16 +635,6 @@
     analyze2dMetric(val3, Cab, Sab, h1ab, h2ab);
     analyze2dMetric(val4, Cbc, Sbc, h1bc, h2bc);
     analyze2dMetric(val5, Cca, Sca, h1ca, h2ca);
-=======
-                      val0, dist);
-    gmsh::view::probe(VIEW_TAG, heb->v->position.x(), heb->v->position.y(), 0.0,
-                      val1, dist);
-    gmsh::view::probe(VIEW_TAG, hec->v->position.x(), hec->v->position.y(), 0.0,
-                      val2, dist);
-    gmsh::view::probe(VIEW_TAG, ab.x(), ab.y(), 0.0, val3, dist);
-    gmsh::view::probe(VIEW_TAG, bc.x(), bc.y(), 0.0, val4, dist);
-    gmsh::view::probe(VIEW_TAG, ca.x(), ca.y(), 0.0, val5, dist);
->>>>>>> cb51087a
 
     fprintf(FF,
             "VT2(%g,%g,0,%g,%g,0,%g,%g,0,%g,%g,0,%g,%g,0,%g,%g,0){%g,%g,0,%"
@@ -965,6 +934,8 @@
   if(result) return result;
   pm->print4debug(50);
 
+  planarSearchTool pst;
+
   //  std::queue<SPoint2> _q;
   std::stack<SPoint2> _q;
   std::vector<SPoint2> _points;
@@ -973,6 +944,12 @@
       SPoint2 pp(v->position.x(), v->position.y());
       _q.push(pp);
       _points.push_back(pp);
+      
+      SPoint2 pn[4];
+      for(int DIR = 0; DIR < 4; DIR++) {
+	computeNeighbor(VIEW_TAG, pp, DIR, sqrt(_LIMIT), pn[DIR], NULL); 
+      }
+      pst.insert(pp, pn);
     }
   }
 
@@ -980,8 +957,9 @@
 
   std::vector<double> additional;
 
-  printf("enter something 1\n");
-
+  //  printf("enter something 1\n");
+
+  
   while(!_q.empty()) {
     //    SPoint2 p = _q.front();
     SPoint2 p = _q.top();
@@ -1011,7 +989,7 @@
 	  }
 	}
       }
-      if (_points.size() > 1900)break;
+      //      if (_points.size() > 1900)break;
       if(_points.size() % 10 == 0)
         printf("q size %lu p size %lu\n", _q.size(), _points.size());
     }
