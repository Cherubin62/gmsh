--- conflicted
+++ resolved
@@ -17,13 +17,8 @@
     meshGRegionDelaunayInsertion.cpp meshGRegionTransfinite.cpp
     meshGRegionExtruded.cpp meshGRegionCarveHole.cpp
     meshGRegionLocalMeshMod.cpp meshGRegionMMG3D.cpp
-<<<<<<< HEAD
-    meshGRegionRelocateVertex.cpp
   meshGRegionBoundaryLayer.cpp
-  meshDiscreteRegion.cpp
-=======
   meshRelocateVertex.cpp
->>>>>>> 2a7188fc
   meshMetric.cpp
   BackgroundMesh.cpp BackgroundMeshTools.cpp
   qualityMeasures.cpp qualityMeasuresJacobian.cpp
