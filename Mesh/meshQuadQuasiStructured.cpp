// Gmsh - Copyright (C) 1997-2020 C. Geuzaine, J.-F. Remacle
//
// See the LICENSE.txt file for license information. Please report all
// issues on https://gitlab.onelab.info/gmsh/gmsh/issues.

#include <map>
#include <iostream>
#include "meshQuadQuasiStructured.h"
#include "meshGFace.h"
#include "GmshMessage.h"
#include "GFace.h"
#include "GModel.h"
#include "MVertex.h"
#include "MTriangle.h"
#include "MQuadrangle.h"
#include "MLine.h"
#include "GmshConfig.h"
#include "Context.h"
#include "Options.h"
#include "fastScaledCrossField.h"
#include "meshQuadPatterns.h"
#include "meshQuadGeometry.h"


#include "meshRefine.h"
#include "discreteFace.h"
#include "Generator.h"
#include "PView.h"
#include "PViewOptions.h"
#include "Field.h"
#include "geolog.h"
#include "meshWinslow2d.h"
#include "meshGEdge.h"
#include "GModelIO_OCC.h"
#include "gmsh.h"
#include <queue>
#include <unordered_map>
#include <unordered_set>
#include "qmt_utils.hpp" // For debug printing
#if defined(HAVE_HXT)
#include "meshGFaceHxt.h"
#endif

#if defined(_OPENMP)
#include <omp.h>
#endif

const int NITERWINSLOW = 300;

using std::vector;
using std::array;
using std::unordered_map;
using std::unordered_set;

using namespace QuadPatternMatching;

namespace QSQ {
  constexpr bool DBG_VERBOSE = false;
  constexpr bool DBG_VIZU = false;
  bool SHOW_CAVITIES = false;
  constexpr bool EXPORT_MESHES = true;

  constexpr bool PARANO = false;

  using vec3 = std::array<double,3>;

  template<class T>
    std::ostream& operator<<(std::ostream& os, const std::vector<T>& values) { 
      os << "[";
      for (size_t i = 0; i < values.size(); ++i) {
        os << values[i];
        if (i != values.size() - 1) {
          os << ", ";
        }
      }
      os << "]";
      return os;
    }

  template<class T> 
    void sort_unique(std::vector<T>& vec) {
      std::sort( vec.begin(), vec.end() );
      vec.erase( std::unique( vec.begin(), vec.end() ), vec.end() );
    }

  template<class T> 
    void remove_element_if_inside(const T& value, std::vector<T>& vec) {
      auto it = std::find(vec.begin(),vec.end(),value);
      if (it != vec.end()) {
        vec.erase(it);
      }
    }

  template<class T1, class T2> 
  T2 sort_unique_with_perm(
        const std::vector<T1>& in, 
        std::vector<T1>& uniques,
        std::vector<T2>& old2new) {

      std::vector<T2> ids(in.size());
      for(T2 k = 0; k != in.size(); ++k) ids[k]=k;

      std::sort(ids.begin(), ids.end(), 
          [&in](const T2& a, const T2&b){ return (in[a] < in[b]); }
          );

      uniques.resize(in.size());
      old2new.resize(in.size());
      for(T2 k = 0; k != in.size(); ++k) uniques[k]=in[k];

      std::sort(uniques.begin(), uniques.end());
      uniques.erase( std::unique(uniques.begin(), uniques.end()), 
          uniques.end());
      T2 ic = 0; // indice current
      T2 ir = 0; // indice representant
      T2 cur_rep = 0; // indice of current representant
      while(ic < in.size()){
        ic = ir;
        while(ic < in.size() && in[ids[ic]]==in[ids[ir]]){
          old2new[ids[ic]] = cur_rep;
          ++ic;
        }
        ir = ic;
        ++cur_rep;
      }
      return (T2) uniques.size();
  }

  template<class T> 
    void append(std::vector<T>& v1, const std::vector<T>& v2) {
      v1.insert(v1.end(),v2.begin(),v2.end());
    }

  template<class T> 
    std::vector<T> intersection(const std::vector<T>& v1, const std::vector<T>& v2) {
      std::vector<T> s1 = v1;
      std::vector<T> s2 = v2;
      sort_unique(s1);
      sort_unique(s2);
      std::vector<T> s3;
      set_intersection(s1.begin(),s1.end(),s2.begin(),s2.end(), std::back_inserter(s3));
      return s3;
    }

  template<class T> 
    std::vector<T> difference(const std::vector<T>& v1, const std::vector<T>& v2) {
      std::vector<T> s1 = v1;
      std::vector<T> s2 = v2;
      sort_unique(s1);
      sort_unique(s2);
      std::vector<T> s3;
      set_difference(s1.begin(),s1.end(),s2.begin(),s2.end(), std::inserter(s3,s3.begin()));
      return s3;
    }


  std::array<int,4> rotateCanonical(std::array<int,4> indices) {
    int minVal = std::numeric_limits<int>::max();
    size_t minValLv = 0;
    for (size_t lv = 0; lv < 4; ++lv) {
      if (indices[lv] < minVal) {
        minVal = indices[lv];
        minValLv = lv;
      }
    }
    std::rotate(indices.begin(), indices.begin() + minValLv, indices.end());
    return indices;
  }


  std::vector<GFace*> model_faces(GModel* gm) {
    std::vector<GFace*> faces;
    for(GModel::fiter it = gm->firstFace(); it != gm->lastFace(); ++it) {
      faces.push_back(*it);
    }
    return faces;
  }

  std::vector<GEdge*> model_edges(GModel* gm) {
    std::vector<GEdge*> edges;
    std::vector<GFace*> faces = model_faces(gm);
    for (GFace* gf: faces) {
      for (GEdge* ge: gf->edges()) {
        edges.push_back(ge);
      }
      for (GEdge* ge: gf->embeddedEdges()) {
        edges.push_back(ge);

      }
    }
    sort_unique(edges);
    return edges;
  }


  inline void normalize_accurate(SVector3& a) {
    double amp = std::abs(a.data()[0]);
    amp = std::max(amp,std::abs(a.data()[1]));
    amp = std::max(amp,std::abs(a.data()[2]));
    if (amp == 0.) {
      Msg::Error("cannot normalize vector whose length is strictly 0 !");
      return ;
    }
    a = amp * a;
    a.normalize();
  }

  inline double clamp(double x, double lower, double upper) { return std::min(upper, std::max(x, lower)); }

  inline double angleVectors(SVector3 a, SVector3 b) {
    if (a.normSq() == 0. || b.normSq() == 0.) return DBL_MAX;
    normalize_accurate(a);
    normalize_accurate(b);
    return acos(clamp(dot(a,b),-1.,1.)); 
  }

  template <class ITERATOR> 
    bool buildBoundary (ITERATOR beg, ITERATOR end, vector<MVertex*>& bnd){
      std::vector<MEdge> eds,veds;

      for (ITERATOR ite = beg; ite != end;++ite){
        for (size_t j=0;j<(size_t)(*ite)->getNumEdges();j++){
          eds.push_back((*ite)->getEdge(j));
        }
      }
      MEdgeLessThan melt;
      std::sort(eds.begin(),eds.end(), melt);
      for(size_t i=0;i<eds.size();i++){
        if (i != eds.size()-1 && eds[i] == eds[i+1])i++;
        else veds.push_back(eds[i]);
      }

      std::vector<std::vector<MVertex *> > vsorted;
      bool oks = SortEdgeConsecutive(veds, vsorted);
      if (!oks) {
        // DBG("issue with", veds.size());
        // for (auto edge: veds) {
        //   DBG(edge.getMinVertex()->getNum(),edge.getMaxVertex()->getNum());
        // }
        // DBG("-----");
        return false;
      }
      if (vsorted.empty()){
        return false;
      }
      else if (vsorted.size() > 1){
        printf("ARGHTTT %lu\n",vsorted.size());
        return false;
      }

      /* Reverse vertices if necessary, to keep coherent with elements orientation */
      {
        MEdge e = veds[0];
        MVertex* v1 = e.getVertex(0);
        MVertex* v2 = e.getVertex(1);
        auto it = std::find(vsorted[0].begin(),vsorted[0].end(),v1);
        if (it == vsorted[0].end()) {
          Msg::Error("buildBoundary(): vertex not found in sorted vertices, weird");
          return false;
        }
        size_t i = it - vsorted[0].begin();
        size_t i_next = (i+1)%vsorted[0].size();
        size_t i_prev = (i-1+vsorted[0].size())%vsorted[0].size();
        if (vsorted[0][i_next] == v2) { 
          // good ordering
        } else if (vsorted[0][i_prev] == v2) { // apply reverse
          std::reverse(vsorted[0].begin(),vsorted[0].end());
        } else {
          Msg::Error("buildBoundary(): second vertex not found in adjacent sorted vertices, weird");
          return false;
        }
      }
      bnd = vsorted[0];
      return true;
    }

  void geolog_elements(const std::vector<MElement*>& elts, const std::string& name,
      double value = 0.) {
    for (MElement* f: elts) {
      vector<array<double,3> > pts(f->getNumVertices());
      for (size_t i = 0; i < pts.size(); ++i) {
        pts[i] = SVector3(f->getVertex(i)->point());
      }
      vector<double> values(pts.size(),value);
      GeoLog::add(pts,values,name);
    }
  }


  GEdge *quad_face_opposite_edge(GFace *face, GEdge *edge)
  {
    if(face->edges().size() != 4) return nullptr;
    GEdge *op = nullptr;
    int v1 = edge->getBeginVertex()->tag();
    int v2 = edge->getEndVertex()->tag();
    bool edgeInside = false;
    for(GEdge *ge : face->edges()) {
      if(ge == edge) {
        edgeInside = true;
        continue;
      }
      int cv1 = ge->getBeginVertex()->tag();
      int cv2 = ge->getEndVertex()->tag();
      if(cv1 != v1 && cv1 != v2 && cv2 != v1 && cv2 != v2) {
        if(op == nullptr) { op = ge; }
        else { /* already found ? should not happen */
          return nullptr;
        }
      }
    }
    if(!edgeInside) return nullptr;
    return op;
  }

  void build_chords(const std::set<GFace *> &faces,
      std::vector<std::set<GEdge *> > &chords) {
    /* Connectivity */
    std::map<GEdge *, std::vector<GFace *> > edge2faces;
    for(GFace *gf : faces)
      for(GEdge *ge : gf->edges()) { edge2faces[ge].push_back(gf); }

    Msg::Debug("build chords: %li faces, %li edges", faces.size(),
        edge2faces.size());

    std::map<GEdge *, bool> done;
    for(auto &kv : edge2faces) {
      GEdge *geInit = kv.first;
      if(done.find(geInit) != done.end()) continue;

      /* Breath first search starting from a GEdge */
      std::queue<GEdge *> Q;
      Q.push(geInit);
      done[geInit] = true;

      std::set<GEdge *> chord;
      while(Q.size() > 0) {
        GEdge *ge = Q.front();
        Q.pop();
        chord.insert(ge);
        for(GFace *gf : edge2faces[ge]) {
          GEdge *ge2 = quad_face_opposite_edge(gf, ge);
          if(ge2 && done.find(ge2) == done.end()) {
            Q.push(ge2);
            done[ge2] = true;
          }
        }
      }

      if(chord.size() >= 2) { chords.push_back(chord); }
    }
  }

  bool verticesStrictlyInsideCavity(const std::vector<MElement*>& quads,
      const std::vector<MVertex*>& bnd, std::vector<MVertex*>& inside) {
    std::vector<MVertex*> vert;
    vert.reserve(4*quads.size());
    for (MElement* f: quads) for (size_t lv = 0; lv < 4; ++lv) {
      MVertex* v = f->getVertex(lv);
      vert.push_back(v);
    }
    sort_unique(vert);
    inside = difference(vert,bnd);
    return true;
  }

  int surfaceEulerCharacteristicDiscrete(GFace* gf) {
    if (gf->triangles.size() == 0) {
      Msg::Error("no triangulation for face %i, cannot compute discrete Euler characteristic", gf->tag());
      return std::numeric_limits<int>::max();
    }
    vector<size_t> vertices;
    vector<array<size_t,2> > edges;
    vertices.reserve(3*gf->triangles.size());
    edges.reserve(3*gf->triangles.size());
    for (MTriangle* t: gf->triangles) {
      for (size_t lv = 0; lv < 3; ++lv) {
        size_t v1 = t->getVertex(lv)->getNum();
        size_t v2 = t->getVertex((lv+1)%3)->getNum();
        array<size_t,2> vPair = {v1,v2};
        if (v1 > v2) vPair = {v2,v1};
        edges.push_back(vPair);
        vertices.push_back(v1);
      }
    }
    sort_unique(vertices);
    sort_unique(edges);
    int S = gf->triangles.size();
    int E = edges.size();
    int V = vertices.size();
    return V - E + S;
  }

  double project_point_segment(const SPoint3& query, const SPoint3& a, const SPoint3& b, SPoint3& proj, double& lambda) {
    double l = a.distance(b);
    double t = dot(query-a,b-a);
    if (t <= 0. || l == 0.) {
      proj = a;
      lambda = 1.;
      return query.distance(a);
    } else if (t > l) {
      proj = b;
      lambda = 0.;
      return query.distance(b);
    }
    lambda = 1. - t / (l*l);
    SVector3 p = a * lambda + b * (1. - lambda);
    proj.setPosition(p.x(),p.y(),p.z());
    return query.distance(proj);
  }

  inline double distance2(const SPoint3& a, const SPoint3& b) {
    const double dx = a.x() - b.x();
    const double dy = a.y() - b.y();
    const double dz = a.z() - b.z();
    return dx*dx+dy*dy+dz*dz;
  }

  inline double distance_point_segment_squared(const SPoint3& query, const SPoint3& a, const SPoint3& b) {
    const double l2 = distance2(a,b);
    const double t = dot(query-a,b-a);
    if (t <= 0. || l2 == 0.) {
      return distance2(query,a);
    } else if (t > l2) {
      return distance2(query,b);
    }
    const double lambda = 1. - t / l2;
    SPoint3 proj(lambda * a + (1. - lambda) * b);
    return distance2(query,proj);
  }


  double distanceToGEdgeMesh(const SPoint3& query, GEdge* ge) {
    // warning: not very efficient ...
    double mdist2 = DBL_MAX;
    for (MLine* l: ge->lines) {
      MVertex* v1 = l->getVertex(0);
      MVertex* v2 = l->getVertex(1);
      mdist2 = std::min(mdist2,distance_point_segment_squared(query,v1->point(),v2->point()));
    }
    return std::sqrt(mdist2);
  }

  bool computeMinimumDistanceToNonAdjacentGEdges(GFace* gf,
      std::unordered_map<MVertex*,double>& minDistToOtherFeature) {
    /* TODO: Slow, quadratic complexity, should be replaced by knn ? */

    std::unordered_map<GVertex*,std::vector<GEdge*> > gv2ge;
    std::unordered_map<MVertex*,std::vector<MLine*> > v2l;
    for (GEdge* ge: gf->edges()) {
      GVertex* v1 = ge->vertices()[0];
      GVertex* v2 = ge->vertices()[1];
      gv2ge[v1].push_back(ge);
      gv2ge[v2].push_back(ge);
    }

    /* Check distance from GVertex to non-adjacent GEdge */
    for (GVertex* gv: gf->vertices()) {
      if (gv->mesh_vertices.size() == 1) {
        for (GEdge* ge: gf->edges()) {
          auto itc = std::find(gv2ge[gv].begin(),gv2ge[gv].end(),ge);
          if (itc != gv2ge[gv].end()) continue;
          MVertex* v = gv->mesh_vertices[0];
          double dist = distanceToGEdgeMesh(v->point(),ge);
          auto it = minDistToOtherFeature.find(v);
          if (it == minDistToOtherFeature.end()) {
            minDistToOtherFeature[v] = dist;
          } else if (dist < it->second) {
            it->second = dist;
          }
        }
      }
    }

    /* Check distance from MVertex* to non-adjacent GEdge */
    for (GEdge* ge: gf->edges()) {
      std::vector<GEdge*> adj_edges = gv2ge[ge->vertices()[0]];
      append(adj_edges,gv2ge[ge->vertices()[1]]);
      std::vector<GEdge*> others = difference(gf->edges(),adj_edges);
      for (GEdge* ge2: others) {
        for (MVertex* v: ge->mesh_vertices) {
          double dist = distanceToGEdgeMesh(v->point(),ge2);
          auto it = minDistToOtherFeature.find(v);
          if (it == minDistToOtherFeature.end()) {
            minDistToOtherFeature[v] = dist;
          } else if (dist < it->second) {
            it->second = dist;
          }
        }
      }
    }
      
    return true;
  }

  bool buildVertexToVertex(const std::vector<GFace*>& faces, 
      std::unordered_map<MVertex*,std::unordered_set<MVertex*> >& v2v) {
    for (GFace* gf: faces) {
      for (MElement* f: gf->triangles) {
        size_t N = f->getNumEdges();
        for (size_t le = 0; le < N; ++le) {
          MVertex* v1 = f->getVertex(le);
          MVertex* v2 = f->getVertex((le+1)%N);
          v2v[v1].insert(v2);
          v2v[v2].insert(v1);
        }
      }
      for (MElement* f: gf->quadrangles) {
        size_t N = f->getNumEdges();
        for (size_t le = 0; le < N; ++le) {
          MVertex* v1 = f->getVertex(le);
          MVertex* v2 = f->getVertex((le+1)%N);
          v2v[v1].insert(v2);
          v2v[v2].insert(v1);
        }
      }
    }
    return true;
  }

  bool adaptSizeMapToSmallFeatures(
      const std::vector<GFace*>& faces, 
      std::unordered_map<MVertex*,double>& sizemap,
      double smallestMultiplier = 0.1,
      double gradientMax = 1.4) { /* to avoid very small size map */
    std::unordered_map<MVertex*,double> minDistToOtherFeature;
    for (GFace* gf: faces) {
      computeMinimumDistanceToNonAdjacentGEdges(gf, minDistToOtherFeature);
    }

    /* Propage minDistToOtherFeature from boundary to interior, with maximal gradient */
    /* Clamp with smallest multiplier to avoid very small sizes */
    std::unordered_map<MVertex*,double> values;
    for (auto& kv: minDistToOtherFeature) {
      MVertex* v = kv.first;
      auto it = sizemap.find(v);
      if (it == sizemap.end()) continue;
      double size = it->second;
      if (kv.second < smallestMultiplier * size) {
        values[v] = smallestMultiplier * size;
      } else if (kv.second < size){
        values[v] = kv.second;
      }
    }


    /* Dijkstra propagation */
    std::unordered_map<MVertex*,std::unordered_set<MVertex*> > v2v;
    buildVertexToVertex(faces, v2v);

    std::priority_queue<std::pair<double,MVertex*>,  std::vector<std::pair<double,MVertex*> >,  std::greater<std::pair<double,MVertex*> > > Q; 
    for (const auto& kv: values) {
      Q.push({kv.second,kv.first});
    }

    /* Dijkstra propagation */
    while (Q.size() > 0) {
      MVertex* v = Q.top().second;
      double cdist = Q.top().first;
      Q.pop();
      for (MVertex* v2: v2v[v]) {
        double w_ij = v->distance(v2) * (gradientMax-1.);
        auto it = values.find(v2);
        if (it == values.end() || cdist + w_ij < it->second) {
          double new_value = cdist + w_ij;
          auto it2 = sizemap.find(v2);
          if (it2 != sizemap.end() && new_value > it2->second) {
            /* No need to propagate in regions where sizemap is
             * already sufficiently fine */
            continue;
          }
          values[v2] = new_value;
          Q.push({new_value,v2});
        }
      }
    }

    /* Blending sizemap with propagation from small features */
    for (auto& kv: values) {
      MVertex* v = kv.first;
      auto it = sizemap.find(v);
      if (it != sizemap.end() && kv.second < it->second) {
        it->second = kv.second; /* replace sizemap with propagated value */
      }
    }

    return true;
  }



  struct GFaceInfo {
    int chi = 0;
    std::map<GVertex*,int> cornerAngle;
    std::set<GVertex*> cornerIsNonManifold;
    std::array<std::set<GVertex*>,5> bdrValVertices;
    int intSumVal3mVal5 = 0;
  };

  bool fillGFaceInfo(GFace* gf, GFaceInfo& info) {
    info.chi = 0;
    info.cornerAngle.clear();
    info.cornerIsNonManifold.clear();
    for (auto& a: info.bdrValVertices) a.clear();
    info.intSumVal3mVal5 = 0;
    
    if (gf->triangles.size() == 0) {
      if (gf->quadrangles.size() != 0) {
        Msg::Error("fillGFaceInfo: there are %li quads in face %li, cannot compute angles from triangles", 
            gf->quadrangles.size(),gf->tag());
        return false;
      }
      Msg::Debug("compute trianguled mesh to fill GFaceInfo ...");
      int algo = gf->getMeshingAlgo();
      gf->setMeshingAlgo(ALGO_2D_FRONTAL);
      meshGFace mesher;
      mesher(gf);
      if (gf->triangles.size() == 0) {
        Msg::Error("failed to compute triangulated mesh for surface with tag %i", gf->tag());
        return -1;
      }
      gf->setMeshingAlgo(algo);
    }
    std::unordered_map<GVertex*,vector<MElement*> > corner2tris;
    std::unordered_map<GVertex*,double> corner2angle;
    for (MTriangle* t: gf->triangles) {
      for (size_t lv = 0; lv < 3; ++lv) {
        MVertex* v = t->getVertex(lv);
        GVertex* gv = v->onWhat()->cast2Vertex();
        if (gv != nullptr) {
          MVertex* vPrev = t->getVertex((3+lv-1)%3);
          MVertex* vNext = t->getVertex((lv+1)%3);
          SVector3 pNext = vNext->point();
          SVector3 pPrev = vPrev->point();
          SVector3 pCurr = v->point();
          double agl = angleVectors(pNext-pCurr,pPrev-pCurr);
          corner2tris[gv].push_back(t);
          corner2angle[gv] += agl;
        }
      }
    }
    /* Check if corner is manifold */
    for (const auto& kv: corner2tris) {
      GVertex* gv = kv.first;
      std::vector<MElement*> elts = kv.second;
      vector<MVertex*> bnd;
      bool okb = buildBoundary(elts.begin(),elts.end(), bnd);
      if (!okb) {
        info.cornerIsNonManifold.insert(gv);
        continue;
      }
      double angle = corner2angle[gv];
      double angle_deg = 180. / M_PI * angle;
      if (angle_deg < 90. + 45.) {
        info.bdrValVertices[1].insert(gv);
      } else if (angle_deg < 180. + 45.) {
        info.bdrValVertices[2].insert(gv);
      } else if (angle_deg < 270. + 45.) {
        info.bdrValVertices[3].insert(gv);
      } else if (angle_deg < 360.) {
        info.bdrValVertices[4].insert(gv);
      } else {
        Msg::Error("weird angle, corner (surf=%i,node=%i), angle = %f deg", gf->tag(), gv->tag(), angle_deg);
        continue;
      }
    }
    info.chi = surfaceEulerCharacteristicDiscrete(gf);

    /* discrete topological relations between irregular vertices:
     *  sum3m5 = n_val3 - n_val5 = 4 \chi + m_val3 - m_val1  + 2 m_val4 */
    info.intSumVal3mVal5 = 4*info.chi + int(info.bdrValVertices[3].size()) 
      - int(info.bdrValVertices[1].size()) + 2 * int(info.bdrValVertices[4].size());

    return true;
  }

  constexpr size_t NO_ID = std::numeric_limits<size_t>::max();

  /************************************/
  /***** Half edge data structure *****/
  /************************************/
  struct HalfEdge {
    /* Indices of other half-edges */
    size_t prev;
    size_t next;
    size_t opposite;
    /* Indices of other mesh entities */
    size_t vertex; /* the one at the tip of the arrow */
    size_t face;
  };

  struct Vertex {
    size_t he; /* reference to one half edge */
    SVector3 p; /* coordinates */
    bool isSingularity; /* singularities are irregular vertices to be preserved */
    MVertex* ptr;
    // size_t num; /* unique global identifier in gmsh */
  };

  struct Face {
    size_t he; /* reference to one half edge of the face */
    MElement* ptr;
    // size_t num; /* unique global identifier in gmsh */
  };

  struct MeshHalfEdges {
    std::vector<Vertex> vertices;
    std::vector<HalfEdge> hedges;
    std::vector<Face> faces;

    inline size_t next(size_t he) const {
      if (he == NO_ID) return NO_ID;
      return hedges[he].next; 
    }
    inline size_t opposite(size_t he) const {
      if (he == NO_ID) return NO_ID;
      return hedges[he].opposite; 
    }
    inline size_t prev(size_t he) const {
      if (he == NO_ID) return NO_ID;
      return hedges[he].prev;
    }
    inline size_t vertex(size_t he, size_t lv) const {
      if (he == NO_ID) return NO_ID;
      return (lv == 0) ? hedges[prev(he)].vertex : hedges[he].vertex;
    }
    inline MVertex* vertexPtr(size_t he, size_t lv) const {
      size_t v = vertex(he,lv);
      if (v == NO_ID) return NULL;
      return vertices[v].ptr;
    }
    inline MElement* facePtr(size_t he) const {
      if (he == NO_ID) return NULL;
      size_t f = hedges[he].face;
      if (f == NO_ID) return NULL;
      return faces[f].ptr;
    }

    std::vector<size_t> face_vertices(size_t f) const {
      size_t he = faces[f].he;
      vector<size_t> vert;
      do {
        vert.push_back(hedges[he].vertex);
        he = hedges[he].next;
      } while (he != faces[f].he);
      return vert;
    }

    size_t face_vertices(size_t f, std::vector<size_t>& vert) const {
      vert.clear();
      size_t he = faces[f].he;
      do {
        vert.push_back(hedges[he].vertex);
        he = hedges[he].next;
      } while (he != faces[f].he);
      return vert.size();
    }

    int vertexFaceValence(size_t v, bool& onBoundary) const {
      onBoundary = false;
      int valence = 0;
      size_t he_bdr = NO_ID;
      size_t he = vertices[v].he;
      if (he == NO_ID) return 0;
      do { /* turn around vertex v */
        size_t cand = opposite(next(he));
        if (cand == NO_ID) {
          he_bdr = next(he);
          break;
        }
        he = cand;
        valence += 1;
      } while (he != vertices[v].he);

      if (he_bdr == NO_ID) return valence;

      /* Boundary case, unroll from he_bdr */
      onBoundary = true;
      valence = 0;
      he = he_bdr;
      do { /* turn around vertex v */
        he = opposite(next(he));
        valence += 1;
      } while (he != vertices[v].he && he != NO_ID);
      return valence;
    }

    int vertexFaces(size_t v, std::vector<size_t>& faces) const {
      faces.clear();
      int valence = 0;
      size_t he_bdr = NO_ID;
      size_t he = vertices[v].he;
      do { /* turn around vertex v */
        size_t cand = opposite(next(he));
        if (cand == NO_ID) {
          he_bdr = next(he);
          break;
        }
        he = cand;
        faces.push_back(hedges[he].face);
        valence += 1;
      } while (he != vertices[v].he);

      if (he_bdr == NO_ID) return valence;

      /* Boundary case, unroll from he_bdr */
      faces.clear();
      valence = 0;
      he = he_bdr;
      do { /* turn around vertex v */
        faces.push_back(hedges[he].face);
        he = opposite(prev(he));
        valence += 1;
      } while (he != vertices[v].he && he != NO_ID);
      return valence;
    }

    /* Warning: for faster performance, but enough memory must be avalaible ! */
    int vertexFaces(size_t v, size_t faces[]) const {
      int valence = 0;
      size_t he_bdr = NO_ID;
      size_t he = vertices[v].he;
      do { /* turn around vertex v */
        size_t cand = opposite(next(he));
        if (cand == NO_ID) {
          he_bdr = next(he);
          break;
        }
        he = cand;
        faces[valence] = hedges[he].face;
        valence += 1;
      } while (he != vertices[v].he);

      if (he_bdr == NO_ID) return valence;

      /* Boundary case, unroll from he_bdr */
      valence = 0;
      he = he_bdr;
      do { /* turn around vertex v */
        faces[valence] = hedges[he].face;
        he = opposite(prev(he));
        valence += 1;
      } while (he != vertices[v].he && he != NO_ID);
      return valence;
    }

    int vertexHalfEdges(size_t v, std::vector<size_t>& hes) const {
      hes.clear();
      size_t he_bdr = NO_ID;
      size_t he = vertices[v].he;
      do { /* turn around vertex v */
        hes.push_back(he);
        size_t cand = opposite(next(he));
        if (cand == NO_ID) {
          he_bdr = next(he);
          break;
        }
        he = cand;
      } while (he != vertices[v].he);
      if (he_bdr == NO_ID) return hes.size();

      /* Boundary case, unroll from he_bdr */
      hes.clear();
      he = he_bdr;
      do { /* turn around vertex v */
        hes.push_back(he);
        he = opposite(prev(he));
      } while (he != vertices[v].he && he != NO_ID);
      return hes.size();
    }


    int faceAdjacentFaces(size_t f, std::vector<size_t>& afaces) const { 
      afaces.clear();
      size_t he = faces[f].he;
      do {
        if (opposite(he) != NO_ID) {
          afaces.push_back(hedges[opposite(he)].face);
        }
        he = hedges[he].next;
      } while (he != faces[f].he);
      return (int) afaces.size();
    }

    bool vertexIsRegular(size_t v) {
      bool onBdr;
      int val = vertexFaceValence(v,onBdr);
      return (onBdr && val == 2) || (!onBdr && val == 4);
    };

  };
  /************************************/
  /************************************/

  using si2 = std::array<size_t,2>;

  struct si2hash {
    size_t operator()(std::array<size_t,2> p) const noexcept {
      return size_t(p[0]) << 32 | p[1];
    }
  };

  inline std::array<double,3> convert(const SVector3& vec) {
    return {vec.data()[0],vec.data()[1],vec.data()[2]};
  }

  inline std::vector<std::array<double,3> > convert(const std::vector<SVector3>& vecs) {
    std::vector<std::array<double,3> > vecs2(vecs.size());
    for (size_t i = 0; i < vecs2.size(); ++i) vecs2[i] = convert(vecs[i]);
    return vecs2;
  }

  void geolog_halfedge(const MeshHalfEdges& M, size_t he, double value, const std::string& viewName) {
    size_t v1 = M.hedges[M.hedges[he].prev].vertex;
    size_t v2 = M.hedges[he].vertex;
    SVector3 p1 = M.vertices[v1].p;
    SVector3 p2 = M.vertices[v2].p;
    /* line */
    vector<vec3> pts = {p1,p2};
    GeoLog::add(pts, value , viewName);
  }

  void geolog_face(const MeshHalfEdges& M, size_t f, double value, const std::string& viewName) {
    vector<size_t> vert = M.face_vertices(f);
    vector<vec3> pts(vert.size());
    for (size_t lv = 0; lv < pts.size(); ++lv) {
      pts[lv] = M.vertices[vert[lv]].p;
    }
    vector<double> values(vert.size(),value);
    GeoLog::add(pts,values,viewName);
  }

  inline si2 sorted(size_t v1, size_t v2) { if (v1 < v2) { return {v1,v2}; } else { return {v2,v1}; } }

  bool buildAdjacencies(const vector<MQuadrangle*>& quadrangles, 
      vector<array<size_t,4> >& adjacent) {

    adjacent.resize(quadrangles.size());
    unordered_map<si2,si2,si2hash> vPairToQuads;
    for (size_t i = 0; i < quadrangles.size(); ++i) {
      MElement* f = quadrangles[i];
      adjacent[i] = {NO_ID,NO_ID,NO_ID,NO_ID};
      for (size_t le = 0; le < 4; ++le) {
        size_t v1 = f->getVertex(le)->getNum();
        size_t v2 = f->getVertex((le+1)%4)->getNum();
        si2 vPair = sorted(v1,v2);
        auto it = vPairToQuads.find(vPair);
        if (it == vPairToQuads.end()) {
          vPairToQuads[vPair] = {4*i+le,NO_ID};
        } else {
          if (it->second[1] == NO_ID) {
            size_t a2 = it->second[0];
            if (a2 == NO_ID) {
              Msg::Error("should not happen");
              return false;
            }
            it->second[1] = 4*i+le;
            size_t f2 = a2 / 4;
            size_t le2 = a2 % 4;
            adjacent[i][le] = 4*f2+le2;
            adjacent[f2][le2] = 4*i+le;
          } else {
            Msg::Error("non manifold quad mesh");
            return false;
          }
        }
      }
    }

    return true;
  }

  bool reorientQuadranglesIfNecessary(vector<MQuadrangle*>& quads) {
    vector<array<size_t,4> > adjacent;
    bool oka = buildAdjacencies(quads, adjacent);
    if (!oka) return false;

    std::vector<bool> visited(quads.size(),false);
    std::vector<bool> needInvert(quads.size(),false);
    for (size_t fInit = 0; fInit < quads.size(); ++fInit) if (!visited[fInit]) {
      std::queue<size_t> Q;
      Q.push(fInit);
      visited[fInit] = true;

      while (Q.size()) {
        size_t f = Q.front();
        Q.pop();

        for (size_t le = 0; le < 4; ++le) {
          size_t v1 = quads[f]->getVertex(le)->getNum();
          size_t v2 = quads[f]->getVertex((le+1)%4)->getNum();
          size_t aa = adjacent[f][le];
          if (aa == NO_ID) continue;
          size_t f2 = aa/4;
          if (visited[f2]) continue;
          size_t le2 = aa%4;
          size_t av1 = quads[f2]->getVertex(le2)->getNum();
          size_t av2 = quads[f2]->getVertex((le2+1)%4)->getNum();
          if (av1 == v1 && av2 == v2) { /* re-order ! */
            if (!needInvert[f]) needInvert[f2] = true;
          } else if (av1 == v2 && av2 == v1) { /* normal */
            if (needInvert[f]) needInvert[f2] = true;
          } else {
            return false;
          }
          visited[f2] = true;
          Q.push(f2);
        }
      }
    }
    size_t nbi = 0;
    for (size_t f = 0; f < quads.size(); ++f) if (!needInvert[f]) {
      MVertex* v1 = quads[f]->getVertex(1);
      MVertex* v3 = quads[f]->getVertex(3);
      quads[f]->setVertex(1,v3);
      quads[f]->setVertex(3,v1);
      nbi += 1;
    }
    Msg::Info("re-oriented %li quadrangles", nbi);
    return true;
  }

  int createMeshHalfEdges(const std::vector<MQuadrangle*>& quadrangles, MeshHalfEdges& M, const std::vector<MVertex*>& singularVertices) {
    /* warning: does not scale on big big model because of numToHVertex */
    M.vertices.clear();
    M.hedges.clear();
    M.faces.clear();

    unordered_map<MVertex*,size_t> mv2new;
    M.vertices.reserve(4*quadrangles.size());
    M.hedges.reserve(4*quadrangles.size());
    M.faces.reserve(quadrangles.size());

    for (MQuadrangle* q: quadrangles) {
      /* Create vertices if necessary */
      size_t quad[4];
      for (size_t le = 0; le < 4; ++le) {
        MVertex* v1 = q->getVertex(le);
        size_t nv = NO_ID;
        auto it = mv2new.find(v1);
        if (it != mv2new.end()) nv = it->second;
        if (nv == NO_ID) {
          nv = M.vertices.size();
          M.vertices.resize(nv+1);
          mv2new[v1] = nv;
          M.vertices[nv].p = v1->point();
          M.vertices[nv].he = NO_ID;
          M.vertices[nv].ptr = v1;
          // M.vertices[nv].num = num;
          M.vertices[nv].isSingularity = false;
        }
        quad[le] = nv;
      }
      /* Create half-edges */
      size_t faceNo = M.faces.size();
      size_t he0 = M.hedges.size();
      M.hedges.resize(he0+4);
      for (size_t k = 0; k < 4; ++k) {
        M.hedges[he0+k].face = faceNo;
        M.hedges[he0+k].opposite = NO_ID; /* later */
        M.hedges[he0+k].vertex = quad[(1+k)%4];
        if (M.vertices[quad[(1+k)%4]].he == NO_ID) {
          M.vertices[quad[(1+k)%4]].he = he0+k;
        }
        /* next */
        if (k != 3) {
          M.hedges[he0+k].next = he0+k+1;
        } else {
          M.hedges[he0+k].next = he0;
        }
        /* prev */
        if (k != 0) {
          M.hedges[he0+k].prev = he0+k-1;
        } else {
          M.hedges[he0+k].prev = he0+3;
        }
      }
      /* Create face */
      M.faces.resize(faceNo+1);
      M.faces[faceNo].he = he0;
      // M.faces[faceNo].num = q->getNum();
      M.faces[faceNo].ptr = q;
    }

    /* Connectivity */
    vector<array<size_t,2> > vPairs(M.hedges.size());
    for (size_t i = 0; i < M.hedges.size(); ++i) {
      size_t v1 = M.hedges[M.hedges[i].prev].vertex;
      size_t v2 = M.hedges[i].vertex;
      array<size_t,2> vPair = {v1,v2};
      if (v1 > v2) vPair = {v2,v1};
      vPairs[i] = vPair;
    }
    vector<size_t> old2new;
    vector<array<size_t,2> > uniques;
    sort_unique_with_perm(vPairs, uniques, old2new);
    vector<array<size_t,2>> new2old(uniques.size(),{NO_ID,NO_ID});
    for (size_t i = 0; i < M.hedges.size(); ++i) {
      size_t ni = old2new[i];
      if (ni >= new2old.size()) {
        Msg::Error("redirection: ni=%li is superior to new2old size %li", ni, new2old.size());
        return -1;
      }
      if (new2old[ni][0] == NO_ID) {
        new2old[ni][0] = i;
      } else if (new2old[ni][1] == NO_ID) {
        new2old[ni][1] = i;
      } else {
        Msg::Error("non manifold quad mesh, cannot build half edge datastructure");
        return -1;
      }
    }
    for (size_t i = 0; i < uniques.size(); ++i) {
      size_t h1 = new2old[i][0];
      size_t h2 = new2old[i][1];
      if (h1 != NO_ID && h2 != NO_ID) {
        M.hedges[h1].opposite = h2;
        M.hedges[h2].opposite = h1;
      }
    }

    /* Flag singular vertices */
    for (MVertex* mv: singularVertices) {
      auto it = mv2new.find(mv);
      if (it == mv2new.end()) {
        Msg::Error("singular vertex with num=%i not found in half edges vertices, vertex not in GFace quads ?", mv->getNum());
        continue;
      }
      M.vertices[it->second].isSingularity = true;
    }

    return 0;
  }

  bool boundaryHalfEdgesFromQuads(const MeshHalfEdges& M, const std::unordered_set<size_t>& quads, 
      std::vector<size_t>& boundary) {
    std::unordered_set<size_t> hes;
    for (size_t f: quads) {
      size_t he = M.faces[f].he;
      do {
        hes.insert(he);
        he = M.next(he);
      } while (he != M.faces[f].he);
    }

    std::unordered_set<size_t>::iterator it_he = hes.begin();
    while (it_he != hes.end()) {
      size_t he = *it_he;
      size_t he_op = M.opposite(he);
      auto it_op = hes.find(he_op);
      if (it_op != hes.end()) {
        hes.erase(it_op);
        it_he = hes.erase(it_he);
      } else {
        it_he++;
      }
    }

    boundary.reserve(hes.size());
    for (size_t he: hes) boundary.push_back(he);

    return true;
  }

  void removeInteriorHalfEdges(const MeshHalfEdges& M, std::vector<size_t>& hes) {
    std::unordered_map<si2,size_t,si2hash> vPairCount;
    for (size_t he: hes) {
      if (M.hedges[he].opposite == NO_ID) continue;
      size_t v1 = M.vertex(he,0);
      size_t v2 = M.vertex(he,1);
      vPairCount[sorted(v1,v2)] += 1;
    }
    std::vector<size_t> hes2;
    hes2.reserve(hes.size()/4);
    for (size_t he: hes) {
      if (M.hedges[he].opposite == NO_ID) {
        hes2.push_back(he);
      } else {
        size_t v1 = M.vertex(he,0);
        size_t v2 = M.vertex(he,1);
        si2 vp = sorted(v1,v2);
        auto it = vPairCount.find(vp);
        if (it != vPairCount.end() && it->second == 1) {
          hes2.push_back(he);
        }
      }
    }
    hes = hes2;

    // std::vector<size_t>::iterator it_he = hes.begin();
    // while (it_he != hes.end()) {
    //   size_t he = *it_he;
    //   size_t he_op = M.opposite(he);
    //   auto it_op = std::find(hes.begin(),hes.end(), he_op);
    //   if (it_op != hes.end()) {
    //     hes.erase(it_op);
    //     it_he = hes.erase(it_he);
    //   } else {
    //     it_he++;
    //   }
    // }
  }

  bool orderedHalfEdgesFromStack(const MeshHalfEdges& M, 
      const std::vector<size_t>& hes_stack, 
      std::vector<size_t>& orderedHes) {
    orderedHes.clear();
    if (hes_stack.size() < 3) {
      Msg::Error("orderedHalfEdgesFromStack: not enough half edges: %li", hes_stack.size());
      return false;
    }
    orderedHes.reserve(hes_stack.size());

    /* Order boundary half edges in sides */
    for (size_t he0: hes_stack) {
      size_t he = he0;
      size_t iter = 0;
      do {
        iter += 1;
        if (iter > 100 * hes_stack.size()) {
          Msg::Error("infinite loop in orderedHalfEdgesFromStack ? iter = %li", iter);
          return false;
        }

        size_t v2 = M.vertex(he,1);
        /* Add current half edge to current side */
        orderedHes.push_back(he);

        /* Find next half edge */
        bool found = false;
        for (size_t he2: hes_stack) if (he2 != he && M.vertex(he2,0) == v2) {
          he = he2;
          found = true;
          break;
        }
        if (!found) {
          return false;
        }
      } while (he != he0);
      break;
    }
    return true;
  }

  inline int valenceInsideQuads(const MeshHalfEdges& M, const std::unordered_set<size_t>& quads, size_t v) {
    constexpr size_t BSIZE = 48;
    size_t faces[BSIZE];
    int val = M.vertexFaces(v, faces);
    if ((size_t) val >= BSIZE) {
      Msg::Error("valence is too high (%i) compared to buffer size %li, memory corrupted, abort", val, BSIZE);
      GeoLog::add(M.vertices[v].p, double(val), "val"+std::to_string(val));
      GeoLog::flush();
      gmsh::fltk::run();
      abort();
    }
    int count = 0;
    for (size_t i = 0; i < (size_t) val; ++i) {
      if (quads.find(faces[i]) != quads.end()) count += 1;
    }
    return count;
  }

  inline int valenceOutsideQuads(const MeshHalfEdges& M, const std::unordered_set<size_t>& quads, size_t v) {
    constexpr size_t BSIZE = 24;
    size_t faces[BSIZE];
    int val = M.vertexFaces(v, faces);
    if ((size_t) val >= BSIZE) {
      Msg::Error("valence is too high (%i) compared to buffer size %li, memory corrupted, abort", val, BSIZE);
      abort();
    }
    int count = 0;
    for (size_t i = 0; i < (size_t) val; ++i) {
      if (quads.find(faces[i]) == quads.end()) count += 1;
    }
    return count;
  }

  struct FlipInfo {
    size_t he = NO_ID;
    size_t nq = NO_ID;
    std::array<size_t,4> nvs = {NO_ID,NO_ID,NO_ID,NO_ID};
  };

  struct FCavity {
    /* Data */
    MeshHalfEdges& M;
    std::vector<size_t> hes; /* ordered half edges */
    std::vector<uint8_t> side; /* side associated to each half-edge */
    std::unordered_set<size_t> quads; /* quads inside, unordered_set for queries */

    std::vector<int> _tmp_val; /* for re-use in updateSides() */


    /* Methods */
    FCavity(MeshHalfEdges& M_) : M(M_) { }

    FCavity & operator= ( const FCavity & other) {
      hes = other.hes;
      side = other.side;
      quads = other.quads;
      return *this;
    }

    bool init(const std::vector<size_t>& quadsInit) {
      if (quadsInit.size() < 1) {
        Msg::Error("FCavity init: expecting at least 1 quad, not %li", quadsInit.size());
        return false;
      }
      /* Add quads and collect bdr half edges */
      vector<size_t> hes_stack;
      for (size_t f: quadsInit) {
        quads.insert(f);
        size_t he = M.faces[f].he;
        do {
          hes_stack.push_back(he);
          he = M.next(he);
        } while (he != M.faces[f].he);
      }
      removeInteriorHalfEdges(M, hes_stack);

      bool oks = orderedHalfEdgesFromStack(this->M, hes_stack, this->hes);
      if (!oks) {
        Msg::Error("failed to order %li boundary half edges (%li quads)", hes_stack.size(), quads.size());
        for (size_t he: hes_stack) {
          geolog_halfedge(M,he,double(he),"???");
        }
        GeoLog::flush();
      }
      int nsides = updateSides();
      if (nsides <= 0) {
        Msg::Error("should have at least one side, not %i", nsides);
        return false;
      }

      return true;
    }

    bool slowVerifyHalfEdgesInside(const std::vector<size_t>& halfedges) {
      bool ok = true;
      for (size_t he: halfedges) {
        auto it = std::find(hes.begin(),hes.end(),he);
        if (it == hes.end()) {
          Msg::Warning("slowVerifyHalfEdgesInside: he=%li not found in the %li cavity half-edges", he, hes.size());
          ok = false;
        }
      }
      if (!ok) {
        vector<MElement*> quadPtr;
        for(size_t kk: quads) {
          quadPtr.push_back(M.faces[kk].ptr);
        }
        geolog_elements(quadPtr, "--- quads");
        for (size_t k = 0; k < hes.size(); ++k) {
          geolog_halfedge(M, hes[k], double(k), "hes");
        }
        for (size_t he: halfedges) {
          auto it = std::find(hes.begin(),hes.end(),he);
          if (it == hes.end()) {
            geolog_halfedge(M, he, 0., "!missing half edges");
          }
        }
        GeoLog::flush();
      }
      return ok;
    }

    bool growByFlip(size_t i, FlipInfo& info, bool rejectNewSings = true) { /* i is index of half edge in hes */
      if (DBG_VERBOSE) {DBG("growByFlip ...", i, hes.size());}
      if (i >= hes.size()) {
        if (DBG_VERBOSE) {DBG("can't flip because", i, hes.size());}
        info.nq = NO_ID;
        return false;
      }
      const size_t he0_op = hes[i];
      const size_t he0 = M.opposite(he0_op);
      if (he0 == NO_ID) {
        if (DBG_VERBOSE) {DBG("can't flip because", i, hes.size(), he0_op, he0);}
        info.nq = NO_ID;
        return false; /* half-edge on bdr */
      }
      info.he = he0_op;
      info.nq = M.hedges[he0].face;
      const size_t he1 = M.hedges[he0].next;
      const size_t he2 = M.hedges[he1].next;
      const size_t he3 = M.hedges[he2].next;
      const size_t he1_op = M.hedges[he1].opposite;
      const size_t he2_op = M.hedges[he2].opposite;
      const size_t he3_op = M.hedges[he3].opposite;
      // const size_t q0 = M.hedges[he0_op].face; /* initial quad inside cavity */
      const size_t q1 = (he1_op != NO_ID) ? M.hedges[he1_op].face: NO_ID;
      const size_t q2 = (he2_op != NO_ID) ? M.hedges[he2_op].face: NO_ID;
      const size_t q3 = (he3_op != NO_ID) ? M.hedges[he3_op].face: NO_ID;
      const bool q1in = (q1 != NO_ID && quads.find(q1) != quads.end());
      const bool q2in = (q2 != NO_ID && quads.find(q2) != quads.end());
      const bool q3in = (q3 != NO_ID && quads.find(q3) != quads.end());
      if        ( q1in &&  q2in && !q3in) { /* minus two vertices on the bdr */
        size_t nv1 = M.vertex(he1,0);
        size_t nv2 = M.vertex(he1,1);
        if (rejectNewSings && (M.vertices[nv1].isSingularity || M.vertices[nv2].isSingularity)) {
          if (DBG_VERBOSE) {DBG("flip -2v rejected because would include singularity", i, info.nq);}
          return false;
        }
        if (dynamic_cast<GVertex*>(M.vertices[nv1].ptr->onWhat())) {
          if (DBG_VERBOSE) {DBG("flip -2v rejected because would include GVertex", i, info.nq);}
          return false;
        }
        if (dynamic_cast<GVertex*>(M.vertices[nv2].ptr->onWhat())) {
          if (DBG_VERBOSE) {DBG("flip -2v rejected because would include GVertex", i, info.nq);}
          return false;
        }
        if (PARANO) {
          bool okv = slowVerifyHalfEdgesInside({he0_op,he1_op,he2_op});
          if (!okv) {
            Msg::Warning("cancel flip -2v, missing half-edges");
            return false;
          }
        }
        info.nvs = {NO_ID,NO_ID,NO_ID,NO_ID};
        size_t i_prev_prev = (i + hes.size() - 2)%hes.size();
        hes[i_prev_prev] = he3;
        auto it0 = std::find(hes.begin(),hes.end(),he0_op);
        hes.erase(it0);
        auto it1 = std::find(hes.begin(),hes.end(),he1_op);
        hes.erase(it1);
        if (DBG_VERBOSE) {DBG("flip -2v", i, info.nq); } 
      } else if ( q1in && !q2in &&  q3in) { /* minus two vertices on the bdr */
        size_t nv1 = M.vertex(he0_op,0);
        size_t nv2 = M.vertex(he0_op,1);
        if (rejectNewSings && (M.vertices[nv1].isSingularity || M.vertices[nv2].isSingularity)) {
          if (DBG_VERBOSE) {DBG("flip -2v rejected because would include singularity", i, info.nq);}
          return false;
        }
        if (dynamic_cast<GVertex*>(M.vertices[nv1].ptr->onWhat())) {
          if (DBG_VERBOSE) {DBG("flip -2v rejected because would include GVertex", i, info.nq);}
          return false;
        }
        if (dynamic_cast<GVertex*>(M.vertices[nv2].ptr->onWhat())) {
          if (DBG_VERBOSE) {DBG("flip -2v rejected because would include GVertex", i, info.nq);}
          return false;
        }
        if (PARANO) {
          bool okv = slowVerifyHalfEdgesInside({he0_op,he1_op,he3_op});
          if (!okv) {
            Msg::Warning("cancel flip -2v, missing half-edges");
            return false;
          }
        }
        info.nvs = {NO_ID,NO_ID,NO_ID,NO_ID};
        size_t i_prev = (i + hes.size() - 1)%hes.size();
        hes[i_prev] = he2;
        auto it0 = std::find(hes.begin(),hes.end(),he0_op);
        hes.erase(it0);
        auto it3 = std::find(hes.begin(),hes.end(),he3_op);
        hes.erase(it3);
        if (DBG_VERBOSE) {DBG("flip -2v", i, info.nq); } 
      } else if (!q1in &&  q2in &&  q3in) { /* minus two vertices on the bdr */
        size_t nv1 = M.vertex(he3,0);
        size_t nv2 = M.vertex(he3,1);
        if (rejectNewSings && (M.vertices[nv1].isSingularity || M.vertices[nv2].isSingularity)) {
          if (DBG_VERBOSE) {DBG("flip -2v rejected because would include singularity", i, info.nq);}
          return false;
        }
        if (dynamic_cast<GVertex*>(M.vertices[nv1].ptr->onWhat())) {
          if (DBG_VERBOSE) {DBG("flip -2v rejected because would include GVertex", i, info.nq);}
          return false;
        }
        if (dynamic_cast<GVertex*>(M.vertices[nv2].ptr->onWhat())) {
          if (DBG_VERBOSE) {DBG("flip -2v rejected because would include GVertex", i, info.nq);}
          return false;
        }
        if (PARANO) {
          bool okv = slowVerifyHalfEdgesInside({he0_op,he2_op,he3_op});
          if (!okv) {
            Msg::Warning("cancel flip -2v, missing half-edges");
            return false;
          }
        }
        info.nvs = {NO_ID,NO_ID,NO_ID,NO_ID};
        hes[i] = he1;
        auto it2 = std::find(hes.begin(),hes.end(),he2_op);
        if (it2 == hes.end()) {
          gmsh::fltk::run();
        }
        hes.erase(it2);
        auto it3 = std::find(hes.begin(),hes.end(),he3_op);
        hes.erase(it3);
        if (DBG_VERBOSE) {DBG("flip -2v", i, info.nq); } 
      } else if (q1in && q2in && q3in){
        size_t nv0 = M.hedges[he0].vertex;
        size_t nv1 = M.hedges[he1].vertex;
        size_t nv2 = M.hedges[he2].vertex;
        size_t nv3 = M.hedges[he3].vertex;
        if (rejectNewSings && (M.vertices[nv0].isSingularity || M.vertices[nv1].isSingularity
             || M.vertices[nv2].isSingularity || M.vertices[nv3].isSingularity)) {
          if (DBG_VERBOSE) {DBG("flip closing hole rejected because would include singularity", i, info.nq);}
          return false;
        }
        if (dynamic_cast<GVertex*>(M.vertices[nv0].ptr->onWhat())) {
          if (DBG_VERBOSE) {DBG("flip closing hole rejected because would include GVertex", i, info.nq);}
          return false;
        }
        if (dynamic_cast<GVertex*>(M.vertices[nv1].ptr->onWhat())) {
          if (DBG_VERBOSE) {DBG("flip closing hole rejected because would include GVertex", i, info.nq);}
          return false;
        }
        if (dynamic_cast<GVertex*>(M.vertices[nv2].ptr->onWhat())) {
          if (DBG_VERBOSE) {DBG("flip closing hole rejected because would include GVertex", i, info.nq);}
          return false;
        }
        if (dynamic_cast<GVertex*>(M.vertices[nv3].ptr->onWhat())) {
          if (DBG_VERBOSE) {DBG("flip closing hole rejected because would include GVertex", i, info.nq);}
          return false;
        }
        if (PARANO) {
          bool okv = slowVerifyHalfEdgesInside({he0_op,he1_op,he2_op,he3_op});
          if (!okv) {
            Msg::Warning("cancel closing hole, missing half-edges");
            return false;
          }
        }
        info.nvs = {nv0,nv1,nv2,nv3};
        auto it0 = std::find(hes.begin(),hes.end(),he0_op);
        hes.erase(it0);
        auto it1 = std::find(hes.begin(),hes.end(),he1_op);
        hes.erase(it1);
        auto it2 = std::find(hes.begin(),hes.end(),he2_op);
        hes.erase(it2);
        auto it3 = std::find(hes.begin(),hes.end(),he3_op);
        hes.erase(it3);
        std::vector<size_t> hes_stack = hes;
        bool oks = orderedHalfEdgesFromStack(this->M, hes_stack, this->hes);
        if (!oks) {
          Msg::Error("failed to determine sides from %li boundary half edges (%li quads)", hes_stack.size(), quads.size());
          info.nq = NO_ID;
          return false;
        }
        if (DBG_VERBOSE) {DBG("flip closing hole (may be too slow ?)", i, info.nq); } 
      } else if ( q1in && !q2in && !q3in) { /* same number of vertices on the bdr */
        /* Check we are not creating a non-manifold edge boundary */
        const size_t nv = M.hedges[he2].vertex;
        const int val = valenceInsideQuads(M, quads, nv);
        if (val > 0) {
          if (DBG_VERBOSE) {DBG("no flip <>1v because", i, info.nq, nv, val);}
          info.nq = NO_ID;
          return false;
        }
        const size_t nvIn = M.hedges[he0].vertex;
        if (rejectNewSings && M.vertices[nvIn].isSingularity) {
          if (DBG_VERBOSE) {DBG("no flip <>1v because would include sing", i, info.nq, nvIn, val);}
          info.nq = NO_ID;
          return false;
        }
        if (dynamic_cast<GVertex*>(M.vertices[nvIn].ptr->onWhat())) {
          if (DBG_VERBOSE) {DBG("flip <>1v rejected because would include GVertex", i, info.nq);}
          return false;
        }
        if (PARANO) {
          bool okv = slowVerifyHalfEdgesInside({he0_op,he1_op});
          if (!okv) {
            Msg::Warning("cancel flip <>1v, missing half-edges");
            return false;
          }
        }
        info.nvs = {NO_ID,NO_ID,NO_ID,NO_ID};
        size_t i_prev = (i + hes.size() - 1)%hes.size();
        hes[i_prev] = he2;
        hes[i] = he3;
        if (DBG_VERBOSE) {DBG("flip <>1v (1)", i, info.nq, nv); } 
      } else if (!q1in && !q2in &&  q3in) { /* same number of vertices on the bdr */
        /* Check we are not creating a non-manifold edge boundary */
        const size_t nv = M.hedges[he1].vertex;
        const int val = valenceInsideQuads(M, quads, nv);
        if (val > 0) {
          if (DBG_VERBOSE) {DBG("no flip <>1v because", i, info.nq, nv, val);}
          info.nq = NO_ID;
          return false;
        }
        const size_t nvIn = M.hedges[he0_op].vertex;
        if (rejectNewSings && M.vertices[nvIn].isSingularity) {
          if (DBG_VERBOSE) {DBG("no flip <>1v because would include sing", i, info.nq, nvIn, val);}
          info.nq = NO_ID;
          return false;
        }
        if (dynamic_cast<GVertex*>(M.vertices[nvIn].ptr->onWhat())) {
          if (DBG_VERBOSE) {DBG("flip <>1v rejected because would include GVertex", i, info.nq);}
          return false;
        }
        if (PARANO) {
          bool okv = slowVerifyHalfEdgesInside({he0_op,he3_op});
          if (!okv) {
            Msg::Warning("cancel flip <>1v, missing half-edges");
            return false;
          }
        }
        info.nvs = {NO_ID,NO_ID,NO_ID,NO_ID};
        size_t i_next = (i + 1)%hes.size();
        hes[i] = he1;
        hes[i_next] = he2;
        if (DBG_VERBOSE) {DBG("flip <>1v (2)", i, info.nq, nv);}
      } else if (!q1in && !q2in && !q3in) { /* two additional vertices on the bdr */
        /* Check we are not creating a non-manifold edge boundary */
        const size_t nv1 = M.hedges[he1].vertex;
        const int val1 = valenceInsideQuads(M, quads, nv1);
        if (val1 > 0) {
          if (DBG_VERBOSE) {DBG("no flip +2v because", i, info.nq, nv1, val1);}
          info.nq = NO_ID;
          return false;
        }
        const size_t nv2 = M.hedges[he2].vertex;
        const int val2 = valenceInsideQuads(M, quads, nv2);
        if (val2 > 0) {
          if (DBG_VERBOSE) {DBG("no flip +2v because", i, info.nq, nv2, val2);}
          info.nq = NO_ID;
          return false;
        }
        if (rejectNewSings) {
          const size_t v0 = M.vertex(he0,0);
          if (M.vertices[v0].isSingularity && valenceOutsideQuads(M, quads, v0) == 2) {
            /* Would be concave corner around singularity, reject */
            if (DBG_VERBOSE) {DBG("no flip +2v because would be concave corner at sing.", i, info.nq);}
            return false;
          }
          const size_t v1 = M.vertex(he0,1);
          if (M.vertices[v1].isSingularity && valenceOutsideQuads(M, quads, v1) == 2) {
            /* Would be concave corner around singularity, reject */
            if (DBG_VERBOSE) {DBG("no flip +2v because would be concave corner at sing.", i, info.nq);}
            return false;
          }
        }
        /* Do the flip */
        hes[i] = he1;
        hes.insert(hes.begin()+i+1,{he2,he3});
        if (DBG_VERBOSE) {DBG("flip +2v", i, info.nq);}
      
        } else {
        if (DBG_VERBOSE) {DBG("flip config not supported", i, info.nq, he0, he1, he2, he3, q1in, q2in, q3in);}
        info.nq = NO_ID;
        return false;
      }
      quads.insert(info.nq);
      return true;
    }

    int updateSides() {
      // if (DBG_VERBOSE) {DBG("updateSides ...");}
      side.resize(hes.size());
      _tmp_val.resize(M.vertices.size());
      std::fill(_tmp_val.begin(),_tmp_val.end(),0);
      // std::vector<int> val(M.vertices.size());
      // std::unordered_map<size_t,int> val;
      for (size_t f: quads) {
        size_t he = M.faces[f].he;
        for (size_t lv = 0; lv < 4; ++lv) {
          size_t v = M.hedges[he].vertex;
          _tmp_val[v] += 1;
          he = M.hedges[he].next;
        }
      }

      std::unordered_set<size_t> corners;
      for (size_t i = 0; i < M.vertices.size(); ++i) if (_tmp_val[i] == 1) {
        corners.insert(i);
      }

      // if (DBG_VERBOSE) {DBG(corners);}
      int sideNo = -1;
      for (size_t i = 0; i < hes.size(); ++i) {
        const size_t he0 = hes[i];
        const size_t v0 = M.vertex(he0,0);
        if (corners.find(v0) == corners.end()) {
          continue;
        }
        for (size_t j = 0; j < hes.size(); ++j) {
          const size_t he_pos = (i+j)%hes.size();
          const size_t he = hes[he_pos];
          size_t v1 = M.vertex(he,0);
          if (corners.find(v1) != corners.end()) {
            sideNo += 1;
          }
          side[he_pos] = sideNo;
        }
        break;
      }

      return sideNo+1;
    }

  };

  void geolog_fcavity(const FCavity& cav, const std::string& name) {
    for (size_t i = 0; i < cav.hes.size(); ++i) {
      geolog_halfedge(cav.M, cav.hes[i], double(cav.side[i]), name);
    }
    for (size_t f: cav.quads) {
      geolog_face(cav.M, f, 1., name);
    }
    for (size_t v = 0; v < cav.M.vertices.size(); ++v) if (cav.M.vertices[v].isSingularity) {
      bool b;
      GeoLog::add(cav.M.vertices[v].p, double(cav.M.vertexFaceValence(v, b)), name);
    }
    GeoLog::flush();
  }

  bool cavityIsRemeshable(const FCavity& cav, double& irregularityMeasure,
      const std::vector<size_t>& patternsToCheck) {
    if (cav.hes.size() != cav.side.size()) {
      Msg::Error("wrong side vector size");
      return false;
    }
    std::vector<size_t> npts;
    for (size_t i = 0; i < cav.hes.size(); ++i) {
      size_t s = (size_t) cav.side[i];
      if (s >= npts.size()) {
        npts.resize(s+1,0);
        if (s >= 5) return false; /* keep cavity with less than 5 sides */
      }
      npts[s] += 1;
    }
    /* Nb edges -> nb points (including bdr) */
    for (size_t i = 0; i < npts.size(); ++i) npts[i] += 1;

    std::pair<size_t,int> patternNoAndRot;
    size_t Ncorners = npts.size();
    bool meshable = patchIsRemeshableWithQuadPattern(patternsToCheck,Ncorners, npts, patternNoAndRot, irregularityMeasure);
    return meshable;
  }

  struct Gardener {
    /* Gardener is used to manage the growth of cavities
     * Can be re-used as long as the GFace is not changed */

    /* Data */
    MeshHalfEdges& M;
    vector<int> valence;
    vector<bool> vOnBoundary;
    FCavity* current;
    vector<int> valenceInCavity;
    int cavityTargetNbOfSides;
    /* singularities (flagged irregular) strictly inside */
    std::unordered_set<size_t> sings;
    /* singularities (flagged irregular) strictly on the cavity on the cavity boundary */
    std::unordered_set<size_t> singsBdr;
    /* irregular vertices (not sing.) inside, including bdr */
    std::unordered_set<size_t> irregular;
    /* when growing, keep last valid remeshable cavity */
    FCavity lastCav;
    size_t lastNbIrregular;
    double lastIrregularity;

    /* Methods */
    Gardener(MeshHalfEdges& M_) : M(M_), current(NULL), lastCav(M), lastIrregularity(DBL_MAX) {
      /* Initialize data from MeshHalfEdges */
      valence.resize(M.vertices.size(),0);
      valenceInCavity.resize(M.vertices.size());
      vOnBoundary.resize(M.vertices.size(),false);
      for (size_t i = 0; i < M.faces.size(); ++i) {
        size_t he = M.faces[i].he;
        do {
          size_t v2 = M.hedges[he].vertex;
          valence[v2] += 1;
          if (M.hedges[he].opposite == NO_ID) {
            size_t v1 = M.vertex(he,0);
            if (!vOnBoundary[v1]) vOnBoundary[v1] = true;
            if (!vOnBoundary[v2]) vOnBoundary[v2] = true;
          }
          he = M.next(he);
        } while (he != M.faces[i].he);
      }
    }

    bool setCavity(FCavity& cav) {
      if (cav.quads.size() == 0 || cav.hes.size() == 0) return false;
      current = &cav;

      /* Clean stuff of the previous current cavity */
      std::fill(valenceInCavity.begin(),valenceInCavity.end(),0);
      sings.clear();
      irregular.clear();
      singsBdr.clear();
      cavityTargetNbOfSides = 0;
      lastNbIrregular = 0;
      lastCav.hes.clear();
      lastCav.side.clear();
      lastCav.quads.clear();

      std::vector<size_t> asings;
      for (size_t i: cav.quads) {
        size_t he = M.faces[i].he;
        do {
          size_t v2 = M.hedges[he].vertex;
          valenceInCavity[v2] += 1;
          if (M.vertices[v2].isSingularity) {
            asings.push_back(v2);
          } else if (vOnBoundary[v2] && valence[v2] != 2) {
            irregular.insert(v2);
          } else if (!vOnBoundary[v2] && valence[v2] != 4) {
            irregular.insert(v2);
          }
          he = M.next(he);
        } while (he != M.faces[i].he);
      }
      if (cav.quads.size() == 3) {
        cavityTargetNbOfSides = 3;
      } else if (cav.quads.size() == 4 || cav.quads.size() == 1) {
        cavityTargetNbOfSides = 4;
      } else if (cav.quads.size() == 5) {
        cavityTargetNbOfSides = 5;
      } else {
        cavityTargetNbOfSides = 0;
      }
      /* Only add singularities if strictly inside */
      sort_unique(asings);
      for (size_t v: asings) if (valenceInCavity[v] == valence[v]) {
        sings.insert(v);
      } else {
        singsBdr.insert(v);
      }
      return true;
    }

    bool isConvex() const {
      if (current == NULL) return false;
      FCavity& cav = *current;
      for (size_t i = 0; i < cav.hes.size(); ++i) {
        size_t he = cav.hes[i];
        size_t v = M.hedges[he].vertex;
        int valOutside = valence[v] - valenceInCavity[v];
        if (!vOnBoundary[v] && valOutside == 1) return false;
        if (vOnBoundary[v] && valOutside == 0 && valence[v] >= 3) {
          /* Check if corner */
          MVertex* mv = M.vertices[v].ptr;
          GVertex* gv = dynamic_cast<GVertex*>(mv->onWhat());
          if (gv != NULL) {
            /* Concave corner absorbed, bad */
            return false;
          }
        }
      }
      return true;
    }

    void markNewQuad(size_t nq) {
      /* Call this to update the Gardener data when
       * a new quad is added to the current cavity */
      size_t heq = M.faces[nq].he;
      do {
        size_t v2q = M.hedges[heq].vertex;
        valenceInCavity[v2q] += 1;
        if (M.vertices[v2q].isSingularity) {
          if (valenceInCavity[v2q] == valence[v2q]) {
            if (DBG_VERBOSE) {DBG("new sing inside, bad ! abort", nq, v2q);}
            abort();
            sings.insert(v2q);
          } else {
            singsBdr.insert(v2q);
          }
        } else if (vOnBoundary[v2q] && valence[v2q] != 2) {
          irregular.insert(v2q);
        } else if (!vOnBoundary[v2q] && valence[v2q] != 4) {
          irregular.insert(v2q);
        }
        heq = M.next(heq);
      } while (heq != M.faces[nq].he);
    }


    bool getFlipHalfEdgeCandidates(std::vector<size_t>& candidates) {
      if (current == NULL) return false;
      FCavity& cav = *current;

      candidates.clear();
      candidates.reserve(cav.hes.size());

      /* Forbid half-edges on the same side of a singularity,
       * or of a concave corner */
      std::unordered_set<size_t> limits = singsBdr;
      if (irregular.size() > 0) {
        for (size_t v: irregular) if (vOnBoundary[v] && valence[v] > 2) {
          /* Check if CAD corner */
          MVertex* ptr = cav.M.vertices[v].ptr;
          GVertex* gv = dynamic_cast<GVertex*>(ptr->onWhat());
          if (gv != NULL) {
            limits.insert(v);
          }
        }
      }

      if (limits.size() == 0) {
        for (size_t k = 0; k < cav.hes.size(); ++k) {
          if (M.opposite(cav.hes[k]) != NO_ID) {
            candidates.push_back(cav.hes[k]);
          }
        }
      } else{
        /* Get half edges on boundary of the cavity which are not on the
         * side of singularity */
        std::unordered_set<size_t> forbidden;
        std::vector<size_t> hesOnLimit(100);

        bool show = false;
        // for (size_t bs: limits) {
        //   if (vOnBoundary[bs] && valence[bs] != 2) {
        //     show = true; break;
        //   }
        // }

        for (size_t bs: limits) {
          size_t heInit = NO_ID;
          size_t iInit = NO_ID;
          size_t heq1 = NO_ID;
          /* Special case for valence 3 concave corners */
          if (!M.vertices[bs].isSingularity) {
            vector<size_t> vfaces;
            if (M.vertexFaces(bs,vfaces) == 3) {
              bool faceInside[3];
              for (size_t lq = 0; lq < vfaces.size(); ++lq) {
                size_t q = vfaces[lq];
                faceInside[lq] = (cav.quads.find(q) != cav.quads.end());
              }
              /* Find the hedge in vfaces[1] pointing to bs */
              heq1 = M.faces[vfaces[1]].he;
              do {
                if (M.vertex(heq1,1) == bs) break;
                heq1 = M.next(heq1);
              } while (heq1 != M.faces[vfaces[1]].he);
              if (M.vertex(heq1,1) != bs) return false;
              size_t faceOp = M.hedges[M.opposite(heq1)].face;
              if (faceOp != vfaces[0] && faceOp != vfaces[2]) return false;

              if (faceInside[0] && faceInside[1] && faceInside[2]) {
                return false; /* should not happen, concave corner in cavity ? */
              } else if (faceInside[0] && faceInside[1]) {
                if (faceOp == vfaces[0]) {
                  heInit = M.next(heq1);
                } else {
                  heInit = heq1;
                }
              } else if (faceInside[1] && faceInside[2]) {
                if (faceOp == vfaces[0]) {
                  heInit = heq1;
                } else {
                  heInit = M.next(heq1);
                }
              } else if (faceInside[0]) {
                if (faceOp == vfaces[0]) {
                  heInit = M.prev(M.opposite(heq1));
                } else {
                  heInit = M.next(M.opposite(M.next(heq1)));
                }
              } else if (faceInside[1]) {
                /* Random between the two sides */
                heInit = heq1;
              } else if (faceInside[2]) {
                if (faceOp == vfaces[0]) {
                  heInit = M.next(M.opposite(M.next(heq1)));
                } else {
                  heInit = M.prev(M.opposite(heq1));
                }
              }
            }
            if (heInit != NO_ID) {
              auto it = std::find(cav.hes.begin(),cav.hes.end(),heInit);
              if (it != cav.hes.end()) {
                iInit = (size_t) (it - cav.hes.begin());
              } else {
                Msg::Error("getFlipHalfEdgeCandidates: hes not found in cavity (at concave corner), should not happen");
                return false;
              }
            }
          }
          if (heInit == NO_ID) {
            hesOnLimit.clear();
            M.vertexHalfEdges(bs, hesOnLimit);
            for (size_t he: hesOnLimit) {
              size_t he_op = M.opposite(he);
              if (he_op == NO_ID) continue;
              auto it = std::find(cav.hes.begin(),cav.hes.end(),he);
              if (it != cav.hes.end()) {
                heInit = he;
                iInit = (size_t) (it - cav.hes.begin());
                break;
              } else { /* Try opposite one */
                it = std::find(cav.hes.begin(),cav.hes.end(),he_op);
                if (it != cav.hes.end()) {
                  heInit = he_op;
                  iInit = (size_t) (it - cav.hes.begin());
                  break;
                }
              }
            }
          }
          if (heInit == NO_ID || iInit == NO_ID) {
            Msg::Debug("getFlipHalfEdgeCandidates, limit vertex (sing or concave) = %li, hesOnLimit.size() = %li, but he not found on cavity bdr",
                bs, hesOnLimit.size());
            if (SHOW_CAVITIES) {
              GeoLog::flush();
              GeoLog::add(M.vertices[bs].p, double(hesOnLimit.size()),"!gfhec_not_on_bdr");
            }
            return false;
          }
          size_t i = iInit;
          while (true) {
            size_t he = cav.hes[i];
            forbidden.insert(he);
            size_t v2 = M.vertex(he,1);
            int valOutside2 = valence[v2] - valenceInCavity[v2];
            if (valOutside2 == 1 || valenceInCavity[v2] == 1) {
              break;
            }
            i = (i + 1)%cav.hes.size();
            if (i == iInit) break;
          }
          i = iInit;
          while (true) {
            size_t he = cav.hes[i];
            forbidden.insert(he);
            size_t v1 = M.vertex(he,0);
            int valOutside1 = valence[v1] - valenceInCavity[v1];
            if (valOutside1 == 1 || valenceInCavity[v1] == 1) {
              break;
            }
            i = (i - 1 + cav.hes.size())%cav.hes.size();
            if (i == iInit) break;
          }
        }
        for (size_t k = 0; k < cav.hes.size(); ++k) {
          size_t he = cav.hes[k];
          if (M.opposite(cav.hes[k]) != NO_ID) {
            auto it = forbidden.find(he);
            if (it == forbidden.end()) {
              candidates.push_back(he);
              if (show) geolog_halfedge(M, he, 0, "allowed");
            }
          }
        }
        if (show) {
          for (size_t he: forbidden) {
            geolog_halfedge(M, he, 1, "forbidden");
          }
          geolog_fcavity(cav, "cavity");
          for (size_t bs: limits) {
            GeoLog::add(M.vertices[bs].p, double(hesOnLimit.size()),"limits");
            hesOnLimit.clear();
            M.vertexHalfEdges(bs, hesOnLimit);
            for (size_t he: hesOnLimit) {
              geolog_halfedge(M, he, 0., "hesOnLimit");
            }
          }
          GeoLog::flush();
        }
      }

      return true;
    }

    bool convexify() {
      if (current == NULL) return false;
      FCavity& cav = *current;
      bool running = true;
      FlipInfo info;
      while (running) {
        running = false;
        for (size_t i = 0; i < cav.hes.size(); ++i) {
          size_t he = cav.hes[i];
          size_t v1 = M.vertex(he,0);
          size_t v2 = M.vertex(he,1);
          int valOutside1 = valence[v1] - valenceInCavity[v1];
          int valOutside2 = valence[v2] - valenceInCavity[v2];
          if ((!vOnBoundary[v1] &&valOutside1 == 1) || (!vOnBoundary[v2] && valOutside2 == 1)) {
            bool ok = cav.growByFlip(i, info);
            if (ok) {
              running = true;
              markNewQuad(info.nq);
            }
          }
        }
      }
      return true;
    }

    bool growIsotropic(size_t N) {
      if (current == NULL) return false;
      FCavity& cav = *current;
      srand(0);
      bool running = true;
      size_t nb = 0;
      FlipInfo info;
      while (running && nb < N) {
        running = false;
        /* Try random flip (up to hes.size() tries) */
        for (size_t k = 0; k < cav.hes.size(); ++k) {
          size_t i = (rand() % static_cast<size_t>(cav.hes.size()));
          size_t he = cav.hes[i];
          size_t v = M.hedges[he].vertex;
          if (DBG_VERBOSE) {DBG(nb,N,"---",i,he,v);}
          bool ok = cav.growByFlip(i, info);
          if (ok) {
            nb += 1;
            running = true;
            markNewQuad(info.nq);
            break;
          }
        }
      }
      return true;
    }

    bool growMaximal(const std::vector<size_t>& patternsToCheck, 
        const std::vector<std::pair<size_t,size_t> >& patternSizeLimits = {}) 
    {
      if (current == NULL) return false;
      FCavity& cav = *current;
      if (DBG_VERBOSE) Msg::Debug("growMaximal: start with %li quads, %li half-edges on bdr ...", cav.quads.size(), cav.hes.size());
      bool running = true;
      size_t nb = 0;
      FlipInfo info;
      std::vector<size_t> candidates;
      size_t iter = 0;
      while (running) {
        iter += 1;
        if (iter > 1e6) {
          Msg::Error("growMaximal: iter=%li, infinite loop ?", iter);
          break;
        }
        running = false;
        bool okc = getFlipHalfEdgeCandidates(candidates);
        if (!okc) {
          if (DBG_VERBOSE) Msg::Debug("growMaximal: failed to get flip half edge candidates");
          break;
        }
        for (size_t k = 0; k < candidates.size(); ++k) {
          size_t he = candidates[k];
          auto it = std::find(cav.hes.begin(),cav.hes.end(),he);
          if (it == cav.hes.end()) continue;
          size_t pos = (size_t) (it - cav.hes.begin());
          bool ok = cav.growByFlip(pos, info, true);
          if (ok) {
            nb += 1;
            running = true;
            markNewQuad(info.nq);
            bool okf = convexify();
            if (!okf) {
              if (DBG_VERBOSE) Msg::Debug("growMaximal: failed to convexify, stop growth");
              running = false;
              break;
            }
          }
        }
        if (running) {
          bool convex = isConvex();
          if (!convex) {
            if (DBG_VERBOSE) Msg::Debug("growMaximal: cavity not convex, stop growth");
            running = false;
            // geolog_fcavity(cav, "!convex");
            break;
          } else {
            size_t nbi = irregular.size();
            if (nbi > lastNbIrregular) {
              int nsides = cav.updateSides();
              if (nsides == (int) cavityTargetNbOfSides) {
                double currentCavityIrregularity = 0.;
                /* Check number of irregular outside cavity corners */
                size_t nbi_oc = 0;
                for (size_t v: irregular)  {
                  int valIn = valenceInsideQuads(cav.M,cav.quads,v);
                  if (valIn <= 2) continue;
                  nbi_oc += 1;
                  currentCavityIrregularity += std::pow(valIn-4,2);
                }
                if (nbi_oc == 0) continue; /* all irregular are cavity corners, no need to remesh */
                for (size_t v: sings) {
                  int valIn = valenceInsideQuads(cav.M,cav.quads,v);
                  currentCavityIrregularity += std::pow(valIn-4,2);
                }

                vector<size_t> patternsToCheckRefined = patternsToCheck;
                if (patternSizeLimits.size() > 0) {
                  for (const auto& p: patternSizeLimits) {
                    if (cav.quads.size() > p.second) {
                      remove_element_if_inside(p.first,patternsToCheckRefined);
                    }
                  }
                }

                double irreg = DBL_MAX;
                if (DBG_VERBOSE) Msg::Debug("growMaximal: check if cavity is remeshable");
                bool remeshable = cavityIsRemeshable(cav, irreg, patternsToCheckRefined);
                if (remeshable && irreg <= lastIrregularity && irreg < currentCavityIrregularity) {
                  /* Do not choose a pattern if strictly worse irregularity */
                  Msg::Debug("growMaximal: set remeshable cavity (%li quads, irregularity=%f, #irreg=%li)", cav.quads.size(), irreg, nbi_oc);
                  lastCav = cav;
                  lastNbIrregular = nbi;
                  lastIrregularity = irreg;
                }
              }
            }
          }
        }
      } /* end of the while-loop growth */

      if (lastNbIrregular > 0) {
        if (M.faces.size() == cav.quads.size() && lastNbIrregular == (size_t) cavityTargetNbOfSides) {
          /* cavity is full face, which is triangle or quad or pentagon with the right number
           * of irregular vertices at the corners */
          Msg::Debug("growMaximal: cavity is full face, exit");
          return false;
        }
        // geolog_fcavity(cav, "maxBeforeLast");
        cav = lastCav;
        Msg::Debug("growMaximal: restore previous valid cavity");
      } else {
        return false;
      }

      Msg::Debug("growMaximal: done, %li quads, %li half-edges on cavity bdr", cav.quads.size(), cav.hes.size());
      return true;
    }

  };

  // /* warning: indices (in start, adjacent[i], chord) are in the form 4*f+le */
  // bool buildChord(size_t start, const vector<array<size_t,4> >& adjacent, vector<size_t>& chord) {
  //   /* Init */
  //   std::unordered_set<size_t> visited;
  //   std::queue<size_t> Q;
  //   Q.push(start);
  //   visited.insert(start / 4);

  //   /* Propagation */
  //   while (Q.size() > 0) {
  //     size_t a = Q.front();
  //     Q.pop();
  //     chord.push_back(a);
  //     size_t f = a/4;
  //     size_t le = a%4;

  //     for (size_t k = 0; k < 2; ++k) {
  //       size_t le_cur = (k == 0) ? le : (le+2)%4;
  //       size_t a2 = adjacent[f][le_cur];
  //       if (a2 == NO_ID) continue;
  //       size_t f2 = a2 / 4;
  //       bool already_visited = (visited.find(f2) != visited.end());
  //       if (already_visited) continue;
  //       Q.push(a2);
  //       visited.insert(a2/4);
  //     }
  //   }

  //   sort_unique(chord);
  //   return chord.size() > 2;
  // }

  // inline si2 sorted(size_t v1, size_t v2) { if (v1 < v2) { return {v1,v2}; } else { return {v2,v1}; } }

  // struct DualGardener {
  //   vector<MElement*> quads;
  //   vector<array<size_t,4> > adjacent;
  //   vector<vector<size_t> > barrier; /* barrier = list of quads */
  //   vector<bool> isTrigger;
  //   unordered_map<size_t, vector<size_t> > trigger; /* quad -> barrier ids */


  //   bool init(const GFace* gf) {
  //     unordered_map<si2,si2,si2hash> vPairToQuads;
  //     quads.resize(gf->quadrangles.size());
  //     adjacent.resize(gf->quadrangles.size());
  //     for (size_t i = 0; i < gf->quadrangles.size(); ++i) {
  //       MElement* f = gf->quadrangles[i];
  //       quads[i] = f;
  //       adjacent[i] = {NO_ID,NO_ID,NO_ID,NO_ID};
  //       for (size_t le = 0; le < 4; ++le) {
  //         size_t v1 = f->getVertex(le)->getNum();
  //         size_t v2 = f->getVertex((le+1)%4)->getNum();
  //         si2 vPair = sorted(v1,v2);
  //         auto it = vPairToQuads.find(vPair);
  //         if (it == vPairToQuads.end()) {
  //           vPairToQuads[vPair] = {4*i+le,NO_ID};
  //         } else {
  //           if (it->second[1] == NO_ID) {
  //             size_t a2 = it->second[0];
  //             if (a2 == NO_ID) {
  //               Msg::Error("DualGardener init: should not happen");
  //               return false;
  //             }
  //             it->second[1] = 4*i+le;
  //             size_t f2 = a2 / 4;
  //             size_t le2 = a2 % 4;
  //             adjacent[i][le] = 4*f2+le2;
  //             adjacent[f2][le2] = 4*i+le;
  //           } else {
  //             Msg::Error("DualGardener init: non manifold quad mesh for face %i", gf->tag());
  //             return false;
  //           }
  //         }
  //       }
  //     }

  //     return true;
  //   }

  //   bool buildCavityBarriers(
  //       const std::unordered_set<MVertex*>& singularities,
  //       const std::unordered_set<MVertex*>& concaveCorners) {

  //     unordered_map<MVertex*,vector<MElement*> > v2e;
  //     for (size_t i = 0; i < quads.size(); ++i) {
  //       MElement* f = quads[i];
  //       for (size_t lv = 0; lv < 4; ++lv) {
  //         MVertex* v = f->getVertex(lv);
  //         auto it1 = singularities.find(v);
  //         if (it1 != singularities.end()) {
  //           v2e[v].push_back(f);
  //           continue;
  //         }
  //         auto it2 = concaveCorners.find(v);
  //         if (it2 != concaveCorners.end()) {
  //           v2e[v].push_back(f);
  //         }
  //       }
  //     }

  //     /* Build barriers */
  //     for (MVertex* v: concaveCorners) {
  //       auto it = v2e.find(v);

  //       if (it == v2e.end()) {
  //         Msg::Warning("no quads around concave corner ? weird");
  //         continue;
  //       } else if (it->second.size() == 3) {

  //       } else if (it->second.size() == 4) {
  //       } else {
  //         Msg::Warning("concave corner %li has %li adjacent quads", v->getNum(), it->second.size());
  //       }
  //     }

  //     return true;
  //   }
  // };


  bool convexifyQuads(const MeshHalfEdges& M, std::vector<size_t>& quadsVector) {
    std::unordered_set<size_t> quads;
    std::vector<size_t> hes;
    for (size_t f: quadsVector) quads.insert(f);
    bool okb = boundaryHalfEdgesFromQuads(M, quads, hes);
    if (!okb) {
      Msg::Error("convexify: failed to get boundary half edges from %li quads", quads.size());
      return false;
    }

    bool remaining = true;
    while (remaining) {
      remaining = false;
      vector<size_t> faces;
      vector<size_t> quadToAdd;
      vector<size_t> cands;
      for (size_t he: hes) {
        size_t v = M.hedges[he].vertex;
        M.vertexFaces(v, faces);
        int count = 0;
        cands.clear();
        for (size_t f: faces) {
          if (quads.find(f) != quads.end()) {
            count += 1;
          } else {
            cands.push_back(f);
          }
        }

        /* Do not grow cavity if other sing inside */
        if (M.vertices[v].isSingularity) {
          if (cands.size() == 1 && count == 2) { /* v is singularity but regular from the inside, do not grow */
            continue;
          } else {
            Msg::Info("convexify: vertex %i (num=%i) is singularity, don't grow", v, M.vertices[v].ptr->getNum());
            return false;
          }
        }

        /* Concave vertex */
        if (cands.size() == 1) {
          quadToAdd.push_back(cands[0]);
        } else {
          // bool onBdr = false;
          // if (M.vertexFaceValence(v,onBdr) != 4 && !onBdr) {
          //   /* Irregular vertex on cavity boundary, put him inside */
          //   for (size_t f: cands) {
          //     quadToAdd.push_back(f);
          //   }
          // }
        }
      }
      if (quadToAdd.size() == 0) break;
      remaining = true;
      sort_unique(quadToAdd);

      for (size_t f: quadToAdd) {
        quads.insert(f);
        size_t he = M.faces[f].he;
        do {
          hes.push_back(he);
          he = M.next(he);
        } while (he != M.faces[f].he);
      }
      removeInteriorHalfEdges(M, hes);
    }

    quadsVector.clear();
    quadsVector.reserve(quads.size());
    for (size_t f: quads) quadsVector.push_back(f);

    return true;
  }

  inline bool vertexIsRegular(const std::vector<int>& valence, const std::vector<bool>& onBdr, size_t v) {
    return (onBdr[v] && valence[v] == 2) || (!onBdr[v] && valence[v] == 4);
  };

  void geolog_closed_curve(const std::vector<MVertex*>& bnd, const std::string& name) {
    for (size_t i = 0; i < bnd.size(); ++i) {
      SVector3 p1 = bnd[i]->point();
      SVector3 p2 = bnd[(i+1)%bnd.size()]->point();
      vector<array<double,3>> pts = {p1,p2};
      vector<double> values = {double(i),double(i+1)};
      GeoLog::add(pts,values,name);
    }
  }


  inline bool vertexOnSeamCurve(GFace* gf, MVertex* v) {
    GEdge* ge = dynamic_cast<GEdge*>(v->onWhat());
    if (ge == NULL) return false;
    if (ge->isSeam(gf) && ge->faces().size() == 1) return true;
    return false;
  }

  const int CORNER = 1;
  const int CURVE = 2;
  const int SURFACE = 3;

  inline int vertexSupport(GFace* gf, MVertex* v) {
    GVertex* gv = dynamic_cast<GVertex*>(v->onWhat());
    if (gv != NULL) return CORNER;
    GEdge* ge = dynamic_cast<GEdge*>(v->onWhat());
    if (ge != NULL) return CURVE;
    GFace* gf2 = dynamic_cast<GFace*>(v->onWhat());
    if (gf2 != NULL) return SURFACE;
    return 0;
  }

  inline bool vertexOnBoundary(GFace* gf, MVertex* v) {
    int vs = vertexSupport(gf,v);
    return (vs == CORNER || vs == CURVE);
  }

  void removeElement(GFace* gf, MElement* e, std::unordered_map<MVertex *, std::vector<MElement *> >& adj) {
    if (e == NULL) return;
    for (size_t i=0;i<e->getNumVertices();i++){
      MVertex* v = e->getVertex(i);
      if (v == NULL) continue;
      auto it = adj.find(v);
      if (it != adj.end()){
        auto it2 = std::find(it->second.begin(),it->second.end(),e);
        if (it2 != it->second.end()) it->second.erase(it2);
      }
    }
    MQuadrangle *q = dynamic_cast<MQuadrangle*>(e);	      
    if (!q)Msg::Error ("A non quad is present in the list of quad of face %lu",gf->tag());
    auto it = std::find(gf->quadrangles.begin(),gf->quadrangles.end(), q);
    if (it != gf->quadrangles.end()) {
      gf->quadrangles.erase(it);
    }
    delete e;
    e = NULL;
  }

  void removeVertex(MVertex* v, std::unordered_map<MVertex *, std::vector<MElement *> >& adj) {
    if (v == NULL) return;
    auto it = adj.find(v);
    if (it != adj.end()){
      adj.erase(it);
    }
    GFace* gf = dynamic_cast<GFace*>(v->onWhat());
    if (gf != NULL) {
      auto it = std::find(gf->mesh_vertices.begin(),gf->mesh_vertices.end(), v);
      if (it != gf->mesh_vertices.end()) {
        gf->mesh_vertices.erase(it);
      }
    } else {
      GEdge* ge = dynamic_cast<GEdge*>(v->onWhat());
      if (ge != NULL) {
        auto it = std::find(ge->mesh_vertices.begin(),ge->mesh_vertices.end(), v);
        if (it != ge->mesh_vertices.end()) {
          ge->mesh_vertices.erase(it);
        }
      } else {
        GVertex* gv = dynamic_cast<GVertex*>(v->onWhat());
        if (gv != NULL) {
          auto it = std::find(gv->mesh_vertices.begin(),gv->mesh_vertices.end(), v);
          if (it != gv->mesh_vertices.end()) {
            gv->mesh_vertices.erase(it);
          }
        }
      }
    }
    delete v;
    v = NULL;
  }

  inline void addToAdjacencyList(GFace* gf, MElement*e, std::unordered_map<MVertex *, std::vector<MElement *> >& adj)
  {
    for (size_t i=0;i<e->getNumVertices();i++){
      MVertex* v = e->getVertex(i);
      adj[v].push_back(e);
    }
  }

  int vertexIdealValence(MVertex* v, const std::unordered_map<MVertex *, double>& vAngle) {
    auto it = vAngle.find(v);
    if (it == vAngle.end()) return 4;
    int ival = int(clamp(std::round(4. * it->second / (2. * M_PI)),1.,4.));
    return ival;
  }

  bool slowVerifyMeshIsValid(GFace* gf) {
    Msg::Debug("slow, verify mesh of face %i ...", gf->tag());
    std::unordered_map<MVertex *, std::vector<MElement *> > adj;
    std::map<array<size_t,2>, size_t> edgeVal;
    for (MQuadrangle* f: gf->quadrangles) {
      for (size_t lv = 0; lv < 4; ++lv) {
        MVertex* v = f->getVertex(lv);
        adj[v].push_back(f);
        MVertex* v2 = f->getVertex((lv+1)%4);
        if (v->getNum() < v2->getNum()) {
          array<size_t,2> vpair = {v->getNum(),v2->getNum()};
          edgeVal[vpair] += 1;
        } else {
          array<size_t,2> vpair =  {v2->getNum(),v->getNum()};
          edgeVal[vpair] += 1;
        }
      }
    }

    bool ok = true;
    for (auto& kv: edgeVal) {
      if (kv.second > 2) {
        Msg::Error("slowVerifyMeshIsValid | edge (%i,%i) non manifold, valence =  %i", kv.first[0],kv.first[1], kv.second);
        ok = false;
        if (DBG_VIZU) {
          size_t num1 = kv.first[0];
          size_t num2 = kv.first[1];
          MVertex* v1 = gf->getMeshVertex(num1);
          MVertex* v2 = gf->getMeshVertex(num2);
          if (v1 == NULL || v2 == NULL) {
            Msg::Error("  edge vertices not found in GFace");
            continue;
          } 
          SVector3 p1 = v1->point();
          SVector3 p2 = v2->point();
          vector<vec3> pts = {p1,p2};
          vector<double> values(2,double(kv.second));
          GeoLog::add(pts,values,"!non_manifold_edge");
        }
        continue;
      }
    }

    for (auto& kv: adj) {
      MVertex* v = kv.first;
      GFace* vgf = dynamic_cast<GFace*>(v->onWhat());
      if (vgf != NULL) {
        auto it = std::find(gf->mesh_vertices.begin(),gf->mesh_vertices.end(),v);
        if (it == gf->mesh_vertices.end()) {
          Msg::Error("slowVerifyMeshIsValid | vertex %i not found in GFace", v->getNum());
          continue;
        }
      }
      vector<MElement*> quads = kv.second;
      std::vector<MVertex*> bnd;
      bool okb = buildBoundary(quads.begin(),quads.end(), bnd);
      if (!okb) {
        GVertex* gv = dynamic_cast<GVertex*>(v->onWhat());
        if (gv != NULL) {
          Msg::Warning("slowVerifyMeshIsValid | failed to build boundary at vertex %i (on CAD corner, may be normal if not manifold)", v->getNum());
          continue;
        } else {
          Msg::Error("slowVerifyMeshIsValid | failed to build boundary at vertex %i (not on CAD corner, so should not happen)", v->getNum());
          ok = false;
          if (DBG_VIZU) {
            geolog_elements(quads, "!invalid_"+std::to_string(quads.size())+"quads");
            GeoLog::add(SVector3(v->point()),0.,"!failed_one_ring");
            GeoLog::flush();
          }
          continue;
        }
      }
      if (bnd.size() > 0 && bnd.back() == bnd.front()) bnd.resize(bnd.size()-1);
    }

    for (MVertex* v: gf->mesh_vertices) {
      size_t num = v->getNum();
      if (num == 0) Msg::Error("num should be >0 ?");
      auto it = adj.find(v);
      if (it == adj.end()) {
        Msg::Error("slowVerifyMeshIsValid | vertex %i has no adjacent quads", v->getNum());
        ok = false;
      } else if (it->second.size() == 0) {
        Msg::Error("slowVerifyMeshIsValid | vertex %i has no adjacent quads", v->getNum());
        ok = false;
      }
    }
    if (DBG_VIZU && !ok) GeoLog::flush();
    return ok;
  }

  double irregularityEnergyOfCavity(GFace* gf,
      const std::vector<MVertex*>& bnd,
      const std::vector<int>& bndIdealValence,
      const vector<std::pair<int,int> >& bndAllowedValenceRange,
      const std::vector<MVertex*>& inside,
      const std::vector<MElement*>& quads)  {
    std::unordered_map<MVertex*,int> qval;
    for (MElement* f: quads) for (size_t lv = 0; lv < f->getNumVertices(); ++lv) {
      MVertex* v = f->getVertex(lv);
      qval[v] += 1;
    }
    double energy = 0.;
    for (size_t i = 0; i < bnd.size(); ++i) {
      auto it = qval.find(bnd[i]);
      if (it == qval.end()) {
        Msg::Error("irregularityEnergyOfCavity | bnd vertex %li not found in qval", bnd[i]->getNum());
        continue;
      }
      double val = double(it->second);
      energy += std::pow(val-bndIdealValence[i],2);
      if (bndAllowedValenceRange[i].first == bndAllowedValenceRange[i].second) {
        if (val != bndAllowedValenceRange[i].first) {
          energy += 1000. * std::abs(val-bndAllowedValenceRange[i].first); /* defect penalty */
        }
      }
    }
    for (MVertex* v: inside) {
      auto it = qval.find(v);
      if (it == qval.end()) {
        Msg::Error("irregularityEnergyOfCavity | interior vertex %li not found in qval", v);
        continue;
      }
      double val = double(it->second);
      energy += std::pow(val-4.,2);
      if (val > 5) energy += 1000. * (val-5); /* defect penalty */
    }
    return energy;
  }

  double irregularityEnergyOnRing(GFace* gf, MVertex* v, 
      const std::unordered_map<MVertex *, std::vector<MElement *> >& adj,
      const std::unordered_map<MVertex *, double>& vAngle
      ) {
    int vs = vertexSupport(gf,v);
    const std::vector<MElement*> quads = adj.at(v);
    std::set<MVertex*> bnd; /* not ordered */
    for (MElement* f: quads) for (size_t lv = 0; lv < f->getNumVertices(); ++lv) {
      MVertex* v2 = f->getVertex(lv);
      if (v2 != v) bnd.insert(v2);
    }
    double irregularity = 0.;
    for (MVertex* v2: bnd) {
      int vs2 = vertexSupport(gf,v2);
      int val = adj.at(v2).size();
      if (vs2 == CORNER || vs2 == CURVE) {
        int ival = vertexIdealValence(v2, vAngle);
        irregularity += std::pow(double(val-ival),2);
      } else if (vs == SURFACE) {
        irregularity += std::pow(double(val-4),2);
      }
    }
    return irregularity;
  }

  bool growAroundQuads(
      const std::unordered_map<MVertex *, std::vector<MElement *> >& adj,
      vector<MElement*>& quads) {
    vector<MElement*> newQuads;
    for (MElement* q: quads) {
      for (size_t lv = 0; lv < 4; ++lv) {
        MVertex* v2 = q->getVertex(lv);
        auto it = adj.find(v2);
        if (it != adj.end()) {
          for (MElement* f2: it->second) {
            newQuads.push_back(f2);
          }
        }
      }
    }
    append(quads,newQuads);
    sort_unique(quads);
    return true;
  }

  bool remeshableVertexProperties(
      GFace* gf, MVertex* v,
      const std::unordered_map<MVertex *, std::vector<MElement *> >& adj,
      const std::unordered_map<MVertex *, double>& vAngle,
      int& ideal,
      vector<MElement*>& quads
      ) {
    int vs = vertexSupport(gf,v);
    quads = adj.at(v); /* copy */
    /* Ideal quad valence on the vertex */
    ideal = 4;
    if (vs == CORNER) {
      ideal = vertexIdealValence(v, vAngle);
    } else if (vs == CURVE) {
      ideal = 2;
    }

    /* Existing adjacent quads, check if current config is defect or not */
    if (vs == CORNER && quads.size() == (size_t) ideal) return false;
    if (vs == CURVE && quads.size() == 2) return false;
    if (vs == SURFACE && (quads.size() == 4 || quads.size() == 5)) return false;

    bool growCavityAroundQuad = false;

    if (vs == SURFACE && quads.size() == 3) { /* Check if there is a diamond */
      for (MElement* f: quads) {
        for (size_t lv = 0; lv < 4; ++lv) {
          MVertex* v2 = f->getVertex(lv);
          if (v2 == v) { /* Check others */
            MVertex* v2_prev = f->getVertex((lv+4-1)%4);
            MVertex* v2_op = f->getVertex((lv+2)%4);
            MVertex* v2_next = f->getVertex((lv+1)%4);
            if (adj.at(v2_prev).size() > 3 
                && adj.at(v2_op).size() == 3 
                && adj.at(v2_next).size() > 3) {
              if (vertexOnBoundary(gf,v2_prev) || vertexOnBoundary(gf, v2_op) || vertexOnBoundary(gf, v2_next)) continue;
              /* Found a diamond ! */
              quads = {f};
              growCavityAroundQuad = true;
              break;
            }
          }
        }
        if (growCavityAroundQuad) break;
      }
      if (!growCavityAroundQuad) return false; /* No diamond, keep current valence 3 vertex */
    }

    /* For valence 1 vertex on curves, need to grow the cavity a bit */
    if (quads.size() == 1 && ((vs == CORNER && ideal >= 2) || (vs == CURVE && ideal >= 2))) {
      growCavityAroundQuad = true;
    }
    
    if (growCavityAroundQuad) {
      growAroundQuads(adj, quads);
    }

    return true;
  }


  size_t initPriorityQueueWithDefects(
      int pass,
      GFace* gf,
      const std::unordered_map<MVertex *, std::vector<MElement *> >& adj,
      const std::unordered_map<MVertex *, double>& vAngle,
      std::priority_queue<std::pair<double,MVertex*>, std::vector<std::pair<double,MVertex*> > >& Q) {
    for (auto& kv: adj) {
      MVertex* v = kv.first;
      int vs = vertexSupport(gf,v);
      if (vs != pass) continue;
      double prio = irregularityEnergyOnRing(gf, v, adj, vAngle);
      if (vs == CURVE && kv.second.size() > 2) prio += 1000. * std::abs(double(kv.second.size())-2.);
      if (vs == SURFACE && kv.second.size() > 5) prio += 1000. * std::abs(double(kv.second.size())-4.);
      Q.push({prio,v});
    }
    return Q.size();
  }

  int addAffectedVerticesToQueue(
      int pass,
      GFace* gf,
      const std::vector<MElement*>& quads,
      const std::unordered_map<MVertex *, std::vector<MElement *> >& adj,
      const std::unordered_map<MVertex *, double>& vAngle,
      std::priority_queue<std::pair<double,MVertex*>, std::vector<std::pair<double,MVertex*> > >& Q) {
    int count = 0;
    for (MElement* q: quads) {
      /* check if quad still there, necessary because of recursive functions */
      auto itq = std::find(gf->quadrangles.begin(),gf->quadrangles.end(),q);
      if (itq != gf->quadrangles.end()) {
        for (size_t lv = 0; lv < q->getNumVertices(); ++lv) {
          MVertex* v2 = q->getVertex(lv);
          int vs2 = vertexSupport(gf,v2);
          if (vs2 != pass) continue;
          double irreg2 = irregularityEnergyOnRing(gf, v2, adj, vAngle);
          auto it2 = adj.find(v2);
          if (it2 != adj.end()) {
            if (vs2 == CURVE && it2->second.size() > 2) irreg2 += 1000. * std::abs(double(it2->second.size())-2.);
            if (vs2 == SURFACE && it2->second.size() > 5) irreg2 += 1000. * std::abs(double(it2->second.size())-4.);
          }
          if (irreg2 > 0) {
            Q.push({irreg2,v2}); /* add to queue */
            count += 1;
          }
        }
      }
    }
    return count;
  }

  bool transferSeamGEdgesVerticesToGFace(GFace* gf) {
    /* Transfer the vertices from seam GEdge to associated GFace */
    std::unordered_map<MVertex*,MVertex*> old2new;
    for (GEdge* ge: gf->edges()) {
      if (ge->isSeam(gf) && ge->faces().size() == 1 && ge->faces()[0] == gf) {
        for (MVertex* ov: ge->mesh_vertices) {
          SPoint3 p = ov->point();
          double t;
          ov->getParameter(0,t);
          SPoint2 uv = ge->reparamOnFace(gf, t, -1);
          MVertex *nv = new MFaceVertex(p.x(),p.y(),p.z(),gf,uv[0],uv[1]);
          nv->setParameter(0,uv[0]);
          nv->setParameter(1,uv[1]);
          gf->mesh_vertices.push_back(nv);
          old2new[ov] = nv;
          delete ov;
        }
        ge->mesh_vertices.clear();
        for (size_t i = 0; i < ge->lines.size(); ++i) {
          delete ge->lines[i];
        }
        ge->lines.clear();
      }
    }
    if (old2new.size() > 0) {
      for (MElement* f: gf->quadrangles) for (size_t lv = 0; lv < 4; ++lv){ 
        MVertex* v = f->getVertex(lv);
        auto it = old2new.find(v);
        if (it != old2new.end()) {
          f->setVertex(lv, it->second);
        }
      }
    }
    return true;
  }

  bool remeshSmallDefects(GFace* gf) {
    Msg::Debug("- Face %i: remove small quad mesh defects (%li input quads) ...", gf->tag(), gf->quadrangles.size());
    size_t nq_in = gf->quadrangles.size();

    // TODO FROM HERE: detect and remove diamonds

    std::unordered_set<MVertex*> tried_bigger_cavity;
    std::unordered_set<MVertex*> doNotDegrade;

    std::unordered_map<MVertex *, double> vAngle; /* for flat corner on curves */
    std::unordered_map<MVertex *, std::vector<MElement *>> adj;
    for (MQuadrangle* f: gf->quadrangles) {
      for (size_t lv = 0; lv < 4; ++lv) {
        MVertex* v = f->getVertex(lv);
        adj[v].push_back(f);
        int vs = vertexSupport(gf,v);
        if (vs == CORNER || vs == CURVE) {
          MVertex* vPrev = f->getVertex((4+lv-1)%4);
          MVertex* vNext = f->getVertex((lv+1)%4);
          SVector3 pNext = vNext->point();
          SVector3 pPrev = vPrev->point();
          SVector3 pCurr = v->point();
          double agl = angleVectors(pNext-pCurr,pPrev-pCurr);
          vAngle[v] += agl;
        } 
      }
    }


    constexpr bool allowTemporaryDuet = true;

    /* Set vertices around corner to doNotDegrade */
    for (GVertex* gv: gf->vertices()) if (gv->mesh_vertices.size() > 0) {
      MVertex* v = gv->mesh_vertices[0];
      if (v == NULL) continue;
      int ideal = vertexIdealValence(v, vAngle);
      std::vector<MElement*>& quads = adj.at(v);
      if ((int) quads.size() == ideal) {
        std::vector<MVertex*> bnd;
        bool okb = buildBoundary(quads.begin(),quads.end(), bnd);
        if (okb) {
          for (MVertex* bv: bnd) {
            doNotDegrade.insert(bv);
          }
        }
      }
    }

    // TODO:
    // - check quality after smoothing / untangling ?
    // - repair curves if not interections with corner bnd ?
    size_t count[4] = {0,0,0,0};
    for (int pass: {CORNER, CURVE, SURFACE}) {
      if (pass == CORNER) {
        bool skipCorners = false;
        QMT_Utils::read_from_env("quadqsSkipCornerDefects", skipCorners);
        if (skipCorners) continue;
        Msg::Debug("- remove defects on corners ...");
      } else if (pass == CURVE) {
        bool skipCurves = false;
        QMT_Utils::read_from_env("quadqsSkipCurveDefects", skipCurves);
        if (skipCurves) continue;
        Msg::Debug("- remove defects on curves ...");
      } else if (pass == SURFACE) {
        bool skipInterior = false;
        QMT_Utils::read_from_env("quadqsSkipInteriorDefects", skipInterior);
        if (skipInterior) continue;
        Msg::Debug("- remove defects on interior ...");
      }

      std::priority_queue<std::pair<double,MVertex*>, std::vector<std::pair<double,MVertex*> > > Q; 

      /* Initialize the priority queue */
      initPriorityQueueWithDefects(pass, gf, adj, vAngle, Q);

      bool remaining = true;
      while (Q.size() > 0) {
        remaining = false;
        MVertex* v = Q.top().second;
        double prio = Q.top().first;
        Q.pop();
        size_t num = v->getNum();

        { /* Check if vertex still exists, may have been removed */
          auto it = adj.find(v);
          if (it == adj.end()) continue; 
        }

        int ideal = -1;
        std::vector<MElement*> quads;
        bool toRemesh = remeshableVertexProperties(gf, v, adj, vAngle, ideal, quads);
        if (!toRemesh) continue;
        int vs = vertexSupport(gf, v);

        /* Check if concave corner
         * Grow the cavity if was just two quads */
        if (pass == CORNER && vs == CORNER && ideal == 3) {
          if (quads.size() < 3) {
            bool tried = (tried_bigger_cavity.find(v) != tried_bigger_cavity.end());
            if (!tried) {
              growAroundQuads(adj, quads);

              /* Will retry without growing cavity */
              tried_bigger_cavity.insert(v);
              Q.push({prio,v});
            }
          }
        }

        /* Boundary around quads (includes v if on boundary) */
        std::vector<MVertex*> bnd;
        bool okb = buildBoundary(quads.begin(),quads.end(), bnd);
        if (bnd.size() > 0 && bnd.back() == bnd.front()) bnd.resize(bnd.size()-1);
        if (!okb || bnd.size() < 4) {
          GVertex* gv = dynamic_cast<GVertex*>(v->onWhat());
          if (gv != NULL) {
            Msg::Warning("failed to build boundary loop around vertex %li (on CAD corner %li)", num, gv->tag());
            continue;
          } else {
            Msg::Error("failed to build boundary around vertex %li, bnd.size()=%li", num, bnd.size());
            if (DBG_VIZU) {
              GeoLog::add(SVector3(v->point()),0.,"!failed_one_ring");
              GeoLog::flush();
            }
            continue;
          }
        }

        /* Build the cavity signature (ideal and allowed valences) which is required
         * to find replacements in disk quadrangulations */
        bool cancel = false;
        vector<int> bndIdealValence(bnd.size(),0);
        vector<std::pair<int,int> > bndAllowedValenceRange(bnd.size());
        for (size_t i = 0; i < bnd.size(); ++i) {
          MVertex* bv = bnd[i];
          int bvs = vertexSupport(gf,bv);
          bool onBdr = (bvs == CORNER || bvs == CURVE);
          int bival = 4;
          if (bvs == CORNER) {
            bival = vertexIdealValence(bv,vAngle);
          } else if (bvs == CURVE) {
            bival = 2;
          }
          std::vector<MElement*> bvAdjQuads = adj.at(bv);
          std::vector<MElement*> exterior = difference(bvAdjQuads, quads);
          bndIdealValence[i] = bival - int(exterior.size());
          if (exterior.size() == 0) { /* boundary vertex "inside" the cavity, probably the one to remesh */
            bndAllowedValenceRange[i] = {bival,bival};
          } else if (bvs == CORNER) {
            bndAllowedValenceRange[i] = {1,1}; 
          } else if (bvs == CURVE) {
            if (vs == CORNER) { /* When fixing corners, can degrade curves */
              bndAllowedValenceRange[i] = {1,2};
            } else {
              bndAllowedValenceRange[i] = {1,1};
            }
          } else if (bvs == SURFACE) {
            if (vs == CORNER || vs == CURVE) { /* When fixing corner/curve, can degrade surface */
              if (exterior.size() == 1) { /* warning: may generate quad duets, should check after */
                if (allowTemporaryDuet) {
                  bndAllowedValenceRange[i] = {1,6};  /* allow val 2, 6 and 7 */
                } else {
                  bndAllowedValenceRange[i] = {2,6};
                }
              } else if (exterior.size() == 2) { /* allow 6, 7 */
                bndAllowedValenceRange[i] = {1,5}; 
              } else if (exterior.size() == 3) { /* allow 6, 7 */
                bndAllowedValenceRange[i] = {1,4};
              } else if (exterior.size() == 4) {  /* allow 6, 7 */
                bndAllowedValenceRange[i] = {1,3}; 
              } else if (exterior.size() == 5) { /* allow 6, 7 */
                bndAllowedValenceRange[i] = {1,2}; 
              } else if (exterior.size() >= 6) { /* allow 7+, should minimize */
                bndAllowedValenceRange[i] = {1,1}; 
              }
              bool improveOnly = (doNotDegrade.find(bv) != doNotDegrade.end());
              if (improveOnly) {
                if (bvAdjQuads.size() == 4) { /* keep 4 */
                  int valIn = 4 - int(exterior.size());
                  bndAllowedValenceRange[i] = {valIn,valIn};
                } else if (bvAdjQuads.size() == 3) { /* -> 3, 4  */
                  if (exterior.size() == 1) {
                    bndAllowedValenceRange[i] = {2,3};
                  } else if (exterior.size() == 2) {
                    bndAllowedValenceRange[i] = {1,2};
                  } else {
                    cancel = true;
                    break;
                  }
                } else if (bvAdjQuads.size() == 5) { /* -> 4, 5  */
                  if (exterior.size() == 1) {
                    bndAllowedValenceRange[i] = {3,4};
                  } else if (exterior.size() == 2) {
                    bndAllowedValenceRange[i] = {2,3};
                  } else if (exterior.size() == 3) {
                    bndAllowedValenceRange[i] = {1,2};
                  } else if (exterior.size() == 4) {
                    bndAllowedValenceRange[i] = {1,1};
                  } else {
                    cancel = true;
                    break;
                  }
                }
              }
            } else {
              if (exterior.size() == 1) { /* warning: may generate quad duets, should check after */
                if (allowTemporaryDuet) {
                  bndAllowedValenceRange[i] = {1,4}; 
                } else {
                  bndAllowedValenceRange[i] = {2,4}; 
                }
              } else if (exterior.size() == 2) { /* avoid 6+ */
                bndAllowedValenceRange[i] = {1,3}; 
              } else if (exterior.size() == 3) { /* avoid 6+ */
                bndAllowedValenceRange[i] = {1,2}; 
              } else if (exterior.size() == 4) { /* avoid 6+ */
                bndAllowedValenceRange[i] = {1,1}; 
              } else if (exterior.size() >= 5) { /* bad, will generate 6+ ... */
                bndAllowedValenceRange[i] = {1,1}; 
              }
            }
          } else {
            Msg::Error("case not supported ... onBdr=%i, bvAdjQuads.size()=%li, exterior.size()=%li, ideal val=%i", onBdr, bvAdjQuads.size(), exterior.size(), ideal);
            if (DBG_VIZU) {
              GeoLog::add(SVector3(v->point()),0.,"!cns");
              geolog_closed_curve(bnd, "!cns");
              geolog_elements(quads,"!cns");
              geolog_elements(exterior,"!cns_ext");
              GeoLog::flush();
            }
            cancel = true;
          }
        }
        if (cancel) continue;

        /* Extract vertices inside cavity */
        std::vector<MVertex*> inside;
        verticesStrictlyInsideCavity(quads, bnd, inside);

        /* Get the remeshing with matching disk quadrangulation
         * (GFace is NOT modified by call to remeshFewQuads(), edition should confirmed after) */
        std::vector<MVertex*> newVertices;
        std::vector<bool> vertexIsIrregular;
        std::vector<MElement*> newElements;
        int status = remeshFewQuads(gf, bnd, bndIdealValence, bndAllowedValenceRange, 
            newVertices, vertexIsIrregular, newElements);
        if (status == 0) {
          /* Check if pattern is better (except if duet)*/
          bool duet = (vs == SURFACE && bnd.size() == 4 && quads.size() == 2 && newElements.size() != 2);
          if (!duet) {
            double energy_before = irregularityEnergyOfCavity(gf, bnd, bndIdealValence, bndAllowedValenceRange, inside, quads);
            double energy_after = irregularityEnergyOfCavity(gf, bnd, bndIdealValence, bndAllowedValenceRange, newVertices, newElements);
            if (energy_after >= energy_before) { /* cancel remeshing */
              Msg::Debug("disk quadrangulation rejected because irregularity energy would increase %f -> %f",
                  energy_before, energy_after);
              for (MVertex* nv: newVertices) delete nv;
              for (MElement* nf: newElements) delete nf;
              continue;
            }
          }

          /* Add the new elements to the current GFace */
          for (MVertex* nv: newVertices) gf->mesh_vertices.push_back(nv);
          for (MElement* nf: newElements) {
            gf->quadrangles.push_back(dynamic_cast<MQuadrangle*>(nf));
            addToAdjacencyList(gf, nf, adj);
          }
          /* Flag the boundary for improvement only */
          if (pass == CORNER) {
            for (MVertex* v: bnd) {
              doNotDegrade.insert(v);
            }
          }

          if (true && DBG_VIZU) {
            geolog_closed_curve(bnd, "scav_"+std::to_string(bnd.size())+"_"+std::to_string(num));
            geolog_elements(quads,"scav_"+std::to_string(bnd.size())+"_"+std::to_string(num));
            geolog_elements(newElements,"scav_"+std::to_string(bnd.size())+"_"+std::to_string(num)+"_rmsh");
            GeoLog::flush();
          }

          /* Remove old quads and old vertices (strictly inside) */
          for (MElement* f: quads) removeElement(gf, f, adj);
          for (MVertex* v2: inside) removeVertex(v2, adj);

          /* Check if there are duets in bnd */
          bool added_duet = false;
          for (size_t j = 0; j < bnd.size(); ++j) {
            MVertex* v2 = bnd[j];
            if (vertexSupport(gf,v2) == SURFACE && adj.at(v2).size() == 2) {
              /* Duet are high priority stuff ! */
              Q.push({DBL_MAX,v2});
              added_duet = true;
            }
          }

          /* Fill the priority queue */
          addAffectedVerticesToQueue(pass, gf, newElements, adj, vAngle, Q);
          remaining = true;

          if (PARANO && !added_duet) {
            bool valid = slowVerifyMeshIsValid(gf);
            if (!valid) {
              Msg::Error("invalid quad mesh");
              // return false;
            }
            // meshWinslow2d(gf, 10);
          }

          count[pass] += 1;

        } else {
          if (DBG_VIZU) {
            geolog_closed_curve(bnd, "!scav_P"+std::to_string(pass)+"_b"+std::to_string(bnd.size())+"_"+std::to_string(num));
            geolog_elements(quads, "!scav_P"+std::to_string(pass)+"_b"+std::to_string(bnd.size())+"_"+std::to_string(num));
            GeoLog::flush();
          }
          Msg::Warning("failed to remesh around vertex %li (cavity with %li bdr vertices, %li quads)", num,
              bnd.size(), quads.size());
        }
        if (Q.size() == 0 && remaining) { /* try again if there are still defects */
          initPriorityQueueWithDefects(pass, gf, adj, vAngle, Q);
        }
      }
    }

    if (count[CORNER] + count[CURVE] + count[SURFACE] > 0) {
      Msg::Info("- Face %i: remeshed %li corner defects, %li curve defects, %li interior defects (%li -> %li quads)", 
          gf->tag(), count[CORNER], count[CURVE], count[SURFACE], nq_in, gf->quadrangles.size());
    } else {
      return true;
    }

    bool meshok = slowVerifyMeshIsValid(gf);
    if (!meshok) {
      Msg::Error("face %i, mesh no longer valid after removing defects ... (should never happen)", gf->tag());
      // return false;
    }

    if (gf->quadrangles.size() < 1000000) {
      Msg::Debug("-- Face %i: winslow smoothing (%li quads) ...", gf->tag(), gf->quadrangles.size());
      //      meshWinslow2d(gf, 10);
    }

    { /* final check */
      Msg::Debug("-- Face %i: counting remaining defects ...", gf->tag());
      for (auto& kv: adj) {
        MVertex* v = kv.first;
        int vs = vertexSupport(gf,v);
        if (vs == CORNER && kv.second.size() != (size_t) vertexIdealValence(v, vAngle))  {
          Msg::Warning("  - still defect at vertex %li: on corner but %li adj quads",
              v->getNum(), adj[v].size());
          if (DBG_VIZU) GeoLog::add(SVector3(v->point()),double(kv.second.size()),"defect_gf" + std::to_string(gf->tag()) + "_bdr_" + std::to_string(kv.second.size()));
        } else if (vs == CURVE && kv.second.size() != 2) {
          Msg::Warning("  - still defect at vertex %li: on boundary but %li adj quads",
              v->getNum(), adj[v].size());
          if (DBG_VIZU) GeoLog::add(SVector3(v->point()),double(kv.second.size()),"defect_gf" + std::to_string(gf->tag()) + "_bdr_" + std::to_string(kv.second.size()));
        } else if (vs == SURFACE) {
          if (kv.second.size() <= 2 || kv.second.size() > 5) {
            Msg::Warning("  - still defect at vertex %li: inside surface but %li adj quads",
                v->getNum(), adj[v].size());
            if (DBG_VIZU) GeoLog::add(SVector3(v->point()),double(kv.second.size()),"defect_gf" + std::to_string(gf->tag()) + "_int_" + std::to_string(kv.second.size()));
          }
        }
      }
      if (DBG_VIZU) GeoLog::flush();
    }

    return true;
  }

  bool remeshCavityWithQuadPatterns(GFace* gf, FCavity& cav, std::vector<MVertex*>& newSingularities,
      const std::vector<size_t>& patternsToCheck
      ) {
    MeshHalfEdges& M = cav.M;

    /* Collect vertices on each side of the cavity */
    uint8_t smax = 0;
    std::vector<std::vector<MVertex*> > sides;
    for (size_t i0 = 0; i0 < cav.hes.size(); ++i0) {
      size_t i0prev = (i0-1+cav.hes.size())%cav.hes.size();
      smax = std::max(smax,cav.side[i0]);
      if (cav.side[i0] == cav.side[i0prev]) continue;
      for (size_t i = 0; i < cav.hes.size(); ++i) {
        size_t pos = (i0 + i)%cav.hes.size();
        size_t he = cav.hes[pos];
        uint8_t side = cav.side[pos];
        if (side >= sides.size()) sides.resize(side+1);
        MVertex* v1 = M.vertices[M.vertex(he,0)].ptr;
        MVertex* v2 = M.vertices[M.vertex(he,1)].ptr;
        if (sides[side].size() == 0) sides[side].push_back(v1);
        sides[side].push_back(v2);
      }
      break;
    }

    if (sides.size() == 0 && smax < 1) { /* only one side */
      for (size_t i = 0; i < cav.hes.size(); ++i) {
        size_t he = cav.hes[i];
        uint8_t side = cav.side[i];
        if (side >= sides.size()) sides.resize(side+1);
        MVertex* v1 = M.vertices[M.vertex(he,0)].ptr;
        MVertex* v2 = M.vertices[M.vertex(he,1)].ptr;
        if (sides[side].size() == 0) sides[side].push_back(v1);
        sides[side].push_back(v2);
      }
    }

    Msg::Debug("remeshing cavity with %li quads, %li sides ...", cav.quads.size(), sides.size());

    std::vector<MElement*> newElements;
    std::vector<MVertex*> newVertices;
    std::vector<size_t> sideSizes(sides.size());
    for (size_t i = 0; i < sideSizes.size(); ++i) sideSizes[i] = sides[i].size();
    std::pair<size_t,int> patternNoAndRot;
    size_t Ncorners = sideSizes.size();
    double irreg;
    bool meshable = patchIsRemeshableWithQuadPattern(patternsToCheck,Ncorners, sideSizes, patternNoAndRot, irreg);
    if (meshable) {
      vector<MElement*> quads;
      quads.reserve(cav.quads.size());
      for (size_t f: cav.quads) {
        quads.push_back(M.faces[f].ptr);
      }

      std::vector<bool> vertexIsIrregular;
      int status = remeshPatchWithQuadPattern(gf, sides, patternNoAndRot, quads, newVertices, vertexIsIrregular, newElements);
      if (status != 0) {
        Msg::Error("Face %li, failed to remesh with selected quad pattern, weird", gf->tag());
        return 1;
      }

      /* Check orientation of the remeshed cavity compared to input,
       * and invert if required */
      /* - oriented boundary */
      unordered_set<si2,si2hash> oedges;
      oedges.insert({sides[0][0]->getNum(),sides[0][1]->getNum()});
      // for (size_t i = 0; i < bnd.size()-1; ++i) {
      //   oedges.insert({bnd[i]->getNum(),bnd[i+1]->getNum()});
      // }
      bool found = false;
      bool orientation_ok = true;
      for (MElement* f: newElements) {
        for (size_t le = 0; le < 4; ++le) {
          size_t v1 = f->getVertex(le)->getNum();
          size_t v2 = f->getVertex((le+1)%4)->getNum();
          si2 vPair = {v1,v2};
          auto it = oedges.find(vPair);
          if (it != oedges.end()) {
            found = true;
            orientation_ok = true;
            break;
          }
          si2 vPairInv = {v2,v1};
          auto it2 = oedges.find(vPairInv);
          if (it2 != oedges.end()) {
            found = true;
            orientation_ok = false;
            break;
          }
        }
        if (found) break;
      }
      if (!found) {
        Msg::Error("common edge not found ! cannot check orientation");
      }
      if (!orientation_ok) { /* Invert quads ! */
        for (MElement* f: newElements) {
          MVertex* v1 = f->getVertex(1);
          MVertex* v3 = f->getVertex(3);
          f->setVertex(1,v3);
          f->setVertex(3,v1);
        }
      }

      /* Update singularities */
      vector<MVertex*> ivert;
      for (size_t i = 0; i < newVertices.size(); ++i) if (vertexIsIrregular[i]) {
        ivert.push_back(newVertices[i]);
      }
      if (ivert.size() == 1) {
        if (Ncorners == 3) {
          newSingularities.push_back(ivert[0]);
        } else if (Ncorners == 5) {
          newSingularities.push_back(ivert[0]);
        }
      }
    } 

    if (newElements.size() > 0) {
      if (newElements.size() < 10000000) { // TODO: a fast smoothing... somehow
        Msg::Debug("-- Winslow smoothing of cavity (%li quads) ...", newElements.size());
        vector<MQuadrangle*> quadForWinslow(newElements.size());
        for (size_t i = 0; i < newElements.size(); ++i) {
          quadForWinslow[i] = dynamic_cast<MQuadrangle*>(newElements[i]);
        }
	//        meshWinslow2d(gf, quadForWinslow, newVertices, 10);
      }
    }

    if (SHOW_CAVITIES) {
      std::string cavity_name = "cav_s"+std::to_string(sideSizes.size())+"_after";
      geolog_elements(newElements, cavity_name);
      GeoLog::flush();
    }

    return true;
  }


  int remeshCavitiesAroundSingularities(GFace* gf, std::vector<MVertex*>& singularVertices, 
      const std::vector<size_t>& patternsToCheck) 
  {
    Msg::Debug("- Face %i: remeshCavitiesAroundSingularities ...", gf->tag());

    using std::priority_queue;
    using std::pair;

    MeshHalfEdges M;
    vector<size_t> singularities;
    vector<size_t> irregularNodes;

    size_t count = 0;
    bool inProgress = true;
    while (inProgress) {
      inProgress = false;

      /* singularNodes is the list of singularities (irregular vertices to keep) in the 
       * GFace structure, the values are the vertex 'num' */
      int st = createMeshHalfEdges(gf->quadrangles, M, singularVertices);
      if (st != 0) {
        Msg::Error("failed to generate half edge datastructure for face with tag %i", gf->tag());
        return st;
      }

      Gardener G(M);

      /* Look for the best singularity around which to grow cavity ... */
      singularities.clear();
      irregularNodes.clear();
      for (size_t v = 0; v < M.vertices.size(); ++v) {
        if (M.vertices[v].isSingularity) {
          singularities.push_back(v);
        } else {
          bool onBdr;
          int val = M.vertexFaceValence(v, onBdr);
          if (!onBdr && val != 4) irregularNodes.push_back(v);
        }
      }
      vector<double> priority(singularities.size(),0.);
      for (size_t i = 0; i < irregularNodes.size(); ++i) {
        size_t iv = irregularNodes[i];
        SVector3 ip = M.vertices[iv].p;
        for (size_t j = 0; j < singularities.size(); ++j) {
          SVector3 sp = M.vertices[singularities[j]].p;
          priority[j] += 1./(ip-sp).norm();
        }
      }
      std::vector<std::pair<double,size_t> > prio_sing(singularities.size());
      for (size_t i = 0; i < singularities.size(); ++i) prio_sing[i] = {priority[i],singularities[i]};
      std::sort(prio_sing.begin(),prio_sing.end());
      std::reverse(prio_sing.begin(),prio_sing.end());

      /* Try the cavities */
      for (size_t i = 0; i < prio_sing.size(); ++i) {
        size_t v = prio_sing[i].second;
        /* Init */
        FCavity fcav(M);
        vector<size_t> quads;
        M.vertexFaces(v, quads);
        bool ok = fcav.init(quads);
        if (!ok) {
          Msg::Error("remeshCavitiesAroundSingularities: failed to init cavity");
          continue;
        }
        // geolog_fcavity(fcav, "fcav"+std::to_string(v)+"_init");

        /* Build a cavity around singularity i */
        G.setCavity(fcav);

        bool okg = G.growMaximal(patternsToCheck);
        if (!okg) continue;

        if (SHOW_CAVITIES) {
          fcav.updateSides();
          std::string cavity_name = "cav_s"+std::to_string(quads.size())+"_"+std::to_string(v);
          geolog_fcavity(fcav, cavity_name + "_before");
        }

        /* Remesh the cavity */
        std::vector<MVertex*> newSingularities;
        size_t nq = gf->quadrangles.size();
        bool okr = remeshCavityWithQuadPatterns(gf,fcav,newSingularities,patternsToCheck);
        if (okr) { /* then cavity and M are no longer valid, restart */
          size_t nq2 = gf->quadrangles.size();
          if (nq2 == nq)  {
            Msg::Warning("same number of quads in GFace after remeshing... weird");
          }

          /* update list of singular nodes */
          auto itv = std::find(singularVertices.begin(),singularVertices.end(),M.vertices[v].ptr);
          if (itv != singularVertices.end()) {
            singularVertices.erase(itv);
          }
          for (MVertex* v2: newSingularities) {
            singularVertices.push_back(v2);
          }
          inProgress = true;
          count += 1;
          break;
        } else {
          Msg::Info("-> failed to remesh cavity");
          geolog_fcavity(fcav, "failed_cav"+std::to_string(v));
        }
      }
    }

    if (count > 0) {
      if (gf->quadrangles.size() < 10000000) {
	//        Msg::Debug("-- Winslow smoothing of the face (%li quads) ...", gf->quadrangles.size());
	//        meshWinslow2d(gf, 10);
      }
      Msg::Info("- Face %i: remeshed %li cavities around singularities ...", gf->tag(), count);
    }

    return 0;
  }

  /*
     +-------------------+
     |3   <   2|        6|
     |        ^|         |  <- getLeftRightAlong35Path()
     |4   >   1|        5|
     +-------------------+
     |2      1/ \       7|
     |       /   \       |
     |      /     \      |  <- getStartOf35Path()
     |3   4/       \5   6|
     +----+         +----+
     |    |\       /|    |
     |    | \     / |    |
     |    |  \   /  |    |
     |    |   \8/   |    |
     |    |    |    |    |
     |    |    |    |    |
     +----+----+----+----+
  */
  bool getStartOf35Path(MeshHalfEdges& M, size_t he, 
      GFace*& gf, MQuadrangle*& qLeft, MQuadrangle*& qRight, MQuadrangle*& q35,
      std::vector<MVertex*>& vert) {
    vert.clear();
    vert.resize(9,NULL);
    size_t hel = M.opposite(M.prev(he));
    vert[1] = M.vertexPtr(hel,0);
    vert[2] = M.vertexPtr(hel,1);
    vert[3] = M.vertexPtr(M.next(hel),1);
    vert[4] = M.vertexPtr(M.prev(hel),0);
    size_t her = M.opposite(M.next(M.opposite(he)));
    vert[5] = M.vertexPtr(M.next(her),1);
    vert[6] = M.vertexPtr(M.prev(her),0);
    vert[7] = M.vertexPtr(M.prev(her),1);
    vert[8] = M.vertexPtr(M.next(M.opposite(M.prev(hel))),1);
    bool ok = (vert[1] != NULL && vert[2] != NULL && vert[3] != NULL 
        && vert[4] != NULL && vert[5] != NULL && vert[6] != NULL && vert[7] != NULL);
    if (!ok) return false;
    gf = dynamic_cast<GFace*>(vert[1]->onWhat());
    if (gf == NULL) return false;
    qLeft = dynamic_cast<MQuadrangle*>(M.facePtr(hel));
    qRight = dynamic_cast<MQuadrangle*>(M.facePtr(her));
    q35 = dynamic_cast<MQuadrangle*>(M.facePtr(M.opposite(M.prev(hel))));
    if (qLeft == NULL || qRight == NULL || q35 == NULL) return false;
    return true;
  }

  bool getLeftRightAlong35Path(MeshHalfEdges& M, size_t he, 
      GFace*& gf, MQuadrangle*& qLeft, MQuadrangle*& qRight,
      std::vector<MVertex*>& vert) {
    vert.clear();
    vert.resize(7,NULL);
    vert[1] = M.vertexPtr(he,0);
    vert[2] = M.vertexPtr(he,1);
    vert[3] = M.vertexPtr(M.next(he),1);
    vert[4] = M.vertexPtr(M.prev(he),0);
    size_t he_op = M.opposite(he);
    vert[5] = M.vertexPtr(M.next(he_op),1);
    vert[6] = M.vertexPtr(M.prev(he_op),0);
    bool ok = (vert[1] != NULL && vert[2] != NULL && vert[3] != NULL 
        && vert[4] != NULL && vert[5] != NULL && vert[6] != NULL);
    if (!ok) return false;
    qLeft = dynamic_cast<MQuadrangle*>(M.facePtr(he));
    qRight = dynamic_cast<MQuadrangle*>(M.facePtr(he_op));
    if (qLeft == NULL || qRight == NULL) return false;
    /* Get the face */
    for (size_t i = 1; i < vert.size(); ++i) {
      gf = dynamic_cast<GFace*>(vert[i]->onWhat());
      if (gf != NULL) break;
    }
    if (gf == NULL) return false;
    return true;
  }

  bool cancelAddQuadsAlong35Path(
    std::vector<std::array<MVertex*,2> >& newVertices,
    unordered_map<GFace*,vector<MQuadrangle*> >& newQuads) {
    for (auto& a: newVertices) for(auto& b: a) {
      if (b != NULL) delete b;
    }
    for (auto& a: newQuads) for(auto& b: a.second) {
      if (b != NULL) delete b;
    }
    newVertices.clear();
    newQuads.clear();
    return false;
  }

  bool createNewVerticesAlong35Path(
      MeshHalfEdges& M,
      std::vector<size_t>& path,
      std::vector<std::array<MVertex*,2> >& newVertices,
      std::vector<GFace*>& pathFaces) {
    if (path.size() < 1) return false;
    pathFaces.clear();
    pathFaces.resize(path.size(),NULL);
    newVertices.clear();
    newVertices.resize(path.size(),{NULL,NULL});
    /* Path start/end check */
    {
      MVertex* vStart = M.vertexPtr(path[0],0);
      pathFaces[0] = dynamic_cast<GFace*>(vStart->onWhat());
      if (pathFaces[0] == NULL) return false;
      MVertex* vLast0 = M.vertexPtr(path.back(),0);
      MVertex* vLast1 = M.vertexPtr(path.back(),1);
      GFace* gfLast0 = dynamic_cast<GFace*>(vLast0->onWhat());
      GFace* gfLast1 = dynamic_cast<GFace*>(vLast1->onWhat());
      if (gfLast0 == NULL || gfLast1 == NULL || gfLast0 != gfLast1) return false;
    }
    /* Fill the datastructures along path */
    vector<MVertex*> vert;
    for (size_t i = 0; i < path.size(); ++i) {
      size_t he = path[i];
      GFace* gf = NULL;
      MQuadrangle* qLeft = NULL;
      MQuadrangle* qRight = NULL;
      bool oks = getLeftRightAlong35Path(M, he, gf, qLeft, qRight, vert);
      if (!oks) {
        unordered_map<GFace*,vector<MQuadrangle*> > dummy;
        return cancelAddQuadsAlong35Path(newVertices, dummy);
      }
      pathFaces[i] = gf;
      SVector3 pa = 0.5 * (vert[1]->point() + vert[4]->point());
      SVector3 pb = 0.5 * (vert[1]->point() + vert[5]->point());
      GFace* gf1 = dynamic_cast<GFace*>(vert[1]->onWhat());
      if (gf1) {
        double uu,vv;
        vert[1]->getParameter(0,uu);
        vert[1]->getParameter(1,vv);
        MVertex *va = new MFaceVertex(pa.x(),pa.y(),pa.z(),gf,uu,vv);
        MVertex *vb = new MFaceVertex(pb.x(),pb.y(),pb.z(),gf,uu,vv);
        newVertices[i][0] = va;
        newVertices[i][1] = vb;
      } else {
        GEdge* ge = dynamic_cast<GEdge*>(vert[1]->onWhat());
        if (ge) {
          double t;
          vert[1]->getParameter(0,t);
          MVertex *va = new MEdgeVertex(pa.x(),pa.y(),pa.z(),ge,t);
          MVertex *vb = new MEdgeVertex(pb.x(),pb.y(),pb.z(),ge,t);
          newVertices[i][0] = va;
          newVertices[i][1] = vb;
          // TODO: need to create two MLine
        } else {
          Msg::Error("addQuadsAlong35Path: cannot split a corner");
          unordered_map<GFace*,vector<MQuadrangle*> > dummy;
          return cancelAddQuadsAlong35Path(newVertices, dummy);
        }
      }
    }

    return true;
  }

  bool addQuadsAlong35Path(
      GModel* gm,
      MeshHalfEdges& M,
      std::vector<size_t>& path) {
    if (path.size() == 0) return false;


    /* New mesh components, add them at the end if no issue along the path */
    unordered_map<GFace*,vector<MQuadrangle*> > newQuads;
    std::vector<std::array<MVertex*,2> > newVertices(path.size());
    vector<GFace*> pathFaces;
    bool okInit = createNewVerticesAlong35Path(M, path, newVertices, pathFaces);
    if (!okInit) {
      return cancelAddQuadsAlong35Path(newVertices,newQuads);
    }

    unordered_map<GFace*,vector<MQuadrangle*> > quadsToRemove;
    /* Modify the start of the path */
    {
      size_t he0 = path[0];
      GFace* gf = NULL;
      vector<MVertex*> vert;
      MQuadrangle* qLeft = NULL;
      MQuadrangle* qRight = NULL;
      MQuadrangle* q35 = NULL;
      bool oks = getStartOf35Path(M, he0, gf, qLeft, qRight, q35, vert);
      if (!oks) {
        Msg::Error("addQuadsAlong35Path | issue with mesh at start of path");
        return cancelAddQuadsAlong35Path(newVertices,newQuads);
      }
      vector<MQuadrangle*>& gfRemove = quadsToRemove[gf];
      gfRemove.push_back(qLeft);
      gfRemove.push_back(qRight);
      gfRemove.push_back(q35);

      MQuadrangle* rqLeft = new MQuadrangle(vert[3],vert[4],newVertices[0][0],vert[2]);
      MQuadrangle* rqRight = new MQuadrangle(vert[5],vert[6],vert[7],newVertices[0][1]);
      MQuadrangle* nqLeft = new MQuadrangle(vert[8],M.vertexPtr(he0,0),newVertices[0][0],vert[4]);
      MQuadrangle* nqRight = new MQuadrangle(vert[8],vert[5],newVertices[0][1],M.vertexPtr(he0,0));
      vector<MQuadrangle*>& gfNewQuads = newQuads[gf];
      gfNewQuads.push_back(rqLeft);
      gfNewQuads.push_back(rqRight);
      gfNewQuads.push_back(nqLeft);
      gfNewQuads.push_back(nqRight);
    }

    /* Modify the end of the path */
    {
      size_t heL = path.back();
      GFace* gf = NULL;
      vector<MVertex*> vert;
      MQuadrangle* qLeft = NULL;
      MQuadrangle* qRight = NULL;
      bool oks = getLeftRightAlong35Path(M, heL, gf, qLeft, qRight, vert);
      if (!oks) {
        Msg::Error("addQuadsAlong35Path | issue with mesh at end of path");
        return cancelAddQuadsAlong35Path(newVertices,newQuads);
      }
      MVertex* va = newVertices.back()[0];
      MVertex* vb = newVertices.back()[1];
      MQuadrangle* nq = new MQuadrangle(vert[1],vb,vert[2],va);
      MQuadrangle* nql = new MQuadrangle(va,vert[2],vert[3],vert[4]);
      MQuadrangle* nqr = new MQuadrangle(vb,vert[5],vert[6],vert[2]);
      vector<MQuadrangle*>& gfNewQuads = newQuads[gf];
      gfNewQuads.push_back(nq);
      gfNewQuads.push_back(nql);
      gfNewQuads.push_back(nqr);
      vector<MQuadrangle*>& gfRemove = quadsToRemove[gf];
      gfRemove.push_back(qLeft);
      gfRemove.push_back(qRight);
    }

    /* Modify the quads inside the path */
    if (path.size() >= 2) {
      for (size_t i = 0; i < path.size()-1; ++i) {
        size_t he = path[i];
        GFace* gf = NULL;
        vector<MVertex*> vert;
        MQuadrangle* qLeft = NULL;
        MQuadrangle* qRight = NULL;
        bool oks = getLeftRightAlong35Path(M, he, gf, qLeft, qRight, vert);
        if (!oks) {
          Msg::Error("addQuadsAlong35Path | issue with mesh inside the path");
          return cancelAddQuadsAlong35Path(newVertices,newQuads);
        }
        MVertex* va1 = newVertices[i][0];
        MVertex* vb1 = newVertices[i][1];
        MVertex* va2 = newVertices[i+1][0];
        MVertex* vb2 = newVertices[i+1][1];
        MQuadrangle* nq1 = new MQuadrangle(vert[3],vert[4],va1,va2);
        MQuadrangle* nq2 = new MQuadrangle(vert[1],vert[2],va2,va1);
        MQuadrangle* nq3 = new MQuadrangle(vert[2],vert[1],vb1,vb2);
        MQuadrangle* nq4 = new MQuadrangle(vert[5],vert[6],vb2,vb1);
        vector<MQuadrangle*>& gfNewQuads = newQuads[gf];
        gfNewQuads.push_back(nq1);
        gfNewQuads.push_back(nq2);
        gfNewQuads.push_back(nq3);
        gfNewQuads.push_back(nq4);
        vector<MQuadrangle*>& gfRemove = quadsToRemove[gf];
        gfRemove.push_back(qLeft);
        gfRemove.push_back(qRight);
      }
    }

    /* Apply the modifications */
    for (auto& kv: quadsToRemove) {
      GFace* gf = kv.first;
      sort_unique(kv.second);
      for (MQuadrangle*& q: kv.second) {
        auto it = std::find(gf->quadrangles.begin(),gf->quadrangles.end(), q);
        if (it != gf->quadrangles.end()) {
          gf->quadrangles.erase(it);
        }
        if (q != NULL) {
          delete q;
          q = NULL;
        }
      }
    }
    for (auto& kv: newQuads) {
      GFace* gf = kv.first;
      for (MQuadrangle* q: kv.second) {
        gf->addQuadrangle(q);
      }
    }
    for (size_t i = 0; i < newVertices.size(); ++i) {
      for (size_t lv = 0; lv < 2; ++lv) {
        MVertex* v = newVertices[i][lv];
        GEntity* ent = v->onWhat();
        ent->addMeshVertex(v);
      }
    }

    /* Update the half edge datastructure */
    {
      // TODO
    }

    return true;
  }

  int propagate35(GModel* gm, std::vector<MVertex*>& singularVertices) {
    vector<MQuadrangle*> quadrangles;
    for (GFace* gf: model_faces(gm)) {
      append(quadrangles, gf->quadrangles);
    }
    Msg::Info("propagate 35 pairs on %li faces (total: %li quads)", gm->getFaces().size(), quadrangles.size());
    bool oko = reorientQuadranglesIfNecessary(quadrangles);
    if (!oko) {
      Msg::Error("failed to re-orient quads");
    }

    MeshHalfEdges M;
    vector<size_t> pairs35;
    vector<size_t> singularities;
    vector<size_t> irregularNodes;
    std::unordered_set<MVertex*> vIs3Of35Pair;
    std::unordered_set<MVertex*> vIs5Of35Pair;

    /* singularNodes is the list of singularities (irregular vertices to keep) in the 
     * GFace structure, the values are the vertex 'num' */
    int st = createMeshHalfEdges(quadrangles, M, singularVertices);
    if (st != 0) {
      Msg::Error("failed to generate half edge datastructure");
      return st;
    }

    Gardener G(M);

    { /* Collect singularities and irregular vertices */
      singularities.clear();
      irregularNodes.clear();
      for (size_t v = 0; v < M.vertices.size(); ++v) {
        if (M.vertices[v].isSingularity) {
          singularities.push_back(v);
        } else if (G.vOnBoundary[v] && G.valence[v] != 2) {
          MVertex* vp = M.vertices[v].ptr;
          GVertex* gv = vp->onWhat()->cast2Vertex();
          if (gv != nullptr)  continue; /* ignore corners */
          irregularNodes.push_back(v);
        } else if (!G.vOnBoundary[v] && G.valence[v] != 4) {
          irregularNodes.push_back(v);
        }
      }
    }

    { /* Collect quads with pairs of 3-5 (or equivalent on boundary) */
      pairs35.clear();
      vector<size_t> vertIn35;
      vector<size_t> fvert;
      const array<int,4> indices35 = {3,4,5,4};
      array<int,4> quadIndices = {0,0,0,0};
      for (size_t f = 0; f < M.faces.size(); ++f) {
        size_t n = M.face_vertices(f,fvert);
        if (n != 4) {
          Msg::Error("face %li is not a quad ? %li vertices", f, n);
          return false;
        }
        bool cancel = false;
        for (size_t lv = 0; lv < n; ++lv) {
          quadIndices[lv] = G.valence[fvert[lv]];
          if (quadIndices[lv] != 4) {
            MVertex* v = M.vertices[fvert[lv]].ptr;
            bool interior = (dynamic_cast<GFace*>(v->onWhat()) != NULL);
            if (!interior) cancel = true;
          }
        }
        if (cancel) continue;
        quadIndices = rotateCanonical(quadIndices);
        if (quadIndices == indices35) {
          pairs35.push_back(f);
          append(vertIn35,fvert);
          for (size_t lv = 0; lv < n; ++lv) {
            if (G.valence[fvert[lv]] == 3) {
              vIs3Of35Pair.insert(M.vertices[fvert[lv]].ptr);
            } else if (G.valence[fvert[lv]] == 5) {
              vIs5Of35Pair.insert(M.vertices[fvert[lv]].ptr);
            }
          }
        }
      }
      /* remove irregular nodes of 3-5 from list */
      irregularNodes = difference(irregularNodes, vertIn35); 
    }

    vector<size_t> fvert;
    for (size_t f: pairs35) {
      size_t heStart = NO_ID;
      // size_t v0 = NO_ID;
      M.face_vertices(f,fvert);
      size_t he = M.faces[f].he;
      for (size_t le = 0; le < 4; ++le) {
        size_t v = M.vertex(he,1);
        if (G.valence[v] == 5) {
          // v0 = v;
          heStart = M.next(M.opposite(M.next(M.opposite(M.next(he)))));
          break;
        }
        he = M.next(he);
      }
      if (heStart == NO_ID) continue;

      vector<size_t> path;
      he = heStart;
      while (true) {
        path.push_back(he);

        size_t v2 = M.vertex(he,2);
        // if (G.valence[v2] == 3 && vIs3Of35Pair.find(M.vertices[v2].ptr) != vIs3Of35Pair.end()) {
        //   break;
        // }
        // if (G.valence[v2] == 5 && vIs5Of35Pair.find(M.vertices[v2].ptr) != vIs5Of35Pair.end()) {
        //   break;
        // }

        int index = (G.vOnBoundary[v2]) ?  2 - G.valence[v2] : 4 - G.valence[v2];
        bool regular = (index == 0);
        if (!regular) break;

        size_t he2 = M.next(M.opposite(M.next(he)));
        if (he2 == NO_ID) { /* try the other way */
          he2 = M.opposite(M.prev(M.opposite(M.prev(M.opposite(he)))));
          if (he2 == NO_ID) break;
        }
        he = he2;
      }

      for (size_t i = 0; i < path.size(); ++i) {
        geolog_halfedge(M, path[i], double(i), "path_"+std::to_string(heStart));
      }
      GeoLog::flush();

      addQuadsAlong35Path(gm, M, path);

      return 0;
    }

    return 0;
  }

  bool buildQuadMeshBaseComplex(GModel* gm) {
    vector<MQuadrangle*> quadrangles;
    for (GFace* gf: model_faces(gm)) {
      append(quadrangles, gf->quadrangles);
    }
    Msg::Info("build quad mesh base complex on %li faces (total: %li quads)", gm->getFaces().size(), quadrangles.size());
    bool oko = reorientQuadranglesIfNecessary(quadrangles);
    if (!oko) {
      Msg::Error("failed to re-orient quads");
    }

    MeshHalfEdges M;

    /* singularNodes is the list of singularities (irregular vertices to keep) in the 
     * GFace structure, the values are the vertex 'num' */

    vector<MVertex*> singularVertices;
    int st = createMeshHalfEdges(quadrangles, M, singularVertices);
    if (st != 0) {
      Msg::Error("failed to generate half edge datastructure");
      return st;
    }

    /* Loop over interior irregular vertices, trace seperatrices */
    double count = 0.;
    Gardener G(M);
    std::vector<size_t> hesStart;
    vector<bool> isBCEdge(M.hedges.size(),false);
    for (size_t v = 0; v < M.vertices.size(); ++v) {
      if (G.vOnBoundary[v]) continue;
      if (G.valence[v] == 4) continue;

      M.vertexHalfEdges(v, hesStart);
      for (size_t a: hesStart) {
        size_t he0 = M.opposite(a);
        if (he0 == NO_ID) continue;
        if (isBCEdge[he0]) continue;

        count += 1.;
        vector<size_t> path;
        size_t he = he0;
        while (true) {
          path.push_back(he);
          size_t v2 = M.vertex(he,2);
          int index = (G.vOnBoundary[v2]) ?  2 - G.valence[v2] : 4 - G.valence[v2];
          bool regular = (index == 0);
          if (!regular) break;

          size_t he2 = M.next(M.opposite(M.next(he)));
          if (he2 == NO_ID) { /* try the other way */
            he2 = M.opposite(M.prev(M.opposite(M.prev(M.opposite(he)))));
            if (he2 == NO_ID) break;
          }
          he = he2;
        }

        for (size_t hep: path) {
          isBCEdge[hep] = true;
          size_t hop = M.opposite(hep);
          if (hop != NO_ID) isBCEdge[hop] = true;
          geolog_halfedge(M, hep, double(0.), "base_complex");
          // geolog_halfedge(M, hep, double(count), "base_complex");
        }
      }
    }

    /* Quad colors via BFS */
    {
      std::vector<int> color(M.faces.size(),0);
      int colorCount = 0;
      std::vector<size_t> qhes;
      for (size_t f0 = 0; f0 < M.faces.size(); ++f0) if (color[f0] == 0) {
        colorCount += 1;
        std::queue<size_t> Q;
        Q.push(f0);
        color[f0] = colorCount;

        while (Q.size()) {
          size_t f = Q.front();
          color[f] = colorCount;
          Q.pop();
          size_t he = M.faces[f].he;
          do {
            he = M.hedges[he].next;
            if (!isBCEdge[he]) {
              size_t he_op = M.opposite(he);
              if (he_op == NO_ID) continue;
              size_t f_op = M.hedges[he_op].face;
              if (color[f_op] == 0) {
                color[f_op] = colorCount;
                Q.push(f_op);
              }
            }
          } while (he != M.faces[f].he);
        }
      }
      Msg::Info("%i partitions in base complex (%li CAD faces, %li quads)",
          colorCount, model_faces(gm).size(), M.faces.size());
      for (size_t f = 0; f < M.faces.size(); ++f) {
        MElement* elt = M.faces[f].ptr;
        geolog_elements({elt}, "base_complex", double(color[f]));
      }
    }

    gmsh::initialize();
    GeoLog::flush();

    return true;
  }

  bool getQuadsAjacentToGEdges(
      MeshHalfEdges& M,
      const vector<GEdge*>& gedges,
      std::unordered_map<GEdge*,vector<size_t> >& geQuads) {
    for (size_t f = 0; f < M.faces.size(); ++f) {
      MElement* elt = M.faces[f].ptr;
      for (size_t lv = 0; lv < 4; ++lv) {
        MVertex* v = elt->getVertex(lv);
        GEdge* ge = dynamic_cast<GEdge*>(v->onWhat());
        if (ge != NULL && !ge->periodic(0)) {
          geQuads[ge].push_back(f);
        }
      }
    }
    return true;

    // std::unordered_map<si2,size_t,si2hash> vPairToHalfEdges;
    // for (size_t he = 0; he < M.hedges.size(); ++he) if (M.opposite(he) == NO_ID) {
    //   size_t v1 = M.vertexPtr(he,0)->getNum();
    //   size_t v2 = M.vertexPtr(he,1)->getNum();
    //   si2 vPair = sorted(v1,v2);
    //   vPairToHalfEdges[vPair] = he;
    // }
    // vector<size_t> _tmp;
    // for (GEdge* ge: gedges) {
    //   if (ge->periodic(0)) continue;
    //   vector<size_t>& quads = geQuads[ge];
    //   quads.reserve(ge->lines.size());
    //   for (size_t i = 0; i < ge->lines.size(); ++i) {
    //     size_t v1 = ge->lines[i]->getVertex(0)->getNum();
    //     size_t v2 = ge->lines[i]->getVertex(1)->getNum();
    //     si2 vPair = sorted(v1,v2);
    //     auto it = vPairToHalfEdges.find(vPair);
    //     if (it != vPairToHalfEdges.end()) {
    //       size_t he = it->second;
    //       size_t q = M.hedges[he].face;
    //       quads.push_back(q);
    //       bool onBdr = true;

    //       /* Special care if valence >2 on line */
    //       MVertex* mv = ge->lines[i]->getVertex(1);
    //       GEdge* gec = dynamic_cast<GEdge*>(mv->onWhat());
    //       if (gec != NULL) {
    //         size_t M_v = M.vertex(he,1);
    //         if (M.vertexFaceValence(M_v,onBdr) > 2) {
    //           M.vertexFaces(M_v,_tmp);
    //           for (size_t q2: _tmp) {
    //             quads.push_back(q2);
    //           }
    //         }
    //       }
    //     }
    //   }
    //   sort_unique(quads);
    // }

    return true;
  }

  int remeshQuadrilateralPatches(GFace* gf, std::vector<MVertex*>& singularVertices,
      const std::vector<size_t>& patternsToCheck) {
    Msg::Debug("- Face %i: remeshing quadrilateral cavities  ...", gf->tag());

    /* Remeshing parameters */
    const std::vector<std::pair<size_t,size_t> > patternSizeLimits = {
      {PATTERN_QUAD_DIAG35,100},
      {PATTERN_QUAD_ALIGNED35,100},
      {PATTERN_QUAD_CHORD_UTURN,100},
    };

    using std::priority_queue;
    using std::pair;

    MeshHalfEdges M;
    vector<size_t> pairs35;
    vector<size_t> singularities;
    vector<size_t> irregularNodes;

    size_t count = 0;
    const size_t PASS_ALONG_GEDGES = 1;
    const size_t PASS_FROM_IRREGULAR = 2;
    for (size_t pass : {PASS_ALONG_GEDGES, PASS_FROM_IRREGULAR}) {
      Msg::Debug("-- pass %li (0 = along GEdge, 1 = from irregular vertices)", pass);
      std::unordered_set<void*> tried;
      bool inProgress = true;
      while (inProgress) {
        inProgress = false;

        /* singularNodes is the list of singularities (irregular vertices to keep) in the 
         * GFace structure */
        int st = createMeshHalfEdges(gf->quadrangles, M, singularVertices);
        if (st != 0) {
          Msg::Error("failed to generate half edge datastructure for face with tag %i", gf->tag());
          return st;
        }
        Gardener G(M);

        std::vector<std::pair<double, std::pair<void*,std::vector<size_t> > > > prio_quads;

        if (pass == PASS_ALONG_GEDGES) {
          std::unordered_map<GEdge*,vector<size_t> > geQuads;
          bool ok = getQuadsAjacentToGEdges(M, gf->edges(), geQuads);
          if (!ok) {
            break;
          }

          for (auto& kv: geQuads) {
            GEdge* ge = kv.first;
            vector<size_t> quads = kv.second;
            if (quads.size() == 0) continue;
            double prio = 1. - double(ge->lines.size());
            sort_unique(quads);
            prio_quads.push_back({prio,{(void*)(ge),quads}});
          }
        } else if (pass == PASS_FROM_IRREGULAR) {
          constexpr bool rejectOnBdr = true;
          constexpr bool rejectOnSing = true;
          vector<size_t> fvert;
          for (size_t f = 0; f < M.faces.size(); ++f) {
            M.face_vertices(f,fvert);
            double irreg = 0;
            for (size_t v: fvert) {
              int reg = G.vOnBoundary[v] ? 2 : 4;
              irreg += std::pow(G.valence[v] - reg,2);
              if (rejectOnBdr && reg == 2) {
                irreg = 0.;
                break;
              }
              if (rejectOnSing && M.vertices[v].isSingularity) {
                irreg = 0.;
                break;
              }
            }
            if (irreg != 0.) {
              prio_quads.push_back({irreg,{(void*)M.faces[f].ptr,{f}}});
            }
          }
        }
        if (prio_quads.size() == 0) break;
        std::sort(prio_quads.begin(),prio_quads.end());
        std::reverse(prio_quads.begin(),prio_quads.end());

        /* Try the cavities */
        for (size_t i = 0; i < prio_quads.size(); ++i) {
          void* ptr = prio_quads[i].second.first;
          if (ptr == NULL) continue;
          bool alreadyTried = (tried.find(ptr) != tried.end());
          if (alreadyTried) continue;
          /* Init */
          tried.insert(ptr);
          FCavity fcav(M);
          const vector<size_t>& quads = prio_quads[i].second.second;
          bool ok = fcav.init(quads);
          if (!ok) {
            Msg::Warning("remeshQuadrilateralPatches: failed to init cavity (%li quads)", quads.size());
            if (SHOW_CAVITIES) {
              geolog_fcavity(fcav, "!cav_init");
            }
            continue;
          }

          /* Build a cavity around singularity i */
          G.setCavity(fcav);
          G.cavityTargetNbOfSides = 4;

          bool okg = G.growMaximal(patternsToCheck, patternSizeLimits);
          if (!okg) continue;

          std::string cavity_name = "cav_s"+std::to_string(quads.size());
          if (SHOW_CAVITIES) {
            fcav.updateSides();
            geolog_fcavity(fcav, cavity_name + "_before");
          }

          /* Remesh the cavity */
          std::vector<MVertex*> newSingularities;
          size_t nq = gf->quadrangles.size();

          bool okr = remeshCavityWithQuadPatterns(gf,fcav,newSingularities,patternsToCheck);
          if (okr) { /* then cavity and M are no longer valid, restart */
            size_t nq2 = gf->quadrangles.size();
            if (nq2 == nq)  {
              Msg::Warning("same number of quads in GFace after remeshing... weird");
            } else {
              inProgress = true;
            }
            count += 1;
            break;
          } else {
            Msg::Info("-> failed to remesh cavity");
            geolog_fcavity(fcav, "!" + cavity_name);
          }
        }
      }
    }

    if (count > 0) {
      if (gf->quadrangles.size() < 1000000) {
	//        Msg::Debug("-- Winslow smoothing of the face (%li quads) ...", gf->quadrangles.size());
	//        if (NITERWINSLOW)meshWinslow2d(gf, NITERWINSLOW);
      }
      Msg::Info("- Face %i: remeshed %li quadrilateral cavities  ...", gf->tag(), count);
    }

    return 0;
  }

  int meshSimpleFaceWithPattern(GFace* gf, const GFaceInfo& info,
      bool onlyCheckIfMeshable = false,
      bool checkTheSubdivision = false) {
    vector<GEdge *> const &edges = gf->edges();

    unordered_map<GVertex*,vector<GEdge*> > v2e;
    for (GEdge* ge: edges) {
      if (ge->periodic(0)) continue;
      for (GVertex* gv: ge->vertices()) v2e[gv].push_back(ge);
    }
    for (auto& kv: v2e) { sort_unique(kv.second); }

    std::set<GVertex*> corners = info.bdrValVertices[1];
    bool disk = (corners.size() == 0 && info.bdrValVertices[2].size() > 0);
    // TODO check geometric convexity of the disk ... should not apply on
    //      faces with lot of convex and concave curves
    
    // if (!disk) return 1; // DEBUGING TODO REMOVE

    /* Sort CAD edges in sides */
    vector<vector<GEdge*> > sides;
    vector<vector<bool> > sidesInv;
    for (GEdge* e0: edges) if (!e0->periodic(0)) {
      GVertex* v1 = e0->vertices()[0];
      GVertex* v2 = e0->vertices()[1];
      bool v1IsCorner = (corners.find(v1) != corners.end());
      if (!disk && !v1IsCorner) continue;
      if (disk) {
        sides.resize(1);
        sidesInv.resize(1);
      }

      size_t infLoop = 0;
      GVertex* v = v1;
      GEdge* e = e0;
      bool inv = false;
      do {
        infLoop += 1;
        if (infLoop > 1e6) {
          Msg::Warning("infinite loop in edges of face %i, cancel simple quad mesh", gf->tag());
          return -1;
        }
        bool vIsCorner = (corners.find(v) != corners.end());
        if (vIsCorner) {
          sides.resize(sides.size()+1);
          sidesInv.resize(sidesInv.size()+1);
        }
        v1 = e->vertices()[0];
        v2 = e->vertices()[1];

        inv = (v == v2);

        sides.back().push_back(e);
        sidesInv.back().push_back(inv);

        GVertex* v_next = NULL;
        if (v2 != v) {
          v_next = v2;
        } else {
          v_next = v1;
        }
        GEdge* e_next = NULL;
        if (v2e[v_next].size() == 2) {
          e_next = (v2e[v_next][0] != e) ? v2e[v_next][0] : v2e[v_next][1];
        } else {
          Msg::Warning("non manifold edge loop around face %li, cancel simple quad mesh", gf->tag());
          return -1;
        }

        e = e_next;
        v = v_next;
      } while (e != e0);
      break;
    }

    if (disk && gf->edges().size() == 1 && gf->edges()[0]->periodic(0)) {
      sides = {gf->edges()};
      sidesInv = {{false}};
    }

    if (sides.size() == 0) {
      Msg::Debug("face %i (%li edges), failed to build sides",gf->tag(),edges.size());
      DBG(disk);
      return -1;
    }

    /* Collect mesh vertices */
    vector<vector<MVertex*> > sideVertices(sides.size());
    for (size_t i = 0; i < sides.size(); ++i) {
      for (size_t j = 0; j < sides[i].size(); ++j) {
        GEdge* ge = sides[i][j];
        bool inv = sidesInv[i][j];
        GVertex* v1 = ge->vertices()[0];
        GVertex* v2 = ge->vertices()[1];

        /* Vertices from v1 to v2 */
        // TODO FIXME WARNING: assume the mesh_vertices are oredered, this is not always the case !
        vector<MVertex*> ge_vert = {v1->mesh_vertices.at(0)};
        append(ge_vert, ge->mesh_vertices);
        ge_vert.push_back(v2->mesh_vertices.at(0));
        if (inv) {
          std::reverse(ge_vert.begin(),ge_vert.end());
        }
        if (sideVertices[i].size() == 0) {
          append(sideVertices[i], ge_vert);
        } else {
          if (sideVertices[i].back() == ge_vert[0]) {
            sideVertices[i].pop_back();
          }
          append(sideVertices[i], ge_vert);
        }
      }
    }

    /* When there is just one side, two possible cases:
     * - disk (all bdr vertices are quad-valence 2)
     * - face with only one convex corner
     */
    if (sides.size() == 1) {
      if (sides[0].size() < 1) {
        Msg::Warning("not enough vertices on face loop for quad meshing (%li vert)", sides[0].size());
        return -1;
      }
      if (disk) {
        if (sides[0].front() == sides[0].back()) {
          sides[0].pop_back();
        }
      } else {
        if (sides[0].front() == sides[0].back()) {
          sides[0].pop_back();
        }
      }
    }


    // if (sideVertices.size() > 2) return false; // DEBUG TODO

    // DBG("---------",gf->tag());
    // DBG(sideVertices.size());
    std::vector<size_t> sideSizes(sideVertices.size());
    if (onlyCheckIfMeshable && checkTheSubdivision) {
      for (size_t i = 0; i < sideSizes.size(); ++i) sideSizes[i] = 2*sideVertices[i].size()-1;
    } else {
      for (size_t i = 0; i < sideSizes.size(); ++i) sideSizes[i] = sideVertices[i].size();
    }
    /* Mesh with quad pattern */
    std::pair<size_t,int> patternNoAndRot;
    size_t Ncorners = disk ? 0 : sideSizes.size();
    double irreg;
    std::vector<size_t> patternsToCheck = getAllLoadedPatterns();
    remove_element_if_inside(PATTERN_DISK, patternsToCheck);
    // TODO: keep disk (and others curved patterns?) if good curvature
    bool meshable = patchIsRemeshableWithQuadPattern(patternsToCheck,Ncorners, sideSizes, patternNoAndRot, irreg);
    if (meshable) {
      if (onlyCheckIfMeshable) {
        Msg::Debug("Face %li is mehable with simple quad pattern", gf->tag());
        return 0;
      }
      std::vector<MElement*> oldElements;
      oldElements.reserve(gf->quadrangles.size()+gf->triangles.size());
      for (MElement* f: gf->triangles) oldElements.push_back(f);
      for (MElement* f: gf->quadrangles) oldElements.push_back(f);

      std::vector<MVertex*> newVertices;
      std::vector<bool> vertexIsIrregular;
      std::vector<MElement*> newElements;
      int status = remeshPatchWithQuadPattern(gf, sideVertices, patternNoAndRot, oldElements, newVertices, vertexIsIrregular, newElements);
      if (status == 0) {
        // Msg::Debug("- Face %li: winslow smoothing ...", gf->tag());
        // meshWinslow2d(gf, 10);
        gf->meshStatistics.status = GFace::DONE;
        return 0;
      } else {
        Msg::Error("Face %i, failed to remesh with selected quad pattern, weird", gf->tag());
        return -1;
      }
    } 
    Msg::Debug("- Face %i: no matching quad pattern", gf->tag());
    return -1;
  }

  inline int closestPositiveOdd(double x) {
    int r = 2*int(std::floor(x/2.))+1;
    return r >= 3 ? r : 3;
  }

  bool curveQuantizationSimpleChords(GModel* gm, const std::map<GFace*, GFaceInfo>& faceInfo, bool forceEvenNbEdges = false) {
    /* Chord constraints on quad faces with 4 GEdges (T-junctions not supported here) */
    std::set<GFace *> qfaces;
    for (GFace* gf: model_faces(gm)) {
      auto it = faceInfo.find(gf);
      if (it == faceInfo.end()) continue;
      const GFaceInfo& info = it->second;
      if (info.chi == 1 && gf->edges().size() == 4 && info.bdrValVertices[1].size() == 4) {
        qfaces.insert(gf);
      }
    }
    if (qfaces.size() > 0) {
      std::vector<std::set<GEdge *> > chords;
      build_chords(qfaces, chords);

      /* Determine the number of points, set the transfinite curves */
      Msg::Debug("computeQuadCurveMeshConstraints: assigning number of points ...");
      std::size_t ne = 0;
      for(std::set<GEdge *> &chord : chords) {
        bool chordOk = true;
        int forcedN = -1;

        double avgNbPoints = 0;
        for(GEdge *ge : chord) {
          if (ge->meshAttributes.method == MESH_TRANSFINITE) {
            /* GEdge has already a transfinite constraint */
            size_t N = ge->meshAttributes.nbPointsTransfinite;
            if (forcedN == -1) {
              forcedN = N;
            } else if (forcedN != int(N)) { /* Incoherent transfinite constraints on chord ... */
              Msg::Warning("curve quantization: conflict in existing transfinite constraints on quad loop");
              chordOk = false;
            }
          } else {
            int n = meshGEdgeTargetNumberOfPoints(ge);
            avgNbPoints += double(n);
          }
        }
        avgNbPoints /= chord.size();
        if (!chordOk) {
          Msg::Warning("curve quantization: ignore chord because of existing constraints");
          continue;
        }

        int N = forcedN;
        if (N == -1) {
          N = int(std::round(avgNbPoints));
          if(N == 0) N = 2;
          if (forceEvenNbEdges && N % 2 == 0) {
            N = closestPositiveOdd(avgNbPoints);
          }
        }

        Msg::Debug("- chord with %li edges -> %i points\n", chord.size(), N);

        for(GEdge *ge : chord) {
          if (ge->meshAttributes.method != MESH_TRANSFINITE) {
            ge->meshAttributes.method = MESH_TRANSFINITE;
            ge->meshAttributes.nbPointsTransfinite = N;
            ge->meshAttributes.typeTransfinite = 1; /* Progression */
            ge->meshAttributes.coeffTransfinite = 1.;
            ne += 1;
          }
        }
      }

      Msg::Info("Number of points set on %li curves (transfinite curves) from %li chords (quad loops)", ne, chords.size());
    }

    return true;
  }

  int closestValueInVector(int n, const std::vector<int>& values) {
    int dmin = std::numeric_limits<int>::max();
    int vmin = -1;
    for (int v: values) {
      int d = std::pow(n-v,2);
      if (d < dmin) {
        dmin = d;
        vmin = v;
      }
    }
    return vmin;
  }

  bool curveQuantizationSimpleSnapping(GModel* gm, const std::map<GFace*, GFaceInfo>& faceInfo, double threshold = 0.2, bool forceEvenNbEdges = false) {
    /* Would be better to do mean shift clustering */
    size_t ns = 0;
    for (GFace* gf: model_faces(gm)) {
      auto it = faceInfo.find(gf);
      if (it == faceInfo.end()) continue;

      vector<int> qvalues;
      for (GEdge* ge: gf->edges()) {
        if (ge->meshAttributes.method == MESH_TRANSFINITE) {
          qvalues.push_back(ge->meshAttributes.nbPointsTransfinite);
        }
      }
      sort_unique(qvalues);

      for (GEdge* ge: gf->edges()) {
        if (ge->meshAttributes.method != MESH_TRANSFINITE) {
          int n = meshGEdgeTargetNumberOfPoints(ge); /* nb of points including extremities */
          int e = closestValueInVector(n, qvalues);
          if (n == 0) n = 1;
          double rel = std::abs(double(n-e))/std::max(double(n),double(e));
          if (e <= 0 || rel > threshold) {
            int N = n;
            if(N == 0) N = 2;
            if (forceEvenNbEdges && N % 2 == 0) {
              N = closestPositiveOdd(double(N));
            }
            ge->meshAttributes.method = MESH_TRANSFINITE;
            ge->meshAttributes.nbPointsTransfinite = N;
            ge->meshAttributes.typeTransfinite = 1; /* Progression */
            ge->meshAttributes.coeffTransfinite = 1.;
            qvalues.push_back(N);
            ns += 1;
          } else {
            ge->meshAttributes.method = MESH_TRANSFINITE;
            ge->meshAttributes.nbPointsTransfinite = e;
            ge->meshAttributes.typeTransfinite = 1; /* Progression */
            ge->meshAttributes.coeffTransfinite = 1.;
            ns += 1;
          }
        }
      }
    }
    if (ns > 0) {
      Msg::Info("curve quantization: simple snapping applied on %li curves", ns);
    }

    return true;
  }

  bool projectGVerticesOnGEdges(const vector<GFace*>& faces, std::map<GEdge*, std::vector<GPoint> >& projections,
      const std::map<GFace*, GFaceInfo>& faceInfo) {
    std::unordered_map<GVertex*,std::set<GEdge*> > gv2ge;
    std::unordered_map<GEdge*,int> geNbPoints;
    for (GFace* gf: faces) {
      discreteFace* df = dynamic_cast<discreteFace*>(gf);
      if (df != NULL) {
        Msg::Warning("project CAD vertices on CAD curves cannot be applied on discrete model");
        return false;
      }
      for (GEdge* ge: gf->edges()) {
        bool isTrueSeam = (ge->isSeam(gf) && ge->faces().size() == 1);
        if (isTrueSeam) continue;
        GVertex* v1 = ge->vertices()[0];
        GVertex* v2 = ge->vertices()[1];
        gv2ge[v1].insert(ge);
        gv2ge[v2].insert(ge);
        auto it = geNbPoints.find(ge);
        if (it == geNbPoints.end()) {
          geNbPoints[ge] = meshGEdgeTargetNumberOfPoints(ge); 
        }
      }
    }


    /* Loop over faces */
    for (GFace* gf: faces) {
      for (GVertex* gv: gf->vertices()) {
        const std::set<GEdge*>& adjEdges = gv2ge[gv];
        if (adjEdges.size() <= 1) continue;
        {
          bool isConcaveInGf = false;
          auto it1 = faceInfo.find(gf);
          if (it1 == faceInfo.end()) continue;
          isConcaveInGf = (it1->second.bdrValVertices[3].find(gv) != it1->second.bdrValVertices[3].end());
          if (!isConcaveInGf) continue;
        }
        /* Get raw approximatation of size map 
         * TODO: better way without using GEdge target nb of points ? */
        double avgSize = 0.;
        {
          double sum = 0.;
          for (GEdge* ge: adjEdges) {
            double len = ge->length();
            if (len == 0. || geNbPoints[ge] < 2) continue;
            avgSize += len/(double(geNbPoints[ge])-1.);
            sum += 1;
          }
          if (sum == 0.) continue;
          avgSize /= sum;
        }

        for (GEdge* ge: gf->edges()) {
          bool isTrueSeam = (ge->isSeam(gf) && ge->faces().size() == 1);
          if (isTrueSeam) continue;
          bool adjToGv = (adjEdges.find(ge) != adjEdges.end());
          if (adjToGv) continue;

          double t = 0;
          SPoint3 query(gv->point().x(),gv->point().y(),gv->point().z());
          GPoint proj = ge->closestPoint(query,t);
          if (proj.succeeded()) {
            GPoint tmp = gv->point();
            double dist = proj.distance(tmp);
            if (dist < avgSize) {
              double t_min = ge->getLowerBound();
              double t_max = ge->getUpperBound();
              double t = proj.u();
              // DBG(ge->tag(), t,t_min,t_max);
              if (t <= t_min || t >= t_max) continue;

              /* Do not create projection too close to GEdge extremities or previous projs */
              double distWithExistingProj = DBL_MAX;
              std::vector<GPoint>& eprojs = projections[ge];
              for (GPoint& ep: eprojs) {
                distWithExistingProj = std::min(distWithExistingProj,proj.distance(ep));
              }
              distWithExistingProj = std::min(distWithExistingProj,ge->vertices()[0]->point().distance(proj));
              distWithExistingProj = std::min(distWithExistingProj,ge->vertices()[1]->point().distance(proj));
              if (distWithExistingProj < 0.2 * avgSize) continue;

              vector<vec3> pts = {SVector3(query),SVector3(proj.x(),proj.y(),proj.z())};
              GeoLog::add(pts,std::vector<double>{0.,1.},"projectCAD");
              projections[ge].push_back(proj);
            }
          }
        }
      }
    }


    GeoLog::flush();

    return true;
  }
}
using namespace QSQ;

bool CADgeometryIsAvailable(GModel* gm) {
  for (GFace* gf: model_faces(gm)) {
    discreteFace* df = dynamic_cast<discreteFace*>(gf);
    if (df) return false;
  }
  return true;
}

bool useDiscreteGeometry(GModel* gm) {
  bool useDiscrete = false;
  if (CTX::instance()->mesh.quadqsUseDiscreteGeometry) {
    useDiscrete = true;
  }
  for (GFace* gf: model_faces(gm)) {
    discreteFace* df = dynamic_cast<discreteFace*>(gf);
    if (df) useDiscrete = true;
    if (useDiscrete && gf->triangles.size() == 0) {
      Msg::Error("- Face %li: discrete geometry but no triangles", gf->tag());
    }
  }
  return useDiscrete;
}


int showQuadMeshBaseComplex(GModel* gm) {
  buildQuadMeshBaseComplex(gm);
  return 0;
}

int setQuadCoherentCurveTransfiniteConstraints(const std::vector<GFace*>& faces, const std::map<GFace*,GFaceInfo>& faceInfo) 
{
  Msg::Debug("mesh %li faces with quad integer constraint solver ...", faces.size());

  return 0;
}

int generateInitialTriangulation(GModel* gm, bool onlySurface = false) {
  std::vector<GFace*> faces = model_faces(gm);
  // for (GFace* gf: faces) gf->setMeshingAlgo(ALGO_2D_FRONTAL);

  /* Frontal Delaunay triangulator with sufficient points on
   * curves to capture curvatures in cross field */
  // CTX::instance()->mesh.minCurvPoints = 10;
  // CTX::instance()->mesh.minCircPoints = 40;
  // CTX::instance()->mesh.lcFromCurvature = 1;
  // CTX::instance()->mesh.minElementsPerTwoPi = 40;
  CTX::instance()->mesh.algo2d = ALGO_2D_FRONTAL;
  CTX::instance()->lock = 0;
  if (!onlySurface) {
    CTX::instance()->mesh.recombineAll = 1; /* force odd number in GEdge sampling */
    GenerateMesh(gm, 1);
    CTX::instance()->mesh.recombineAll = 0;
  }
  GenerateMesh(gm, 2);
  CTX::instance()->lock = 1;
  CTX::instance()->mesh.algo2d = ALGO_2D_QUAD_QUASI_STRUCT;
  CTX::instance()->mesh.lcFromCurvature = 0;
  CTX::instance()->mesh.minCurvPoints = 0;
  CTX::instance()->mesh.minCircPoints = 0;

  // for (GFace* gf: faces) gf->setMeshingAlgo(ALGO_2D_QUAD_QUASI_STRUCT);
  return 0;
}

size_t numberOfTriangles(GModel* gm) {
  size_t N = 0;
  for(GModel::fiter it = gm->firstFace(); it != gm->lastFace(); ++it) {
    N += (*it)->triangles.size();
  }
  return N;
}

void create_view_with_sizemap(
    const std::vector<MTriangle*>& triangles, 
    const std::unordered_map<MVertex*,double>& scaling,
    const std::string& name) {
  std::vector<std::array<double,3> > pts(3);
  std::vector<double> values(3);
  for (MTriangle* t: triangles) {
    pts[0] = SVector3(t->getVertex(0)->point());
    pts[1] = SVector3(t->getVertex(1)->point());
    pts[2] = SVector3(t->getVertex(2)->point());
    values[0] = scaling.at(t->getVertex(0));
    values[1] = scaling.at(t->getVertex(1));
    values[2] = scaling.at(t->getVertex(2));
    GeoLog::add(pts,values,name);
  }
  gmsh::initialize();
  GeoLog::flush();
}

int computeScaledCrossField(GModel* gm, 
    const std::map<GFace*, GFaceInfo>& faceInfo,
    std::vector<std::array<double,5> >& singularities) {
  int viewTag = -1;
  int targetNumberOfQuads = 0.5*numberOfTriangles(gm);
  bool useDiscrete = useDiscreteGeometry(gm);
  bool applyMidpointSubdiv = !useDiscrete;
  if (applyMidpointSubdiv) {
    targetNumberOfQuads *= 0.25; /* because of future midpoint subdivision */
  }
  bool disableConformalScaling = false; /* On some corners, H tends to infinity and may destroy the size map */
  double thresholdNormConvergence = 1.e-2;
  int nbBoundaryExtensionLayer = 1;
  int verbosity = 0;
  double conformalScalingQuantileFiltering = 0.1;

  vector<GFace*> faces = model_faces(gm);

  /* Compute the cross field on each face
   * Not in parallel because the solver in computeCrossFieldWithHeatEquation may already be parallel (e.g. MUMPS) */
  std::unordered_map<MEdge,double,MEdgeHash,MEdgeEqual> edgeTheta;
  for (GFace* gf: faces) {
    int nbDiffusionLevels = 4;
    /* Check if convex topological disk */
    const GFaceInfo& info = faceInfo.at(gf);
    if (info.chi == 1 && info.bdrValVertices[1].size() >= 2 
        && info.bdrValVertices[3].size() == 0 && info.bdrValVertices[4].size() == 0) {
      nbDiffusionLevels = 2; /* simple face, no need for acurate computation */
    }

    Msg::Info("- Face %i: compute cross field (%li triangles, %i diffusion levels) ...",
        gf->tag(), gf->triangles.size(), nbDiffusionLevels);
    int status = computeCrossFieldWithHeatEquation({gf}, edgeTheta, nbDiffusionLevels, thresholdNormConvergence,
        nbBoundaryExtensionLayer, verbosity);
    if (status != 0) {
      Msg::Error("failed to compute cross field on face %i",gf->tag());
    }
  }

  std::unordered_map<MVertex*,double> scaling;
  std::vector<MTriangle*> triangles;
  getFacesTriangles(faces, triangles);
  if (!disableConformalScaling) {
    Msg::Info("Compute cross field conformal scaling (global, %li faces) ...", faces.size());
    int status = computeCrossFieldConformalScaling(triangles, edgeTheta, scaling);
    if (status != 0) {
      Msg::Error("failed to compute cross field scaling");
      return -1;
    }
    if (conformalScalingQuantileFiltering != 0) {
      Msg::Warning("Apply quantile filtering on conformal scaling (clamp the %f-quantile extremities)",conformalScalingQuantileFiltering);
      quantileFiltering(scaling, conformalScalingQuantileFiltering);
    }
  } else {
    Msg::Info("Cross field conformal scaling disabled");
    for (const auto& kv: edgeTheta) {
      scaling[kv.first.getMinVertex()] = 1.;
      scaling[kv.first.getMaxVertex()] = 1.;
    }
  }

  Msg::Info("Compute quad mesh size map from conformal factor and %li target quads ...", 
      targetNumberOfQuads);
  std::vector<std::vector<GFace*> > components;
  getConnectedSurfaceComponents(faces, components);
  std::vector<size_t> componentNumberOfQuads;
  distributeQuadsBasedOnArea(targetNumberOfQuads, components, componentNumberOfQuads);
  for (size_t i = 0; i < components.size(); ++i) {
    std::vector<MTriangle*> componentTriangles;
    getFacesTriangles(components[i],componentTriangles);
    int status2 = computeQuadSizeMapFromCrossFieldConformalFactor(componentTriangles, componentNumberOfQuads[i], scaling);
    if (status2 != 0) {
      Msg::Error("Failed to compute quad mesh size map");
      return -1;
    }
  }

  int sts = detectCrossFieldSingularities(faces, edgeTheta, singularities);
  if (sts != 0) {
    Msg::Error("failed to detect cross field singularities");
  }
  Msg::Info("Detected %li cross field singularities", singularities.size());

  double smallestMultiplier = 0.05;
  double gradientMax = 1.2;
  bool oka = adaptSizeMapToSmallFeatures(faces, scaling, smallestMultiplier, gradientMax);
  if (!oka) {
    Msg::Error("failed to adapt size map to smallest features");
  }

  constexpr bool SHOW_SIZEMAP = true;
  if (SHOW_SIZEMAP) create_view_with_sizemap(triangles, scaling, "dbg_sizemap");

  /* Create data list view */
  std::string name = "scaled_cross_field";
  {
    PView* view_s = PView::getViewByName(name);
    if (view_s) {
      viewTag = view_s->getTag();
    }
  }
  int statusv = createScaledCrossFieldView(triangles, edgeTheta, scaling, name, viewTag);
  if (statusv != 0) {
    Msg::Error("failed to create view");
    return -1;
  }

  Msg::Info("Add singularities at acute corners");
  double acute = 30.;
  addSingularitiesAtAcuteCorners(faces, acute, singularities);

  Msg::Info("Set background field from scaled cross field");
  gm->getFields()->setBackgroundMesh(viewTag);

  return 0;
}


int computeQuadCurveMeshConstraints(GModel* gm,
    const std::map<GFace*, GFaceInfo>& faceInfo,
    bool forceEvenNbEdges = false) {

  curveQuantizationSimpleChords(gm, faceInfo, forceEvenNbEdges);
  curveQuantizationSimpleSnapping(gm, faceInfo, 0.15, forceEvenNbEdges);

  return 0;
}

int generateCurve1DMeshes(GModel* gm, std::map<GFace*, GFaceInfo>& faceInfo, bool forceEvenNbEdges = false, bool alignWithGVertices = true) {
  /* Disable clscale because we have a sizemap 
   * that contains the scaling */
  double clscale = CTX::instance()->mesh.lcFactor;
  CTX::instance()->mesh.lcFactor = 1.;
<<<<<<< HEAD
  int lcFromPoints = CTX::instance()->mesh.lcFromPoints;
  CTX::instance()->mesh.lcFromPoints = 0;
  //  computeQuadCurveMeshConstraints(gm, faceInfo, forceEvenNbEdges);
=======

  // computeQuadCurveMeshConstraints(gm, faceInfo, forceEvenNbEdges);
>>>>>>> 4018c82e

  /* Remove triangulations */
  std::for_each(gm->firstFace(), gm->lastFace(), deMeshGFace());

  std::vector<GEdge*> edges = model_edges(gm);

#if defined(_OPENMP)
#pragma omp parallel for schedule(dynamic)
#endif
  for (GEdge* ge: edges) {
    std::vector<double> temp = ge->_lc;
    ge->_lc.clear();
    ge->mesh(false);
    ge->_lc = temp;
  }
#if defined(_OPENMP)
#pragma omp barrier
#endif


  CTX::instance()->mesh.lcFactor = clscale;
  CTX::instance()->mesh.lcFromPoints = lcFromPoints;

  if (alignWithGVertices) {
    std::map<GEdge*, std::vector<GPoint> > projections;
    bool okp = projectGVerticesOnGEdges(model_faces(gm), projections, faceInfo);
    if (!okp) {
      Msg::Warning("failed to project GVertices on GEdges");
      return 0;
    }
    for (auto& kv: projections) {
      GEdge* ge = kv.first;
      std::vector<GPoint>& projs = kv.second;

      vector<bool> done_k(projs.size(),false);
      vector<bool> done_j(ge->mesh_vertices.size(),false);

      bool running = true;
      while (running) {
        running = false;

        double dmin = DBL_MAX;
        size_t best_j = NO_ID;
        size_t best_k = NO_ID;
        for (size_t k = 0; k < projs.size(); ++k) if (!done_k[k]) {
          SPoint3 p(projs[k].x(),projs[k].y(),projs[k].z());
          for (size_t j = 0; j < ge->mesh_vertices.size(); ++j) if (!done_j[j]) {
            MVertex* v = ge->mesh_vertices[j];
            double dist = v->point().distance(p);
            if (dist < dmin) {
              best_j = j;
              best_k = k;
              dmin = dist;
            }
          }
        }
        if (best_j != NO_ID) {
          GPoint& proj = projs[best_k];
          MVertex* v = ge->mesh_vertices[best_j];

          // DBG("---");
          // DBG(ge->tag(),dmin,best_j,best_k,proj.u());
          // DBG(v->getNum(), v->point().x(),v->point().y(),v->point().z());
          // DBG(proj.x(),proj.y(),proj.z());

          v->setXYZ(proj.x(),proj.y(),proj.z());
          v->setParameter(0,proj.u());

          done_j[best_j] = true;
          done_k[best_k] = true;


          running = true;
        }
      }
    }
  }


  return 0;
}

int generatePatternBasedQuadMeshesOnSimpleFaces(GModel* gm, std::map<GFace*, GFaceInfo>& faceInfo) {
  CTX::instance()->lock = 0;
  std::vector<GFace*> faces = model_faces(gm);
  size_t count = 0;
  // TODO: parallel !
  for (GFace* gf: faces) {
    if(CTX::instance()->mesh.meshOnlyVisible && !gf->getVisibility()) continue;
    GFaceInfo& info = faceInfo[gf];
    /* Check if convex topological disk */
    if (info.chi == 1 && info.bdrValVertices[1].size() >= 0 
        && info.bdrValVertices[3].size() == 0 && info.bdrValVertices[4].size() == 0) {
      /* Mesh with pattern */
      int status = meshSimpleFaceWithPattern(gf, info);
      if (status == 0) {
        gf->meshStatistics.status = GFace::DONE;
        Msg::Info("- Face %i: simple topology (topo. is disk with %i convex corners), quad mesh (%li elements) built from simple pattern",
            gf->tag(), info.bdrValVertices[1].size(), gf->quadrangles.size());
        count += 1;
      }
    }
  }
  Msg::Info("Pattern-based quad meshes built on %li/%li CAD faces", count + 1, faces.size());
  return 0;
}

int generateUnstructuredQuadMeshes(GModel* gm, std::map<GFace*, GFaceInfo>& faceInfo) {
  /* Disable clscale because we have a sizemap 
   * that contains the scaling */
  double clscale = CTX::instance()->mesh.lcFactor;
  CTX::instance()->mesh.lcFactor = 1.;
  int lcFromPoints = CTX::instance()->mesh.lcFromPoints;
  CTX::instance()->mesh.lcFromPoints = 0;

  bool useDiscrete = useDiscreteGeometry(gm);
  bool applyMidpointSubdiv = !useDiscrete;

  /* Generate quad dominant mesh */

  std::vector<GFace*> faces = model_faces(gm);

  CTX::instance()->mesh.algo2d = ALGO_2D_PACK_PRLGRMS;
  CTX::instance()->lock = 0;

  size_t nPending = 1;
  size_t nIter = 0;
  while (nPending > 0) {
    nPending = 0;

#if defined(_OPENMP)
#pragma omp parallel for schedule(dynamic)
#endif
    for (GFace* gf: faces) {
      if (gf->meshStatistics.status == GFace::PENDING) {
        if(CTX::instance()->mesh.meshOnlyVisible && !gf->getVisibility()) continue;
        GFaceInfo& info = faceInfo[gf];
        /* Check if quad mesh pattern for simple CAD face */
        if (info.chi == 1 && info.bdrValVertices[1].size() >= 0 
            && info.bdrValVertices[3].size() == 0 && info.bdrValVertices[4].size() == 0) {
          /* Check if there is a quad pattern */
          int status = meshSimpleFaceWithPattern(gf, info, true, applyMidpointSubdiv);
          if (status == 0) {
            gf->meshStatistics.status = GFace::DONE;  /* for the while loop */
            Msg::Debug("-- Face %i: no unstructured meshing because simple pattern exists", gf->tag());
            continue;
          } else {
            Msg::Debug("-- Face %i: no simple pattern matches", gf->tag());
          }
        }

        /* Apply a unstructured quadrilateral mesher */
        if (useDiscrete) {
          /* Unstructured full quad meshing with hxt */
          meshGFaceHxt(gf);
          Msg::Debug("-- Face %i: %li quads and %li triangles built with meshGFaceHxt", 
              gf->tag(), gf->quadrangles.size(), gf->triangles.size());
        } else {
          gf->setMeshingAlgo(ALGO_2D_PACK_PRLGRMS);
          gf->mesh(true);
          Msg::Debug("-- Face %i: %li quads and %li triangles built with ALGO_2D_PACK_PRLGRMS", 
		     gf->tag(), gf->quadrangles.size(), gf->triangles.size());
          gf->setMeshingAlgo(ALGO_2D_QUAD_QUASI_STRUCT);
	}
	if (gf->meshStatistics.status == GFace::DONE) {
          if (!applyMidpointSubdiv && gf->triangles.size() > 0) {
            Msg::Error("- Face %i: %li triangles (%li quads) in mesh but no subdivision, should not happen", gf->tag(),
		       gf->triangles.size(),gf->quadrangles.size());
          }
        }

        #if defined(_OPENMP)
        #pragma omp critical
        #endif
        {
          nPending += 1;
        }
      }
    }

    if(nIter++ > (size_t) CTX::instance()->mesh.maxRetries) break;
  }

  /* set to pending to enable future topological improvement */
  for (GFace* gf: faces) {
    if(CTX::instance()->mesh.meshOnlyVisible && !gf->getVisibility()) continue;
    if (gf->meshStatistics.status == GFace::DONE) {
      gf->meshStatistics.status = GFace::PENDING; 
    }
  }

  CTX::instance()->lock = 1;
  CTX::instance()->mesh.algo2d = ALGO_2D_QUAD_QUASI_STRUCT;

  constexpr bool SHOW_VIEW_QUADTRI = true;
  if (SHOW_VIEW_QUADTRI) {
    std::vector<MElement*> tris;
    std::vector<MElement*> quads;
    for (GFace* gf: faces) {
      if(CTX::instance()->mesh.meshOnlyVisible && !gf->getVisibility()) continue;
      tris.reserve(gf->triangles.size());
      quads.reserve(gf->quadrangles.size());
      for (MElement* f: gf->triangles) tris.push_back(f);
      for (MElement* f: gf->quadrangles) quads.push_back(f);
      geolog_elements(quads, "quadtri",0.);
      geolog_elements(tris, "quadtri",1.);
    }
    GeoLog::flush();
  }
  if (EXPORT_MESHES) gm->writeMSH("qqs_quadtri.msh",2.2,false,true);

  if (applyMidpointSubdiv) {
    bool secondOrderLinear = false; /* which value to use ? */
    RefineMesh(gm, secondOrderLinear, true, false);
    if (EXPORT_MESHES) gm->writeMSH("qqs_subdiv.msh",2.2,false,true);
  }

  CTX::instance()->mesh.lcFactor = clscale;
  CTX::instance()->mesh.lcFromPoints = lcFromPoints;
  Msg::Debug("Done generating unstructured quadrilateral mesh");
  return 0;
}

using si4 = std::array<size_t,4>;
using i4 = std::array<int,4>;
bool quad_config(const MeshHalfEdges& M, const std::vector<int>& valence,
    size_t f, si4& vert, si4& hedges, i4& qVals)
{
  size_t he = M.faces[f].he;
  if (he == NO_ID) {
    Msg::Error("quad_config | face=%li, he=%li", f, he);
    return false;
  }
  size_t count = 0;
  do {
    size_t v = M.hedges[he].vertex;
    vert[count] = v;
    hedges[count] = he;
    he = M.next(he);
    count += 1;
    if (he == NO_ID || count > 4) {
      Msg::Error("quad_config | face=%li, count=%li, he=%li", f, count, he);
      return false;
    }
  } while (he != M.faces[f].he);
  int minVal = 9999;
  size_t minValLv = 0;
  for (size_t lv = 0; lv < 4; ++lv) {
    qVals[lv] = valence[vert[lv]];
    if (qVals[lv] < minVal) {
      minVal = qVals[lv];
      minValLv = lv;
    }
  }
  if (minVal == 0) {
    Msg::Error("quad_config | face=%li, minVal is 0", f);
    return false;
  }
  if (minValLv != 0) {
    /* Shift vertices to get minimum valence in first */
    std::rotate(vert.begin(), vert.begin() + minValLv, vert.end());
    std::rotate(hedges.begin(), hedges.begin() + minValLv, hedges.end());
    std::rotate(qVals.begin(), qVals.begin() + minValLv, qVals.end());
  }

  return true;
}

int move35pairsToSingularities(MeshHalfEdges& M) {
  vector<int> valence(M.vertices.size(),0);
  vector<bool> vOnBdr(M.vertices.size(),false);
  for (size_t i = 0; i < M.vertices.size(); ++i) {
    bool onBdr = false;
    valence[i] = M.vertexFaceValence(i,onBdr);
    if (onBdr) vOnBdr[i] = true;
  }

  for (size_t f = 0; f < M.faces.size();++f) {
    si4 vert;
    si4 hedges;
    i4 qVals;
    bool ok = quad_config(M, valence, f, vert, hedges, qVals);
    if (!ok) {
      Msg::Error("invalid vertices in quad");
      continue;
    }
    i4 pair35 = {3,4,5,4};
    if (qVals == pair35) {
      vector<vec3> pts = {
        M.vertices[vert[0]].p,
        M.vertices[vert[1]].p,
        M.vertices[vert[2]].p,
        M.vertices[vert[3]].p};
      vector<double> values(pts.size(),0.);
      GeoLog::add(pts,values,"pair35");
    }
  }
  GeoLog::flush();

  return 0;
}

int improveQuadMeshOfFace(GFace* gf, vector<MVertex*>& singularVertices) {
  bool running = true;
  while (running) {
    running = false;
    size_t n1 = gf->quadrangles.size();

    { /* 1st pass: check regular quad patch remeshing only */
      const vector<size_t> patternsToCheck = {PATTERN_QUAD_REGULAR};
      remeshQuadrilateralPatches(gf, singularVertices, patternsToCheck);
    }
    {
      const vector<size_t> patternsToCheck = {PATTERN_TRIANGLE,PATTERN_PENTAGON};
      remeshCavitiesAroundSingularities(gf, singularVertices, patternsToCheck);
    }
    {
      const vector<size_t> patternsToCheck = {PATTERN_QUAD_REGULAR, PATTERN_QUAD_DIAG35, PATTERN_QUAD_ALIGNED35, PATTERN_QUAD_CHORD_UTURN};
      remeshQuadrilateralPatches(gf, singularVertices, patternsToCheck);
    }
    // TODO: move 35 pairs inside patch ?

    size_t n2 = gf->quadrangles.size();
    if (n1 != n2) running = true;
  }
  return 0;
}

int verifyCompatibilityCrossFieldEuler(const GFace* gf, int sum3m5, size_t nSingVal3, size_t nSingVal5) {
  /* Check compatibility between Euler-based topological relation
   * and cross field singularities */
  int cfSum3m5 = int(nSingVal3) - int(nSingVal5);
  if (cfSum3m5 == sum3m5) {
    Msg::Debug("- Face %i | face topology and cross field are compatible, n_val3 - n_val5 = %i - %i = %i", 
        gf->tag(), nSingVal3, nSingVal5, cfSum3m5);
  } else {
    Msg::Warning("- Face %i | face topology and cross field are NOT compatible, crossfield n_val5 - n_val3 = %i - %i = %i but geometry: %i", 
        gf->tag(), nSingVal3, nSingVal5, cfSum3m5, sum3m5);
    return -1;
  }
  return 0;
}

int singularVerticesFromFloatingSingularities(
    const GFace* gf,
    const std::vector<std::array<double,5> >& singularities,
    std::vector<MVertex*>& singularVertices,
    size_t& nSingVal3, size_t& nSingVal5) {
  singularVertices.clear();

  /* Extract sings in current face, from singularity list */
  vector<array<double,3>> cfSingVal3;
  vector<array<double,3>> cfSingVal5;
  for (size_t k = 0; k < singularities.size(); ++k) {
    int faceTag = int(singularities[k][4]);
    if (faceTag != gf->tag()) continue;
    double index = singularities[k][3];
    SVector3 p(singularities[k][0],singularities[k][1],singularities[k][2]);
    if (index == 1.) {
      cfSingVal3.push_back(p);
    } else if (index == -1.) {
      cfSingVal5.push_back(p);
    } else {
      Msg::Warning("singularity with index %f not supported", index);
    }
  }
  nSingVal3 = cfSingVal3.size();
  nSingVal5 = cfSingVal5.size();

  /* Extract irregular vertices in face */
  vector<MVertex*> nodeVal3;
  vector<MVertex*> nodeVal5;
  {
    unordered_map<MVertex*, size_t> valence;
    for (MQuadrangle* q: gf->quadrangles) {
      for (size_t le = 0; le < 4; ++le) {
        MVertex* v = q->getVertex(le);
        if (v->onWhat()->cast2Face() != NULL) {
          valence[v] += 1;
        }
      }
    }
    for (const auto& kv: valence) if (kv.second != 4) {
      if (kv.second == 3) {
        nodeVal3.push_back(kv.first);
      } else if (kv.second == 5) {
        nodeVal5.push_back(kv.first);
      }
    }
  }

  /* Assign valence 3 */
  for (size_t i = 0; i < cfSingVal3.size(); ++i) {
    SVector3 p = {cfSingVal3[i][0],cfSingVal3[i][1],cfSingVal3[i][2]};
    double dmin = DBL_MAX;
    MVertex* best = NULL;
    for (size_t j = 0; j < nodeVal3.size(); ++j) {
      SVector3 p2 = nodeVal3[j]->point();
      double dist = nodeVal3[j]->point().distance(p.point());
      if (dist < dmin) {
        dmin = dist;
        best = nodeVal3[j];
      }
    }
    if (best != NULL) {
      singularVertices.push_back(best);
    } else {
      Msg::Warning("- Face %i, singular node %i, failed to assign to val 3 irregular vertex", gf->tag(), i);
      // GeoLog::add(p,3.,"dbg_p"+std::to_string(gf->tag())+"_remaining_sing");
    }
  }
  /* Assign valence 5 */
  for (size_t i = 0; i < cfSingVal5.size(); ++i) {
    SVector3 p = {cfSingVal5[i][0],cfSingVal5[i][1],cfSingVal5[i][2]};
    double dmin = DBL_MAX;
    MVertex* best = NULL;
    for (size_t j = 0; j < nodeVal5.size(); ++j) {
      SVector3 p2 = nodeVal5[j]->point();
      double dist = nodeVal5[j]->point().distance(p.point());
      if (dist < dmin) {
        dmin = dist;
        best = nodeVal5[j];
      }
    }
    if (best != NULL) {
      singularVertices.push_back(best);
    } else {
      Msg::Warning("- Face %i, singular node %i, failed to assign to val 5 irregular vertex", gf->tag(), i);
      // GeoLog::add(p,5.,"dbg_p"+std::to_string(gf->tag())+"_remaining_sing");
    }
  }

  return 0;
}

int improveQuadMeshTopology(GModel* gm, const std::vector<std::array<double,5> >& singularities,
    std::map<GFace*, GFaceInfo>& faceInfo) {

  vector<GFace*> faces = model_faces(gm);

  /* Improve local defects (valence 6+, valence 3+ on curves, etc)
   * by checking all possible local remeshing in big list of
   * disk quadrangulations */
  bool repairDefects = true;
  QMT_Utils::read_from_env("quadqsRepairDefects", repairDefects);
  if (repairDefects) {
    Msg::Info("Repair quad mesh defects (wrong valence on bdr. or valence 6+ inside) ...");
#if defined(_OPENMP)
#pragma omp parallel for schedule(dynamic)
#endif
    for (size_t i = 0; i < faces.size(); ++i) {
      GFace* gf = faces[i];
      transferSeamGEdgesVerticesToGFace(gf);

      if (gf->meshStatistics.status == GFace::PENDING) {
        if (gf->triangles.size() > 0) continue;
        GFaceInfo& info = faceInfo.at(gf);
        Msg::Info("- Face %i: chi = %i, corners: %li convex, %li concave, %li highly concave -> #val3 - #val5 = %i",
            gf->tag(), info.chi, info.bdrValVertices[1].size(), info.bdrValVertices[3].size(), info.bdrValVertices[4].size(), info.intSumVal3mVal5);
        remeshSmallDefects(gf);
      }
    }
    if (EXPORT_MESHES) gm->writeMSH("qqs_wo_defects.msh",2.2,false,true);
    printPatternUsage();
  }

  // Msg::Error("early stop DBG");
  // return 0;

  bool remeshCavities = true;
  QMT_Utils::read_from_env("quadqsRemeshCavities", remeshCavities);
  if (remeshCavities) {
    /* Improve quad meshes with larger operators (cavity remeshing) */
    Msg::Info("Improve quad meshes with large cavity remeshing ...");
#if defined(_OPENMP)
#pragma omp parallel for schedule(dynamic)
#endif
    for (size_t i = 0; i < faces.size(); ++i) {
      GFace* gf = faces[i];
      if (gf->meshStatistics.status == GFace::PENDING) {
        if (gf->triangles.size() > 0) continue;
        size_t nSingVal3, nSingVal5;
        vector<MVertex*> singularVertices;
        singularVerticesFromFloatingSingularities(gf, singularities, singularVertices, nSingVal3, nSingVal5);
        verifyCompatibilityCrossFieldEuler(gf, faceInfo.at(gf).intSumVal3mVal5, nSingVal3, nSingVal5);
        int st = improveQuadMeshOfFace(gf,singularVertices);
        if (st != 0) {
          Msg::Error("failed to improve quad mesh of face with tag %i", gf->tag());
          continue;
        }
      }
      //      if (NITERWINSLOW)meshWinslow2d(gf,NITERWINSLOW);
    }
    if (EXPORT_MESHES) gm->writeMSH("qqs_after_cavities.msh",2.2,false,true);
  }

  // vector<MVertex*> singularVertices;
  // propagate35(gm, singularVertices);

  Msg::Debug("... improve quad mesh topology done.");

  return 0;
}

int optimizeQuadMeshGeometry(GModel* gm, const std::vector<std::array<double,5> >& singularities,
    std::map<GFace*, GFaceInfo>& faceInfo) {

  bool optimGeom = false;
  QMT_Utils::read_from_env("quadqsOptimGeom",optimGeom);
  if (optimGeom) {
    std::vector<GFace*> faces = model_faces(gm);
    for (GFace* gf: faces) {
      if(CTX::instance()->mesh.meshOnlyVisible && !gf->getVisibility()) continue;
      if (gf->triangles.size() > 0) continue;

      optimizeQuadGeometry(gf);
    }
  }

  return 0;
}

bool triangulatedMeshAlreadyExists(GModel* gm) {
  for (GFace* gf: model_faces(gm)) {
    if (gf->triangles.size() == 0) return false;
  }
  return true;
}


int readSingularitiesFromFile(GModel* gm, std::vector<std::array<double,5> >& singularities, bool showInView = false) {
  std::string path = gm->getName()+"_singularities.txt";
  FILE *f = fopen(path.c_str(),"r");
  if (!f) {
    Msg::Error("file not found: %s", path.c_str());
    return -1;
  }
  int n;
  fscanf (f,"%d",&n);
  for (int i=0;i<n;i++){
    int dim, tag, index;
    double x,y,z;
    fscanf(f,"%d %lf %lf %lf %d %d",&index,&x,&y,&z,&dim,&tag);
    singularities.push_back({x,y,z,double(index),double(tag)});
    if (showInView) GeoLog::add({x,y,z},double(index),"dbg_sing_from_file");
  }
  fclose(f);
  if (showInView) GeoLog::flush();
  return 0;
}


int Mesh2DWithQuadQuasiStructured(GModel* gm)
{
  gmsh::initialize(); /* for debugging views with GeoLog */
  if (CTX::instance()->mesh.algo2d != ALGO_2D_QUAD_QUASI_STRUCT) {
    return 1;
  }

  std::vector<GFace*> faces = model_faces(gm);

  if (QMT_Utils::env_var("SHOW_CAVITIES").size() > 0) {
    SHOW_CAVITIES = true;
  }

  Msg::Info("Generate quasi-structured all-quadrilateral mesh ...");

  if (!triangulatedMeshAlreadyExists(gm)) {
    Msg::Info("[Step 1] Generate initial triangulation ...");
    int s1 = generateInitialTriangulation(gm);
    if (s1 != 0) {
      Msg::Error("failed to generate initial triangulation, abort");
      return s1;
    }
  }

  /* Use the triangulation to compute CAD face information 
   * (nb corners of each valence, euler characteristic, etc) */
  std::map<GFace*, GFaceInfo> faceInfo;
  for (GFace* gf: faces) {
    GFaceInfo info;
    bool ok = fillGFaceInfo(gf, info);
    if (ok) faceInfo[gf] = info;
  }

  std::vector<std::array<double,5> > singularities;
  if (gm->getFields()->getBackgroundField() > 0) {
    Msg::Info("[Step 2] Using existing background field");
    bool showInView = true;
    int sr = readSingularitiesFromFile(gm, singularities, showInView);
    if (sr != 0) {
      Msg::Error("failed to read singularities from file");
    }
    Msg::Info("- read %li singularities from file", singularities.size());
  } else {
    Msg::Info("[Step 2] Generate scaled cross field ...");
    int s2 = computeScaledCrossField(gm, faceInfo, singularities);
    if (s2 != 0) {
      Msg::Error("failed to compute scaled cross field, abort");
      return s2;
    }
  }

  // if (!useDiscreteGeometry(gm)) {
  // TODO: if useDiscreteGeometry, implement discrete curve resampling 
  if (CADgeometryIsAvailable(gm)) {
    Msg::Info("[Step 3] Generate curve 1D meshes ...");
    bool forceEvenNbEdges = (CTX::instance()->mesh.quadqsUseDiscreteGeometry == 1);
    bool alignWithGVertices = false;
    int s3 = generateCurve1DMeshes(gm, faceInfo, forceEvenNbEdges, alignWithGVertices);
    if (s3 != 0) {
      Msg::Warning("failed to generate curve 1D meshes, abort");
      return s3;
    }
    if (CTX::instance()->mesh.quadqsUseDiscreteGeometry) { /* Rebuild the triangulation */
      int stt = generateInitialTriangulation(gm, true);
      if (stt != 0) {
        Msg::Error("failed to generate triangulation after curve remeshing, abort");
        return stt;
      }
    }
  }

  for (GFace* gf: faces) gf->meshStatistics.status = GFace::PENDING;

  /* Pattern required by steps 4, 5 and 6 */
  {
    Msg::Debug("loading quad patterns and disk quadrangulations ...");
    load_disk_quadrangulations();
    load_patterns();
    Msg::Debug("done.");
  }


  Msg::Info("[Step 4] Generate unstructured quad meshes ...");
  int s4 = generateUnstructuredQuadMeshes(gm, faceInfo);
  if (s4 != 0) {
    Msg::Warning("failed to generate 2D unstructured quad meshes, abort");
    return s4;
  }

  bool SHOW_ONLY_PATTERN_MESHING = false;

  /* After Step 4 because the midpoint subdivision helps */
  Msg::Info("[Step 5] Generate pattern-based quad meshes in simple faces ...");
  int s5 = generatePatternBasedQuadMeshesOnSimpleFaces(gm, faceInfo);
  if (s5 != 0) {
    Msg::Warning("failed to generate pattern-based quad meshes, abort");
    return s5;
  }
  if (EXPORT_MESHES) gm->writeMSH("qqs_simpleCADfaces.msh",2.2,false,true);

  /* For visu */
  if (SHOW_ONLY_PATTERN_MESHING) {
    for (GFace* gf: faces) {
      if (gf->meshStatistics.status != GFace::DONE) {
        gf->quadrangles.clear();
        gf->mesh_vertices.clear();
      }
    }
    return 0;
  }

  Msg::Info("[Step 6] Improve topology of quad mesh ...");
  int s6 = improveQuadMeshTopology(gm, singularities, faceInfo);
  if (s6 != 0) {
    Msg::Warning("failed to improve quad mesh topology, continue");
  }

  Msg::Info("[Step 7] Optimize geometry of quad mesh ...");
  int s7 = optimizeQuadMeshGeometry(gm, singularities, faceInfo);
  if (s7 != 0) {
    Msg::Warning("failed to optimize quad mesh geometry, continue");
  }

  gm->writeMSH("before_winslow.msh",2.2,false,true);

  for (GFace* gf: faces) {
    //    if (gf->quadrangles.size() < 5000) {
      Msg::Debug("- Face %i: winslow smoothing (%li quads) ...", gf->tag(), gf->quadrangles.size());
      meshWinslow2d(gf,100);
      //    }
  }


  // TODO:
  // - concave corner cavities

  if (EXPORT_MESHES) gm->writeMSH("qqs_final.msh",2.2,false,true);
  Msg::Debug("... quasi-structured quadrilateral meshing done.");
  return 0;
}<|MERGE_RESOLUTION|>--- conflicted
+++ resolved
@@ -4865,14 +4865,9 @@
    * that contains the scaling */
   double clscale = CTX::instance()->mesh.lcFactor;
   CTX::instance()->mesh.lcFactor = 1.;
-<<<<<<< HEAD
   int lcFromPoints = CTX::instance()->mesh.lcFromPoints;
   CTX::instance()->mesh.lcFromPoints = 0;
   //  computeQuadCurveMeshConstraints(gm, faceInfo, forceEvenNbEdges);
-=======
-
-  // computeQuadCurveMeshConstraints(gm, faceInfo, forceEvenNbEdges);
->>>>>>> 4018c82e
 
   /* Remove triangulations */
   std::for_each(gm->firstFace(), gm->lastFace(), deMeshGFace());
