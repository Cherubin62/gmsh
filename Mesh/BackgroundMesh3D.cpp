--- conflicted
+++ resolved
@@ -371,11 +371,7 @@
   if (debug) exportCrossField("cf_initial.pos");
 
   // initiation
-<<<<<<< HEAD
-  std::multimap<double, MVertex const*> rank,rank_temp;
-=======
   std::multimap<double, MVertex const*> rank, rank_temp;
->>>>>>> 190b4ff3
   std::map<MVertex const* const, bool> vertex_is_still;
   std::map<MVertex const* const, double> vertex_movement;
 
