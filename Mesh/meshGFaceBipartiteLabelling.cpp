// Gmsh - Copyright (C) 1997-2021 C. Geuzaine, J.-F. Remacle
//
// See the LICENSE.txt file for license information. Please report all
// issues on https://gitlab.onelab.info/gmsh/gmsh/issues.
//
// Original idea of Christos Georgiadis -- 2021

#include <queue>
#include <unordered_map>
#include <unordered_set>
#include "meshTriangulation.h"
#include "SVector3.h"
#include "GModel.h"
#include "GFace.h"
<<<<<<< HEAD
#include "MQuadrangle.h"
#include "meshGFaceOptimize.h"
=======
#include "meshOctreeLibOL.h"

>>>>>>> b61a2353
#if defined(HAVE_QUADMESHINGTOOLS)
#include "qmtMeshGeometryOptimization.h"
#include "qmtQuadLocalCleanUp.h"
#include "qmtMeshUtils.h"
<<<<<<< HEAD
#include "cppUtils.h"
#include "geolog.h"
#endif
#include "gmsh.h"
#include "meshOctreeLibOL.h"
=======
>>>>>>> b61a2353

static void computeNaturalCross(PolyMesh::Vertex *v, SVector3 &n, SVector3 &t1,
                                SVector3 &t2)
{
  PolyMesh::HalfEdge *he = v->he;
  n = SVector3(0, 0, 0);
  while(1) {
    if(he->opposite == NULL) {
      t1 = he->d();
      break;
    }
    SVector3 ta = he->d();
    he = he->opposite->next;
    SVector3 tb = he->d();
    n += crossprod(ta, tb);
  }

  he = v->he->prev;
  while(1) {
    if(he->opposite == NULL) {
      t2 = -he->d();
      break;
    }
    SVector3 ta = -he->d();
    he = he->opposite->prev;
    SVector3 tb = -he->d();
    n += crossprod(ta, tb);
  }

  n.normalize();

  if(fabs(dot(t1, t2)) > 0.95) {
    t2 = crossprod(n, t1);
    t2.normalize();
  }
  else if(fabs(dot(t1, t2)) > 0.5) {
    t1 = t1 - t2;
    t1.normalize();
    t2 = crossprod(n, t1);
    t2.normalize();
  }
}

static void printLabelling(const char *fn, PolyMesh *pm,
                           std::unordered_map<PolyMesh::Vertex *, int> &_labels)
{
  if(Msg::GetVerbosity() < 99) return;
  FILE *f = fopen(fn, "w");
  fprintf(f, "View \"labels\"{\n");
  for(auto v : pm->vertices) {
    fprintf(f, "SP(%g,%g,%g){%d};\n", v->position.x(), v->position.y(),
            v->position.z(), _labels[v]);
    /*
    if (pm->degree(v) == -1){
      SVector3 n,t1,t2;
      computeNaturalCross (v,n,t1,t2);
      fprintf(f,"VP(%g,%g,%g){%g,%g,%g};\n",
          v->position.x(),v->position.y(),v->position.z(),t1.x(),t1.y(),t1.z());
      fprintf(f,"VP(%g,%g,%g){%g,%g,%g};\n",
          v->position.x(),v->position.y(),v->position.z(),t2.x(),t2.y(),t2.z());

    }
    */
  }

  for(auto face : pm->faces) {
    PolyMesh::Vertex *v0 = face->he->v;
    PolyMesh::Vertex *v1 = face->he->next->v;
    PolyMesh::Vertex *v2 = face->he->next->next->v;
    PolyMesh::Vertex *v3 = face->he->next->next->next->v;
    int l0 = _labels[v0];
    int l1 = _labels[v1];
    int l2 = _labels[v2];
    int color;
    if((l0 == 0 && l1 == 0 && l2 == 0) || (l0 == 1 && l1 == 1 && l2 == 1))
      color = 1;
    else
      color = 0;
    if(v0 == v3)
      fprintf(f, "ST(%g,%g,%g,%g,%g,%g,%g,%g,%g){%d,%d,%d};\n",
              v0->position.x(), v0->position.y(), v0->position.z(),
              v1->position.x(), v1->position.y(), v1->position.z(),
              v2->position.x(), v2->position.y(), v2->position.z(), color,
              color, color);
    else
      fprintf(f, "SQ(%g,%g,%g,%g,%g,%g,%g,%g,%g,%g,%g,%g){%d,%d,%d,%d};\n",
              v0->position.x(), v0->position.y(), v0->position.z(),
              v1->position.x(), v1->position.y(), v1->position.z(),
              v2->position.x(), v2->position.y(), v2->position.z(),
              v3->position.x(), v3->position.y(), v3->position.z(), 0, 0, 0, 0);
  }
  fprintf(f, "};\n");
  fclose(f);
}

// inline int merge_faces_2(PolyMesh::HalfEdge *he){
//   PolyMesh::HalfEdge *heo = he->opposite;

//   if(heo == nullptr) return -1;

//   PolyMesh::Face *to_delete = heo->f;

//   do{
//     heo->f = he->f;
//     heo = heo->next;
//   }while(heo != he->opposite);

//   he->next->prev = heo->prev;
//   heo->prev->next = he->next;
//   he->prev->next = heo->next;
//   heo->next->prev = he->prev;

//   he->f->he = he->next;
//   he->v->he = heo->next;
//   heo->v->he = he->next;

//   // remove afterwards...
//   he->v = nullptr;
//   heo->v = nullptr;
//   to_delete->he = nullptr;
//   return 0;
// }

<<<<<<< HEAD
void laplacianSmoothing(PolyMesh::Vertex* v) {
  SVector3 avg(0.,0.,0.);
  double n = 0.;
  PolyMesh::HalfEdge *he = v->he;
  do {
    he = he->opposite;
    if(he == NULL) return;
    avg = avg + he->v->position;
    n += 1;
    he = he->next;
  } while(he != v->he);
  if (n == 0.) return;
  v->position = avg * double(1./n);
}

void laplacianSmoothingForQuadMesh(PolyMesh::Vertex* v,
    std::unordered_map<PolyMesh::Vertex*,int> &_labels
    ) {
  auto itv = _labels.find(v);
  if (itv == _labels.end()) return;
  int color = itv->second;

  SVector3 avg(0.,0.,0.);
  double n = 0.;
  PolyMesh::HalfEdge *he = v->he;
  do {
    he = he->opposite;
    if(he == NULL) return;
    auto itv2 = _labels.find(he->v);
    if (itv2 != _labels.end() && itv2->second != color) {
      avg = avg + he->v->position;
      n += 1;
    }
    he = he->next;
  } while(he != v->he);
  if (n == 0.) return;
  v->position = avg * double(1./n);
}

double quadQuality(PolyMesh* pm, PolyMesh::Face* f) {
  if (pm->num_sides(f->he) == 4) {
    PolyMesh::Vertex *v0 = f->he->v;
    PolyMesh::Vertex *v1 = f->he->next->v;
    PolyMesh::Vertex *v2 = f->he->next->next->v;
    PolyMesh::Vertex *v3 = f->he->next->next->next->v;
    MVertex a(v0->position.x(),v0->position.y(),v0->position.z());
    MVertex b(v1->position.x(),v1->position.y(),v1->position.z());
    MVertex c(v2->position.x(),v2->position.y(),v2->position.z());
    MVertex d(v3->position.x(),v3->position.y(),v3->position.z());
    MQuadrangle q(&a,&b,&c,&d);
    double sicn = q.minSICNShapeMeasure();
    if (std::isnan(sicn)) sicn = -999.;
    return sicn;
  }
  Msg::Error("quadQuality: not a quad");
  return -1.;
}

double quadQualityAfterMerge(PolyMesh::HalfEdge* he) {
  /* quad vertices: [v0,v1,v2,v3] */
  PolyMesh::Vertex *v0 = he->v;
  PolyMesh::Vertex *v1 = he->next->next->v;
  PolyMesh::Vertex *v2 = he->next->v;
  PolyMesh::Vertex *v3 = he->opposite->next->next->v;
  MVertex a(v0->position.x(),v0->position.y(),v0->position.z());
  MVertex b(v1->position.x(),v1->position.y(),v1->position.z());
  MVertex c(v2->position.x(),v2->position.y(),v2->position.z());
  MVertex d(v3->position.x(),v3->position.y(),v3->position.z());
  MQuadrangle q(&a,&b,&c,&d);
  double sicn = q.minSICNShapeMeasure();
  if (std::isnan(sicn)) sicn = -999.;
  return sicn;
}

SVector3 face_center(PolyMesh::Face* f) { 
  const PolyMesh::HalfEdge *he = f->he;
  SVector3 avg(0.,0.,0.);
  double sum = 0.;
  do {
    avg = avg + he->v->position;
    sum += 1.;
    he = he->next;
  } while(he != f->he);
  if (sum > 0.) avg = 1./sum * avg;
  return avg;
}

void clearHalfEdge(PolyMesh::HalfEdge* he) {
  he->v = nullptr;
  he->next = nullptr;
  he->prev = nullptr;
  he->f = nullptr;
  he->opposite = nullptr;
}

void setOpposite(PolyMesh::HalfEdge* a, PolyMesh::HalfEdge* b) {
  a->opposite = b;
  b->opposite = a;
}

void setConsecutive(PolyMesh::HalfEdge* a, PolyMesh::HalfEdge* b) {
  a->next = b;
  b->prev = a;
}

void setTriRelations(PolyMesh::Face* f, 
    PolyMesh::HalfEdge* a, PolyMesh::HalfEdge* b, PolyMesh::HalfEdge* c) {
  f->he = a;
  a->f = f;
  b->f = f;
  c->f = f;
  setConsecutive(a,b);
  setConsecutive(b,c);
  setConsecutive(c,a);
}

void setQuadRelations(PolyMesh::Face* f, 
    PolyMesh::HalfEdge* a, PolyMesh::HalfEdge* b,
    PolyMesh::HalfEdge* c, PolyMesh::HalfEdge* d) {
  f->he = a;
  a->f = f;
  b->f = f;
  c->f = f;
  d->f = f;
  setConsecutive(a,b);
  setConsecutive(b,c);
  setConsecutive(c,d);
  setConsecutive(d,a);
}

// bool fixFlatBoundaryQuadWithInterior(PolyMesh* pm, PolyMesh::HalfEdge* he0) {
//   PolyMesh::Face* f0 = he0->f;
//   PolyMesh::HalfEdge* he1 = he0->next;
//   PolyMesh::HalfEdge* he2 = he1->next;
//   PolyMesh::HalfEdge* he3 = he2->next;
//   PolyMesh::Vertex* v2 = he2->v;
// 
//   int valInterior = pm->degree(v2);
//   if (valInterior == 5) {
//     Msg::Debug("fixFlatBoundaryQuadWithInterior: tip is valence 5, fixing ...");
//     PolyMesh::HalfEdge* he4 = he1->opposite->prev->opposite->prev;
//     PolyMesh::HalfEdge* he4b = he4->opposite;
// 
//     /* New vertices */
//     PolyMesh::Vertex* v5 = new PolyMesh::Vertex(he1->opposite->prev->center(),-1);
//     PolyMesh::Vertex* v6 = new PolyMesh::Vertex(he2->opposite->next->center(),-1);
//     pm->vertices.push_back(v5);
//     pm->vertices.push_back(v6);
//     v5->he = he1->opposite;
//     v6->he = he2;
//     v2->position = 0.8 * v2->position  + 0.2 * he0->v->position;
// 
//     /* Update halfedge vertex outside the three quads */
//     he1->opposite->v = v5;
//     he4->next->v = v5;
//     he2->opposite->next->v = v6;
//     he4b->v = v6;
//     /* Update halfedge vertex inside the three quads */
//     he2->v = v6;
// 
//     /* New halfedges and new quads */
//     PolyMesh::HalfEdge* sp = new PolyMesh::HalfEdge(v5);
//     PolyMesh::HalfEdge* s = new PolyMesh::HalfEdge(v2);
//     PolyMesh::HalfEdge* sb = new PolyMesh::HalfEdge(he0->v);
//     PolyMesh::HalfEdge* sbn = new PolyMesh::HalfEdge(v2);
//     PolyMesh::HalfEdge* spb = new PolyMesh::HalfEdge(v2);
//     PolyMesh::HalfEdge* sbnb = new PolyMesh::HalfEdge(v6);
//     PolyMesh::HalfEdge* he4o = new PolyMesh::HalfEdge(v5);
//     PolyMesh::HalfEdge* he4bo = new PolyMesh::HalfEdge(he4->v);
//     pm->hedges.push_back(sp);
//     pm->hedges.push_back(s);
//     pm->hedges.push_back(sb);
//     pm->hedges.push_back(sbn);
//     pm->hedges.push_back(spb);
//     pm->hedges.push_back(sbnb);
//     pm->hedges.push_back(he4o);
//     pm->hedges.push_back(he4bo);
//     setOpposite(s,sb);
//     setOpposite(sp,spb);
//     setOpposite(sbn,sbnb);
//     setOpposite(he4,he4o);
//     setOpposite(he4b,he4bo);
// 
//     PolyMesh::Face* nfr = new PolyMesh::Face(he3);
//     PolyMesh::Face* nft = new PolyMesh::Face(sbnb);
//     nfr->data = f0->data;
//     nft->data = f0->data;
//     pm->faces.push_back(nfr);
//     pm->faces.push_back(nft);
// 
//     setQuadRelations(f0,he0,he1,sp,s);
//     setQuadRelations(nfr,he2,he3,sb,sbn);
//     setQuadRelations(nft,spb,he4o,he4bo,sbnb);
// 
//     laplacianSmoothing(v5);
//     laplacianSmoothing(v6);
// 
//     return true;
//   } else if (valInterior == 4) {
//     Msg::Debug("fixFlatBoundaryQuadWithInterior: tip is valence 4, fixing ...");
//     PolyMesh::HalfEdge* tl = he1->opposite->prev->opposite;
//     PolyMesh::HalfEdge* tr = tl->prev;
//     PolyMesh::Vertex* vtop = tl->next->next->v;
//     PolyMesh::Face* ftl = tl->f;
// 
//     /* New vertices */
//     PolyMesh::Vertex* v5 = new PolyMesh::Vertex(face_center(he1->opposite->f),-1);
//     PolyMesh::Vertex* v6 = new PolyMesh::Vertex(face_center(he2->opposite->f),-1);
//     pm->vertices.push_back(v5);
//     pm->vertices.push_back(v6);
//     v5->he = he1->opposite;
//     v6->he = he2;
// 
//     /* In bottom quads (adjacent to bdr) */
//     PolyMesh::HalfEdge* sp = new PolyMesh::HalfEdge(v5);
//     PolyMesh::HalfEdge* s = new PolyMesh::HalfEdge(v2);
//     PolyMesh::HalfEdge* sb = new PolyMesh::HalfEdge(he0->v);
//     PolyMesh::HalfEdge* sbn = new PolyMesh::HalfEdge(v2);
//     PolyMesh::HalfEdge* spb = new PolyMesh::HalfEdge(v2);
//     PolyMesh::HalfEdge* sbnb = new PolyMesh::HalfEdge(v6);
//     pm->hedges.push_back(sp);
//     pm->hedges.push_back(s);
//     pm->hedges.push_back(sb);
//     pm->hedges.push_back(sbn);
//     pm->hedges.push_back(spb);
//     pm->hedges.push_back(sbnb);
//     setOpposite(s,sb);
//     setOpposite(sp,spb);
//     setOpposite(sbn,sbnb);
// 
//     PolyMesh::Face* nfr = new PolyMesh::Face(he3);
//     nfr->data = f0->data;
//     pm->faces.push_back(nfr);
// 
//     v2->he = s;
//     setQuadRelations(f0,he0,he1,sp,s);
//     setQuadRelations(nfr,he2,he3,sb,sbn);
// 
//     /* In top quads */
//     PolyMesh::HalfEdge* tm = new PolyMesh::HalfEdge(vtop);
//     PolyMesh::HalfEdge* tmb = new PolyMesh::HalfEdge(v2);
//     pm->hedges.push_back(tm);
//     pm->hedges.push_back(tmb);
//     setOpposite(tm,tmb);
// 
//     PolyMesh::Face* nftr = new PolyMesh::Face(tr);
//     nftr->data = f0->data;
//     pm->faces.push_back(nftr);
// 
//     setQuadRelations(ftl,tl,tl->next,tm,spb);
//     setQuadRelations(nftr,tr->prev,tr,sbnb,tmb);
// 
//     /* Update halfedge vertex inside the four quads */
//     tl->v = v5;
//     he2->v = v6;
//     /* Update halfedge vertex outside the four quads */
//     he1->opposite->v = v5;
//     he2->opposite->next->v = v6;
// 
//     laplacianSmoothing(v5);
//     laplacianSmoothing(v6);
// 
//     return true;
//   } else if (valInterior == 3) {
//     Msg::Debug("fixFlatBoundaryQuadWithInterior: tip is valence 3, fixing ...");
//     PolyMesh::Face* f1 = he1->opposite->f;
//     PolyMesh::Face* f2 = he2->opposite->f;
// 
//     setQuadRelations(f1, 
//         he0, 
//         he1->opposite->next,
//         he1->opposite->next->next,
//         he1->opposite->next->next->next);
// 
//     setQuadRelations(f2, 
//         he3, 
//         he2->opposite->next,
//         he2->opposite->next->next,
//         he2->opposite->next->next->next);
// 
//     /* Update vertex to half edges */
//     he1->v->he = he1->opposite->next;
//     he3->v->he = he3;
//     he0->v->he = he0;
//     he2->opposite->next->v = he0->v;
// 
//     /* Flag for delete by pm->clean */
//     f0->he = nullptr;
//     v2->he = nullptr;
//     clearHalfEdge(he1->opposite);
//     clearHalfEdge(he1);
//     clearHalfEdge(he2->opposite);
//     clearHalfEdge(he2);
// 
//     return true;
//   }
// 
//   Msg::Warning("flat boundary quad but interior valence %i, no rule to fix it", valInterior);
//   return false;
// }
// 
// bool fixFlatBoundaryQuadWithNeighbor(PolyMesh* pm, PolyMesh::HalfEdge* he0) {
//   PolyMesh::Face* f0 = he0->f;
//   PolyMesh::HalfEdge* he1 = he0->next;
//   PolyMesh::HalfEdge* he2 = he1->next;
//   PolyMesh::HalfEdge* he3 = he2->next;
//   PolyMesh::Vertex* v2 = he2->v;
//   if (he1->opposite != nullptr) {
//     Msg::Debug("fixFlatBoundaryQuadWithNeighbor: quad on left ...");
//     PolyMesh::HalfEdge* he4 = he1->opposite;
//     PolyMesh::HalfEdge* he7 = he4->prev;
//     PolyMesh::Face* f1 = he4->f;
//     PolyMesh::Vertex* a = new PolyMesh::Vertex(face_center(f0),-1);
//     PolyMesh::Vertex* b = new PolyMesh::Vertex(face_center(f1),-1);
//     pm->vertices.push_back(a);
//     pm->vertices.push_back(b);
//     PolyMesh::HalfEdge* ab = new PolyMesh::HalfEdge(a);
//     PolyMesh::HalfEdge* ba = new PolyMesh::HalfEdge(b);
//     pm->hedges.push_back(ab);
//     pm->hedges.push_back(ba);
//     setOpposite(ab,ba);
//     a->he = ab;
//     b->he = ba;
//     PolyMesh::HalfEdge* av0 = new PolyMesh::HalfEdge(a);
//     PolyMesh::HalfEdge* v0a = new PolyMesh::HalfEdge(he0->v);
//     pm->hedges.push_back(av0);
//     pm->hedges.push_back(v0a);
//     setOpposite(av0,v0a);
//     PolyMesh::HalfEdge* av2 = new PolyMesh::HalfEdge(a);
//     PolyMesh::HalfEdge* v2a = new PolyMesh::HalfEdge(he2->v);
//     pm->hedges.push_back(av2);
//     pm->hedges.push_back(v2a);
//     setOpposite(av2,v2a);
//     PolyMesh::HalfEdge* bv7 = new PolyMesh::HalfEdge(b);
//     PolyMesh::HalfEdge* v7b = new PolyMesh::HalfEdge(he7->v);
//     pm->hedges.push_back(bv7);
//     pm->hedges.push_back(v7b);
//     setOpposite(bv7,v7b);
//     he4->v = b;
//     PolyMesh::Face* fb = new PolyMesh::Face(he0);
//     PolyMesh::Face* ft = new PolyMesh::Face(he7);
//     pm->faces.push_back(fb);
//     pm->faces.push_back(ft);
//     fb->data = f0->data;
//     ft->data = f0->data;
//     v2->he = he2;
//     he0->v->he = he0;
//     he7->v->he = he7;
//     setQuadRelations(f0,he2,he3,v0a,av2);
//     setQuadRelations(f1,he4,he4->next,he4->next->next,v7b);
//     setQuadRelations(ft,he7,v2a,ab,bv7);
//     setQuadRelations(fb,he0,he1,ba,av0);
// 
//     laplacianSmoothing(a);
//     laplacianSmoothing(b);
//     laplacianSmoothing(a);
//     laplacianSmoothing(b);
//     return true;
//   } else if (he2->opposite != nullptr) {
//     Msg::Debug("fixFlatBoundaryQuadWithNeighbor: quad on right ...");
//     PolyMesh::HalfEdge* he4 = he2->opposite;
//     PolyMesh::HalfEdge* he5 = he4->next;
//     PolyMesh::HalfEdge* he6 = he4->next->next;
//     PolyMesh::Face* f1 = he4->f;
//     PolyMesh::Vertex* a = new PolyMesh::Vertex(face_center(f0),-1);
//     PolyMesh::Vertex* b = new PolyMesh::Vertex(face_center(f1),-1);
//     pm->vertices.push_back(a);
//     pm->vertices.push_back(b);
//     PolyMesh::HalfEdge* ab = new PolyMesh::HalfEdge(a);
//     PolyMesh::HalfEdge* ba = new PolyMesh::HalfEdge(b);
//     pm->hedges.push_back(ab);
//     pm->hedges.push_back(ba);
//     setOpposite(ab,ba);
//     a->he = ab;
//     b->he = ba;
//     PolyMesh::HalfEdge* av0 = new PolyMesh::HalfEdge(a);
//     PolyMesh::HalfEdge* v0a = new PolyMesh::HalfEdge(he0->v);
//     pm->hedges.push_back(av0);
//     pm->hedges.push_back(v0a);
//     setOpposite(av0,v0a);
// 
//     he4->v = a;
// 
//     PolyMesh::HalfEdge* bv3 = new PolyMesh::HalfEdge(b);
//     PolyMesh::HalfEdge* v3b = new PolyMesh::HalfEdge(he3->v);
//     pm->hedges.push_back(bv3);
//     pm->hedges.push_back(v3b);
//     setOpposite(bv3,v3b);
// 
//     PolyMesh::HalfEdge* bv6 = new PolyMesh::HalfEdge(b);
//     PolyMesh::HalfEdge* v6b = new PolyMesh::HalfEdge(he6->v);
//     pm->hedges.push_back(bv6);
//     pm->hedges.push_back(v6b);
//     setOpposite(bv6,v6b);
// 
//     PolyMesh::Face* fb = new PolyMesh::Face(he3);
//     PolyMesh::Face* ft = new PolyMesh::Face(he4);
//     pm->faces.push_back(fb);
//     pm->faces.push_back(ft);
//     fb->data = f0->data;
//     ft->data = f0->data;
//     he3->v->he = he3;
//     he0->v->he = he0;
//     he6->v->he = he6;
//     setQuadRelations(f0,he0,he1,he2,av0);
//     setQuadRelations(f1,he6,he6->next,v3b,bv6);
//     setQuadRelations(ft,ba,he4,he5,v6b);
//     setQuadRelations(fb,he3,v0a,ab,bv3);
//     laplacianSmoothing(a);
//     laplacianSmoothing(b);
//     laplacianSmoothing(a);
//     laplacianSmoothing(b);
//     return true;
//   }
//   Msg::Warning("flat boundary quad but tip on bdr, no rule to fix it");
//   return false;
// }

inline double angleAcosDot(const SVector3& a, const SVector3& b) {
  double dp = dot(a,b);
  if (dp < -1.) {
    dp = -1.;
  } else if (dp > 1.) {
    dp = 1.;
  }
  return acos(dp);
}

bool splitQuadInTwoTriangles(PolyMesh* pm, PolyMesh::Face* f) {
  if (pm->num_sides(f->he) != 4) {
    Msg::Error("splitQuadInTwoTriangles: input is not a quad");
    return false;
  }
  PolyMesh::HalfEdge* he0 = f->he;
  PolyMesh::HalfEdge* he1 = he0->next;
  PolyMesh::HalfEdge* he2 = he1->next;
  PolyMesh::HalfEdge* he3 = he2->next;
  double ld1 = (he1->v->position - he3->v->position).normSq();
  double ld2 = (he0->v->position - he2->v->position).normSq();
  if (ld2 < ld1) { /* split at the smallest diagonal */
    he0 = he0->next;
    he1 = he1->next;
    he2 = he2->next;
    he3 = he3->next;
  }
  PolyMesh::HalfEdge* d1 = new PolyMesh::HalfEdge(he3->v);
  PolyMesh::HalfEdge* d2 = new PolyMesh::HalfEdge(he1->v);
  pm->hedges.push_back(d1);
  pm->hedges.push_back(d2);
  setOpposite(d1,d2);

  PolyMesh::Face* nf = new PolyMesh::Face(he0);
  nf->data = f->data;
  pm->faces.push_back(nf);

  setTriRelations(f,d1,he1,he2);
  setTriRelations(nf,d2,he3,he0);

  return true;
}

bool generatePolyMeshAndLabelsFromSimpleCombine(int faceTag, PolyMesh*& pm,
    std::map<MVertex*,int>& bipartiteLabel)  {
  if (pm != nullptr) {
    Msg::Error("poly mesh input should be null");
    return false;
  }

  GFace *gf = GModel::current()->getFaceByTag(faceTag);
  if (gf == nullptr) {
    Msg::Error("no face found for tag %i", faceTag);
    return false;
  }

  /* Combine triangles into quads (using background cross field if available) */
  bool blossom = false;
  int topo = 0;
  bool nodeRepositioning = false;
  recombineIntoQuads(gf, blossom, topo, nodeRepositioning, 0.1);

  /* Remove the labels on interior vertices, keep the ones on boundary */
  auto itr = bipartiteLabel.begin();
  while (itr != bipartiteLabel.end()) {
    if (itr->first->onWhat()->dim() == 2) {
      itr = bipartiteLabel.erase(itr);
    } else {
      ++itr;
    }
  }

  /* Greedy assignement of labels on quads and triangles */
  Msg::Debug("- greedy label assignement from quad-tri mesh");

  std::unordered_map<MVertex*, std::unordered_set<MVertex*> > qv2v;
  std::unordered_map<MVertex*, std::unordered_set<MVertex*> > tv2v;
  for (MQuadrangle* q: gf->quadrangles) {
    for (size_t le = 0; le < 4; ++le) {
      MVertex* v1 = q->getVertex(le);
      MVertex* v2 = q->getVertex((le+1)%4);
      qv2v[v1].insert(v2);
      qv2v[v2].insert(v1);
    }
  }
  for (MTriangle* q: gf->triangles) {
    for (size_t le = 0; le < 3; ++le) {
      MVertex* v1 = q->getVertex(le);
      MVertex* v2 = q->getVertex((le+1)%3);
      tv2v[v1].insert(v2);
      tv2v[v2].insert(v1);
    }
  }

  /* Initialize queue with boundary */
  std::queue<MVertex*> Qbdr;
  for (auto& kv: bipartiteLabel) {
    Qbdr.push(kv.first);
  }
  if (Qbdr.size() == 0 && gf->mesh_vertices.size() > 0) {
    /* If no bdr, initialize randomly on vertices of the mesh */
    if (tv2v.size() > 0) {
      MVertex* v0 = tv2v.begin()->first;
      Qbdr.push(v0);
      bipartiteLabel[v0] = 0;
    }
    if (qv2v.size() > 0) {
      MVertex* v0 = tv2v.begin()->first;
      Qbdr.push(v0);
      bipartiteLabel[v0] = 0;
    }
    if (Qbdr.size() == 0 && gf->mesh_vertices.size() > 0) {
      MVertex* v0 = gf->mesh_vertices.front();
      Qbdr.push(v0);
      bipartiteLabel[v0] = 0;
    }
  }

  /* Propagate on quads */
  std::queue<MVertex*> Q = Qbdr;
  for (auto& kv: qv2v) {
    MVertex* v0 = kv.first;
    auto it0 = bipartiteLabel.find(v0);
    if (it0 != bipartiteLabel.end()) continue;

    std::queue<MVertex*> Q;
    bipartiteLabel[v0] = 0;
    Q.push(v0);

    while (Q.size() > 0) {
      MVertex* v = Q.front();
      Q.pop();
      auto it = bipartiteLabel.find(v);
      if (it == bipartiteLabel.end()) continue;
      int color = it->second;

      auto ita = qv2v.find(v);
      if (ita == qv2v.end()) continue;
      for (MVertex* v2: ita->second) {
        auto it2 = bipartiteLabel.find(v2);
        if (it2 != bipartiteLabel.end()) continue;

        bipartiteLabel[v2] = !color;
        Q.push(v2);
      }
    }
  }

  /* Propagate on tris, from vertex on quads */
  for (auto& kv: tv2v) {
    MVertex* v0 = kv.first;
    auto it0 = bipartiteLabel.find(v0);
    if (it0 != bipartiteLabel.end()) {
      Q.push(v0);
    }
  }
  if (Q.size() == 0) Q = Qbdr;
  while (Q.size() > 0) {
    MVertex* v = Q.front();
    Q.pop();
    auto it = bipartiteLabel.find(v);
    if (it == bipartiteLabel.end()) continue;
    int color = it->second;

    auto ita = tv2v.find(v);
    if (ita == tv2v.end()) continue;
    for (MVertex* v2: ita->second) {
      auto it2 = bipartiteLabel.find(v2);
      if (it2 != bipartiteLabel.end()) continue;

      bipartiteLabel[v2] = !color;
      Q.push(v2);
    }
  }

  /* Generate the HalfEdge mesh */
  int result = GFace2PolyMesh (faceTag, &pm);
  if (result == -1) return false;

  /* Split the quads into triangle pairs */
  Msg::Debug("- split quads into triangles");
  size_t nf = pm->faces.size();
  for (size_t i = 0; i < nf; ++i) {
    if (pm->num_sides(pm->faces[i]->he) == 4) {
      bool oks = splitQuadInTwoTriangles(pm, pm->faces[i]);
      if (!oks) {
        Msg::Error("failed to split quad");
=======
void meshGFaceQuadrangulateBipartiteLabelling(int faceTag)
{
  PolyMesh *pm = nullptr;
  Msg::Debug("Quadrangulation of face %d using Bipartite Labelling", faceTag);

  printf("%d  Quadrangulation of face\n", faceTag);
  int result = GFace2PolyMesh(faceTag, &pm);
  printf("%d  Transfer to Half Edge done\n", faceTag);
  if(result == -1) return;
  std::queue<PolyMesh::Vertex *> _queue;
  std::unordered_map<PolyMesh::Vertex *, int> _labels;
  std::unordered_map<PolyMesh::Vertex *, SVector3> _dirs;

  for(auto v : pm->vertices) _labels[v] = -1;

  for(auto v : pm->vertices) {
    // boundary vertex , degree returns 1 (one of the halfedges has no opposite)
    //    printf("vertex %d\n",v->data);
    //    printf("vertex %d has degree %d\n",v->data,pm->degree(v));
    if(_labels[v] == -1 && pm->degree(v) == -1) {
      //      printf("vertex %d is on the boundary\n",v->data);
      PolyMesh::HalfEdge *he = v->he;
      bool currentLabel = true;
      _labels[v] = currentLabel;
      _queue.push(v);
      size_t nodeCount = 0;
      while(1) {
        if(he->opposite == NULL) {
          he = he->next;
          //	  printf("--> vertex %d is on the boundary\n",he->v->data);
          nodeCount++;
          if(_labels[he->v] != -1) break;
          currentLabel = !currentLabel;
          _labels[he->v] = currentLabel;
          _queue.push(he->v);
        }
        else
          he = he->opposite->next;
      }
      if(nodeCount % 2 != 0) {
        Msg::Warning("Bipartite algorithm requires an even numer of boundary"
                     " vertices on every edge loop that bounds face %d. This "
                     "loop has %d nodes and some triangles will remain.",
                     faceTag, nodeCount);
      }
    }
  }

  printf("%d  Initial labelling done\n", faceTag);

  while(!_queue.empty()) {
    //    printf("SIZE %lu\n",_queue.size());
    auto v = _queue.front();
    _queue.pop();
    bool currentLabel = _labels[v];

    if(pm->degree(v) == -1) {
      SVector3 n, t1, t2;
      computeNaturalCross(v, n, t1, t2);
      PolyMesh::HalfEdge *he = v->he;
      while(he->opposite) he = he->opposite->next;
      double dot_max = 0.0;
      PolyMesh::HalfEdge *best = nullptr;
      //      printf("treating %lu\n",v->data);
      while(he) {
        //	printf("  %lu\n",he->prev->v->data);
        SVector3 t = he->d();
        if(_labels[he->next->v] == -1) {
          double dd = std::max(fabs(dot(t1, t)), fabs(dot(t2, t)));
          if(dd > dot_max) {
            dot_max = dd;
            best = he;
          }
        }
        he = he->prev->opposite;
      }
      if(best && dot_max > 0.9) {
        //	printf("connecting %lu to (%lu %lu) (%g
        //%g)\n",v->data,best->v->data,best->next->v->data,
        //	       best->d().x(),best->d().y());
        _dirs[best->next->v] = best->d();
        _labels[best->next->v] = !currentLabel;
        _queue.push(best->next->v);
      }
    }
    else {
      SVector3 n = pm->normal(v);
      SVector3 t1 = _dirs[v];
      SVector3 t2 = crossprod(n, t1);
      PolyMesh::HalfEdge *he = v->he;
      std::vector<std::pair<double, PolyMesh::HalfEdge *> > bests;
      //      printf ("Vertex %d (%g %g): ",v->data,t1.x(),t1.y());
      do {
        SVector3 t = he->d();
        double dd = -std::max(fabs(dot(t1, t)), fabs(dot(t2, t)));
        bests.push_back(std::make_pair(dd, he));
        //	printf ("(%d,%g,%g,%g) ",he->next->v->data,dd,t.x(),t.y());
        he = he->opposite->next;
      } while(he != v->he);

      std::sort(bests.begin(), bests.end());

      int count = 0;
      for(auto it : bests) {
        if(count++ > 3) break;
        PolyMesh::HalfEdge *best = it.second;
        if(_labels[best->next->v] == -1) {
          //	  printf("(%lu %g)", best->next->v->data, it.first);
          _dirs[best->next->v] = best->d();
          _labels[best->next->v] = /*rand()%2; // TEST*/ !currentLabel;
          _queue.push(best->next->v);
        }
>>>>>>> b61a2353
      }
    }
  }

<<<<<<< HEAD
  return true;
}


void meshGFaceQuadrangulateBipartiteLabelling (int faceTag,
    std::map<MVertex*,int>* bipartiteLabel) 
{
  PolyMesh *pm = nullptr;
  Msg::Debug("- Face %i: quadrangulation using Bipartite Labelling",faceTag);

  /* bipartiteFromCombine does not work well in practice
   * because of frontal collisions
   * remove this section of the code ? */
  const bool useBipartiteFromCombine = false;
  if (useBipartiteFromCombine && bipartiteLabel != nullptr) {
    bool okc = generatePolyMeshAndLabelsFromSimpleCombine(faceTag, pm, *bipartiteLabel);
    if (!okc) {
      Msg::Error("failed to generate poly mesh and labels from combine");
    }
  } else {
    int result = GFace2PolyMesh (faceTag, &pm);
    Msg::Debug("-- %d  Transfer to Half Edge done\n",faceTag);
    if (result == -1)return;
  }

  std::unordered_map<PolyMesh::Vertex*,int> _labels;

  if (bipartiteLabel == nullptr || bipartiteLabel->size() == 0) {
    /* Create a labelling from scratch */
    Msg::Debug("-- generate bipartite labels from scratch");

    std::queue<PolyMesh::Vertex*> _queue;
    std::unordered_map<PolyMesh::Vertex*,SVector3> _dirs;


    for (auto v : pm->vertices)_labels[v] = -1;

    for (auto v : pm->vertices){
      // boundary vertex , degree returns 1 (one of the halfedges has no opposite)
      //    printf("vertex %d\n",v->data);
      //    printf("vertex %d has degree %d\n",v->data,pm->degree(v));
      if (_labels[v] == -1 && pm->degree(v) == -1) {
        //      printf("vertex %d is on the boundary\n",v->data);
        PolyMesh::HalfEdge *he = v->he;
        bool currentLabel = true;
        _labels[v] = currentLabel;
        _queue.push(v);
        size_t nodeCount = 0;
        while(1){
          if(he->opposite == NULL) {
            he = he->next;
            //	  printf("--> vertex %d is on the boundary\n",he->v->data);
            nodeCount++;
            if(_labels[he->v] != -1)break;	  
            currentLabel = !currentLabel;
            _labels[he->v] = currentLabel;
            _queue.push(he->v);
          }
          else he = he->opposite->next;
        }
        if (nodeCount%2 != 0){
          Msg::Warning("Bipartite algorithm requires an even numer of boundary"
              " vertices on every edge loop that bounds face %d. This loop has %d nodes and some triangles will remain.", faceTag,nodeCount );		     
        }
      }
    }

    Msg::Debug("-- %d  Initial labelling done\n",faceTag);

    while(!_queue.empty()){
      //    printf("SIZE %lu\n",_queue.size());
      auto v = _queue.front();
      _queue.pop();
      bool currentLabel = _labels[v];

      if (pm->degree(v) == -1){
        SVector3 n,t1,t2;
        computeNaturalCross (v,n,t1,t2);
        PolyMesh::HalfEdge *he = v->he;
        while(he->opposite)he = he->opposite->next;
        double dot_max = 0.0;
        PolyMesh::HalfEdge *best = nullptr;
        //      printf("treating %lu\n",v->data);
        while(he){
          //	printf("  %lu\n",he->prev->v->data);
          SVector3 t = he->d();
          if (_labels[he->next->v] == -1){
            double dd = std::max(fabs(dot(t1,t)),
                fabs(dot(t2,t)));
            if (dd > dot_max){
              dot_max = dd;
              best = he;
            }
          }
          he = he->prev->opposite;
        }
        if (best && dot_max > 0.9){
          //	printf("connecting %lu to (%lu %lu) (%g %g)\n",v->data,best->v->data,best->next->v->data,
          //	       best->d().x(),best->d().y());
          _dirs[best->next->v] = best->d();
          _labels[best->next->v] = !currentLabel;
          _queue.push(best->next->v);
        }
      }
      else {
        SVector3 n = pm->normal(v);
        SVector3 t1 = _dirs[v];
        SVector3 t2 = crossprod(n,t1);
        PolyMesh::HalfEdge *he = v->he;
        std::vector<std::pair<double, PolyMesh::HalfEdge *> > bests;      
        //      printf ("Vertex %d (%g %g): ",v->data,t1.x(),t1.y());
        do {
          SVector3 t = he->d();
          double dd = -std::max(fabs(dot(t1,t)),
              fabs(dot(t2,t)));
          bests.push_back(std::make_pair(dd,he));
          //	printf ("(%d,%g,%g,%g) ",he->next->v->data,dd,t.x(),t.y());
          he = he->opposite->next;
        } while(he != v->he);

        std::sort(bests.begin(),bests.end());

        int count = 0;
        for (auto it : bests){
          if (count ++ > 3)break;
          PolyMesh::HalfEdge *best = it.second;	
          if (_labels[best->next->v] == -1){	  
            //	  printf("(%lu %g)", best->next->v->data, it.first);
            _dirs[best->next->v] = best->d();
            _labels[best->next->v] = /*rand()%2; // TEST*/ !currentLabel;
            _queue.push(best->next->v);
          }
        }
        //      printf("\n");
      }
    }

    Msg::Debug("-- %d  internal labelling done\n",faceTag);

    // enhancement.
    bool changed = false;
    printLabelling ("labelling_initial.pos",pm, _labels);  
    do {
      changed = false;
      for (auto v : pm->vertices){
        if (pm->degree(v) != -1){
          PolyMesh::HalfEdge *he = v->he;
          int myIndex = _labels[v];
          if (myIndex == -1){
            _labels[v] = myIndex = 1;
          }
          int oppositeIndex = (myIndex==1)?0:1;
          std::vector<int> l;
          do {
            l.push_back(_labels[he->next->v]);
            he = he->opposite->next;
          } while(he != v->he);
          int nbInvalidBefore = 0;
          int nbInvalidAfter = 0;
          for (size_t i=0;i<l.size();i++){
            int i0 = l[i];
            int i1 = l[(i+1)%l.size()];
            if (i0 == i1 && i0 == myIndex) nbInvalidBefore++;
            if (i0 == i1 && i0 == oppositeIndex) nbInvalidAfter++;
          }
          if (nbInvalidBefore > nbInvalidAfter){
            //	  printf("%d %d\n",nbInvalidBefore,nbInvalidAfter);
            _labels[v]=oppositeIndex;
            changed = true;
          }
        }
      }
    } while(changed);
    printLabelling ("labelling_final.pos",pm, _labels);  

    Msg::Debug("-- %d  optimum labelling done\n",faceTag);

  } else {
    Msg::Debug("-- set bipartite labels from exterior");
    /* Use existing labelling (from the surface mesher) */
    for (size_t i = 0; i < pm->vertices.size(); ++i) {
      int nodeTag = pm->vertices[i]->data;
      MVertex* v = GModel::current()->getMeshVertexByTag(nodeTag);
      if (v == nullptr) {
        Msg::Error("vertex with nodeTag %i not found in GModel mesh", nodeTag);
        continue;
      }
      auto it = bipartiteLabel->find(v);
      if (it == bipartiteLabel->end()) {
        Msg::Warning("vertex %i (entity: %i,%i) not found in bipartite labels, use color 0", 
            v->getNum(), v->onWhat()->dim(),v->onWhat()->tag());
        _labels[pm->vertices[i]] = 0;
        GeoLog::add(pm->vertices[i]->position,0.,"label_not_found");

        Msg::Error("TODOMX abort");
        GeoLog::flush();
        gmsh::fltk::run();
        abort();

        continue;
      }
      _labels[pm->vertices[i]] = it->second;

      // GeoLog::add(pm->vertices[i]->position,double(it->second), "f" + std::to_string(faceTag) + "_bipartite_labels");
    }
  }

  size_t nsplit = 0;
  while (true) {
    size_t n = 0;
    // split invalid edges according to labels
    const size_t nl = pm->hedges.size();
    for (size_t i = 0; i < nl; ++i) {
      PolyMesh::HalfEdge* he = pm->hedges[i];
      if (he == nullptr || he->f == nullptr || he->opposite == nullptr) continue;
=======
  printf("%d  internal labelling done\n", faceTag);

  // enhancement.
  bool changed = false;
  printLabelling("labelling_initial.pos", pm, _labels);
  do {
    changed = false;
    for(auto v : pm->vertices) {
      if(pm->degree(v) != -1) {
        PolyMesh::HalfEdge *he = v->he;
        int myIndex = _labels[v];
        if(myIndex == -1) { _labels[v] = myIndex = 1; }
        int oppositeIndex = (myIndex == 1) ? 0 : 1;
        std::vector<int> l;
        do {
          l.push_back(_labels[he->next->v]);
          he = he->opposite->next;
        } while(he != v->he);
        int nbInvalidBefore = 0;
        int nbInvalidAfter = 0;
        for(size_t i = 0; i < l.size(); i++) {
          int i0 = l[i];
          int i1 = l[(i + 1) % l.size()];
          if(i0 == i1 && i0 == myIndex) nbInvalidBefore++;
          if(i0 == i1 && i0 == oppositeIndex) nbInvalidAfter++;
        }
        if(nbInvalidBefore > nbInvalidAfter) {
          //	  printf("%d %d\n",nbInvalidBefore,nbInvalidAfter);
          _labels[v] = oppositeIndex;
          changed = true;
        }
      }
    }
  } while(changed);
  printLabelling("labelling_final.pos", pm, _labels);

  printf("%d  optimum labelling done\n", faceTag);

  // split invalid edges

  for(auto he : pm->hedges) {
    if(he->opposite != nullptr) {
>>>>>>> b61a2353
      PolyMesh::Vertex *v0 = he->v;
      PolyMesh::Vertex *v1 = he->next->v;
      PolyMesh::Vertex *v2 = he->next->next->v;
      PolyMesh::Vertex *v3 = he->opposite->next->next->v;
      int l0 = _labels[v0];
      int l1 = _labels[v1];
      int l2 = _labels[v2];
      int l3 = _labels[v3];
<<<<<<< HEAD
      if (l0 == l1 && l0 == l2 && l0 == l3){
        SVector3 pos = (v0->position+v1->position)*.5;
        if (pm->split_edge (he,pos,-1) == 0){
          n += 1;
          PolyMesh::Vertex* nv = pm->vertices[pm->vertices.size()-1];
          _labels[nv] = l0 == 1 ? 0 : 1;
          laplacianSmoothingForQuadMesh(nv,_labels);
        }
      }
      else if (l0 == l1 && l0 == l2){
        SVector3 pos = (v0->position+v1->position)*.5;
        if (pm->split_edge (he,pos,-1) == 0){
          n += 1;
          PolyMesh::Vertex* nv = pm->vertices[pm->vertices.size()-1];
          _labels[nv] = l0 == 1 ? 0 : 1;
          laplacianSmoothingForQuadMesh(nv,_labels);
        }	
      }
    }    

    nsplit += n;
    if (n == 0) break; /* no split in current pass */
  }

  Msg::Debug("-- %d  steiner points added\n",faceTag);

  printLabelling ("labelling_final_split.pos",pm, _labels);  

  Msg::Debug("-- combine triangles into quads");
  for (auto he : pm->hedges) if (he) {
    if (he->v != nullptr && he->opposite  != nullptr){
=======
      if(l0 == l1 && l0 == l2 && l0 == l3) {
        SVector3 pos = (v0->position + v1->position) * .5;
        if(pm->split_edge(he, pos, -1) == 0) {
          _labels[pm->vertices[pm->vertices.size() - 1]] = l0 == 1 ? 0 : 1;
        }
      }
      else if(l0 == l1 && l0 == l2) {
        SVector3 pos = (v0->position + v1->position) * .5;
        if(pm->split_edge(he, pos, -1) == 0) {
          _labels[pm->vertices[pm->vertices.size() - 1]] = l0 == 1 ? 0 : 1;
        }
      }
    }
  }

  printf("%d  steiner points added\n", faceTag);

  printLabelling("labelling_final_split.pos", pm, _labels);

  for(auto he : pm->hedges) {
    if(he->v != nullptr && he->opposite != nullptr) {
>>>>>>> b61a2353
      PolyMesh::Vertex *v0 = he->v;
      PolyMesh::Vertex *v1 = he->next->v;
      int l0 = _labels[v0];
      int l1 = _labels[v1];
<<<<<<< HEAD
      if (l0 == l1 &&
          pm->num_sides(he) == 3 &&
          pm->num_sides(he->opposite) == 3) pm->merge_faces (he); 
    }
  }
  pm->clean();
  printLabelling ("labelling_final_split_quad.pos",pm, _labels);  
  
  Msg::Debug("-- %d  quads created\n",faceTag);


  bool NEW_CLEANUP = true;
  if (!NEW_CLEANUP) {
    // Msg::Debug("-- check flat quads on boundary");
    // std::unordered_set<PolyMesh::Vertex*> onBdr;
    // for (auto he : pm->hedges) if (he && he->opposite == nullptr) {
    //   onBdr.insert(he->first());
    //   onBdr.insert(he->second());
    // } 
    // size_t nflatfix = 0;
    // while (true) {
    //   /* Look for two consecutive halfedges on the boundary in the same quad */
    //   size_t n = 0;
    //   const size_t nhe = pm->hedges.size();
    //   for (size_t i = 0; i < nhe; ++i) {
    //     PolyMesh::HalfEdge* he0 = pm->hedges[i];
    //     if (he0 == nullptr || he0->f == nullptr) continue;
    //     PolyMesh::HalfEdge* he1 = he0->next;
    //     if (he1 == nullptr || he1->f == nullptr) continue;
    //     if (he0->f != he1->f) continue;
    //     if (he0->opposite != nullptr || he1->opposite != nullptr) continue;

    //     PolyMesh::HalfEdge* he2 = he1->next;
    //     PolyMesh::HalfEdge* he3 = he2->next;
    //     if (he2->opposite != nullptr && he3->opposite != nullptr) {
    //       /* The tip of the flat quad is inside the surface mesh */
    //       PolyMesh::Vertex* intVertex = he3->v;
    //       bool tipOnBdr = onBdr.find(intVertex) != onBdr.end();
    //       double sicn = quadQuality(pm, he1->f);
    //       double aglDeg = angleAcosDot(he0->d(),he1->d()) * 180./M_PI;
    //       if (aglDeg < 5 || (sicn < 0.1 && aglDeg < 90)) {
    //         bool okf = false;
    //         if (!tipOnBdr && pm->degree(intVertex) < 6)  {
    //           okf = fixFlatBoundaryQuadWithInterior(pm, he1);
    //         } else {
    //           /* no template for valence 6+, use the neighbor fallback */
    //           okf = fixFlatBoundaryQuadWithNeighbor(pm, he1);
    //         }
    //         if (okf) {
    //           n += 1;
    //         } else {
    //           Msg::Warning("failed to fix flat quad on boundary");
    //         }
    //       }
    //     } else if (he2->opposite != nullptr || he3->opposite != nullptr) {
    //       /* The tip of the flat quad is on the boundary, so the configuration
    //        * is very constrained, but there is one side adjacent to another quad */
    //       double sicn = quadQuality(pm, he1->f);
    //       double aglDeg = angleAcosDot(he0->d(),he1->d()) * 180./M_PI;
    //       if (aglDeg < 5 || (sicn < 0.1 && aglDeg < 30)) {
    //         bool okf = fixFlatBoundaryQuadWithNeighbor(pm, he1);
    //         if (okf) {
    //           n += 1;
    //         } else {
    //           Msg::Warning("failed to fix flat quad on boundary (tip also on boundary)");
    //         }
    //       }
    //     }
    //   }
    //   if (n != 0) nflatfix += n;
    //   if (n == 0) break;
    // }

    // pm->clean();
=======
      if(l0 == l1 && pm->num_sides(he) == 3 && pm->num_sides(he->opposite) == 3)
        pm->merge_faces(he);
    }
  }
  pm->clean();
  printLabelling("labelling_final_split_quad.pos", pm, _labels);

  printf("%d  quads created\n", faceTag);

  PolyMesh2GFace(pm, faceTag);

  printf("%d  2 gmsh done\n", faceTag);
>>>>>>> b61a2353

    // PolyMesh2GFace(pm, faceTag);

    // Msg::Debug("-- %d  2 gmsh done\n",faceTag);

    // delete pm;

    // GFace *gf = GModel::current()->getFaceByTag(faceTag);
    // if (gf->triangles.size() > 0) {
    //   Msg::Warning("- Face %i: bipartite labelling and recombination: %i splits, %li flat fixed, %li quads, %li triangles",
    //       gf->tag(), nsplit, nflatfix, gf->quadrangles.size(), gf->triangles.size());
    // } else {
    //   Msg::Info("- Face %i: bipartite labelling and recombination: %i splits, %li flat fixed, %li quads, %li triangles", 
    //       gf->tag(), nsplit, nflatfix, gf->quadrangles.size(), gf->triangles.size());
    // }

    // {
    //   // GModel::current()->rebuildMeshVertexCache();
    //   // GModel::current()->rebuildMeshElementCache();
    //   DBG("========= TEST AFTER SPLIT+COMBINE ============");
    //   DBG("GFace2PolyMesh ..");
    //   PolyMesh *pm = nullptr;
    //   GFace2PolyMesh (gf->tag(), &pm);
    //   DBG("convert back to GFace");
    //   PolyMesh2GFace(pm, gf->tag());
    //   delete pm;
    // }
    // GeoLog::flush(); // TODOMX debug
  } else {
    pm->clean();
    PolyMesh2GFace(pm, faceTag);
    delete pm;
    GFace *gf = GModel::current()->getFaceByTag(faceTag);
    SurfaceProjector sp;
    fillSurfaceProjector(gf, &sp);
    improveQuadMeshTopologyWithLocalCleanup(gf,&sp);
  }
  

  
  // Msg::Error("TODOMX");
  // gmsh::fltk::run();
  // abort();

  /*  GFace *gf = GModel::current()->getFaceByTag(faceTag);
  SurfaceProjector sp;
  fillSurfaceProjector(gf, &sp);
  optimizeGeometryQuadMesh(gf, &sp);
  */
}

#else

void meshGFaceQuadrangulateBipartiteLabelling(int faceTag)
{
  Msg::Error("This requires quad meshing tools");
}

#endif<|MERGE_RESOLUTION|>--- conflicted
+++ resolved
@@ -7,37 +7,27 @@
 
 #include <queue>
 #include <unordered_map>
-#include <unordered_set>
 #include "meshTriangulation.h"
 #include "SVector3.h"
 #include "GModel.h"
 #include "GFace.h"
-<<<<<<< HEAD
 #include "MQuadrangle.h"
 #include "meshGFaceOptimize.h"
-=======
 #include "meshOctreeLibOL.h"
-
->>>>>>> b61a2353
 #if defined(HAVE_QUADMESHINGTOOLS)
 #include "qmtMeshGeometryOptimization.h"
-#include "qmtQuadLocalCleanUp.h"
 #include "qmtMeshUtils.h"
-<<<<<<< HEAD
 #include "cppUtils.h"
 #include "geolog.h"
 #endif
-#include "gmsh.h"
-#include "meshOctreeLibOL.h"
-=======
->>>>>>> b61a2353
-
-static void computeNaturalCross(PolyMesh::Vertex *v, SVector3 &n, SVector3 &t1,
-                                SVector3 &t2)
-{
+
+static void computeNaturalCross (PolyMesh::Vertex *v,
+				 SVector3 &n,
+				 SVector3 &t1,
+				 SVector3 &t2){
   PolyMesh::HalfEdge *he = v->he;
-  n = SVector3(0, 0, 0);
-  while(1) {
+  n = SVector3(0,0,0);
+  while(1){
     if(he->opposite == NULL) {
       t1 = he->d();
       break;
@@ -45,11 +35,11 @@
     SVector3 ta = he->d();
     he = he->opposite->next;
     SVector3 tb = he->d();
-    n += crossprod(ta, tb);
+    n += crossprod(ta,tb);
   }
 
   he = v->he->prev;
-  while(1) {
+  while(1){
     if(he->opposite == NULL) {
       t2 = -he->d();
       break;
@@ -57,46 +47,45 @@
     SVector3 ta = -he->d();
     he = he->opposite->prev;
     SVector3 tb = -he->d();
-    n += crossprod(ta, tb);
+    n += crossprod(ta,tb);
   }
 
   n.normalize();
-
-  if(fabs(dot(t1, t2)) > 0.95) {
-    t2 = crossprod(n, t1);
+  
+  if (fabs(dot(t1,t2)) > 0.95){
+    t2 = crossprod(n,t1);
     t2.normalize();
   }
-  else if(fabs(dot(t1, t2)) > 0.5) {
-    t1 = t1 - t2;
+  else if (fabs(dot(t1,t2)) > 0.5){
+    t1 = t1-t2;
     t1.normalize();
-    t2 = crossprod(n, t1);
+    t2 = crossprod(n,t1);
     t2.normalize();
   }
 }
 
-static void printLabelling(const char *fn, PolyMesh *pm,
-                           std::unordered_map<PolyMesh::Vertex *, int> &_labels)
+static void printLabelling (const char* fn, PolyMesh *pm, std::unordered_map<PolyMesh::Vertex*,int> &_labels)
 {
-  if(Msg::GetVerbosity() < 99) return;
-  FILE *f = fopen(fn, "w");
-  fprintf(f, "View \"labels\"{\n");
-  for(auto v : pm->vertices) {
-    fprintf(f, "SP(%g,%g,%g){%d};\n", v->position.x(), v->position.y(),
-            v->position.z(), _labels[v]);
+  if (Msg::GetVerbosity()  < 99)return;
+  FILE *f = fopen(fn,"w");
+  fprintf(f,"View \"labels\"{\n");
+  for (auto v :  pm->vertices){
+    fprintf(f,"SP(%g,%g,%g){%d};\n",
+	    v->position.x(),v->position.y(),v->position.z(),_labels[v]);
     /*
     if (pm->degree(v) == -1){
       SVector3 n,t1,t2;
       computeNaturalCross (v,n,t1,t2);
       fprintf(f,"VP(%g,%g,%g){%g,%g,%g};\n",
-          v->position.x(),v->position.y(),v->position.z(),t1.x(),t1.y(),t1.z());
+	      v->position.x(),v->position.y(),v->position.z(),t1.x(),t1.y(),t1.z());
       fprintf(f,"VP(%g,%g,%g){%g,%g,%g};\n",
-          v->position.x(),v->position.y(),v->position.z(),t2.x(),t2.y(),t2.z());
-
+	      v->position.x(),v->position.y(),v->position.z(),t2.x(),t2.y(),t2.z());
+      
     }
     */
   }
 
-  for(auto face : pm->faces) {
+  for (auto face : pm->faces){
     PolyMesh::Vertex *v0 = face->he->v;
     PolyMesh::Vertex *v1 = face->he->next->v;
     PolyMesh::Vertex *v2 = face->he->next->next->v;
@@ -105,24 +94,25 @@
     int l1 = _labels[v1];
     int l2 = _labels[v2];
     int color;
-    if((l0 == 0 && l1 == 0 && l2 == 0) || (l0 == 1 && l1 == 1 && l2 == 1))
-      color = 1;
+    if ((l0 == 0 && l1 == 0 && l2 == 0) ||
+	(l0 == 1 && l1 == 1 && l2 == 1)) color = 1;
+    else color = 0;
+    if (v0 == v3)
+      fprintf(f,"ST(%g,%g,%g,%g,%g,%g,%g,%g,%g){%d,%d,%d};\n",
+	      v0->position.x(),v0->position.y(),v0->position.z(),
+	      v1->position.x(),v1->position.y(),v1->position.z(),
+	      v2->position.x(),v2->position.y(),v2->position.z(),
+	      color,color,color);
     else
-      color = 0;
-    if(v0 == v3)
-      fprintf(f, "ST(%g,%g,%g,%g,%g,%g,%g,%g,%g){%d,%d,%d};\n",
-              v0->position.x(), v0->position.y(), v0->position.z(),
-              v1->position.x(), v1->position.y(), v1->position.z(),
-              v2->position.x(), v2->position.y(), v2->position.z(), color,
-              color, color);
-    else
-      fprintf(f, "SQ(%g,%g,%g,%g,%g,%g,%g,%g,%g,%g,%g,%g){%d,%d,%d,%d};\n",
-              v0->position.x(), v0->position.y(), v0->position.z(),
-              v1->position.x(), v1->position.y(), v1->position.z(),
-              v2->position.x(), v2->position.y(), v2->position.z(),
-              v3->position.x(), v3->position.y(), v3->position.z(), 0, 0, 0, 0);
-  }
-  fprintf(f, "};\n");
+      fprintf(f,"SQ(%g,%g,%g,%g,%g,%g,%g,%g,%g,%g,%g,%g){%d,%d,%d,%d};\n",
+	      v0->position.x(),v0->position.y(),v0->position.z(),
+	      v1->position.x(),v1->position.y(),v1->position.z(),
+	      v2->position.x(),v2->position.y(),v2->position.z(),
+	      v3->position.x(),v3->position.y(),v3->position.z(),
+	      0,0,0,0);
+      
+  }
+  fprintf(f,"};\n");
   fclose(f);
 }
 
@@ -132,12 +122,12 @@
 //   if(heo == nullptr) return -1;
 
 //   PolyMesh::Face *to_delete = heo->f;
-
+  
 //   do{
 //     heo->f = he->f;
 //     heo = heo->next;
 //   }while(heo != he->opposite);
-
+  
 //   he->next->prev = heo->prev;
 //   heo->prev->next = he->next;
 //   he->prev->next = heo->next;
@@ -146,29 +136,13 @@
 //   he->f->he = he->next;
 //   he->v->he = heo->next;
 //   heo->v->he = he->next;
-
+  
 //   // remove afterwards...
 //   he->v = nullptr;
 //   heo->v = nullptr;
 //   to_delete->he = nullptr;
 //   return 0;
 // }
-
-<<<<<<< HEAD
-void laplacianSmoothing(PolyMesh::Vertex* v) {
-  SVector3 avg(0.,0.,0.);
-  double n = 0.;
-  PolyMesh::HalfEdge *he = v->he;
-  do {
-    he = he->opposite;
-    if(he == NULL) return;
-    avg = avg + he->v->position;
-    n += 1;
-    he = he->next;
-  } while(he != v->he);
-  if (n == 0.) return;
-  v->position = avg * double(1./n);
-}
 
 void laplacianSmoothingForQuadMesh(PolyMesh::Vertex* v,
     std::unordered_map<PolyMesh::Vertex*,int> &_labels
@@ -194,715 +168,16 @@
   v->position = avg * double(1./n);
 }
 
-double quadQuality(PolyMesh* pm, PolyMesh::Face* f) {
-  if (pm->num_sides(f->he) == 4) {
-    PolyMesh::Vertex *v0 = f->he->v;
-    PolyMesh::Vertex *v1 = f->he->next->v;
-    PolyMesh::Vertex *v2 = f->he->next->next->v;
-    PolyMesh::Vertex *v3 = f->he->next->next->next->v;
-    MVertex a(v0->position.x(),v0->position.y(),v0->position.z());
-    MVertex b(v1->position.x(),v1->position.y(),v1->position.z());
-    MVertex c(v2->position.x(),v2->position.y(),v2->position.z());
-    MVertex d(v3->position.x(),v3->position.y(),v3->position.z());
-    MQuadrangle q(&a,&b,&c,&d);
-    double sicn = q.minSICNShapeMeasure();
-    if (std::isnan(sicn)) sicn = -999.;
-    return sicn;
-  }
-  Msg::Error("quadQuality: not a quad");
-  return -1.;
-}
-
-double quadQualityAfterMerge(PolyMesh::HalfEdge* he) {
-  /* quad vertices: [v0,v1,v2,v3] */
-  PolyMesh::Vertex *v0 = he->v;
-  PolyMesh::Vertex *v1 = he->next->next->v;
-  PolyMesh::Vertex *v2 = he->next->v;
-  PolyMesh::Vertex *v3 = he->opposite->next->next->v;
-  MVertex a(v0->position.x(),v0->position.y(),v0->position.z());
-  MVertex b(v1->position.x(),v1->position.y(),v1->position.z());
-  MVertex c(v2->position.x(),v2->position.y(),v2->position.z());
-  MVertex d(v3->position.x(),v3->position.y(),v3->position.z());
-  MQuadrangle q(&a,&b,&c,&d);
-  double sicn = q.minSICNShapeMeasure();
-  if (std::isnan(sicn)) sicn = -999.;
-  return sicn;
-}
-
-SVector3 face_center(PolyMesh::Face* f) { 
-  const PolyMesh::HalfEdge *he = f->he;
-  SVector3 avg(0.,0.,0.);
-  double sum = 0.;
-  do {
-    avg = avg + he->v->position;
-    sum += 1.;
-    he = he->next;
-  } while(he != f->he);
-  if (sum > 0.) avg = 1./sum * avg;
-  return avg;
-}
-
-void clearHalfEdge(PolyMesh::HalfEdge* he) {
-  he->v = nullptr;
-  he->next = nullptr;
-  he->prev = nullptr;
-  he->f = nullptr;
-  he->opposite = nullptr;
-}
-
-void setOpposite(PolyMesh::HalfEdge* a, PolyMesh::HalfEdge* b) {
-  a->opposite = b;
-  b->opposite = a;
-}
-
-void setConsecutive(PolyMesh::HalfEdge* a, PolyMesh::HalfEdge* b) {
-  a->next = b;
-  b->prev = a;
-}
-
-void setTriRelations(PolyMesh::Face* f, 
-    PolyMesh::HalfEdge* a, PolyMesh::HalfEdge* b, PolyMesh::HalfEdge* c) {
-  f->he = a;
-  a->f = f;
-  b->f = f;
-  c->f = f;
-  setConsecutive(a,b);
-  setConsecutive(b,c);
-  setConsecutive(c,a);
-}
-
-void setQuadRelations(PolyMesh::Face* f, 
-    PolyMesh::HalfEdge* a, PolyMesh::HalfEdge* b,
-    PolyMesh::HalfEdge* c, PolyMesh::HalfEdge* d) {
-  f->he = a;
-  a->f = f;
-  b->f = f;
-  c->f = f;
-  d->f = f;
-  setConsecutive(a,b);
-  setConsecutive(b,c);
-  setConsecutive(c,d);
-  setConsecutive(d,a);
-}
-
-// bool fixFlatBoundaryQuadWithInterior(PolyMesh* pm, PolyMesh::HalfEdge* he0) {
-//   PolyMesh::Face* f0 = he0->f;
-//   PolyMesh::HalfEdge* he1 = he0->next;
-//   PolyMesh::HalfEdge* he2 = he1->next;
-//   PolyMesh::HalfEdge* he3 = he2->next;
-//   PolyMesh::Vertex* v2 = he2->v;
-// 
-//   int valInterior = pm->degree(v2);
-//   if (valInterior == 5) {
-//     Msg::Debug("fixFlatBoundaryQuadWithInterior: tip is valence 5, fixing ...");
-//     PolyMesh::HalfEdge* he4 = he1->opposite->prev->opposite->prev;
-//     PolyMesh::HalfEdge* he4b = he4->opposite;
-// 
-//     /* New vertices */
-//     PolyMesh::Vertex* v5 = new PolyMesh::Vertex(he1->opposite->prev->center(),-1);
-//     PolyMesh::Vertex* v6 = new PolyMesh::Vertex(he2->opposite->next->center(),-1);
-//     pm->vertices.push_back(v5);
-//     pm->vertices.push_back(v6);
-//     v5->he = he1->opposite;
-//     v6->he = he2;
-//     v2->position = 0.8 * v2->position  + 0.2 * he0->v->position;
-// 
-//     /* Update halfedge vertex outside the three quads */
-//     he1->opposite->v = v5;
-//     he4->next->v = v5;
-//     he2->opposite->next->v = v6;
-//     he4b->v = v6;
-//     /* Update halfedge vertex inside the three quads */
-//     he2->v = v6;
-// 
-//     /* New halfedges and new quads */
-//     PolyMesh::HalfEdge* sp = new PolyMesh::HalfEdge(v5);
-//     PolyMesh::HalfEdge* s = new PolyMesh::HalfEdge(v2);
-//     PolyMesh::HalfEdge* sb = new PolyMesh::HalfEdge(he0->v);
-//     PolyMesh::HalfEdge* sbn = new PolyMesh::HalfEdge(v2);
-//     PolyMesh::HalfEdge* spb = new PolyMesh::HalfEdge(v2);
-//     PolyMesh::HalfEdge* sbnb = new PolyMesh::HalfEdge(v6);
-//     PolyMesh::HalfEdge* he4o = new PolyMesh::HalfEdge(v5);
-//     PolyMesh::HalfEdge* he4bo = new PolyMesh::HalfEdge(he4->v);
-//     pm->hedges.push_back(sp);
-//     pm->hedges.push_back(s);
-//     pm->hedges.push_back(sb);
-//     pm->hedges.push_back(sbn);
-//     pm->hedges.push_back(spb);
-//     pm->hedges.push_back(sbnb);
-//     pm->hedges.push_back(he4o);
-//     pm->hedges.push_back(he4bo);
-//     setOpposite(s,sb);
-//     setOpposite(sp,spb);
-//     setOpposite(sbn,sbnb);
-//     setOpposite(he4,he4o);
-//     setOpposite(he4b,he4bo);
-// 
-//     PolyMesh::Face* nfr = new PolyMesh::Face(he3);
-//     PolyMesh::Face* nft = new PolyMesh::Face(sbnb);
-//     nfr->data = f0->data;
-//     nft->data = f0->data;
-//     pm->faces.push_back(nfr);
-//     pm->faces.push_back(nft);
-// 
-//     setQuadRelations(f0,he0,he1,sp,s);
-//     setQuadRelations(nfr,he2,he3,sb,sbn);
-//     setQuadRelations(nft,spb,he4o,he4bo,sbnb);
-// 
-//     laplacianSmoothing(v5);
-//     laplacianSmoothing(v6);
-// 
-//     return true;
-//   } else if (valInterior == 4) {
-//     Msg::Debug("fixFlatBoundaryQuadWithInterior: tip is valence 4, fixing ...");
-//     PolyMesh::HalfEdge* tl = he1->opposite->prev->opposite;
-//     PolyMesh::HalfEdge* tr = tl->prev;
-//     PolyMesh::Vertex* vtop = tl->next->next->v;
-//     PolyMesh::Face* ftl = tl->f;
-// 
-//     /* New vertices */
-//     PolyMesh::Vertex* v5 = new PolyMesh::Vertex(face_center(he1->opposite->f),-1);
-//     PolyMesh::Vertex* v6 = new PolyMesh::Vertex(face_center(he2->opposite->f),-1);
-//     pm->vertices.push_back(v5);
-//     pm->vertices.push_back(v6);
-//     v5->he = he1->opposite;
-//     v6->he = he2;
-// 
-//     /* In bottom quads (adjacent to bdr) */
-//     PolyMesh::HalfEdge* sp = new PolyMesh::HalfEdge(v5);
-//     PolyMesh::HalfEdge* s = new PolyMesh::HalfEdge(v2);
-//     PolyMesh::HalfEdge* sb = new PolyMesh::HalfEdge(he0->v);
-//     PolyMesh::HalfEdge* sbn = new PolyMesh::HalfEdge(v2);
-//     PolyMesh::HalfEdge* spb = new PolyMesh::HalfEdge(v2);
-//     PolyMesh::HalfEdge* sbnb = new PolyMesh::HalfEdge(v6);
-//     pm->hedges.push_back(sp);
-//     pm->hedges.push_back(s);
-//     pm->hedges.push_back(sb);
-//     pm->hedges.push_back(sbn);
-//     pm->hedges.push_back(spb);
-//     pm->hedges.push_back(sbnb);
-//     setOpposite(s,sb);
-//     setOpposite(sp,spb);
-//     setOpposite(sbn,sbnb);
-// 
-//     PolyMesh::Face* nfr = new PolyMesh::Face(he3);
-//     nfr->data = f0->data;
-//     pm->faces.push_back(nfr);
-// 
-//     v2->he = s;
-//     setQuadRelations(f0,he0,he1,sp,s);
-//     setQuadRelations(nfr,he2,he3,sb,sbn);
-// 
-//     /* In top quads */
-//     PolyMesh::HalfEdge* tm = new PolyMesh::HalfEdge(vtop);
-//     PolyMesh::HalfEdge* tmb = new PolyMesh::HalfEdge(v2);
-//     pm->hedges.push_back(tm);
-//     pm->hedges.push_back(tmb);
-//     setOpposite(tm,tmb);
-// 
-//     PolyMesh::Face* nftr = new PolyMesh::Face(tr);
-//     nftr->data = f0->data;
-//     pm->faces.push_back(nftr);
-// 
-//     setQuadRelations(ftl,tl,tl->next,tm,spb);
-//     setQuadRelations(nftr,tr->prev,tr,sbnb,tmb);
-// 
-//     /* Update halfedge vertex inside the four quads */
-//     tl->v = v5;
-//     he2->v = v6;
-//     /* Update halfedge vertex outside the four quads */
-//     he1->opposite->v = v5;
-//     he2->opposite->next->v = v6;
-// 
-//     laplacianSmoothing(v5);
-//     laplacianSmoothing(v6);
-// 
-//     return true;
-//   } else if (valInterior == 3) {
-//     Msg::Debug("fixFlatBoundaryQuadWithInterior: tip is valence 3, fixing ...");
-//     PolyMesh::Face* f1 = he1->opposite->f;
-//     PolyMesh::Face* f2 = he2->opposite->f;
-// 
-//     setQuadRelations(f1, 
-//         he0, 
-//         he1->opposite->next,
-//         he1->opposite->next->next,
-//         he1->opposite->next->next->next);
-// 
-//     setQuadRelations(f2, 
-//         he3, 
-//         he2->opposite->next,
-//         he2->opposite->next->next,
-//         he2->opposite->next->next->next);
-// 
-//     /* Update vertex to half edges */
-//     he1->v->he = he1->opposite->next;
-//     he3->v->he = he3;
-//     he0->v->he = he0;
-//     he2->opposite->next->v = he0->v;
-// 
-//     /* Flag for delete by pm->clean */
-//     f0->he = nullptr;
-//     v2->he = nullptr;
-//     clearHalfEdge(he1->opposite);
-//     clearHalfEdge(he1);
-//     clearHalfEdge(he2->opposite);
-//     clearHalfEdge(he2);
-// 
-//     return true;
-//   }
-// 
-//   Msg::Warning("flat boundary quad but interior valence %i, no rule to fix it", valInterior);
-//   return false;
-// }
-// 
-// bool fixFlatBoundaryQuadWithNeighbor(PolyMesh* pm, PolyMesh::HalfEdge* he0) {
-//   PolyMesh::Face* f0 = he0->f;
-//   PolyMesh::HalfEdge* he1 = he0->next;
-//   PolyMesh::HalfEdge* he2 = he1->next;
-//   PolyMesh::HalfEdge* he3 = he2->next;
-//   PolyMesh::Vertex* v2 = he2->v;
-//   if (he1->opposite != nullptr) {
-//     Msg::Debug("fixFlatBoundaryQuadWithNeighbor: quad on left ...");
-//     PolyMesh::HalfEdge* he4 = he1->opposite;
-//     PolyMesh::HalfEdge* he7 = he4->prev;
-//     PolyMesh::Face* f1 = he4->f;
-//     PolyMesh::Vertex* a = new PolyMesh::Vertex(face_center(f0),-1);
-//     PolyMesh::Vertex* b = new PolyMesh::Vertex(face_center(f1),-1);
-//     pm->vertices.push_back(a);
-//     pm->vertices.push_back(b);
-//     PolyMesh::HalfEdge* ab = new PolyMesh::HalfEdge(a);
-//     PolyMesh::HalfEdge* ba = new PolyMesh::HalfEdge(b);
-//     pm->hedges.push_back(ab);
-//     pm->hedges.push_back(ba);
-//     setOpposite(ab,ba);
-//     a->he = ab;
-//     b->he = ba;
-//     PolyMesh::HalfEdge* av0 = new PolyMesh::HalfEdge(a);
-//     PolyMesh::HalfEdge* v0a = new PolyMesh::HalfEdge(he0->v);
-//     pm->hedges.push_back(av0);
-//     pm->hedges.push_back(v0a);
-//     setOpposite(av0,v0a);
-//     PolyMesh::HalfEdge* av2 = new PolyMesh::HalfEdge(a);
-//     PolyMesh::HalfEdge* v2a = new PolyMesh::HalfEdge(he2->v);
-//     pm->hedges.push_back(av2);
-//     pm->hedges.push_back(v2a);
-//     setOpposite(av2,v2a);
-//     PolyMesh::HalfEdge* bv7 = new PolyMesh::HalfEdge(b);
-//     PolyMesh::HalfEdge* v7b = new PolyMesh::HalfEdge(he7->v);
-//     pm->hedges.push_back(bv7);
-//     pm->hedges.push_back(v7b);
-//     setOpposite(bv7,v7b);
-//     he4->v = b;
-//     PolyMesh::Face* fb = new PolyMesh::Face(he0);
-//     PolyMesh::Face* ft = new PolyMesh::Face(he7);
-//     pm->faces.push_back(fb);
-//     pm->faces.push_back(ft);
-//     fb->data = f0->data;
-//     ft->data = f0->data;
-//     v2->he = he2;
-//     he0->v->he = he0;
-//     he7->v->he = he7;
-//     setQuadRelations(f0,he2,he3,v0a,av2);
-//     setQuadRelations(f1,he4,he4->next,he4->next->next,v7b);
-//     setQuadRelations(ft,he7,v2a,ab,bv7);
-//     setQuadRelations(fb,he0,he1,ba,av0);
-// 
-//     laplacianSmoothing(a);
-//     laplacianSmoothing(b);
-//     laplacianSmoothing(a);
-//     laplacianSmoothing(b);
-//     return true;
-//   } else if (he2->opposite != nullptr) {
-//     Msg::Debug("fixFlatBoundaryQuadWithNeighbor: quad on right ...");
-//     PolyMesh::HalfEdge* he4 = he2->opposite;
-//     PolyMesh::HalfEdge* he5 = he4->next;
-//     PolyMesh::HalfEdge* he6 = he4->next->next;
-//     PolyMesh::Face* f1 = he4->f;
-//     PolyMesh::Vertex* a = new PolyMesh::Vertex(face_center(f0),-1);
-//     PolyMesh::Vertex* b = new PolyMesh::Vertex(face_center(f1),-1);
-//     pm->vertices.push_back(a);
-//     pm->vertices.push_back(b);
-//     PolyMesh::HalfEdge* ab = new PolyMesh::HalfEdge(a);
-//     PolyMesh::HalfEdge* ba = new PolyMesh::HalfEdge(b);
-//     pm->hedges.push_back(ab);
-//     pm->hedges.push_back(ba);
-//     setOpposite(ab,ba);
-//     a->he = ab;
-//     b->he = ba;
-//     PolyMesh::HalfEdge* av0 = new PolyMesh::HalfEdge(a);
-//     PolyMesh::HalfEdge* v0a = new PolyMesh::HalfEdge(he0->v);
-//     pm->hedges.push_back(av0);
-//     pm->hedges.push_back(v0a);
-//     setOpposite(av0,v0a);
-// 
-//     he4->v = a;
-// 
-//     PolyMesh::HalfEdge* bv3 = new PolyMesh::HalfEdge(b);
-//     PolyMesh::HalfEdge* v3b = new PolyMesh::HalfEdge(he3->v);
-//     pm->hedges.push_back(bv3);
-//     pm->hedges.push_back(v3b);
-//     setOpposite(bv3,v3b);
-// 
-//     PolyMesh::HalfEdge* bv6 = new PolyMesh::HalfEdge(b);
-//     PolyMesh::HalfEdge* v6b = new PolyMesh::HalfEdge(he6->v);
-//     pm->hedges.push_back(bv6);
-//     pm->hedges.push_back(v6b);
-//     setOpposite(bv6,v6b);
-// 
-//     PolyMesh::Face* fb = new PolyMesh::Face(he3);
-//     PolyMesh::Face* ft = new PolyMesh::Face(he4);
-//     pm->faces.push_back(fb);
-//     pm->faces.push_back(ft);
-//     fb->data = f0->data;
-//     ft->data = f0->data;
-//     he3->v->he = he3;
-//     he0->v->he = he0;
-//     he6->v->he = he6;
-//     setQuadRelations(f0,he0,he1,he2,av0);
-//     setQuadRelations(f1,he6,he6->next,v3b,bv6);
-//     setQuadRelations(ft,ba,he4,he5,v6b);
-//     setQuadRelations(fb,he3,v0a,ab,bv3);
-//     laplacianSmoothing(a);
-//     laplacianSmoothing(b);
-//     laplacianSmoothing(a);
-//     laplacianSmoothing(b);
-//     return true;
-//   }
-//   Msg::Warning("flat boundary quad but tip on bdr, no rule to fix it");
-//   return false;
-// }
-
-inline double angleAcosDot(const SVector3& a, const SVector3& b) {
-  double dp = dot(a,b);
-  if (dp < -1.) {
-    dp = -1.;
-  } else if (dp > 1.) {
-    dp = 1.;
-  }
-  return acos(dp);
-}
-
-bool splitQuadInTwoTriangles(PolyMesh* pm, PolyMesh::Face* f) {
-  if (pm->num_sides(f->he) != 4) {
-    Msg::Error("splitQuadInTwoTriangles: input is not a quad");
-    return false;
-  }
-  PolyMesh::HalfEdge* he0 = f->he;
-  PolyMesh::HalfEdge* he1 = he0->next;
-  PolyMesh::HalfEdge* he2 = he1->next;
-  PolyMesh::HalfEdge* he3 = he2->next;
-  double ld1 = (he1->v->position - he3->v->position).normSq();
-  double ld2 = (he0->v->position - he2->v->position).normSq();
-  if (ld2 < ld1) { /* split at the smallest diagonal */
-    he0 = he0->next;
-    he1 = he1->next;
-    he2 = he2->next;
-    he3 = he3->next;
-  }
-  PolyMesh::HalfEdge* d1 = new PolyMesh::HalfEdge(he3->v);
-  PolyMesh::HalfEdge* d2 = new PolyMesh::HalfEdge(he1->v);
-  pm->hedges.push_back(d1);
-  pm->hedges.push_back(d2);
-  setOpposite(d1,d2);
-
-  PolyMesh::Face* nf = new PolyMesh::Face(he0);
-  nf->data = f->data;
-  pm->faces.push_back(nf);
-
-  setTriRelations(f,d1,he1,he2);
-  setTriRelations(nf,d2,he3,he0);
-
-  return true;
-}
-
-bool generatePolyMeshAndLabelsFromSimpleCombine(int faceTag, PolyMesh*& pm,
-    std::map<MVertex*,int>& bipartiteLabel)  {
-  if (pm != nullptr) {
-    Msg::Error("poly mesh input should be null");
-    return false;
-  }
-
-  GFace *gf = GModel::current()->getFaceByTag(faceTag);
-  if (gf == nullptr) {
-    Msg::Error("no face found for tag %i", faceTag);
-    return false;
-  }
-
-  /* Combine triangles into quads (using background cross field if available) */
-  bool blossom = false;
-  int topo = 0;
-  bool nodeRepositioning = false;
-  recombineIntoQuads(gf, blossom, topo, nodeRepositioning, 0.1);
-
-  /* Remove the labels on interior vertices, keep the ones on boundary */
-  auto itr = bipartiteLabel.begin();
-  while (itr != bipartiteLabel.end()) {
-    if (itr->first->onWhat()->dim() == 2) {
-      itr = bipartiteLabel.erase(itr);
-    } else {
-      ++itr;
-    }
-  }
-
-  /* Greedy assignement of labels on quads and triangles */
-  Msg::Debug("- greedy label assignement from quad-tri mesh");
-
-  std::unordered_map<MVertex*, std::unordered_set<MVertex*> > qv2v;
-  std::unordered_map<MVertex*, std::unordered_set<MVertex*> > tv2v;
-  for (MQuadrangle* q: gf->quadrangles) {
-    for (size_t le = 0; le < 4; ++le) {
-      MVertex* v1 = q->getVertex(le);
-      MVertex* v2 = q->getVertex((le+1)%4);
-      qv2v[v1].insert(v2);
-      qv2v[v2].insert(v1);
-    }
-  }
-  for (MTriangle* q: gf->triangles) {
-    for (size_t le = 0; le < 3; ++le) {
-      MVertex* v1 = q->getVertex(le);
-      MVertex* v2 = q->getVertex((le+1)%3);
-      tv2v[v1].insert(v2);
-      tv2v[v2].insert(v1);
-    }
-  }
-
-  /* Initialize queue with boundary */
-  std::queue<MVertex*> Qbdr;
-  for (auto& kv: bipartiteLabel) {
-    Qbdr.push(kv.first);
-  }
-  if (Qbdr.size() == 0 && gf->mesh_vertices.size() > 0) {
-    /* If no bdr, initialize randomly on vertices of the mesh */
-    if (tv2v.size() > 0) {
-      MVertex* v0 = tv2v.begin()->first;
-      Qbdr.push(v0);
-      bipartiteLabel[v0] = 0;
-    }
-    if (qv2v.size() > 0) {
-      MVertex* v0 = tv2v.begin()->first;
-      Qbdr.push(v0);
-      bipartiteLabel[v0] = 0;
-    }
-    if (Qbdr.size() == 0 && gf->mesh_vertices.size() > 0) {
-      MVertex* v0 = gf->mesh_vertices.front();
-      Qbdr.push(v0);
-      bipartiteLabel[v0] = 0;
-    }
-  }
-
-  /* Propagate on quads */
-  std::queue<MVertex*> Q = Qbdr;
-  for (auto& kv: qv2v) {
-    MVertex* v0 = kv.first;
-    auto it0 = bipartiteLabel.find(v0);
-    if (it0 != bipartiteLabel.end()) continue;
-
-    std::queue<MVertex*> Q;
-    bipartiteLabel[v0] = 0;
-    Q.push(v0);
-
-    while (Q.size() > 0) {
-      MVertex* v = Q.front();
-      Q.pop();
-      auto it = bipartiteLabel.find(v);
-      if (it == bipartiteLabel.end()) continue;
-      int color = it->second;
-
-      auto ita = qv2v.find(v);
-      if (ita == qv2v.end()) continue;
-      for (MVertex* v2: ita->second) {
-        auto it2 = bipartiteLabel.find(v2);
-        if (it2 != bipartiteLabel.end()) continue;
-
-        bipartiteLabel[v2] = !color;
-        Q.push(v2);
-      }
-    }
-  }
-
-  /* Propagate on tris, from vertex on quads */
-  for (auto& kv: tv2v) {
-    MVertex* v0 = kv.first;
-    auto it0 = bipartiteLabel.find(v0);
-    if (it0 != bipartiteLabel.end()) {
-      Q.push(v0);
-    }
-  }
-  if (Q.size() == 0) Q = Qbdr;
-  while (Q.size() > 0) {
-    MVertex* v = Q.front();
-    Q.pop();
-    auto it = bipartiteLabel.find(v);
-    if (it == bipartiteLabel.end()) continue;
-    int color = it->second;
-
-    auto ita = tv2v.find(v);
-    if (ita == tv2v.end()) continue;
-    for (MVertex* v2: ita->second) {
-      auto it2 = bipartiteLabel.find(v2);
-      if (it2 != bipartiteLabel.end()) continue;
-
-      bipartiteLabel[v2] = !color;
-      Q.push(v2);
-    }
-  }
-
-  /* Generate the HalfEdge mesh */
-  int result = GFace2PolyMesh (faceTag, &pm);
-  if (result == -1) return false;
-
-  /* Split the quads into triangle pairs */
-  Msg::Debug("- split quads into triangles");
-  size_t nf = pm->faces.size();
-  for (size_t i = 0; i < nf; ++i) {
-    if (pm->num_sides(pm->faces[i]->he) == 4) {
-      bool oks = splitQuadInTwoTriangles(pm, pm->faces[i]);
-      if (!oks) {
-        Msg::Error("failed to split quad");
-=======
-void meshGFaceQuadrangulateBipartiteLabelling(int faceTag)
+void meshGFaceQuadrangulateBipartiteLabelling (int faceTag,
+    std::map<MVertex*,int>* bipartiteLabel)
 {
-  PolyMesh *pm = nullptr;
-  Msg::Debug("Quadrangulation of face %d using Bipartite Labelling", faceTag);
-
-  printf("%d  Quadrangulation of face\n", faceTag);
-  int result = GFace2PolyMesh(faceTag, &pm);
-  printf("%d  Transfer to Half Edge done\n", faceTag);
-  if(result == -1) return;
-  std::queue<PolyMesh::Vertex *> _queue;
-  std::unordered_map<PolyMesh::Vertex *, int> _labels;
-  std::unordered_map<PolyMesh::Vertex *, SVector3> _dirs;
-
-  for(auto v : pm->vertices) _labels[v] = -1;
-
-  for(auto v : pm->vertices) {
-    // boundary vertex , degree returns 1 (one of the halfedges has no opposite)
-    //    printf("vertex %d\n",v->data);
-    //    printf("vertex %d has degree %d\n",v->data,pm->degree(v));
-    if(_labels[v] == -1 && pm->degree(v) == -1) {
-      //      printf("vertex %d is on the boundary\n",v->data);
-      PolyMesh::HalfEdge *he = v->he;
-      bool currentLabel = true;
-      _labels[v] = currentLabel;
-      _queue.push(v);
-      size_t nodeCount = 0;
-      while(1) {
-        if(he->opposite == NULL) {
-          he = he->next;
-          //	  printf("--> vertex %d is on the boundary\n",he->v->data);
-          nodeCount++;
-          if(_labels[he->v] != -1) break;
-          currentLabel = !currentLabel;
-          _labels[he->v] = currentLabel;
-          _queue.push(he->v);
-        }
-        else
-          he = he->opposite->next;
-      }
-      if(nodeCount % 2 != 0) {
-        Msg::Warning("Bipartite algorithm requires an even numer of boundary"
-                     " vertices on every edge loop that bounds face %d. This "
-                     "loop has %d nodes and some triangles will remain.",
-                     faceTag, nodeCount);
-      }
-    }
-  }
-
-  printf("%d  Initial labelling done\n", faceTag);
-
-  while(!_queue.empty()) {
-    //    printf("SIZE %lu\n",_queue.size());
-    auto v = _queue.front();
-    _queue.pop();
-    bool currentLabel = _labels[v];
-
-    if(pm->degree(v) == -1) {
-      SVector3 n, t1, t2;
-      computeNaturalCross(v, n, t1, t2);
-      PolyMesh::HalfEdge *he = v->he;
-      while(he->opposite) he = he->opposite->next;
-      double dot_max = 0.0;
-      PolyMesh::HalfEdge *best = nullptr;
-      //      printf("treating %lu\n",v->data);
-      while(he) {
-        //	printf("  %lu\n",he->prev->v->data);
-        SVector3 t = he->d();
-        if(_labels[he->next->v] == -1) {
-          double dd = std::max(fabs(dot(t1, t)), fabs(dot(t2, t)));
-          if(dd > dot_max) {
-            dot_max = dd;
-            best = he;
-          }
-        }
-        he = he->prev->opposite;
-      }
-      if(best && dot_max > 0.9) {
-        //	printf("connecting %lu to (%lu %lu) (%g
-        //%g)\n",v->data,best->v->data,best->next->v->data,
-        //	       best->d().x(),best->d().y());
-        _dirs[best->next->v] = best->d();
-        _labels[best->next->v] = !currentLabel;
-        _queue.push(best->next->v);
-      }
-    }
-    else {
-      SVector3 n = pm->normal(v);
-      SVector3 t1 = _dirs[v];
-      SVector3 t2 = crossprod(n, t1);
-      PolyMesh::HalfEdge *he = v->he;
-      std::vector<std::pair<double, PolyMesh::HalfEdge *> > bests;
-      //      printf ("Vertex %d (%g %g): ",v->data,t1.x(),t1.y());
-      do {
-        SVector3 t = he->d();
-        double dd = -std::max(fabs(dot(t1, t)), fabs(dot(t2, t)));
-        bests.push_back(std::make_pair(dd, he));
-        //	printf ("(%d,%g,%g,%g) ",he->next->v->data,dd,t.x(),t.y());
-        he = he->opposite->next;
-      } while(he != v->he);
-
-      std::sort(bests.begin(), bests.end());
-
-      int count = 0;
-      for(auto it : bests) {
-        if(count++ > 3) break;
-        PolyMesh::HalfEdge *best = it.second;
-        if(_labels[best->next->v] == -1) {
-          //	  printf("(%lu %g)", best->next->v->data, it.first);
-          _dirs[best->next->v] = best->d();
-          _labels[best->next->v] = /*rand()%2; // TEST*/ !currentLabel;
-          _queue.push(best->next->v);
-        }
->>>>>>> b61a2353
-      }
-    }
-  }
-
-<<<<<<< HEAD
-  return true;
-}
-
-
-void meshGFaceQuadrangulateBipartiteLabelling (int faceTag,
-    std::map<MVertex*,int>* bipartiteLabel) 
-{
+
   PolyMesh *pm = nullptr;
   Msg::Debug("- Face %i: quadrangulation using Bipartite Labelling",faceTag);
 
-  /* bipartiteFromCombine does not work well in practice
-   * because of frontal collisions
-   * remove this section of the code ? */
-  const bool useBipartiteFromCombine = false;
-  if (useBipartiteFromCombine && bipartiteLabel != nullptr) {
-    bool okc = generatePolyMeshAndLabelsFromSimpleCombine(faceTag, pm, *bipartiteLabel);
-    if (!okc) {
-      Msg::Error("failed to generate poly mesh and labels from combine");
-    }
-  } else {
-    int result = GFace2PolyMesh (faceTag, &pm);
-    Msg::Debug("-- %d  Transfer to Half Edge done\n",faceTag);
-    if (result == -1)return;
-  }
+  int result = GFace2PolyMesh (faceTag, &pm);
+  Msg::Debug("-- %d  Transfer to Half Edge done\n",faceTag);
+  if (result == -1)return;
 
   std::unordered_map<PolyMesh::Vertex*,int> _labels;
 
@@ -1073,16 +348,16 @@
         _labels[pm->vertices[i]] = 0;
         GeoLog::add(pm->vertices[i]->position,0.,"label_not_found");
 
-        Msg::Error("TODOMX abort");
-        GeoLog::flush();
-        gmsh::fltk::run();
-        abort();
+        // Msg::Error("TODOMX abort");
+        // GeoLog::flush();
+        // gmsh::fltk::run();
+        // abort();
 
         continue;
       }
       _labels[pm->vertices[i]] = it->second;
 
-      // GeoLog::add(pm->vertices[i]->position,double(it->second), "f" + std::to_string(faceTag) + "_bipartite_labels");
+      GeoLog::add(pm->vertices[i]->position,double(it->second),"label");
     }
   }
 
@@ -1090,54 +365,7 @@
   while (true) {
     size_t n = 0;
     // split invalid edges according to labels
-    const size_t nl = pm->hedges.size();
-    for (size_t i = 0; i < nl; ++i) {
-      PolyMesh::HalfEdge* he = pm->hedges[i];
-      if (he == nullptr || he->f == nullptr || he->opposite == nullptr) continue;
-=======
-  printf("%d  internal labelling done\n", faceTag);
-
-  // enhancement.
-  bool changed = false;
-  printLabelling("labelling_initial.pos", pm, _labels);
-  do {
-    changed = false;
-    for(auto v : pm->vertices) {
-      if(pm->degree(v) != -1) {
-        PolyMesh::HalfEdge *he = v->he;
-        int myIndex = _labels[v];
-        if(myIndex == -1) { _labels[v] = myIndex = 1; }
-        int oppositeIndex = (myIndex == 1) ? 0 : 1;
-        std::vector<int> l;
-        do {
-          l.push_back(_labels[he->next->v]);
-          he = he->opposite->next;
-        } while(he != v->he);
-        int nbInvalidBefore = 0;
-        int nbInvalidAfter = 0;
-        for(size_t i = 0; i < l.size(); i++) {
-          int i0 = l[i];
-          int i1 = l[(i + 1) % l.size()];
-          if(i0 == i1 && i0 == myIndex) nbInvalidBefore++;
-          if(i0 == i1 && i0 == oppositeIndex) nbInvalidAfter++;
-        }
-        if(nbInvalidBefore > nbInvalidAfter) {
-          //	  printf("%d %d\n",nbInvalidBefore,nbInvalidAfter);
-          _labels[v] = oppositeIndex;
-          changed = true;
-        }
-      }
-    }
-  } while(changed);
-  printLabelling("labelling_final.pos", pm, _labels);
-
-  printf("%d  optimum labelling done\n", faceTag);
-
-  // split invalid edges
-
-  for(auto he : pm->hedges) {
-    if(he->opposite != nullptr) {
->>>>>>> b61a2353
+    for (auto he : pm->hedges) if (he->opposite  != nullptr){
       PolyMesh::Vertex *v0 = he->v;
       PolyMesh::Vertex *v1 = he->next->v;
       PolyMesh::Vertex *v2 = he->next->next->v;
@@ -1146,7 +374,6 @@
       int l1 = _labels[v1];
       int l2 = _labels[v2];
       int l3 = _labels[v3];
-<<<<<<< HEAD
       if (l0 == l1 && l0 == l2 && l0 == l3){
         SVector3 pos = (v0->position+v1->position)*.5;
         if (pm->split_edge (he,pos,-1) == 0){
@@ -1174,38 +401,14 @@
   Msg::Debug("-- %d  steiner points added\n",faceTag);
 
   printLabelling ("labelling_final_split.pos",pm, _labels);  
-
+  
   Msg::Debug("-- combine triangles into quads");
-  for (auto he : pm->hedges) if (he) {
+  for (auto he : pm->hedges){
     if (he->v != nullptr && he->opposite  != nullptr){
-=======
-      if(l0 == l1 && l0 == l2 && l0 == l3) {
-        SVector3 pos = (v0->position + v1->position) * .5;
-        if(pm->split_edge(he, pos, -1) == 0) {
-          _labels[pm->vertices[pm->vertices.size() - 1]] = l0 == 1 ? 0 : 1;
-        }
-      }
-      else if(l0 == l1 && l0 == l2) {
-        SVector3 pos = (v0->position + v1->position) * .5;
-        if(pm->split_edge(he, pos, -1) == 0) {
-          _labels[pm->vertices[pm->vertices.size() - 1]] = l0 == 1 ? 0 : 1;
-        }
-      }
-    }
-  }
-
-  printf("%d  steiner points added\n", faceTag);
-
-  printLabelling("labelling_final_split.pos", pm, _labels);
-
-  for(auto he : pm->hedges) {
-    if(he->v != nullptr && he->opposite != nullptr) {
->>>>>>> b61a2353
       PolyMesh::Vertex *v0 = he->v;
       PolyMesh::Vertex *v1 = he->next->v;
       int l0 = _labels[v0];
       int l1 = _labels[v1];
-<<<<<<< HEAD
       if (l0 == l1 &&
           pm->num_sides(he) == 3 &&
           pm->num_sides(he->opposite) == 3) pm->merge_faces (he); 
@@ -1216,123 +419,22 @@
   
   Msg::Debug("-- %d  quads created\n",faceTag);
 
-
-  bool NEW_CLEANUP = true;
-  if (!NEW_CLEANUP) {
-    // Msg::Debug("-- check flat quads on boundary");
-    // std::unordered_set<PolyMesh::Vertex*> onBdr;
-    // for (auto he : pm->hedges) if (he && he->opposite == nullptr) {
-    //   onBdr.insert(he->first());
-    //   onBdr.insert(he->second());
-    // } 
-    // size_t nflatfix = 0;
-    // while (true) {
-    //   /* Look for two consecutive halfedges on the boundary in the same quad */
-    //   size_t n = 0;
-    //   const size_t nhe = pm->hedges.size();
-    //   for (size_t i = 0; i < nhe; ++i) {
-    //     PolyMesh::HalfEdge* he0 = pm->hedges[i];
-    //     if (he0 == nullptr || he0->f == nullptr) continue;
-    //     PolyMesh::HalfEdge* he1 = he0->next;
-    //     if (he1 == nullptr || he1->f == nullptr) continue;
-    //     if (he0->f != he1->f) continue;
-    //     if (he0->opposite != nullptr || he1->opposite != nullptr) continue;
-
-    //     PolyMesh::HalfEdge* he2 = he1->next;
-    //     PolyMesh::HalfEdge* he3 = he2->next;
-    //     if (he2->opposite != nullptr && he3->opposite != nullptr) {
-    //       /* The tip of the flat quad is inside the surface mesh */
-    //       PolyMesh::Vertex* intVertex = he3->v;
-    //       bool tipOnBdr = onBdr.find(intVertex) != onBdr.end();
-    //       double sicn = quadQuality(pm, he1->f);
-    //       double aglDeg = angleAcosDot(he0->d(),he1->d()) * 180./M_PI;
-    //       if (aglDeg < 5 || (sicn < 0.1 && aglDeg < 90)) {
-    //         bool okf = false;
-    //         if (!tipOnBdr && pm->degree(intVertex) < 6)  {
-    //           okf = fixFlatBoundaryQuadWithInterior(pm, he1);
-    //         } else {
-    //           /* no template for valence 6+, use the neighbor fallback */
-    //           okf = fixFlatBoundaryQuadWithNeighbor(pm, he1);
-    //         }
-    //         if (okf) {
-    //           n += 1;
-    //         } else {
-    //           Msg::Warning("failed to fix flat quad on boundary");
-    //         }
-    //       }
-    //     } else if (he2->opposite != nullptr || he3->opposite != nullptr) {
-    //       /* The tip of the flat quad is on the boundary, so the configuration
-    //        * is very constrained, but there is one side adjacent to another quad */
-    //       double sicn = quadQuality(pm, he1->f);
-    //       double aglDeg = angleAcosDot(he0->d(),he1->d()) * 180./M_PI;
-    //       if (aglDeg < 5 || (sicn < 0.1 && aglDeg < 30)) {
-    //         bool okf = fixFlatBoundaryQuadWithNeighbor(pm, he1);
-    //         if (okf) {
-    //           n += 1;
-    //         } else {
-    //           Msg::Warning("failed to fix flat quad on boundary (tip also on boundary)");
-    //         }
-    //       }
-    //     }
-    //   }
-    //   if (n != 0) nflatfix += n;
-    //   if (n == 0) break;
-    // }
-
-    // pm->clean();
-=======
-      if(l0 == l1 && pm->num_sides(he) == 3 && pm->num_sides(he->opposite) == 3)
-        pm->merge_faces(he);
-    }
-  }
-  pm->clean();
-  printLabelling("labelling_final_split_quad.pos", pm, _labels);
-
-  printf("%d  quads created\n", faceTag);
-
   PolyMesh2GFace(pm, faceTag);
 
-  printf("%d  2 gmsh done\n", faceTag);
->>>>>>> b61a2353
-
-    // PolyMesh2GFace(pm, faceTag);
-
-    // Msg::Debug("-- %d  2 gmsh done\n",faceTag);
-
-    // delete pm;
-
-    // GFace *gf = GModel::current()->getFaceByTag(faceTag);
-    // if (gf->triangles.size() > 0) {
-    //   Msg::Warning("- Face %i: bipartite labelling and recombination: %i splits, %li flat fixed, %li quads, %li triangles",
-    //       gf->tag(), nsplit, nflatfix, gf->quadrangles.size(), gf->triangles.size());
-    // } else {
-    //   Msg::Info("- Face %i: bipartite labelling and recombination: %i splits, %li flat fixed, %li quads, %li triangles", 
-    //       gf->tag(), nsplit, nflatfix, gf->quadrangles.size(), gf->triangles.size());
-    // }
-
-    // {
-    //   // GModel::current()->rebuildMeshVertexCache();
-    //   // GModel::current()->rebuildMeshElementCache();
-    //   DBG("========= TEST AFTER SPLIT+COMBINE ============");
-    //   DBG("GFace2PolyMesh ..");
-    //   PolyMesh *pm = nullptr;
-    //   GFace2PolyMesh (gf->tag(), &pm);
-    //   DBG("convert back to GFace");
-    //   PolyMesh2GFace(pm, gf->tag());
-    //   delete pm;
-    // }
-    // GeoLog::flush(); // TODOMX debug
+  Msg::Debug("-- %d  2 gmsh done\n",faceTag);
+
+  delete pm;
+
+  GFace *gf = GModel::current()->getFaceByTag(faceTag);
+  if (gf->triangles.size() > 0) {
+    Msg::Warning("- Face %i: bipartite labelling and recombination: %i splits, %li quads, %li triangles",
+        gf->tag(), nsplit, gf->quadrangles.size(), gf->triangles.size());
   } else {
-    pm->clean();
-    PolyMesh2GFace(pm, faceTag);
-    delete pm;
-    GFace *gf = GModel::current()->getFaceByTag(faceTag);
-    SurfaceProjector sp;
-    fillSurfaceProjector(gf, &sp);
-    improveQuadMeshTopologyWithLocalCleanup(gf,&sp);
-  }
-  
-
+    Msg::Info("- Face %i: bipartite labelling and recombination: %i splits, %li quads, %li triangles", 
+        gf->tag(), nsplit, gf->quadrangles.size(), gf->triangles.size());
+  }
+
+  GeoLog::flush(); // TODOMX debug
   
   // Msg::Error("TODOMX");
   // gmsh::fltk::run();
@@ -1343,13 +445,4 @@
   fillSurfaceProjector(gf, &sp);
   optimizeGeometryQuadMesh(gf, &sp);
   */
-}
-
-#else
-
-void meshGFaceQuadrangulateBipartiteLabelling(int faceTag)
-{
-  Msg::Error("This requires quad meshing tools");
-}
-
-#endif+}