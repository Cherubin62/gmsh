--- conflicted
+++ resolved
@@ -826,7 +826,6 @@
 
   double smooth (GFace *gf, GEntity::GeomType GT, double radius, SPoint3 &c, SurfaceProjector* sp, size_t& cache){
     if (stencil.empty())return 0;
-<<<<<<< HEAD
 
     double dx = 0;
     std::vector<SPoint2> ptsStencilParam;
@@ -843,52 +842,6 @@
     if (/*0 &&*/ param){// parameter plane
       SPoint2 p2  = new3dPosition4quadsParam (gf, ptsStencilParam);
       GPoint gp = gf->point(p2);
-=======
-    SPoint3 p;    
-    //    printf("coucou1\n");
-    if (type == 1 && stencil.size() == 8){      
-      p = new3dPosition4quads();
-    }
-    else if (type == 1 && stencil.size() == 6){
-      p = new3dPositionCentroid();
-    }
-    else if (type == 1 && stencil.size() == 10){
-      p = new3dPositionCentroid();
-    }
-    else {
-      return 0;
-    }
-    //    printf("coucou2\n");
-    double uv[2] ; center->getParameter(0,uv[0]);center->getParameter(1,uv[1]);
-    double dx;
-    //    printf("coucou3\n");
-    if (GT == GEntity::Plane){
-      dx = sqrt ((p.x()-center->x())*(p.x()-center->x())+
-          (p.y()-center->y())*(p.y()-center->y())+
-          (p.z()-center->z())*(p.z()-center->z()));			
-      center->setXYZ(p.x(),p.y(),p.z());
-    }
-    else if (GT == GEntity::Sphere){
-      SVector3 vv = p - c;
-      vv.normalize();
-      vv *= radius;
-      p= SPoint3(c.x() + vv.x(),c.y() + vv.y(),c.z() + vv.z());
-      dx = sqrt ((p.x()-center->x())*(p.x()-center->x())+
-          (p.y()-center->y())*(p.y()-center->y())+
-          (p.z()-center->z())*(p.z()-center->z()));			
-      center->setXYZ(p.x(),p.y(),p.z());
-    }
-    else {
-      GPoint gp;
-      if (sp) {
-        sp->closestPoint(p.data(), cache, false);
-      } else {
-        gp = CLOSESTPOINT(gf,p,uv, GT);
-      }
-      if (!gp.succeeded()){
-        return 0;
-      }
->>>>>>> 4018c82e
       dx = sqrt ((gp.x()-center->x())*(gp.x()-center->x())+
           (gp.y()-center->y())*(gp.y()-center->y())+
           (gp.z()-center->z())*(gp.z()-center->z()));			
@@ -1166,13 +1119,7 @@
 }
 
 void meshWinslow2d (GFace  * gf, const std::vector<MQuadrangle*>& quads, 
-<<<<<<< HEAD
-		    const std::vector<MVertex*>& freeVertices,
-		    int nIter, Field *f, bool remove) {
-  
-=======
     const std::vector<MVertex*>& freeVertices, int nIter, Field *f, bool remove, SurfaceProjector* sp) {
->>>>>>> 4018c82e
   if (gf->triangles.size())return;
   Msg::Debug("winslow 2D on %li quads, %li free vertices (face %i), %i iterations ...", quads.size(), freeVertices.size(),
 	     gf->tag(), nIter);
