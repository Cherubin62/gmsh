// Gmsh - Copyright (C) 1997-2021 C. Geuzaine, J.-F. Remacle
//
// See the LICENSE.txt file for license information. Please report all
// issues on https://gitlab.onelab.info/gmsh/gmsh/issues.

#include <stdlib.h>
#include <stack>
#include "GmshConfig.h"
#include "GmshMessage.h"
#include "Numeric.h"
#include "Context.h"
#include "OS.h"
#include "GModel.h"
#include "MPoint.h"
#include "MLine.h"
#include "MTriangle.h"
#include "MQuadrangle.h"
#include "MTetrahedron.h"
#include "MHexahedron.h"
#include "MPrism.h"
#include "MPyramid.h"
#include "meshGEdge.h"
#include "meshGFace.h"
#include "meshGFaceOptimize.h"
#include "meshGFaceBDS.h"
#include "meshGRegion.h"
#include "meshGRegionLocalMeshMod.h"
#include "meshRelocateVertex.h"
#include "meshRefine.h"
#include "BackgroundMesh.h"
#include "BoundaryLayers.h"
#include "ExtrudeParams.h"
#include "HighOrder.h"
#include "Field.h"
#include "Options.h"
#include "Generator.h"
#include "meshQuadQuasiStructured.h"
#include "meshGFaceBipartiteLabelling.h"
//#include "sizeField.h"

#if defined(_OPENMP)
#include <omp.h>
#endif

#if defined(HAVE_DOMHEX)
#include "simple3D.h"
#include "yamakawa.h"
#include "pointInsertion.h"
#endif

#if defined(HAVE_OPTHOM)
#include "HighOrderMeshOptimizer.h"
#include "HighOrderMeshElasticAnalogy.h"
#include "HighOrderMeshFastCurving.h"
#endif

#if defined(HAVE_WINSLOWUNTANGLER)
#include "meshSurfaceUntangling.h"
#include "meshVolumeUntangling.h"
#endif

#if defined(HAVE_POST)
#include "PView.h"
#include "PViewData.h"
#endif

class EmbeddedCompatibilityTest {
public:
  void operator()(GRegion *gr)
  {
    std::vector<GEdge *> const &e = gr->embeddedEdges();
    std::vector<GFace *> const &f = gr->embeddedFaces();
    if(e.empty() && f.empty()) return;
    std::map<MEdge, GEdge *, MEdgeLessThan> edges;
    std::map<MFace, GFace *, MFaceLessThan> faces;
    auto it = e.begin();
    auto itf = f.begin();
    for(; it != e.end(); ++it) {
      for(std::size_t i = 0; i < (*it)->lines.size(); ++i) {
        if(distance((*it)->lines[i]->getVertex(0),
                    (*it)->lines[i]->getVertex(1)) > 1.e-12)
          edges.insert(std::make_pair(
            MEdge((*it)->lines[i]->getVertex(0), (*it)->lines[i]->getVertex(1)),
            *it));
      }
    }
    for(; itf != f.end(); ++itf) {
      for(std::size_t i = 0; i < (*itf)->triangles.size(); ++i) {
        faces.insert(std::make_pair(MFace((*itf)->triangles[i]->getVertex(0),
                                          (*itf)->triangles[i]->getVertex(1),
                                          (*itf)->triangles[i]->getVertex(2)),
                                    *itf));
      }
    }
    Msg::Info("Searching for %d embedded mesh edges and %d embedded mesh faces "
              "in region %d",
              edges.size(), faces.size(), gr->tag());
    for(std::size_t k = 0; k < gr->getNumMeshElements(); k++) {
      for(int j = 0; j < gr->getMeshElement(k)->getNumEdges(); j++) {
        edges.erase(gr->getMeshElement(k)->getEdge(j));
      }
      for(int j = 0; j < gr->getMeshElement(k)->getNumFaces(); j++) {
        faces.erase(gr->getMeshElement(k)->getFace(j));
      }
    }
    if(edges.empty() && faces.empty()) {
      Msg::Info("All embedded edges and faces are present in the final mesh");
    }
    if(edges.size()) {
      char name[256];
      sprintf(name, "missingEdgesOnRegion%d.pos", gr->tag());
      Msg::Warning("Region %d : %d mesh edges that should be embedded are "
                   "missing in the final mesh",
                   gr->tag(), (int)edges.size());
      Msg::Info("Saving the missing edges in file %s", name);
      FILE *f = fopen(name, "w");
      fprintf(f, "View \" \" {\n");
      for(auto it = edges.begin(); it != edges.end(); ++it) {
        MVertex *v1 = it->first.getVertex(0);
        MVertex *v2 = it->first.getVertex(1);
        fprintf(f, "SL(%g,%g,%g,%g,%g,%g){%d,%d};\n", v1->x(), v1->y(), v1->z(),
                v2->x(), v2->y(), v2->z(), it->second->tag(),
                it->second->tag());
      }
      fprintf(f, "};\n");
      fclose(f);
    }
    if(faces.size()) {
      char name[256];
      sprintf(name, "missingFacesOnRegion%d.pos", gr->tag());
      Msg::Warning("Volume %d : %d mesh faces that should be embedded are "
                   "missing in the final mesh",
                   gr->tag(), (int)faces.size());
      Msg::Info("Saving the missing faces in file %s", name);
      FILE *f = fopen(name, "w");
      fprintf(f, "View \" \" {\n");
      for(auto it = faces.begin(); it != faces.end(); ++it) {
        MVertex *v1 = it->first.getVertex(0);
        MVertex *v2 = it->first.getVertex(1);
        MVertex *v3 = it->first.getVertex(2);
        fprintf(f, "ST(%g,%g,%g,%g,%g,%g,%g,%g,%g){%d,%d,%d};\n", v1->x(),
                v1->y(), v1->z(), v2->x(), v2->y(), v2->z(), v3->x(), v3->y(),
                v3->z(), it->second->tag(), it->second->tag(),
                it->second->tag());
      }
      fprintf(f, "};\n");
      fclose(f);
    }
  }
};

template <class T>
static void
GetQualityMeasure(std::vector<T *> &ele, double &gamma, double &gammaMin,
                  double &gammaMax, double &minSICN, double &minSICNMin,
                  double &minSICNMax, double &minSIGE, double &minSIGEMin,
                  double &minSIGEMax, double quality[3][100])
{
  for(std::size_t i = 0; i < ele.size(); i++) {
    double g = ele[i]->gammaShapeMeasure();
    gamma += g;
    gammaMin = std::min(gammaMin, g);
    gammaMax = std::max(gammaMax, g);
    double s = ele[i]->minSICNShapeMeasure();
    minSICN += s;
    minSICNMin = std::min(minSICNMin, s);
    minSICNMax = std::max(minSICNMax, s);
    double e = ele[i]->minSIGEShapeMeasure();
    minSIGE += e;
    minSIGEMin = std::min(minSIGEMin, e);
    minSIGEMax = std::max(minSIGEMax, e);
    for(int j = 0; j < 100; j++) {
      if(s > (2 * j - 100) / 100. && s <= (2 * j - 98) / 100.) quality[0][j]++;
      if(g > j / 100. && g <= (j + 1) / 100.) quality[1][j]++;
      if(e > (2 * j - 100) / 100. && e <= (2 * j - 98) / 100.) quality[2][j]++;
    }
  }
}

void GetStatistics(double stat[50], double quality[3][100], bool visibleOnly)
{
  for(int i = 0; i < 50; i++) stat[i] = 0.;

  GModel *m = GModel::current();

  if(!m) return;

  stat[0] = m->getNumVertices();
  stat[1] = m->getNumEdges();
  stat[2] = m->getNumFaces();
  stat[3] = m->getNumRegions();

  std::map<int, std::vector<GEntity *> > physicals[4];
  m->getPhysicalGroups(physicals);
  stat[45] = physicals[0].size() + physicals[1].size() + physicals[2].size() +
             physicals[3].size();

  for(auto it = m->firstVertex(); it != m->lastVertex(); ++it) {
    if(visibleOnly && !(*it)->getVisibility()) continue;
    stat[4] += (*it)->mesh_vertices.size();
    stat[5] += (*it)->points.size();
  }

  for(auto it = m->firstEdge(); it != m->lastEdge(); ++it) {
    if(visibleOnly && !(*it)->getVisibility()) continue;
    stat[4] += (*it)->mesh_vertices.size();
    stat[6] += (*it)->lines.size();
  }

  for(auto it = m->firstFace(); it != m->lastFace(); ++it) {
    if(visibleOnly && !(*it)->getVisibility()) continue;
    stat[4] += (*it)->mesh_vertices.size();
    stat[7] += (*it)->triangles.size();
    stat[8] += (*it)->quadrangles.size();
  }

  for(auto it = m->firstRegion(); it != m->lastRegion(); ++it) {
    if(visibleOnly && !(*it)->getVisibility()) continue;
    stat[4] += (*it)->mesh_vertices.size();
    stat[9] += (*it)->tetrahedra.size();
    stat[10] += (*it)->hexahedra.size();
    stat[11] += (*it)->prisms.size();
    stat[12] += (*it)->pyramids.size();
    stat[13] += (*it)->trihedra.size();
  }

  stat[14] = CTX::instance()->meshTimer[0];
  stat[15] = CTX::instance()->meshTimer[1];
  stat[16] = CTX::instance()->meshTimer[2];

  if(quality) {
    for(int i = 0; i < 3; i++)
      for(int j = 0; j < 100; j++) quality[i][j] = 0.;
    double minSICN = 0., minSICNMin = 1., minSICNMax = -1.;
    double minSIGE = 0., minSIGEMin = 1., minSIGEMax = -1.;
    double gamma = 0., gammaMin = 1., gammaMax = 0.;

    double N = stat[9] + stat[10] + stat[11] + stat[12] + stat[13];
    if(N) { // if we have 3D elements
      for(auto it = m->firstRegion(); it != m->lastRegion(); ++it) {
        if(visibleOnly && !(*it)->getVisibility()) continue;
        GetQualityMeasure((*it)->tetrahedra, gamma, gammaMin, gammaMax, minSICN,
                          minSICNMin, minSICNMax, minSIGE, minSIGEMin,
                          minSIGEMax, quality);
        GetQualityMeasure((*it)->hexahedra, gamma, gammaMin, gammaMax, minSICN,
                          minSICNMin, minSICNMax, minSIGE, minSIGEMin,
                          minSIGEMax, quality);
        GetQualityMeasure((*it)->prisms, gamma, gammaMin, gammaMax, minSICN,
                          minSICNMin, minSICNMax, minSIGE, minSIGEMin,
                          minSIGEMax, quality);
        GetQualityMeasure((*it)->pyramids, gamma, gammaMin, gammaMax, minSICN,
                          minSICNMin, minSICNMax, minSIGE, minSIGEMin,
                          minSIGEMax, quality);
      }
    }
    else { // 2D elements
      N = stat[7] + stat[8];
      for(auto it = m->firstFace(); it != m->lastFace(); ++it) {
        if(visibleOnly && !(*it)->getVisibility()) continue;
        GetQualityMeasure((*it)->quadrangles, gamma, gammaMin, gammaMax,
                          minSICN, minSICNMin, minSICNMax, minSIGE, minSIGEMin,
                          minSIGEMax, quality);
        GetQualityMeasure((*it)->triangles, gamma, gammaMin, gammaMax, minSICN,
                          minSICNMin, minSICNMax, minSIGE, minSIGEMin,
                          minSIGEMax, quality);
      }
    }
    if(N) {
      stat[18] = minSICN / N;
      stat[19] = minSICNMin;
      stat[20] = minSICNMax;
      stat[21] = gamma / N;
      stat[22] = gammaMin;
      stat[23] = gammaMax;
      stat[24] = minSIGE / N;
      stat[25] = minSIGEMin;
      stat[26] = minSIGEMax;
    }
  }

#if defined(HAVE_POST)
  stat[27] = PView::list.size();
  for(std::size_t i = 0; i < PView::list.size(); i++) {
    PViewData *data = PView::list[i]->getData(true);
    stat[28] += data->getNumPoints();
    stat[29] += data->getNumLines();
    stat[30] += data->getNumTriangles();
    stat[31] += data->getNumQuadrangles();
    stat[32] += data->getNumTetrahedra();
    stat[33] += data->getNumHexahedra();
    stat[34] += data->getNumPrisms();
    stat[35] += data->getNumPyramids();
    stat[36] += data->getNumStrings2D() + data->getNumStrings3D();
  }
#endif
}

static bool TooManyElements(GModel *m, int dim)
{
  if(CTX::instance()->expertMode || !m->getNumVertices()) return false;

  // try to detect obvious mistakes in characteristic lenghts (one of the most
  // common cause for erroneous bug reports on the mailing list)
  double sumAllLc = 0.;
  for(auto it = m->firstVertex(); it != m->lastVertex(); ++it)
    sumAllLc +=
      (*it)->prescribedMeshSizeAtVertex() * CTX::instance()->mesh.lcFactor;
  sumAllLc /= (double)m->getNumVertices();
  if(!sumAllLc || pow(CTX::instance()->lc / sumAllLc, dim) > 1.e10)
    return !Msg::GetAnswer(
      "Your choice of mesh element sizes will likely produce a very\n"
      "large mesh. Do you really want to continue?\n\n"
      "(To disable this warning in the future, select `Enable expert mode'\n"
      "in the option dialog.)",
      1, "Cancel", "Continue");
  return false;
}

static void Mesh0D(GModel *m)
{
  m->getFields()->initialize();

  for(auto it = m->firstVertex(); it != m->lastVertex(); ++it) {
    GVertex *gv = *it;
    if(gv->mesh_vertices.empty())
      gv->mesh_vertices.push_back(new MVertex(gv->x(), gv->y(), gv->z(), gv));
    if(gv->points.empty())
      gv->points.push_back(new MPoint(gv->mesh_vertices.back()));
  }
  for(auto it = m->firstVertex(); it != m->lastVertex(); ++it) {
    GVertex *gv = *it;
    if(gv->getMeshMaster() != gv) {
      if(gv->correspondingVertices.empty()) {
        GVertex *master = dynamic_cast<GVertex *>(gv->getMeshMaster());
        if(master)
          gv->correspondingVertices[gv->mesh_vertices[0]] =
            master->mesh_vertices[0];
      }
    }
  }
}

static void Mesh1D(GModel *m)
{
  if(CTX::instance()->abortOnError && Msg::GetErrorCount()) return;

  m->getFields()->initialize();

  if(TooManyElements(m, 1)) return;
  Msg::StatusBar(true, "Meshing 1D...");
  double t1 = Cpu(), w1 = TimeOfDay();

  int prevNumThreads = Msg::GetMaxThreads();
  if(CTX::instance()->mesh.maxNumThreads1D > 0 &&
     CTX::instance()->mesh.maxNumThreads1D <= Msg::GetMaxThreads())
    Msg::SetNumThreads(CTX::instance()->mesh.maxNumThreads1D);

  // boundary layers are not yet thread-safe
  if(m->getFields()->getNumBoundaryLayerFields()) Msg::SetNumThreads(1);

  for(auto it = m->firstEdge(); it != m->lastEdge(); ++it) {
    // Extruded meshes are not yet fully thread-safe (not sure why!)
    if((*it)->meshAttributes.extrude &&
       (*it)->meshAttributes.extrude->mesh.ExtrudeMesh)
      Msg::SetNumThreads(1);
  }

  std::vector<GEdge *> temp;
  for(auto it = m->firstEdge(); it != m->lastEdge(); ++it) {
    (*it)->meshStatistics.status = GEdge::PENDING;
    temp.push_back(*it);
  }

  int nIter = 0, nTot = m->getNumEdges();
  Msg::StartProgressMeter(nTot);

  while(1) {
    if(CTX::instance()->abortOnError && Msg::GetErrorCount()) {
      Msg::Warning("Aborted 1D meshing");
      break;
    }

    int nPending = 0;
    const size_t sss = temp.size();
#if defined(_OPENMP)
#pragma omp parallel for schedule(dynamic)
#endif
    for(size_t K = 0; K < sss; K++) {
      int localPending = 0;
      GEdge *ed = temp[K];
      if(ed->meshStatistics.status == GEdge::PENDING) {
        ed->mesh(true);
#if defined(_OPENMP)
#pragma omp critical
#endif
        localPending = ++nPending;
      }
      if(!nIter) Msg::ProgressMeter(localPending, false, "Meshing 1D...");
    }

    if(!nPending) break;
    if(nIter++ > CTX::instance()->mesh.maxRetries) break;
  }

  Msg::StopProgressMeter();

  Msg::SetNumThreads(prevNumThreads);

  double t2 = Cpu(), w2 = TimeOfDay();
  CTX::instance()->meshTimer[0] = w2 - w1;
  Msg::StatusBar(true, "Done meshing 1D (Wall %gs, CPU %gs)",
                 CTX::instance()->meshTimer[0], t2 - t1);
}

static void PrintMesh2dStatistics(GModel *m)
{
  FILE *statreport = nullptr;
  if(CTX::instance()->createAppendMeshStatReport == 1)
    statreport = Fopen(CTX::instance()->meshStatReportFileName.c_str(), "w");
  else if(CTX::instance()->createAppendMeshStatReport == 2)
    statreport = Fopen(CTX::instance()->meshStatReportFileName.c_str(), "a");
  else
    return;

  if(!statreport) {
    Msg::Error("Could not open file '%s'",
               CTX::instance()->meshStatReportFileName.c_str());
    return;
  }

  double worst = 1, best = 0, avg = 0;
  double e_long = 0, e_short = 1.e22, e_avg = 0;
  int nTotT = 0, nTotE = 0, nTotGoodLength = 0, nTotGoodQuality = 0;
  int nUnmeshed = 0, numFaces = 0;

  if(CTX::instance()->createAppendMeshStatReport == 1) {
    fprintf(statreport, "2D stats\tname\t\t#faces\t\t#fail\t\t"
                        "#t\t\tQavg\t\tQbest\t\tQworst\t\t#Q>90\t\t#Q>90/#t\t"
                        "#e\t\ttau\t\t#Egood\t\t#Egood/#e\tCPU\n");
    if(m->empty()) {
      fclose(statreport);
      return;
    }
  }

  for(auto it = m->firstFace(); it != m->lastFace(); ++it) {
    if((*it)->geomType() != GEntity::DiscreteSurface) {
      worst = std::min((*it)->meshStatistics.worst_element_shape, worst);
      best = std::max((*it)->meshStatistics.best_element_shape, best);
      avg += (*it)->meshStatistics.average_element_shape *
             (*it)->meshStatistics.nbTriangle;
      e_avg += (*it)->meshStatistics.efficiency_index;
      e_long = std::max((*it)->meshStatistics.longest_edge_length, e_long);
      e_short = std::min((*it)->meshStatistics.smallest_edge_length, e_short);
      if((*it)->meshStatistics.status == GFace::FAILED ||
         (*it)->meshStatistics.status == GFace::PENDING)
        nUnmeshed++;
      nTotT += (*it)->meshStatistics.nbTriangle;
      nTotE += (*it)->meshStatistics.nbEdge;
      nTotGoodLength += (*it)->meshStatistics.nbGoodLength;
      nTotGoodQuality += (*it)->meshStatistics.nbGoodQuality;
      numFaces++;
    }
  }

  Msg::Info("Efficiency index for surface mesh tau=%g ",
            100 * exp(e_avg / (double)nTotE));

  fprintf(statreport, "\t%16s\t%d\t\t%d\t\t", m->getName().c_str(), numFaces,
          nUnmeshed);
  fprintf(statreport, "%d\t\t%8.7f\t%8.7f\t%8.7f\t%d\t\t%8.7f\t", nTotT,
          avg / (double)nTotT, best, worst, nTotGoodQuality,
          (double)nTotGoodQuality / nTotT);
  fprintf(statreport, "%d\t\t%8.7f\t%d\t\t%8.7f\t%8.1f\n", nTotE,
          exp(e_avg / (double)nTotE), nTotGoodLength,
          (double)nTotGoodLength / nTotE, CTX::instance()->meshTimer[1]);
  fclose(statreport);
}

static void Mesh2D(GModel *m)
{
  if(CTX::instance()->abortOnError && Msg::GetErrorCount()) return;

  m->getFields()->initialize();

  if(TooManyElements(m, 2)) return;
  Msg::StatusBar(true, "Meshing 2D...");
  double t1 = Cpu(), w1 = TimeOfDay();

  int prevNumThreads = Msg::GetMaxThreads();
  if(CTX::instance()->mesh.maxNumThreads2D > 0 &&
     CTX::instance()->mesh.maxNumThreads2D <= Msg::GetMaxThreads())
    Msg::SetNumThreads(CTX::instance()->mesh.maxNumThreads2D);

  // boundary layers are not yet thread-safe
  if(m->getFields()->getNumBoundaryLayerFields()) Msg::SetNumThreads(1);

  for(auto it = m->firstFace(); it != m->lastFace(); ++it) {
    // Frontal-Delaunay for quads and co are not yet thread-safe
    if((*it)->getMeshingAlgo() == ALGO_2D_FRONTAL_QUAD ||
       (*it)->getMeshingAlgo() == ALGO_2D_PACK_PRLGRMS ||
       (*it)->getMeshingAlgo() == ALGO_2D_PACK_PRLGRMS_CSTR)
      Msg::SetNumThreads(1);
    // Periodic meshing is not yet thread-safe
    if((*it)->getMeshMaster() != *it) Msg::SetNumThreads(1);
    // Extruded meshes are not yet fully thread-safe (not sure why!)
    if((*it)->meshAttributes.extrude &&
       (*it)->meshAttributes.extrude->mesh.ExtrudeMesh)
      Msg::SetNumThreads(1);
  }

  for(auto it = m->firstFace(); it != m->lastFace(); ++it)
    (*it)->meshStatistics.status = GFace::PENDING;

  // boundary layers are special: their generation (including vertices and curve
  // meshes) is global as it depends on a smooth normal field generated from the
  // surface mesh of the source surfaces
  if(!Mesh2DWithBoundaryLayers(m)) {
    std::set<GFace *, GEntityPtrLessThan> f;
    for(auto it = m->firstFace(); it != m->lastFace(); ++it) f.insert(*it);

    int nIter = 0, nTot = m->getNumFaces();

    Msg::StartProgressMeter(nTot);

    while(1) {
      if(CTX::instance()->abortOnError && Msg::GetErrorCount()) {
        Msg::Warning("Aborted 2D meshing");
        break;
      }

      int nPending = 0;
      std::vector<GFace *> temp;
      temp.insert(temp.begin(), f.begin(), f.end());
#if defined(_OPENMP)
#pragma omp parallel for schedule(dynamic)
#endif
      for(size_t K = 0; K < temp.size(); K++) {
        int localPending = 0;
        if(temp[K]->meshStatistics.status == GFace::PENDING) {
          backgroundMesh::current()->unset();
          temp[K]->mesh(true);
#if defined(_OPENMP)
#pragma omp critical
#endif
          localPending = ++nPending;
        }
        if(!nIter) Msg::ProgressMeter(localPending, false, "Meshing 2D...");
      }
      if(!nPending) break;
      // iter == 2 is for meshing re-parametrized surfaces; after that, we
      // serialize (self-intersections of 1D meshes are not thread safe)!
      if(nIter > 2) Msg::SetNumThreads(1);
      if(nIter++ > CTX::instance()->mesh.maxRetries) break;
    }

    Msg::StopProgressMeter();
  }

  Msg::SetNumThreads(prevNumThreads);

  if(CTX::instance()->mesh.algo2d == ALGO_2D_QUAD_QUASI_STRUCT) {
    replaceBadQuadDominantMeshes(m);

    /* In the quasi-structured pipeline, the quad-dominant mesh
     * is subdivided into a full quad mesh */
    /* TODO: - a faster CAD projection approach (from uv)
     *       - verify quality during projection */
    // bool linear = false;
    // RefineMesh(m, linear, true, false);
    RefineMeshWithBackgroundMeshProjection(m);

    OptimizeMesh(m, "QuadQuasiStructured");
  }

  double t2 = Cpu(), w2 = TimeOfDay();
  CTX::instance()->meshTimer[1] = w2 - w1;
  Msg::StatusBar(true, "Done meshing 2D (Wall %gs, CPU %gs)",
                 CTX::instance()->meshTimer[1], t2 - t1);

  PrintMesh2dStatistics(m);
}

static void
FindConnectedRegions(const std::vector<GRegion *> &del,
                     std::vector<std::vector<GRegion *> > &connected)
{
  std::vector<GRegion *> delaunay = del;
  // test: connected.resize(1); connected[0] = delaunay; return;

  const std::size_t nbVolumes = delaunay.size();
  if(!nbVolumes) return;
  while(delaunay.size()) {
    std::set<GRegion *> oneDomain;
    std::stack<GRegion *> _stack;
    GRegion *r = delaunay[0];
    _stack.push(r);
    while(!_stack.empty()) {
      r = _stack.top();
      _stack.pop();
      oneDomain.insert(r);
      std::vector<GFace *> faces = r->faces();
      for(auto it = faces.begin(); it != faces.end(); ++it) {
        GFace *gf = *it;
        GRegion *other =
          (gf->getRegion(0) == r) ? gf->getRegion(1) : gf->getRegion(0);
        if(other != nullptr && oneDomain.find(other) == oneDomain.end())
          _stack.push(other);
      }
    }
    std::vector<GRegion *> temp1, temp2;
    for(std::size_t i = 0; i < delaunay.size(); i++) {
      r = delaunay[i];
      if(oneDomain.find(r) == oneDomain.end())
        temp1.push_back(r);
      else
        temp2.push_back(r);
    }
    connected.push_back(temp2);
    delaunay = temp1;
  }
  Msg::Info("3D Meshing %d volume%s with %d connected component%s", nbVolumes,
            nbVolumes > 1 ? "s" : "", connected.size(),
            connected.size() > 1 ? "s" : "");
}

// JFR : use hex-splitting to resolve non conformity
//     : if howto == 1 ---> split hexes
//     : if howto == 2 ---> create transition elements

/*
 v3        v2
  x--------x
  |\       |
  |  \     |
  |    \   |
  |      \ |
  x--------x
  v0       v1
 */

void buildUniqueFaces(GRegion *gr, std::set<MFace, MFaceLessThan> &bnd)
{
  for(std::size_t i = 0; i < gr->getNumMeshElements(); i++) {
    MElement *e = gr->getMeshElement(i);
    for(int j = 0; j < e->getNumFaces(); j++) {
      MFace f = e->getFace(j);
      auto it = bnd.find(f);
      if(it == bnd.end())
        bnd.insert(f);
      else
        bnd.erase(it);
    }
  }
}

bool MakeMeshConformal(GModel *gm, int howto)
{
  fs_cont search;
  buildFaceSearchStructure(gm, search);
  std::set<MFace, MFaceLessThan> bnd;
  for(auto rit = gm->firstRegion(); rit != gm->lastRegion(); ++rit) {
    GRegion *gr = *rit;
    buildUniqueFaces(gr, bnd);
  }
  // bnd2 contains non conforming faces

  std::set<MFace, MFaceLessThan> bnd2;
  for(auto itf = bnd.begin(); itf != bnd.end(); ++itf) {
    GFace *gfound = findInFaceSearchStructure(*itf, search);
    if(!gfound) { bnd2.insert(*itf); }
  }
  bnd.clear();

  Msg::Info("%d hanging faces", bnd2.size());

  std::set<MFace, MFaceLessThan> ncf;
  for(auto itf = bnd2.begin(); itf != bnd2.end(); ++itf) {
    const MFace &f = *itf;
    if(f.getNumVertices() == 4) { // quad face
      auto it1 =
        bnd2.find(MFace(f.getVertex(0), f.getVertex(1), f.getVertex(2)));
      auto it2 =
        bnd2.find(MFace(f.getVertex(2), f.getVertex(3), f.getVertex(0)));
      if(it1 != bnd2.end() && it2 != bnd2.end()) {
        ncf.insert(MFace(f.getVertex(1), f.getVertex(2), f.getVertex(3),
                         f.getVertex(0)));
      }
      else {
        it1 = bnd2.find(MFace(f.getVertex(0), f.getVertex(1), f.getVertex(3)));
        it2 = bnd2.find(MFace(f.getVertex(3), f.getVertex(1), f.getVertex(2)));
        if(it1 != bnd2.end() && it2 != bnd2.end()) {
          ncf.insert(MFace(f.getVertex(0), f.getVertex(1), f.getVertex(2),
                           f.getVertex(3)));
        }
        else {
          Msg::Error("MakeMeshConformal: wrong mesh topology");
          return false;
        }
      }
    }
  }
  bnd2.clear();

  for(auto rit = gm->firstRegion(); rit != gm->lastRegion(); ++rit) {
    GRegion *gr = *rit;
    std::vector<MHexahedron *> remainingHexes;
    for(std::size_t i = 0; i < gr->hexahedra.size(); i++) {
      MHexahedron *e = gr->hexahedra[i];
      std::vector<MFace> faces;
      for(int j = 0; j < e->getNumFaces(); j++) {
        MFace f = e->getFace(j);
        auto it = ncf.find(f);
        if(it == ncf.end()) { faces.push_back(f); }
        else {
          faces.push_back(
            MFace(it->getVertex(0), it->getVertex(1), it->getVertex(3)));
          faces.push_back(
            MFace(it->getVertex(1), it->getVertex(2), it->getVertex(3)));
        }
      }
      // Hex is only surrounded by compatible elements
      if((int)faces.size() == e->getNumFaces()) { remainingHexes.push_back(e); }
      else {
        SPoint3 pp = e->barycenter();
        MVertex *newv = new MVertex(pp.x(), pp.y(), pp.z(), gr);
        gr->mesh_vertices.push_back(newv);
        for(std::size_t j = 0; j < faces.size(); j++) {
          MFace &f = faces[j];
          if(f.getNumVertices() == 4) {
            gr->pyramids.push_back(new MPyramid(f.getVertex(0), f.getVertex(1),
                                                f.getVertex(2), f.getVertex(3),
                                                newv));
          }
          else {
            gr->tetrahedra.push_back(new MTetrahedron(
              f.getVertex(0), f.getVertex(1), f.getVertex(2), newv));
          }
        }
      }
    }
    gr->hexahedra = remainingHexes;
    remainingHexes.clear();
    std::vector<MPrism *> remainingPrisms;
    for(std::size_t i = 0; i < gr->prisms.size(); i++) {
      MPrism *e = gr->prisms[i];
      std::vector<MFace> faces;
      for(int j = 0; j < e->getNumFaces(); j++) {
        MFace f = e->getFace(j);
        auto it = ncf.find(f);
        if(it == ncf.end()) { faces.push_back(f); }
        else {
          faces.push_back(
            MFace(it->getVertex(0), it->getVertex(1), it->getVertex(3)));
          faces.push_back(
            MFace(it->getVertex(1), it->getVertex(2), it->getVertex(3)));
        }
      }
      // Hex is only surrounded by compatible elements
      if((int)faces.size() == e->getNumFaces()) {
        remainingPrisms.push_back(e);
      }
      else {
        SPoint3 pp = e->barycenter();
        MVertex *newv = new MVertex(pp.x(), pp.y(), pp.z(), gr);
        gr->mesh_vertices.push_back(newv);
        for(std::size_t j = 0; j < faces.size(); j++) {
          MFace &f = faces[j];
          if(f.getNumVertices() == 4) {
            gr->pyramids.push_back(new MPyramid(f.getVertex(0), f.getVertex(1),
                                                f.getVertex(2), f.getVertex(3),
                                                newv));
          }
          else {
            gr->tetrahedra.push_back(new MTetrahedron(
              f.getVertex(0), f.getVertex(1), f.getVertex(2), newv));
          }
        }
      }
    }
    gr->prisms = remainingPrisms;
  }

  return true;
}

#if defined(HAVE_DOMHEX)
static void TestConformity(GModel *gm)
{
  fs_cont search;
  buildFaceSearchStructure(gm, search);
  int count = 0;
  for(auto rit = gm->firstRegion(); rit != gm->lastRegion(); ++rit) {
    GRegion *gr = *rit;
    std::set<MFace, MFaceLessThan> bnd;
    double vol = 0.0;
    for(std::size_t i = 0; i < gr->getNumMeshElements(); i++) {
      MElement *e = gr->getMeshElement(i);
      vol += fabs(e->getVolume());
      for(int j = 0; j < e->getNumFaces(); j++) {
        MFace f = e->getFace(j);
        auto it = bnd.find(f);
        if(it == bnd.end())
          bnd.insert(f);
        else
          bnd.erase(it);
      }
    }
    Msg::Info("vol(%d) = %12.5E", gr->tag(), vol);

    for(auto itf = bnd.begin(); itf != bnd.end(); ++itf) {
      GFace *gfound = findInFaceSearchStructure(*itf, search);
      if(!gfound) { count++; }
    }
  }
  if(!count)
    Msg::Info("Mesh Conformity: OK");
  else
    Msg::Error("Mesh is not conforming (%d hanging faces)!", count);
}
#endif

static void Mesh3D(GModel *m)
{
  if(CTX::instance()->abortOnError && Msg::GetErrorCount()) return;

  m->getFields()->initialize();

  if(TooManyElements(m, 3)) return;
  Msg::StatusBar(true, "Meshing 3D...");
  double t1 = Cpu(), w1 = TimeOfDay();

  int prevNumThreads = Msg::GetMaxThreads();
  if(CTX::instance()->mesh.maxNumThreads3D > 0 &&
     CTX::instance()->mesh.maxNumThreads3D <= Msg::GetMaxThreads())
    Msg::SetNumThreads(CTX::instance()->mesh.maxNumThreads3D);

  for(auto it = m->firstRegion(); it != m->lastRegion(); ++it) {
    // Extruded meshes are not yet fully thread-safe (not sure why!)
    if((*it)->meshAttributes.extrude &&
       (*it)->meshAttributes.extrude->mesh.ExtrudeMesh)
      Msg::SetNumThreads(1);
  }

  if(m->getNumRegions()) {
    Msg::StartProgressMeter(1);
    Msg::ProgressMeter(0, false, "Meshing 3D...");
  }

  // mesh the extruded volumes first
  std::for_each(m->firstRegion(), m->lastRegion(), meshGRegionExtruded());

  // then subdivide if necessary (unfortunately the subdivision is a
  // global operation, which can require changing the surface mesh!)
  SubdivideExtrudedMesh(m);

  // then mesh all the non-delaunay regions (front3D with netgen)
  std::vector<GRegion *> delaunay;
  std::for_each(m->firstRegion(), m->lastRegion(), meshGRegion(delaunay));

  // and finally mesh the delaunay regions (again, this is global; but
  // we mesh each connected part separately for performance and mesh
  // quality reasons)
  std::vector<std::vector<GRegion *> > connected;
  FindConnectedRegions(delaunay, connected);

  // remove quads elements for volumes that are recombined
  for(std::size_t i = 0; i < connected.size(); i++) {
    for(std::size_t j = 0; j < connected[i].size(); j++) {
      GRegion *gr = connected[i][j];
      if(CTX::instance()->mesh.recombine3DAll ||
         gr->meshAttributes.recombine3D) {
        std::vector<GFace *> f = gr->faces();
        for(auto it = f.begin(); it != f.end(); ++it)
          quadsToTriangles(*it, 1000000);
      }
    }
  }

#if defined(HAVE_DOMHEX)
  double time_recombination = 0., vol_element_recombination = 0.;
  double vol_hexa_recombination = 0.;
  int nb_elements_recombination = 0, nb_hexa_recombination = 0;
#endif

  for(std::size_t i = 0; i < connected.size(); i++) {
    if(CTX::instance()->abortOnError && Msg::GetErrorCount()) {
      Msg::Warning("Aborted 3D meshing");
      break;
    }

    MeshDelaunayVolume(connected[i]);

#if defined(HAVE_DOMHEX)
    // additional code for experimental hex mesh - will eventually be replaced
    // by new HXT-based code
    for(std::size_t j = 0; j < connected[i].size(); j++) {
      GRegion *gr = connected[i][j];
      bool treat_region_ok = false;
      if(CTX::instance()->mesh.algo3d == ALGO_3D_RTREE) {
        if(old_algo_hexa()) {
          Filler f;
          f.treat_region(gr);
          treat_region_ok = true;
        }
        else {
          Filler3D f;
          treat_region_ok = f.treat_region(gr);
        }
      }
      if(treat_region_ok && (CTX::instance()->mesh.recombine3DAll ||
                             gr->meshAttributes.recombine3D)) {
        if(CTX::instance()->mesh.optimize) {
          optimizeMeshGRegion opt;
          opt(gr);
        }
        double a = TimeOfDay();
        // CTX::instance()->mesh.recombine3DLevel = 2;
        if(CTX::instance()->mesh.recombine3DLevel >= 0) {
          Recombinator rec;
          rec.execute(gr);
        }
        if(CTX::instance()->mesh.recombine3DLevel >= 1) {
          Supplementary sup;
          sup.execute(gr);
        }
        PostOp post;
        post.execute(gr, CTX::instance()->mesh.recombine3DLevel,
                     CTX::instance()->mesh.recombine3DConformity);
        // CTX::instance()->mesh.recombine3DConformity);
        // 0: no pyramid, 1: single-step, 2: two-steps (conforming),
        // true: fill non-conformities with trihedra
        RelocateVertices(gr, CTX::instance()->mesh.nbSmoothing);
        // while(LaplaceSmoothing (gr)){
        // }
        nb_elements_recombination += post.get_nb_elements();
        nb_hexa_recombination += post.get_nb_hexahedra();
        vol_element_recombination += post.get_vol_elements();
        vol_hexa_recombination += post.get_vol_hexahedra();
        time_recombination += (TimeOfDay() - a);
      }
    }
#endif
  }

#if defined(HAVE_DOMHEX)
  if(CTX::instance()->mesh.recombine3DAll) {
    Msg::Info("Recombination timing:");
    Msg::Info(" - Cumulative time recombination: %g s", time_recombination);
    Msg::Info("Recombination cumulative statistics:");
    Msg::Info(" - Percentage of hexahedra (#)  : %g",
              nb_hexa_recombination * 100. / nb_elements_recombination);
    Msg::Info(" - Percentage of hexahedra (Vol): %g",
              vol_hexa_recombination * 100. / vol_element_recombination);
    // MakeMeshConformal(m, 1);
    TestConformity(m);
  }
#endif

  // ensure that all volume Jacobians are positive
  m->setAllVolumesPositive();

  if(Msg::GetVerbosity() > 98)
    std::for_each(m->firstRegion(), m->lastRegion(),
                  EmbeddedCompatibilityTest());

  std::stringstream debugInfo;
  debugInfo << "No elements in volume ";
  bool emptyRegionFound = false;
  for(auto it = m->firstRegion(); it != m->lastRegion(); ++it) {
    GRegion *gr = *it;
    if(CTX::instance()->mesh.meshOnlyVisible && !gr->getVisibility()) continue;
    if(CTX::instance()->mesh.meshOnlyEmpty && gr->getNumMeshElements())
      continue;
    if(gr->getNumMeshElements() == 0) {
      debugInfo << gr->tag() << " ";
      emptyRegionFound = true;
    }
  }
  if(emptyRegionFound) {
    debugInfo << std::endl;
    Msg::Error(debugInfo.str().c_str());
  }

  Msg::SetNumThreads(prevNumThreads);

  double t2 = Cpu(), w2 = TimeOfDay();
  CTX::instance()->meshTimer[2] = w2 - w1;

  if(m->getNumRegions()) {
    Msg::ProgressMeter(1, false, "Meshing 3D...");
    Msg::StopProgressMeter();
  }

  Msg::StatusBar(true, "Done meshing 3D (Wall %gs, CPU %gs)",
                 CTX::instance()->meshTimer[2], t2 - t1);
}

void OptimizeMesh(GModel *m, const std::string &how, bool force, int niter)
{
  if(CTX::instance()->abortOnError && Msg::GetErrorCount()) return;

  if(how != "" && how != "Gmsh" && how != "Optimize" && how != "Netgen" &&
     how != "HighOrder" && how != "HighOrderElastic" &&
     how != "HighOrderFastCurving" && how != "Laplace2D" &&
     how != "Relocate2D" && how != "Relocate3D" &&
     how != "DiskQuadrangulation" && how != "QuadCavityRemeshing" &&
     how != "QuadQuasiStructured" && how != "UntangleMeshGeometry") {
    Msg::Error("Unknown mesh optimization method '%s'", how.c_str());
    return;
  }

  if(how == "" || how == "Gmsh" || how == "Optimize")
    Msg::StatusBar(true, "Optimizing mesh...");
  else
    Msg::StatusBar(true, "Optimizing mesh (%s)...", how.c_str());
  double t1 = Cpu(), w1 = TimeOfDay();

  if(how == "" || how == "Gmsh" || how == "Optimize") {
    for(auto it = m->firstRegion(); it != m->lastRegion(); it++) {
      optimizeMeshGRegion opt;
      opt(*it, force);
    }
    m->setAllVolumesPositive();
  }
  else if(how == "Netgen") {
    for(auto it = m->firstRegion(); it != m->lastRegion(); it++) {
      optimizeMeshGRegionNetgen opt;
      opt(*it, force);
    }
    m->setAllVolumesPositive();
  }
  else if(how == "HighOrder") {
#if defined(HAVE_OPTHOM)
    OptHomParameters p;
    p.nbLayers = CTX::instance()->mesh.hoNLayers;
    p.BARRIER_MIN = CTX::instance()->mesh.hoThresholdMin;
    p.BARRIER_MAX = CTX::instance()->mesh.hoThresholdMax;
    p.itMax = CTX::instance()->mesh.hoIterMax;
    p.optPassMax = CTX::instance()->mesh.hoPassMax;
    p.dim = m->getDim();
    p.optPrimSurfMesh = CTX::instance()->mesh.hoPrimSurfMesh;
    p.optCAD = CTX::instance()->mesh.hoDistCAD;
    HighOrderMeshOptimizer(m, p);
#else
    Msg::Error("High-order mesh optimization requires the OPTHOM module");
#endif
  }
  else if(how == "HighOrderElastic") {
#if defined(HAVE_OPTHOM)
    HighOrderMeshElasticAnalogy(m, false);
#else
    Msg::Error("High-order mesh optimization requires the OPTHOM module");
#endif
  }
  else if(how == "HighOrderFastCurving") {
#if defined(HAVE_OPTHOM)
    FastCurvingParameters p;
    p.dim = m->getMeshDim();
    p.thickness = false;
    p.curveOuterBL =
      (FastCurvingParameters::OUTERBLCURVE)CTX::instance()->mesh.hoCurveOuterBL;
    p.maxNumLayers = CTX::instance()->mesh.hoNLayers;
    p.maxRho = CTX::instance()->mesh.hoMaxRho;
    p.maxAngle = CTX::instance()->mesh.hoMaxAngle;
    p.maxAngleInner = CTX::instance()->mesh.hoMaxInnerAngle;
    HighOrderMeshFastCurving(m, p, false);
#else
    Msg::Error("High-order mesh optimization requires the OPTHOM module");
#endif
  }
  else if(how == "Laplace2D") {
    for(auto it = m->firstFace(); it != m->lastFace(); ++it) {
      GFace *gf = *it;
      laplaceSmoothing(gf, niter);
    }
  }
  else if(how == "Relocate2D") {
    for(auto it = m->firstFace(); it != m->lastFace(); ++it) {
      GFace *gf = *it;
      RelocateVertices(gf, niter);
    }
  }
  else if(how == "Relocate3D") {
    for(auto it = m->firstRegion(); it != m->lastRegion(); ++it) {
      GRegion *gr = *it;
      RelocateVertices(gr, niter);
    }
  }
  else if(how == "DiskQuadrangulation") {
    for(GFace *gf : m->getFaces())
      if(gf->meshStatistics.status == GFace::DONE) {
        gf->meshStatistics.status = GFace::PENDING;
      }

    transferSeamGEdgesVerticesToGFace(m);
    optimizeTopologyWithDiskQuadrangulationRemeshing(m);

    for(GFace *gf : m->getFaces())
      if(gf->meshStatistics.status == GFace::PENDING) {
        gf->meshStatistics.status = GFace::DONE;
      }
  }
  else if(how == "QuadCavityRemeshing") {
    for(GFace *gf : m->getFaces())
      if(gf->meshStatistics.status == GFace::DONE) {
        gf->meshStatistics.status = GFace::PENDING;
      }

    transferSeamGEdgesVerticesToGFace(m);
    optimizeTopologyWithCavityRemeshing(m);

    for(GFace *gf : m->getFaces())
      if(gf->meshStatistics.status == GFace::PENDING) {
        gf->meshStatistics.status = GFace::DONE;
      }
  }
  else if(how == "QuadQuasiStructured") {
    /* The following methods only act on faces whose status is PENDING */
    for(GFace *gf : m->getFaces())
      if(gf->meshStatistics.status == GFace::DONE) {
        gf->meshStatistics.status = GFace::PENDING;
      }

    transferSeamGEdgesVerticesToGFace(m);
    quadMeshingOfSimpleFacesWithPatterns(m);
    optimizeTopologyWithDiskQuadrangulationRemeshing(m);
    optimizeTopologyWithCavityRemeshing(m);

    for(GFace *gf : m->getFaces())
      if(gf->meshStatistics.status == GFace::PENDING) {
        gf->meshStatistics.status = GFace::DONE;
      }
  }
  else if(how == "UntangleMeshGeometry") {
#if defined(HAVE_WINSLOWUNTANGLER)
    int nIterWinslow = 10;
    for(GFace *gf : m->getFaces()) {
      if(CTX::instance()->mesh.meshOnlyVisible && !gf->getVisibility())
        continue;
      if(gf->geomType() == GFace::Plane) {
        double timeMax = 100.;
        untangleGFaceMeshConstrained(gf, nIterWinslow, timeMax);
      }
      else {
        Msg::Debug("- Face %i: not planar, do not apply Winslow untangling",
                   gf->tag());
      }
    }
    for(GRegion *gr : m->getRegions()) {
      if(CTX::instance()->mesh.meshOnlyVisible && !gr->getVisibility())
        continue;
      double timeMax = 100.;
      untangleGRegionMeshConstrained(gr, nIterWinslow, timeMax);
    }
#else
    Msg::Error("Untangle mesh geometry optimization requires the "
               "WinslowUntangler module");
#endif
  }

  if(Msg::GetVerbosity() > 98)
    std::for_each(m->firstRegion(), m->lastRegion(),
                  EmbeddedCompatibilityTest());

  double t2 = Cpu(), w2 = TimeOfDay();
  Msg::StatusBar(true, "Done optimizing mesh (Wall %gs, CPU %gs)", w2 - w1,
                 t2 - t1);
}

void AdaptMesh(GModel *m)
{
  if(CTX::instance()->abortOnError && Msg::GetErrorCount()) return;

  Msg::StatusBar(true, "Adapting 3D mesh...");
  double t1 = Cpu(), w1 = TimeOfDay();

  for(int i = 0; i < 10; i++)
    std::for_each(m->firstRegion(), m->lastRegion(), adaptMeshGRegion());

  double t2 = Cpu(), w2 = TimeOfDay();
  Msg::StatusBar(true, "Done adaptating 3D mesh (Wall %gs, CPU %gs)", w2 - w1,
                 t2 - t1);
}

void RecombineMesh(GModel *m)
{
  if(CTX::instance()->abortOnError && Msg::GetErrorCount()) return;

  Msg::StatusBar(true, "Recombining 2D mesh...");
  double t1 = Cpu(), w1 = TimeOfDay();

  for(auto it = m->firstFace(); it != m->lastFace(); ++it) {
    GFace *gf = *it;
    bool blossom = (CTX::instance()->mesh.algoRecombine == 1 ||
                    CTX::instance()->mesh.algoRecombine == 3);
    int topo = CTX::instance()->mesh.recombineOptimizeTopology;
    if(CTX::instance()->mesh.algoRecombine == 4)
      meshGFaceQuadrangulateBipartiteLabelling(gf->tag());
    else
      recombineIntoQuads(gf, blossom, topo, true, .01);
  }

  double t2 = Cpu(), w2 = TimeOfDay();
  Msg::StatusBar(true, "Done recombining 2D mesh (Wall %gs, CPU %gs)", w2 - w1,
                 t2 - t1);
}

static SPoint3 transform(MVertex *vsource, const std::vector<double> &tfo)
{
  double ps[4] = {vsource->x(), vsource->y(), vsource->z(), 1.};
  double res[4] = {0., 0., 0., 0.};
  int idx = 0;
  for(int i = 0; i < 4; i++)
    for(int j = 0; j < 4; j++) res[i] += tfo[idx++] * ps[j];

  return SPoint3(res[0], res[1], res[2]);
}

static void relocateSlaveVertices(GFace *slave,
                                  std::map<MVertex *, MVertex *> &vertS2M,
                                  bool useClosestPoint)
{
  for(auto vit = vertS2M.begin(); vit != vertS2M.end(); ++vit) {
    MFaceVertex *v = dynamic_cast<MFaceVertex *>(vit->first);
    if(v && v->onWhat() == slave) {
      SPoint3 p = transform(vit->second, slave->affineTransform);
      SPoint2 p2;
      if(useClosestPoint) {
        double guess[2];
        v->getParameter(0, guess[0]);
        v->getParameter(1, guess[1]);
        GPoint pp = slave->closestPoint(p, guess);
        p2.setPosition(pp.u(), pp.v());
      }
      else {
        p2 = slave->parFromPoint(p);
      }
      GPoint gp = slave->point(p2);
      v->setXYZ(gp.x(), gp.y(), gp.z());
      v->setParameter(0, gp.u());
      v->setParameter(1, gp.v());
    }
  }
}

static void relocateSlaveVertices(GEdge *slave,
                                  std::map<MVertex *, MVertex *> &vertS2M,
                                  bool useClosestPoint)
{
  for(auto vit = vertS2M.begin(); vit != vertS2M.end(); ++vit) {
    MEdgeVertex *v = dynamic_cast<MEdgeVertex *>(vit->first);
    if(v && v->onWhat() == slave) {
      SPoint3 p = transform(vit->second, slave->affineTransform);
      double u;
      if(useClosestPoint) {
        v->getParameter(0, u);
        GPoint pp = slave->closestPoint(p, u);
        u = pp.u();
      }
      else {
        u = slave->parFromPoint(p);
      }
      GPoint gp = slave->point(u);
      v->setXYZ(gp.x(), gp.y(), gp.z());
      v->setParameter(0, u);
    }
  }
}

static void relocateSlaveVertices(std::vector<GEntity *> &entities,
                                  bool useClosestPoint)
{
  std::multimap<GEntity *, GEntity *> master2slave;
  for(std::size_t i = 0; i < entities.size(); ++i) {
    if(entities[i]->dim() == 0) continue;
    GEntity *master = entities[i]->getMeshMaster();
    if(master != entities[i]) {
      master2slave.insert(std::make_pair(master, entities[i]));
    }
  }

  for(auto it = master2slave.begin(); it != master2slave.end(); ++it) {
    if(it->first->dim() == 2) {
      GFace *master = dynamic_cast<GFace *>(it->first);
      GFace *slave = dynamic_cast<GFace *>(it->second);
      if(slave->affineTransform.size() < 16) continue;
      Msg::Info("Relocating nodes of slave surface %i using master %i%s",
                slave->tag(), master->tag(),
                useClosestPoint ? " (using closest point)" : "");
      relocateSlaveVertices(slave, slave->correspondingVertices,
                            useClosestPoint);
      relocateSlaveVertices(slave, slave->correspondingHighOrderVertices,
                            useClosestPoint);
    }
    else if(it->first->dim() == 1) {
      GEdge *master = dynamic_cast<GEdge *>(it->first);
      GEdge *slave = dynamic_cast<GEdge *>(it->second);
      if(slave->affineTransform.size() < 16) continue;
      Msg::Info("Relocating nodes of slave curve %i using master %i%s",
                slave->tag(), master->tag(),
                useClosestPoint ? " (using closest point)" : "");
      relocateSlaveVertices(slave, slave->correspondingVertices,
                            useClosestPoint);
      relocateSlaveVertices(slave, slave->correspondingHighOrderVertices,
                            useClosestPoint);
    }
  }
}

void FixPeriodicMesh(GModel *m)
{
  if(CTX::instance()->abortOnError && Msg::GetErrorCount()) return;

  for(auto it = m->firstEdge(); it != m->lastEdge(); ++it) {
    GEdge *tgt = *it;

    // non complete periodic info (e.g. through extrusion)
    if(tgt->vertexCounterparts.empty()) continue;

    GEdge *src = dynamic_cast<GEdge *>(tgt->getMeshMaster());

    if(src != nullptr && src != tgt) {
      std::map<MVertex *, MVertex *> &v2v = tgt->correspondingVertices;
      std::map<MVertex *, MVertex *> &p2p = tgt->correspondingHighOrderVertices;
      p2p.clear();

      Msg::Info("Reconstructing periodicity for curve connection %d - %d",
                tgt->tag(), src->tag());

      std::map<MEdge, MLine *, MEdgeLessThan> srcEdges;
      for(std::size_t i = 0; i < src->getNumMeshElements(); i++) {
        MLine *srcLine = dynamic_cast<MLine *>(src->getMeshElement(i));
        if(!srcLine) {
          Msg::Error("Master element %d is not a line",
                     src->getMeshElement(i)->getNum());
          return;
        }
        srcEdges[MEdge(srcLine->getVertex(0), srcLine->getVertex(1))] = srcLine;
      }

      for(std::size_t i = 0; i < tgt->getNumMeshElements(); ++i) {
        MLine *tgtLine = dynamic_cast<MLine *>(tgt->getMeshElement(i));
        MVertex *vtcs[2];
        if(!tgtLine) {
          Msg::Error("Slave element %d is not a line",
                     tgt->getMeshElement(i)->getNum());
          return;
        }
        for(int iVtx = 0; iVtx < 2; iVtx++) {
          MVertex *vtx = tgtLine->getVertex(iVtx);
          auto tIter = v2v.find(vtx);
          if(tIter == v2v.end()) {
            Msg::Error("Cannot find periodic counterpart of node %d"
                       " of curve %d on curve %d",
                       vtx->getNum(), tgt->tag(), src->tag());
            return;
          }
          else
            vtcs[iVtx] = tIter->second;
        }

        auto srcIter = srcEdges.find(MEdge(vtcs[0], vtcs[1]));
        if(srcIter == srcEdges.end()) {
          Msg::Error("Can't find periodic counterpart of mesh edge %d-%d "
                     "on curve %d, connected to mesh edge %d-%d on curve %d",
                     tgtLine->getVertex(0)->getNum(),
                     tgtLine->getVertex(1)->getNum(), tgt->tag(),
                     vtcs[0]->getNum(), vtcs[1]->getNum(), src->tag());
          return;
        }
        else {
          MLine *srcLine = srcIter->second;
          for(std::size_t i = 2; i < tgtLine->getNumVertices(); i++)
            p2p[tgtLine->getVertex(i)] = srcLine->getVertex(i);
        }
      }
    }
  }

  if(CTX::instance()->mesh.hoPeriodic) {
    std::vector<GEntity *> modelEdges(m->firstEdge(), m->lastEdge());
    relocateSlaveVertices(modelEdges, CTX::instance()->mesh.hoPeriodic > 1);
  }

  for(auto it = m->firstFace(); it != m->lastFace(); ++it) {
    GFace *tgt = *it;

    // non complete periodic info (e.g. through extrusion)
    if(tgt->vertexCounterparts.empty()) continue;

    GFace *src = dynamic_cast<GFace *>(tgt->getMeshMaster());
    if(src != nullptr && src != tgt) {
      Msg::Info("Reconstructing periodicity for surface connection %d - %d",
                tgt->tag(), src->tag());

      std::map<MVertex *, MVertex *> &v2v = tgt->correspondingVertices;
      std::map<MVertex *, MVertex *> &p2p = tgt->correspondingHighOrderVertices;
      p2p.clear();

      if(tgt->getNumMeshElements() && v2v.empty()) {
        Msg::Info("No periodic vertices in surface %d (maybe due to a "
                  "structured mesh constraint on the target surface)",
                  tgt->tag());
        continue;
      }

      std::map<MFace, MElement *, MFaceLessThan> srcFaces;

      for(std::size_t i = 0; i < src->getNumMeshElements(); ++i) {
        MElement *srcElmt = src->getMeshElement(i);
        int nbVtcs = 0;
        if(dynamic_cast<MTriangle *>(srcElmt)) nbVtcs = 3;
        if(dynamic_cast<MQuadrangle *>(srcElmt)) nbVtcs = 4;
        std::vector<MVertex *> vtcs;
        vtcs.reserve(nbVtcs);
        for(int iVtx = 0; iVtx < nbVtcs; iVtx++) {
          vtcs.push_back(srcElmt->getVertex(iVtx));
        }
        srcFaces[MFace(vtcs)] = srcElmt;
      }

      for(std::size_t i = 0; i < tgt->getNumMeshElements(); ++i) {
        MElement *tgtElmt = tgt->getMeshElement(i);
        int nbVtcs = 0;
        if(dynamic_cast<MTriangle *>(tgtElmt)) nbVtcs = 3;
        if(dynamic_cast<MQuadrangle *>(tgtElmt)) nbVtcs = 4;
        std::vector<MVertex *> vtcs;
        for(int iVtx = 0; iVtx < nbVtcs; iVtx++) {
          MVertex *vtx = tgtElmt->getVertex(iVtx);

          auto tIter = v2v.find(vtx);
          if(tIter == v2v.end()) {
            Msg::Error("Cannot find periodic counterpart of node %d "
                       "of surface %d on surface %d",
                       vtx->getNum(), tgt->tag(), src->tag());
            return;
          }
          else
            vtcs.push_back(tIter->second);
        }

        MFace tgtFace(vtcs);
        auto srcIter = srcFaces.find(tgtFace);
        if(srcIter == srcFaces.end()) {
          std::ostringstream faceDef;
          for(int iVtx = 0; iVtx < nbVtcs; iVtx++)
            faceDef << vtcs[iVtx]->getNum() << " ";
          Msg::Error("Cannot find periodic counterpart of mesh face %s in "
                     "surface %d on surface %d",
                     faceDef.str().c_str(), tgt->tag(), src->tag());
          return;
        }
        else {
          MElement *srcElmt = srcIter->second;
          // Warning: this check is made in case the source and target surface
          // meshes are oriented differently (e.g. to be consistent with the
          // underlying orientation of the geometrical surfaces)
          bool revert = dot(tgtFace.normal(), srcIter->first.normal()) < 0;
          if(revert) srcElmt->reverse();
          for(std::size_t j = nbVtcs; j < srcElmt->getNumVertices(); j++) {
            p2p[tgtElmt->getVertex(j)] = srcElmt->getVertex(j);
          }
          if(revert) srcElmt->reverse();
        }
      }
    }
  }

  if(CTX::instance()->mesh.hoPeriodic) {
    std::vector<GEntity *> modelFaces(m->firstFace(), m->lastFace());
    relocateSlaveVertices(modelFaces, CTX::instance()->mesh.hoPeriodic > 1);
  }
}

//#include <google/profiler.h>

void GenerateMesh(GModel *m, int ask)
{
  // ProfilerStart("gmsh.prof");
  if(CTX::instance()->lock) {
    Msg::Info("I'm busy! Ask me that later...");
    return;
  }
  CTX::instance()->lock = 1;

  Msg::ResetErrorCounter();

  m->clearLastMeshEntityError();
  m->clearLastMeshVertexError();

  // Initialize pseudo random mesh generator with the same seed
  srand(CTX::instance()->mesh.randomSeed);

  // Change any high order elements back into first order ones (but skip
  // discrete entities)
  SetOrder1(m, false, true);
  FixPeriodicMesh(m);

  // Some meshing algorithms require a global background mesh
  // and a guiding field (e.g. cross field + size map)
  QuadqsContextUpdater *qqs = nullptr;
  if(CTX::instance()->mesh.algo2d == ALGO_2D_PACK_PRLGRMS ||
     CTX::instance()->mesh.algo2d == ALGO_2D_QUAD_QUASI_STRUCT) {
    int old = m->getMeshStatus(false);
    bool doIt = (ask >= 1 && ask <= 3);
    bool exists = backgroundMeshAndGuidingFieldExists(m);
    bool overwriteGModelMesh = false; /* use current mesh if available */
    bool overwriteField = false;
    if(old == 1 && ask == 1 && exists) doIt = true;
    if(old == 1 && ask == 2 && exists) doIt = false;
    if(old == 2 && exists && (ask == 1 || ask == 2)) {
      /* User has a mesh and wants a new one (all options may have changed) */
      doIt = true;
      overwriteField = true;
      overwriteGModelMesh = true;
    }
    if(old == 2 && ask == 1 && exists) doIt = true;
    if(old == 2 && ask == 2 && exists) doIt = true;
    if(doIt) {
      bool deleteGModelMeshAfter =
        true; /* mesh saved in background, no longer needed */
      BuildBackgroundMeshAndGuidingField(m, overwriteGModelMesh,
                                         deleteGModelMeshAfter, overwriteField);
    }

    if(CTX::instance()->mesh.algo2d == ALGO_2D_QUAD_QUASI_STRUCT && old == 2 &&
       exists && (ask == 1 || ask == 2)) {
      /* transferSeamGEdgesVerticesToGFace() called by quadqs remove the 1D
       * meshes of the seam GEdge, so 2D initial meshing does not work without
       * first remeshing the seam GEdge. We delete the whole mesh by security */
      m->deleteMesh();
    }

    if(CTX::instance()->mesh.algo2d == ALGO_2D_QUAD_QUASI_STRUCT) {
      /* note: the creation of QuadqsContextUpdater modifies many
       *       meshing parameters
       *       current parameter values are saved and will be restored
       *       at the destruction of qqs */
      qqs = new QuadqsContextUpdater();
    }

    if(CTX::instance()->mesh.algo2d == ALGO_2D_QUAD_QUASI_STRUCT) {
      std::set<GFace *> faces;
      for(GFace *gf : m->getFaces())
        if(gf->edges().size() == 4) { faces.insert(gf); }
      double maxDiffRel = 0.34; /* do not deviate more than 34% from size map */
      MeshSetTransfiniteFacesAutomatic(faces, 2.35, true, maxDiffRel);
    }
  }

  // dimension of previous/existing mesh
  int old = m->getMeshStatus(false);

  // 1D mesh
  if(ask == 1 || (ask > 1 && old < 1)) {
    std::for_each(m->firstRegion(), m->lastRegion(), deMeshGRegion());
    std::for_each(m->firstFace(), m->lastFace(), deMeshGFace());
    Mesh0D(m);
    Mesh1D(m);
  }

  // 2D mesh
  if(ask == 2 || (ask > 2 && old < 2)) {
    std::for_each(m->firstRegion(), m->lastRegion(), deMeshGRegion());
    Mesh2D(m);
<<<<<<< HEAD
    // if two passes --> juste fait le ...
    //    createSizeFieldFromExistingMesh (m, false);
=======
    // if two passes...
    // createSizeFieldFromExistingMesh(m, false);
>>>>>>> 45013d06
    // Mesh2D(m);
  }

  // 3D mesh
  if(ask == 3) { Mesh3D(m); }

  // Orient the line and surface meshes so that they match the orientation of
  // the geometrical entities and/or the user orientation constraints
  if(m->getMeshStatus() >= 1)
    std::for_each(m->firstEdge(), m->lastEdge(), orientMeshGEdge());
  if(m->getMeshStatus() >= 2)
    std::for_each(m->firstFace(), m->lastFace(), orientMeshGFace());

  // Optimize quality of 3D tet mesh
  if(m->getMeshStatus() == 3 &&
     CTX::instance()->mesh.algo3d != ALGO_3D_INITIAL_ONLY &&
     CTX::instance()->mesh.algo3d != ALGO_3D_HXT) {
    for(int i = 0; i < std::max(CTX::instance()->mesh.optimize,
                                CTX::instance()->mesh.optimizeNetgen);
        i++) {
      if(CTX::instance()->mesh.optimize > i) OptimizeMesh(m);
      if(CTX::instance()->mesh.optimizeNetgen > i) OptimizeMesh(m, "Netgen");
    }
  }

  // Subdivide into quads or hexas
  if(m->getMeshStatus() == 2 && CTX::instance()->mesh.algoSubdivide == 1)
    RefineMesh(m, CTX::instance()->mesh.secondOrderLinear, true);
  else if(m->getMeshStatus() == 3 && CTX::instance()->mesh.algoSubdivide == 2)
    RefineMesh(m, CTX::instance()->mesh.secondOrderLinear, false, true);
  else if(m->getMeshStatus() >= 2 && CTX::instance()->mesh.algoSubdivide == 3)
    BarycentricRefineMesh(m);

  if(m->getMeshStatus() && CTX::instance()->mesh.order > 1) {
    // Create high order elements
    SetOrderN(m, CTX::instance()->mesh.order,
              CTX::instance()->mesh.secondOrderLinear,
              CTX::instance()->mesh.secondOrderIncomplete);

    // Optimize high order elements
    if(CTX::instance()->mesh.hoOptimize == 2 ||
       CTX::instance()->mesh.hoOptimize == 3)
      OptimizeMesh(m, "HighOrderElastic");

    if(CTX::instance()->mesh.hoOptimize == 1 ||
       CTX::instance()->mesh.hoOptimize == 2)
      OptimizeMesh(m, "HighOrder");

    if(CTX::instance()->mesh.hoOptimize == 4)
      OptimizeMesh(m, "HighOrderFastCurving");
  }

  // make sure periodic meshes are actually periodic and store periodic node
  // correspondances
  FixPeriodicMesh(m);

  Msg::Info("%d nodes %d elements", m->getNumMeshVertices(),
            m->getNumMeshElements());

  Msg::PrintErrorCounter("Mesh generation error summary");

  if(qqs != nullptr) delete qqs;

  CTX::instance()->lock = 0;
  // ProfilerStop();
}<|MERGE_RESOLUTION|>--- conflicted
+++ resolved
@@ -1564,13 +1564,8 @@
   if(ask == 2 || (ask > 2 && old < 2)) {
     std::for_each(m->firstRegion(), m->lastRegion(), deMeshGRegion());
     Mesh2D(m);
-<<<<<<< HEAD
     // if two passes --> juste fait le ...
     //    createSizeFieldFromExistingMesh (m, false);
-=======
-    // if two passes...
-    // createSizeFieldFromExistingMesh(m, false);
->>>>>>> 45013d06
     // Mesh2D(m);
   }
 
