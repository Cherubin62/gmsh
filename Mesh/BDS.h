// Gmsh - Copyright (C) 1997-2019 C. Geuzaine, J.-F. Remacle
//
// See the LICENSE.txt file for license information. Please report all
// issues on https://gitlab.onelab.info/gmsh/gmsh/issues.

#ifndef BDS_H
#define BDS_H

// This is a 2D version of the Bidirectional Data Structure (BDS)
// of shephard and beall
// points may know the normals to the surface they are classified on
// default values are 0,0,1

#include <set>
#include <vector>
#include <algorithm>
#include <functional>
#include <cmath>

#include "GmshMessage.h"

class BDS_Edge;
class BDS_Face;
class BDS_Mesh;
class BDS_Point;
class BDS_Vector;
class GFace;
class GEdge;
class GVertex;

class BDS_GeomEntity {
public:
  int classif_tag;
  int classif_degree;

  BDS_GeomEntity(int a, int b) : classif_tag(a), classif_degree(b) {}

  ~BDS_GeomEntity() {}

  bool operator<(const BDS_GeomEntity &other) const
  {
    if(classif_degree < other.classif_degree) return true;
    if(classif_degree > other.classif_degree) return false;
    if(classif_tag < other.classif_tag) return true;
    return false;
  }
};

<<<<<<< HEAD

=======
>>>>>>> 44f622c6
class BDS_Point {
  // the first size is the one dictated by the Background Mesh the
  // second one is dictated by characteristic lengths at points and is
  // propagated
  double _lcBGM, _lcPTS;

public:
  double X, Y, Z;
  double u, v;
  bool config_modified, degenerated;
  BDS_Point *_periodicCounterpart;
  int iD;
  BDS_GeomEntity *g;
  std::vector<BDS_Edge *> edges;

  double &lcBGM() { return _lcBGM; }
  double &lc() { return _lcPTS; }
  double const &lc() const { return _lcPTS; }

  bool operator<(const BDS_Point &other) const { return iD < other.iD; }

  void del(BDS_Edge *e)
  {
    edges.erase(std::remove(edges.begin(), edges.end(), e), edges.end());
  }
  std::vector<BDS_Face *> getTriangles() const;
  BDS_Point(int id, double x = 0, double y = 0, double z = 0)
    : _lcBGM(1.e22), _lcPTS(1.e22), X(x), Y(y), Z(z), u(0), v(0),
      config_modified(true), degenerated(false), _periodicCounterpart(NULL),
      iD(id), g(0)
  {
  }
};

class BDS_Edge {
  std::vector<BDS_Face *> _faces;
public:
  BDS_Edge(BDS_Point *A, BDS_Point *B) : deleted(false), g(0)
  {
    if(*A < *B) {
      p1 = A;
      p2 = B;
    }
    else {
      p1 = B;
      p2 = A;
    }
    p1->edges.push_back(this);
    p2->edges.push_back(this);
  }

  BDS_Face *faces(std::size_t const i) const { return _faces[i]; }
<<<<<<< HEAD
  double length() const { return  std::sqrt((p1->X - p2->X) * (p1->X - p2->X) +
					    (p1->Y - p2->Y) * (p1->Y - p2->Y) +
					    (p1->Z - p2->Z) * (p1->Z - p2->Z));}
=======
  double length() const
  {
    return std::sqrt((p1->X - p2->X) * (p1->X - p2->X) +
                     (p1->Y - p2->Y) * (p1->Y - p2->Y) +
                     (p1->Z - p2->Z) * (p1->Z - p2->Z));
  }
>>>>>>> 44f622c6
  int numfaces() const { return static_cast<int>(_faces.size()); }
  int numTriangles() const;
  inline BDS_Point *commonvertex(const BDS_Edge *other) const
  {
    if(p1 == other->p1 || p1 == other->p2) return p1;
    if(p2 == other->p1 || p2 == other->p2) return p2;
    return 0;
  }
  BDS_Point *othervertex(const BDS_Point *p) const
  {
    if(p1 == p) return p2;
    if(p2 == p) return p1;
    return NULL;
  }
  void addface(BDS_Face *f) { _faces.push_back(f); }
  bool operator<(const BDS_Edge &other) const
  {
    if(*other.p1 < *p1) return true;
    if(*p1 < *other.p1) return false;
    if(*other.p2 < *p2) return true;
    return false;
  }
  BDS_Face *otherFace(const BDS_Face *f) const
  {
    if(numfaces() != 2) {
      Msg::Error("otherFace wrong, ony %d faces attached to edge %d %d",
                 numfaces(), p1->iD, p2->iD);
      return 0;
    }
    if(f == _faces[0]) return _faces[1];
    if(f == _faces[1]) return _faces[0];
    Msg::Error("otherFace wrong: the edge does not belong to the face");
    return 0;
  }
  void del(BDS_Face *t)
  {
    _faces.erase(std::remove_if(_faces.begin(), _faces.end(),
                                std::bind2nd(std::equal_to<BDS_Face *>(), t)),
                 _faces.end());
  }
  void oppositeof(BDS_Point *oface[2]) const;
  void computeNeighborhood(BDS_Point *oface[2], BDS_Point *t1[4],
                           BDS_Point *t2[4]) const;
<<<<<<< HEAD
=======

>>>>>>> 44f622c6
public:
  bool deleted;
  BDS_Point *p1, *p2;
  BDS_GeomEntity *g;
};

class BDS_Face {
public:
  BDS_Face(BDS_Edge *A, BDS_Edge *B, BDS_Edge *C, BDS_Edge *D = 0)
    : deleted(false), e1(A), e2(B), e3(C), e4(D), g(0)
  {
    e1->addface(this);
    e2->addface(this);
    e3->addface(this);
    if(e4) e4->addface(this);
  }

  int numEdges() const { return e4 ? 4 : 3; }
  BDS_Edge *oppositeEdge(BDS_Point *p)
  {
    if(e4) {
      Msg::Error("oppositeEdge to point %d cannot be applied to a quad", p->iD);
      return 0;
    }
    if(e1->p1 != p && e1->p2 != p) return e1;
    if(e2->p1 != p && e2->p2 != p) return e2;
    if(e3->p1 != p && e3->p2 != p) return e3;
    Msg::Error("point %d does not belong to this triangle", p->iD);
    return 0;
  }
  BDS_Point *oppositeVertex(BDS_Edge *e)
  {
    if(e4) {
      Msg::Error("oppositeVertex to edge %d %d cannot be applied to a quad",
                 e->p1->iD, e->p2->iD);
      return 0;
    }
    if(e == e1) return e2->commonvertex(e3);
    if(e == e2) return e1->commonvertex(e3);
    if(e == e3) return e1->commonvertex(e2);
    Msg::Error("edge  %d %d does not belong to this triangle", e->p1->iD,
               e->p2->iD);
    return 0;
  }
  inline void getNodes(BDS_Point *_n[4]) const
  {
    if(!e4) {
      _n[0] = e1->commonvertex(e3);
      _n[1] = e1->commonvertex(e2);
      _n[2] = e2->commonvertex(e3);
      _n[3] = 0;
    }
    else {
      _n[0] = e1->commonvertex(e4);
      _n[1] = e1->commonvertex(e2);
      _n[2] = e2->commonvertex(e3);
      _n[3] = e3->commonvertex(e4);
    }
  }

public:
  bool deleted;
  BDS_Edge *e1, *e2, *e3, *e4;
  BDS_GeomEntity *g;
};

struct GeomLessThan {
  bool operator()(const BDS_GeomEntity *ent1, const BDS_GeomEntity *ent2) const
  {
    return *ent1 < *ent2;
  }
};

struct PointLessThan {
  bool operator()(const BDS_Point *ent1, const BDS_Point *ent2) const
  {
    return *ent1 < *ent2;
  }
};

struct PointLessThanLexicographic {
  static double t;
  bool operator()(const BDS_Point *ent1, const BDS_Point *ent2) const
  {
    if(ent1->X - ent2->X > t) return true;
    if(ent1->X - ent2->X < -t) return false;
    if(ent1->Y - ent2->Y > t) return true;
    if(ent1->Y - ent2->Y < -t) return false;
    if(ent1->Z - ent2->Z > t) return true;
    return false;
  }
};

struct EdgeLessThan {
  bool operator()(const BDS_Edge *ent1, const BDS_Edge *ent2) const
  {
    return *ent1 < *ent2;
  }
};

class BDS_SwapEdgeTest {
public:
  virtual bool operator()(BDS_Point *p1, BDS_Point *p2, BDS_Point *q1,
                          BDS_Point *q2) const = 0;
  virtual bool operator()(BDS_Point *p1, BDS_Point *p2, BDS_Point *p3,
                          BDS_Point *q1, BDS_Point *q2, BDS_Point *q3,
                          BDS_Point *op1, BDS_Point *op2, BDS_Point *op3,
                          BDS_Point *oq1, BDS_Point *oq2,
                          BDS_Point *oq3) const = 0;
  virtual ~BDS_SwapEdgeTest() {}
};

class BDS_SwapEdgeTestRecover : public BDS_SwapEdgeTest {
public:
  BDS_SwapEdgeTestRecover() {}
  virtual bool operator()(BDS_Point *p1, BDS_Point *p2, BDS_Point *q1,
                          BDS_Point *q2) const;
  virtual bool operator()(BDS_Point *p1, BDS_Point *p2, BDS_Point *p3,
                          BDS_Point *q1, BDS_Point *q2, BDS_Point *q3,
                          BDS_Point *op1, BDS_Point *op2, BDS_Point *op3,
                          BDS_Point *oq1, BDS_Point *oq2, BDS_Point *oq3) const;
  virtual ~BDS_SwapEdgeTestRecover() {}
};

class BDS_SwapEdgeTestQuality : public BDS_SwapEdgeTest {
  bool testQuality, testSmallTriangles;

public:
  BDS_SwapEdgeTestQuality(bool a, bool b = true)
    : testQuality(a), testSmallTriangles(b)
  {
  }
  virtual bool operator()(BDS_Point *p1, BDS_Point *p2, BDS_Point *q1,
                          BDS_Point *q2) const;
  virtual bool operator()(BDS_Point *p1, BDS_Point *p2, BDS_Point *p3,
                          BDS_Point *q1, BDS_Point *q2, BDS_Point *q3,
                          BDS_Point *op1, BDS_Point *op2, BDS_Point *op3,
                          BDS_Point *oq1, BDS_Point *oq2, BDS_Point *oq3) const;
  virtual ~BDS_SwapEdgeTestQuality() {}
};

class BDS_SwapEdgeTestNormals : public BDS_SwapEdgeTest {
  GFace *gf;
  double _ori;

public:
  BDS_SwapEdgeTestNormals(GFace *_gf, double ori) : gf(_gf), _ori(ori) {}
  virtual bool operator()(BDS_Point *p1, BDS_Point *p2, BDS_Point *q1,
                          BDS_Point *q2) const;
  virtual bool operator()(BDS_Point *p1, BDS_Point *p2, BDS_Point *p3,
                          BDS_Point *q1, BDS_Point *q2, BDS_Point *q3,
                          BDS_Point *op1, BDS_Point *op2, BDS_Point *op3,
                          BDS_Point *oq1, BDS_Point *oq2, BDS_Point *oq3) const;
};

struct EdgeToRecover {
  int p1, p2;
  GEdge *ge;
  EdgeToRecover(int _p1, int _p2, GEdge *_ge) : ge(_ge)
  {
    if(_p1 < _p2) {
      p1 = _p1;
      p2 = _p2;
    }
    else {
      p2 = _p1;
      p1 = _p2;
    }
  }
  bool operator<(const EdgeToRecover &other) const
  {
    if(p1 < other.p1) return true;
    if(p1 > other.p1) return false;
    if(p2 < other.p2) return true;
    return false;
  }
};

class BDS_Mesh {
public:
  int MAXPOINTNUMBER;
  double Min[3], Max[3], LC;
  BDS_Mesh(int MAXX = 0) : MAXPOINTNUMBER(MAXX) {}
  virtual ~BDS_Mesh();
  BDS_Mesh(const BDS_Mesh &other);
  std::set<BDS_GeomEntity *, GeomLessThan> geom;
  std::set<BDS_Point *, PointLessThan> points;
  std::vector<BDS_Edge *> edges;
  std::vector<BDS_Face *> triangles;
  // Points
  BDS_Point *add_point(int num, double x, double y, double z);
  BDS_Point *add_point(int num, double u, double v, GFace *gf);
  void del_point(BDS_Point *p);
  BDS_Point *find_point(int num);
  // Edges
  BDS_Edge *add_edge(int p1, int p2);
  void del_edge(BDS_Edge *e);
  BDS_Edge *find_edge(int p1, int p2);
  BDS_Edge *find_edge(BDS_Point *p1, BDS_Point *p2);
  BDS_Edge *find_edge(BDS_Point *p1, int p2);
  BDS_Edge *find_edge(BDS_Point *p1, BDS_Point *p2, BDS_Face *t) const;
  // Triangles & Quadrangles
  BDS_Face *add_triangle(int p1, int p2, int p3);
  //  BDS_Face *add_quadrangle(int p1, int p2, int p3, int p4);
  BDS_Face *add_triangle(BDS_Edge *e1, BDS_Edge *e2, BDS_Edge *e3);
  //  BDS_Face *add_quadrangle(BDS_Edge *e1, BDS_Edge *e2, BDS_Edge *e3,
  //  BDS_Edge *e4);
  void del_face(BDS_Face *t);
  BDS_Face *find_triangle(BDS_Edge *e1, BDS_Edge *e2, BDS_Edge *e3);
  BDS_Face *find_quadrangle(BDS_Edge *e1, BDS_Edge *e2, BDS_Edge *e3,
                            BDS_Edge *e4);
  // Geom entities
  void add_geom(int degree, int tag);
  BDS_GeomEntity *get_geom(int p1, int p2);
  // 2D operators
  BDS_Edge *recover_edge(int p1, int p2, bool &_fatal,
                         std::set<EdgeToRecover> *e2r = 0,
                         std::set<EdgeToRecover> *not_recovered = 0);
  BDS_Edge *recover_edge_fast(BDS_Point *p1, BDS_Point *p2);

  /// Can invalidate the iterators for \p edge
  bool swap_edge(BDS_Edge *, const BDS_SwapEdgeTest &theTest,
                 bool force = false);
  bool collapse_edge_parametric(BDS_Edge *, BDS_Point *, bool = false);
  bool smooth_point_centroid(BDS_Point *p, GFace *gf, double thresh);
  bool split_edge(BDS_Edge *, BDS_Point *);
  bool edge_constraint(BDS_Point *p1, BDS_Point *p2);
  // Global operators
  void cleanup();
};

void normal_triangle(BDS_Point *p1, BDS_Point *p2, BDS_Point *p3, double c[3]);
void outputScalarField(std::vector<BDS_Face *> &t, const char *fn, int param,
                       GFace *gf = 0);
void recur_tag(BDS_Face *t, BDS_GeomEntity *g);
int Intersect_Edges_2d(double x1, double y1, double x2, double y2, double x3,
                       double y3, double x4, double y4, double x[2]);
double BDS_Face_Validity(GFace *gf, BDS_Face *f);

#endif<|MERGE_RESOLUTION|>--- conflicted
+++ resolved
@@ -46,10 +46,6 @@
   }
 };
 
-<<<<<<< HEAD
-
-=======
->>>>>>> 44f622c6
 class BDS_Point {
   // the first size is the one dictated by the Background Mesh the
   // second one is dictated by characteristic lengths at points and is
@@ -102,18 +98,12 @@
   }
 
   BDS_Face *faces(std::size_t const i) const { return _faces[i]; }
-<<<<<<< HEAD
-  double length() const { return  std::sqrt((p1->X - p2->X) * (p1->X - p2->X) +
-					    (p1->Y - p2->Y) * (p1->Y - p2->Y) +
-					    (p1->Z - p2->Z) * (p1->Z - p2->Z));}
-=======
   double length() const
   {
     return std::sqrt((p1->X - p2->X) * (p1->X - p2->X) +
                      (p1->Y - p2->Y) * (p1->Y - p2->Y) +
                      (p1->Z - p2->Z) * (p1->Z - p2->Z));
   }
->>>>>>> 44f622c6
   int numfaces() const { return static_cast<int>(_faces.size()); }
   int numTriangles() const;
   inline BDS_Point *commonvertex(const BDS_Edge *other) const
@@ -157,10 +147,6 @@
   void oppositeof(BDS_Point *oface[2]) const;
   void computeNeighborhood(BDS_Point *oface[2], BDS_Point *t1[4],
                            BDS_Point *t2[4]) const;
-<<<<<<< HEAD
-=======
-
->>>>>>> 44f622c6
 public:
   bool deleted;
   BDS_Point *p1, *p2;
