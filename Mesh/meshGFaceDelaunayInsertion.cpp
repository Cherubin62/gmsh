--- conflicted
+++ resolved
@@ -1034,11 +1034,6 @@
                                         oneNewTriangle)) {
       Msg::Debug("Point %g %g cannot be inserted because %d",
 		 center[0], center[1], p.succeeded() );
-<<<<<<< HEAD
-=======
-      // printf("Point %g %g cannot be inserted because %d",
-      //        center[0], center[1], p.succeeded() );
->>>>>>> ecd04320
       AllTris.erase(it);
       worst->forceRadius(-1);
       AllTris.insert(worst);
@@ -1056,14 +1051,7 @@
     }
   }
   else {
-<<<<<<< HEAD
-    //    printf("point %g %g (R^2 %g) is OUT\n",center[0], center[1], center[0]*center[0]+center[1]*center[1]);
     for (std::list<MTri3*>::iterator itc = cavity.begin(); itc != cavity.end(); ++itc)(*itc)->setDeleted(false);
-=======
-    //    MTriangle *base = worst->tri();
-    for (std::list<MTri3*>::iterator itc = cavity.begin(); itc != cavity.end(); ++itc)
-      (*itc)->setDeleted(false);
->>>>>>> ecd04320
     AllTris.erase(it);
     worst->forceRadius(0);
     AllTris.insert(worst);
@@ -2137,35 +2125,6 @@
   return true;
 }
 
-<<<<<<< HEAD
-  /*
-
-   */
-
-  static bool recoverEdgeBySwaps (std::vector<MTri3*> &t, MVertex *mv1, MVertex *mv2, std::vector<MEdge> &edges){
-
-    SPoint3 pv1 (mv1->x(),mv1->y(),0);
-    SPoint3 pv2 (mv2->x(),mv2->y(),0);
-    for (unsigned int i=0;i<t.size();i++){
-      for (unsigned int j=0;j<3;j++){
-        MVertex *v1 = t[i]->tri()->getVertex((j+2)%3);
-        MVertex *v2 = t[i]->tri()->getVertex(j);
-        MVertex *v3 = t[i]->tri()->getVertex((j+1)%3);
-        MVertex *o  = t[i]->otherSide(j);
-        if (o){
-          SPoint3 p1 (v1->x(),v1->y(),0);
-          SPoint3 p2 (v2->x(),v2->y(),0);
-          SPoint3 p3 (v3->x(),v3->y(),0);
-          SPoint3 po (o->x(),o->y(),0);
-          if (diffend(v1,v2,mv1,mv2)){
-            if (intersection_segments_2 (p1, p2, pv1, pv2)){
-              //	    if (std::binary_search(edges.begin(),edges.end(),MEdge(v1,v2),Less_Edge)){
-              //	      Msg::Error("1D mesh self intersects");
-              //	    }
-              if (!intersection_segments_2(po, p3, pv1, pv2) || (v3 == mv1 || o == mv1 || v3 == mv2 || o == mv2)){
-                if(swapedge (v1,v2,v3,o,t[i],j))return true;
-              }
-=======
 bool diffend (MVertex *v1, MVertex *v2, MVertex *p1, MVertex *p2)
 {
   if (v1 == p1 || v2 == p1 || v1 == p2 || v2 == p2)return false;
@@ -2197,7 +2156,6 @@
             if (!intersection_segments(po, p3, pv1, pv2,xcc) ||
                 (v3 == mv1 || o == mv1 || v3 == mv2 || o == mv2)){
               if(swapedge (v1,v2,v3,o,t[i],j))return true;
->>>>>>> ecd04320
             }
           }
         }
