--- conflicted
+++ resolved
@@ -1478,8 +1478,8 @@
   void operator()(double x, double y, double z, SVector3 &v, GEntity *ge = 0){
     if (numComponents() == 3){// scaled cross field
       double values[3];
-      if(!octree->searchVectorWithTol(x, y, z, values, 0, 0, .05)){
-	if(!octree->searchVectorWithTol(x, y, z, values, 0, 0, .1)){
+      if(!_octree->searchVectorWithTol(x, y, z, values, 0, 0, .05)){
+	if(!_octree->searchVectorWithTol(x, y, z, values, 0, 0, .1)){
 	  Msg::Debug("No vector element found containing point (%g,%g,%g)", x, y, z);
 	}
 	else {
@@ -1507,11 +1507,9 @@
     double l = 0.;
     // use large tolerance (in element reference coordinates) to maximize chance
     // of finding an element
-<<<<<<< HEAD
-
     if (numComponents() == 3){// scaled cross field
       double values[3];
-      if(!octree->searchVectorWithTol(x, y, z, values, 0, 0, 0.05)){
+      if(!_octree->searchVectorWithTol(x, y, z, values, 0, 0, 0.05)){
 	Msg::Info("No vector element found containing point (%g,%g,%g)", x, y, z);
       }
       else{
@@ -1520,19 +1518,14 @@
     }
     
     else if (numComponents() == 1){
-      if(!octree->searchScalarWithTol(x, y, z, &l, 0, 0, 0.05)){
+      if(!_octree->searchScalarWithTol(x, y, z, &l, 0, 0, 0.05)){
 	Msg::Info("No scalar element found containing point (%g,%g,%g)", x, y, z);
       }
     }
     else {
       Msg::Info("No element found containing point (%g,%g,%g)", x, y, z);
     }
-    if(l <= 0 && crop_negative_values) return MAX_LC;
-=======
-    if(!_octree->searchScalarWithTol(x, y, z, &l, 0, 0, 0.05))
-      Msg::Info("No scalar element found containing point (%g,%g,%g)", x, y, z);
     if(l <= 0 && _cropNegativeValues) return MAX_LC;
->>>>>>> 61108d25
     return l;
   }
   void operator()(double x, double y, double z, SMetric3 &metr, GEntity *ge = 0)
@@ -1549,29 +1542,6 @@
     // of finding an element
     if(!_octree->searchTensorWithTol(x, y, z, l, 0, 0, 0.05))
       Msg::Info("No tensor element found containing point (%g,%g,%g)", x, y, z);
-<<<<<<< HEAD
-=======
-    if(0 && _cropNegativeValues) {
-      if(l[0] <= 0 && l[1] <= 0 && l[2] <= 0 && l[3] <= 0 && l[4] <= 0 &&
-         l[5] <= 0 && l[6] <= 0 && l[7] <= 0 && l[8] <= 0) {
-        for(int i = 0; i < 9; i++) l[i] = MAX_LC;
-      }
-      else {
-        for(int i = 0; i < 9; i++) {
-          if(l[i] <= 0) l[i] = 0;
-        }
-      }
-    }
-    metr(0, 0) = l[0];
-    metr(0, 1) = l[1];
-    metr(0, 2) = l[2];
-    metr(1, 0) = l[3];
-    metr(1, 1) = l[4];
-    metr(1, 2) = l[5];
-    metr(2, 0) = l[6];
-    metr(2, 1) = l[7];
-    metr(2, 2) = l[8];
->>>>>>> 61108d25
   }
   const char *getName() { return "PostView"; }
   std::string getDescription()
