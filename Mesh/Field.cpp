--- conflicted
+++ resolved
@@ -404,11 +404,7 @@
   CylinderField()
   {
     _vIn = _vOut = MAX_LC;
-<<<<<<< HEAD
-    _xc = _yc = _zc = _xa = _ya = _R = 0.;
-=======
     _xc = _yc = _zc = _xa = _ya = _r = 0.;
->>>>>>> 36a95b77
     _za = 1.;
 
     options["VIn"] = new FieldOptionDouble(_vIn, "Value inside the cylinder");
@@ -467,11 +463,7 @@
   BallField()
   {
     _vIn = _vOut = MAX_LC;
-<<<<<<< HEAD
-    _xc = _yc = _zc = _R = _thick = 0.;
-=======
     _xc = _yc = _zc = _r = _thick = 0.;
->>>>>>> 36a95b77
 
     options["VIn"] = new FieldOptionDouble(_vIn, "Value inside the ball");
     options["VOut"] = new FieldOptionDouble(_vOut, "Value outside the ball");
@@ -2654,11 +2646,7 @@
   std::vector<AttractorInfo> _infos;
   int _sampling;
   int _xFieldId, _yFieldId, _zFieldId; // unused
-<<<<<<< HEAD
-  PointCloud _P;
-=======
   PointCloud _p;
->>>>>>> 36a95b77
   nanoflann::KDTreeSingleIndexAdaptor
   <nanoflann::L2_Simple_Adaptor<double, PointCloudAdaptor<PointCloud> >,
    PointCloudAdaptor<PointCloud>, 3> *_index;
@@ -2702,11 +2690,7 @@
       new FieldOptionInt(_sampling, "[Deprecated]", &updateNeeded, true);
   }
   DistanceField(int dim, int tag, int nbe)
-<<<<<<< HEAD
-    : _sampling(nbe), _index(nullptr), _pc2kd(_P), _outIndex(0),
-=======
     : _sampling(nbe), _index(nullptr), _pc2kd(_p), _outIndex(0),
->>>>>>> 36a95b77
       _outDistSqr(0)
   {
     if(dim == 0)
