--- conflicted
+++ resolved
@@ -342,20 +342,6 @@
   Gmsh2Hxt(regions, mesh, v2c, c2v);
 
   HXTTetMeshOptions options = {
-<<<<<<< HEAD
-    .defaultThreads = -1,
-    .delaunayThreads = -1,
-    .improveThreads = -1,
-    .reproducible = 1,
-    .verbosity = 1,
-    .stat = 1,
-    .refine = 1,
-    .optimize = 1,
-    .qualityMin = 0.35,
-    .qualityFun = NULL,
-    .recoveryFun = myRecoveryFun,
-    .meshSizeFun = NULL //hxtMeshSizeGmshCallBack
-=======
     0, // int defaultThreads;
     0, // int delaunayThreads;
     0, // int improveThreads;
@@ -371,7 +357,6 @@
     0, // void* meshSizeData;
     myRecoveryFun, // HXTStatus (*recoveryFun)
     0 // void* recoveryData;
->>>>>>> b995e645
   };
 
   //  Msg::Info("Entering hxtTetMesh3d using %d threads",nthreads);
