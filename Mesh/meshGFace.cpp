--- conflicted
+++ resolved
@@ -1205,14 +1205,8 @@
   std::vector<BDS_Point *> points(all_vertices.size());
   SBoundingBox3d bbox;
   int count = 0;
-<<<<<<< HEAD
   for(std::vector<MVertex*>::iterator it = all_vertices_ordered.begin();
     it != all_vertices_ordered.end(); it++){
-=======
-  for(std::set<MVertex *, MVertexLessThanNum>::iterator it =
-        all_vertices.begin();
-      it != all_vertices.end(); it++) {
->>>>>>> e415a43c
     MVertex *here = *it;
     GEntity *ge = here->onWhat();
     SPoint2 param;
@@ -1239,8 +1233,7 @@
     SVector3 dd(bbox.max(), bbox.min());
     double LC2D = norm(dd);
     DocRecord doc(points.size() + 4);
-<<<<<<< HEAD
-    for(unsigned int i = 0; i < points.size(); i++){
+    for(unsigned int i = 0; i < points.size(); i++) {
       double hNew, vNew;
       if (gf->geomType() == GEntity::Plane){
         // Disturb in Cartesian space to make sure that the left corner node will always
@@ -1265,15 +1258,6 @@
       }
       doc.points[i].where.h = hNew;
       doc.points[i].where.v = vNew;
-=======
-    for(unsigned int i = 0; i < points.size(); i++) {
-      double XX = CTX::instance()->mesh.randFactor * LC2D * (double)rand() /
-                  (double)RAND_MAX;
-      double YY = CTX::instance()->mesh.randFactor * LC2D * (double)rand() /
-                  (double)RAND_MAX;
-      doc.points[i].where.h = points[i]->u + XX;
-      doc.points[i].where.v = points[i]->v + YY;
->>>>>>> e415a43c
       doc.points[i].data = points[i];
       doc.points[i].adjacent = NULL;
     }
