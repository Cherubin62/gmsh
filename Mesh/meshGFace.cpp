--- conflicted
+++ resolved
@@ -2936,12 +2936,8 @@
 
   // test validity for non-Gmsh models (currently we cannot reliably evaluate
   // the normal on the boundary of surfaces with the Gmsh kernel)
-<<<<<<< HEAD
   if(/*gf->geomType() != GEntity::DiscreteSurface &&*/
      gf->getNativeType() != GEntity::GmshModel && algoDelaunay2D(gf) &&
-=======
-  if(gf->getNativeType() != GEntity::GmshModel && algoDelaunay2D(gf) &&
->>>>>>> 232266df
      !isMeshValid(gf)) {
     Msg::Debug(
       "Delaunay-based mesher failed on surface %d -> moving to MeshAdapt",
