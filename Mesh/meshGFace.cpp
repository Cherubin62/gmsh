--- conflicted
+++ resolved
@@ -1659,14 +1659,11 @@
     }
   }
 
-<<<<<<< HEAD
-=======
   {
     int nb_swap;
     Msg::Debug("Delaunizing the initial mesh");
     delaunayizeBDS(gf, *m, nb_swap);
   }
->>>>>>> 44f622c6
 
   // only delete the mesh data stored in the base GFace class
   gf->GFace::deleteMesh();
@@ -2647,11 +2644,6 @@
     outputScalarField(m->triangles, name, 1, gf);
   }
 
-<<<<<<< HEAD
-  // start mesh generation for periodic face
-
-  if(!algoDelaunay2D(gf)) {
-=======
   if(algoDelaunay2D(gf)){
     // Call this function to untangle elements in Cartesian space
     Msg::Debug("Delaunizing the initial mesh");
@@ -2659,7 +2651,6 @@
     delaunayizeBDS(gf, *m, nb_swap);
   }
   else{
->>>>>>> 44f622c6
     modifyInitialMeshToRemoveDegeneracies(gf, *m, &recoverMap);
 
     Msg::Debug("Delaunizing the initial mesh");
