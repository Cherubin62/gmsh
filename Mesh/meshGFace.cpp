// Gmsh - Copyright (C) 1997-2018 C. Geuzaine, J.-F. Remacle
//
// See the LICENSE.txt file for license information. Please report all
// bugs and problems to the public mailing list <gmsh@onelab.info>.

#include <sstream>
#include <stdlib.h>
#include <map>
#include "meshGFace.h"
#include "meshGFaceBDS.h"
#include "meshGFaceDelaunayInsertion.h"
#include "meshGFaceBamg.h"
#include "meshGFaceQuadrilateralize.h"
#include "meshGFaceOptimize.h"
#include "DivideAndConquer.h"
#include "BackgroundMesh.h"
#include "GVertex.h"
#include "GEdge.h"
#include "robustPredicates.h"
#include "discreteFace.h"
#include "GFace.h"
#include "GModel.h"
#include "MVertex.h"
#include "MLine.h"
#include "MTriangle.h"
#include "MQuadrangle.h"
#include "MElementCut.h"
#include "Context.h"
#include "GPoint.h"
#include "GmshMessage.h"
#include "Numeric.h"
#include "BDS.h"
#include "qualityMeasures.h"
#include "Field.h"
#include "OS.h"
#include "MElementOctree.h"
#include "HighOrder.h"
#include "meshGEdge.h"
#include "meshPartition.h"
#include "CreateFile.h"
#include "Context.h"
#include "boundaryLayersData.h"
#include "filterElements.h"

// define this to use the old initial delaunay
#define OLD_CODE_DELAUNAY 1

void copyMesh(GEdge*,GEdge*,int);

static void computeElementShapes(GFace *gf, double &worst, double &avg,
                                 double &best, int &nT, int &greaterThan)
{
  worst = 1.e22;
  avg = 0.0;
  best = 0.0;
  nT = 0;
  greaterThan = 0;
  for(unsigned int i = 0; i < gf->triangles.size(); i++){
    double q = qmTriangle::gamma(gf->triangles[i]);
    if(q > .9) greaterThan++;
    avg += q;
    worst = std::min(worst, q);
    best  = std::max(best, q);
    nT++;
  }
  avg /= nT;
}

class quadMeshRemoveHalfOfOneDMesh
{
  GFace *_gf;
 public:
  std::map<GEdge*,std::vector<MLine*> > _backup;
  std::map<MEdge, MVertex*,Less_Edge> _middle;
  // remove one point every two and remember middle points
  quadMeshRemoveHalfOfOneDMesh(GFace* gf) : _gf(gf)
  {
    // only do it if a recombination has to be done
    if((CTX::instance()->mesh.recombineAll || gf->meshAttributes.recombine) &&
       CTX::instance()->mesh.algoRecombine == 2){
      // printf("GFace %d removing half of the points in the 1D mesh\n",gf->tag());
      std::list<GEdge*> edges = gf->edges();
      std::list<GEdge*>::iterator ite = edges.begin();
      while(ite != edges.end()){
        if(!(*ite)->isMeshDegenerated()){
          std::vector<MLine*> temp;
          (*ite)->mesh_vertices.clear();
          for(unsigned int i = 0; i< (*ite)->lines.size(); i+=2){
            if(i+1 >= (*ite)->lines.size()){
              Msg::Error("1D mesh cannot be divided by 2");
              break;
            }
            MVertex *v1 = (*ite)->lines[i]->getVertex(0);
            MVertex *v2 = (*ite)->lines[i]->getVertex(1);
            MVertex *v3 = (*ite)->lines[i+1]->getVertex(1);
            v2->x() = 0.5*(v1->x()+v3->x());
            v2->y() = 0.5*(v1->y()+v3->y());
            v2->z() = 0.5*(v1->z()+v3->z());
            temp.push_back(new MLine(v1,v3));
            if(v1->onWhat() == *ite) (*ite)->mesh_vertices.push_back(v1);
            _middle[MEdge(v1,v3)] = v2;
          }
          _backup[*ite] = (*ite)->lines;
          // printf("line %d goes from %d to %d\n",
          //        (*ite)->tag(), (*ite)->lines.size()-1, temp.size()-1);
          (*ite)->lines = temp;
        }
        ++ite;
      }
      CTX::instance()->mesh.lcFactor *=2.0;
    }
  }
  void subdivide()
  {
    std::vector<MQuadrangle*> qnew;

    std::map<MEdge, MVertex*, Less_Edge> eds;

    for(unsigned int i = 0; i < _gf->triangles.size(); i++){
      MVertex *v[3];
      SPoint2 m[3];
      for(int j = 0; j < 3; j++){
        MEdge E = _gf->triangles[i]->getEdge(j);
        SPoint2 p1, p2;
        reparamMeshEdgeOnFace(E.getVertex(0),E.getVertex(1),_gf,p1,p2);
        std::map<MEdge, MVertex *, Less_Edge>::iterator it = _middle.find(E);
        std::map<MEdge, MVertex *, Less_Edge>::iterator it2 = eds.find(E);
        m[j] = p1;
        if(it == _middle.end() && it2 == eds.end()){
          GPoint gp = _gf->point((p1+p2)*0.5);
          double XX = 0.5*(E.getVertex(0)->x()+E.getVertex(1)->x());
          double YY = 0.5*(E.getVertex(0)->y()+E.getVertex(1)->y());
          double ZZ = 0.5*(E.getVertex(0)->z()+E.getVertex(1)->z());
          v[j] = new MFaceVertex(XX,YY,ZZ,_gf,gp.u(),gp.v());
          _gf->mesh_vertices.push_back(v[j]);
          eds[E] = v[j];
        }
        else if(it == _middle.end()){
          v[j] = it2->second;
        }
        else {
          v[j] = it->second;
          v[j]->onWhat()->mesh_vertices.push_back(v[j]);
        }
      }
      GPoint gp    = _gf->point((m[0]+m[1]+m[2])*(1./3.));
      double XX = (v[0]->x()+v[1]->x()+v[2]->x())*(1./3.);
      double YY = (v[0]->y()+v[1]->y()+v[2]->y())*(1./3.);
      double ZZ = (v[0]->z()+v[1]->z()+v[2]->z())*(1./3.);
      MFaceVertex *vmid = new MFaceVertex(XX,YY,ZZ,_gf,gp.u(),gp.v());
      _gf->mesh_vertices.push_back(vmid);
      qnew.push_back(new MQuadrangle(_gf->triangles[i]->getVertex(0),v[0],vmid,v[2]));
      qnew.push_back(new MQuadrangle(_gf->triangles[i]->getVertex(1),v[1],vmid,v[0]));
      qnew.push_back(new MQuadrangle(_gf->triangles[i]->getVertex(2),v[2],vmid,v[1]));
      delete _gf->triangles[i];
    }
    _gf->triangles.clear();
    for(unsigned int i = 0; i < _gf->quadrangles.size(); i++){
      MVertex *v[4];
      SPoint2 m[4];
      for(int j = 0; j < 4; j++){
        MEdge E = _gf->quadrangles[i]->getEdge(j);
        SPoint2 p1, p2;
        reparamMeshEdgeOnFace(E.getVertex(0),E.getVertex(1),_gf,p1,p2);
        std::map<MEdge, MVertex *, Less_Edge>::iterator it = _middle.find(E);
        std::map<MEdge, MVertex *, Less_Edge>::iterator it2 = eds.find(E);
        m[j] = p1;
        if(it == _middle.end() && it2 == eds.end()){
          GPoint gp = _gf->point((p1+p2)*0.5);
          double XX = 0.5*(E.getVertex(0)->x()+E.getVertex(1)->x());
          double YY = 0.5*(E.getVertex(0)->y()+E.getVertex(1)->y());
          double ZZ = 0.5*(E.getVertex(0)->z()+E.getVertex(1)->z());
          v[j] = new MFaceVertex(XX,YY,ZZ,_gf,gp.u(),gp.v());
          _gf->mesh_vertices.push_back(v[j]);
          eds[E] = v[j];
        }
        else if(it == _middle.end()){
          v[j] = it2->second;
        }
        else {
          v[j] = it->second;
          v[j]->onWhat()->mesh_vertices.push_back(v[j]);
        }
      }
      GPoint gp    = _gf->point((m[0]+m[1]+m[2]+m[3])*0.25);
      // FIXME : NOT EXACTLY CORRECT, BUT THAT'S THE PLACE WE WANT THE POINT TO RESIDE
      double XX = 0.25*(v[0]->x()+v[1]->x()+v[2]->x()+v[3]->x());
      double YY = 0.25*(v[0]->y()+v[1]->y()+v[2]->y()+v[3]->y());
      double ZZ = 0.25*(v[0]->z()+v[1]->z()+v[2]->z()+v[3]->z());
      MVertex *vmid = new MFaceVertex(XX,YY,ZZ,_gf,gp.u(),gp.v());
      _gf->mesh_vertices.push_back(vmid);
      qnew.push_back(new MQuadrangle(_gf->quadrangles[i]->getVertex(0),v[0],vmid,v[3]));
      qnew.push_back(new MQuadrangle(_gf->quadrangles[i]->getVertex(1),v[1],vmid,v[0]));
      qnew.push_back(new MQuadrangle(_gf->quadrangles[i]->getVertex(2),v[2],vmid,v[1]));
      qnew.push_back(new MQuadrangle(_gf->quadrangles[i]->getVertex(3),v[3],vmid,v[2]));
      delete _gf->quadrangles[i];
    }
    _gf->quadrangles = qnew;
    // printf("%d triangles %d quads\n",_gf->triangles.size(),_gf->quadrangles.size());
  }
  void finish()
  {
    if((CTX::instance()->mesh.recombineAll || _gf->meshAttributes.recombine) &&
       CTX::instance()->mesh.algoRecombine == 2){
      // recombine the elements on the half mesh
      CTX::instance()->mesh.lcFactor /=2.0;
      recombineIntoQuads(_gf,true,true,.1,true);
      // Msg::Info("subdividing");
      subdivide();
      // _gf->model()->writeMSH("hop2.msh");
      restore();
      recombineIntoQuads(_gf,true,true,1.e-3,false);
      computeElementShapes(_gf,
                           _gf->meshStatistics.worst_element_shape,
                           _gf->meshStatistics.average_element_shape,
                           _gf->meshStatistics.best_element_shape,
                           _gf->meshStatistics.nbTriangle,
                           _gf->meshStatistics.nbGoodQuality);
    }
  }
  void restore()
  {
    std::list<GEdge*> edges = _gf->edges();
    std::list<GEdge*>::iterator ite = edges.begin();
    while(ite != edges.end()){
      for(unsigned int i = 0; i < (*ite)->lines.size(); i++){
        delete (*ite)->lines[i];
      }
      (*ite)->lines = _backup[*ite];
      ++ite;
    }
  }
};

static void copyMesh(GFace *source, GFace *target)
{
  std::map<MVertex*, MVertex*> vs2vt;

  // add principal vertex pairs

  std::list<GVertex*> s_vtcs = source->vertices();
  std::list<GVertex*> t_vtcs = target->vertices();

  if(s_vtcs.size() != t_vtcs.size()) {
    Msg::Info("Periodicity imposed on topologically incompatible surfaces"
              "(%d vs %d bounding vertices)",s_vtcs.size(),t_vtcs.size());
  }

  std::set<GVertex*> checkVtcs;
  checkVtcs.insert(s_vtcs.begin(),s_vtcs.end());

  for(std::list<GVertex*>::iterator tvIter=t_vtcs.begin();tvIter!=t_vtcs.end();++tvIter) {

    GVertex* gvt = *tvIter;
    std::map<GVertex*,GVertex*>::iterator gvsIter = target->vertexCounterparts.find(gvt);

    if(gvsIter == target->vertexCounterparts.end()) {
      Msg::Info("Error during periodic meshing of surface %d with surface %d:"
                "vertex %d has no periodic counterpart",
                target->tag(),source->tag(),gvt->tag());
    }

    GVertex* gvs = gvsIter->second;
    if(checkVtcs.find(gvs) == checkVtcs.end()) {
      if(gvs)
        Msg::Info("Error during periodic meshing of surface %d with surface %d:"
                  "vertex %d has periodic counterpart %d outside of source surface",
                  target->tag(),source->tag(),gvt->tag(),gvs->tag());

      else
        Msg::Info("Error during periodic meshing of surface %d with surface %d:"
                  "vertex %d has no periodic counterpart",
                  target->tag(),source->tag(),gvt->tag());
    }

    MVertex* vs = gvs->mesh_vertices[0];
    MVertex* vt = gvt->mesh_vertices[0];
    vs2vt[vs] = vt;
    target->correspondingVertices[vt] = vs;
  }

  // add corresponding edge nodes assuming edges were correctly meshed already

  std::list<GEdge*> s_edges = source->edges();
  std::list<GEdge*> t_edges = target->edges();

  std::set<GEdge*> checkEdges;
  checkEdges.insert(s_edges.begin(),s_edges.end());

  for(std::list<GEdge*>::iterator te_iter = t_edges.begin();
       te_iter != t_edges.end(); ++te_iter) {

    GEdge* get = *te_iter;

    std::map<GEdge*,std::pair<GEdge*,int> >::iterator gesIter =
      target->edgeCounterparts.find(get);
    if(gesIter == target->edgeCounterparts.end()) {
      Msg::Info("Error during periodic meshing of surface %d with surface %d:"
                "edge %d has no periodic counterpart",
                target->tag(),source->tag(),get->tag());
    }

    GEdge* ges = gesIter->second.first;
    if(checkEdges.find(ges) == checkEdges.end()) {
      Msg::Info("Error during periodic meshing of surface %d with surface %d:"
                "edge %d has periodic counterpart %d outside of get surface",
                target->tag(),source->tag(),get->tag(),ges->tag());
    }

    if(get->mesh_vertices.size() != ges->mesh_vertices.size()) {
      Msg::Info("Error during periodic meshing of surface %d with surface %d:"
                "edge %d has %d vertices, whereas correspondant %d has %d",
                target->tag(),source->tag(),
                get->tag(),get->mesh_vertices.size(),
                ges->tag(),ges->mesh_vertices.size());
    }

    int orientation = gesIter->second.second;
    int is = orientation == 1 ? 0 : get->mesh_vertices.size()-1;

    for(unsigned it=0;it<get->mesh_vertices.size();it++,is+=orientation) {
      MVertex* vs = ges->mesh_vertices[is];
      MVertex* vt = get->mesh_vertices[it];
      vs2vt[vs] = vt;
      target->correspondingVertices[vt] = vs;
    }
  }

  // now transform
  std::vector<double>& tfo = target->affineTransform;

  for(unsigned int i = 0; i < source->mesh_vertices.size(); i++){
    MVertex *vs = source->mesh_vertices[i];
    SPoint2 XXX;

    double ps[4] = {vs->x(), vs->y(), vs->z(), 1.};
    double res[4] = {0., 0., 0., 0.};
    int idx = 0;
    for(int i = 0; i < 4; i++)
      for(int j = 0; j < 4; j++)
        res[i] +=  tfo[idx++] * ps[j];

    SPoint3 tp(res[0], res[1], res[2]);
    XXX = target->parFromPoint(tp);

    GPoint gp = target->point(XXX);
    MVertex *vt = new MFaceVertex(gp.x(), gp.y(), gp.z(), target, gp.u(), gp.v());
    target->mesh_vertices.push_back(vt);
    target->correspondingVertices[vt] = vs;
    vs2vt[vs] = vt;
  }

  for(unsigned i = 0; i < source->triangles.size(); i++){
    MVertex *vt[3];
    for(int j = 0; j < 3; j++){
      MVertex *vs = source->triangles[i]->getVertex(j);
      vt[j] = vs2vt[vs];
    }
    if(!vt[0] || !vt[1] ||!vt[2]){
      Msg::Error("Problem in mesh copying procedure %p %p %p %d %d %d",
                 vt[0], vt[1], vt[2], source->triangles[i]->getVertex(0)->onWhat()->dim(),
                 source->triangles[i]->getVertex(1)->onWhat()->dim(),
                 source->triangles[i]->getVertex(2)->onWhat()->dim());
      return;
    }
    target->triangles.push_back(new MTriangle(vt[0], vt[1], vt[2]));
  }

  for(unsigned i = 0; i < source->quadrangles.size(); i++){
    MVertex *v1 = vs2vt[source->quadrangles[i]->getVertex(0)];
    MVertex *v2 = vs2vt[source->quadrangles[i]->getVertex(1)];
    MVertex *v3 = vs2vt[source->quadrangles[i]->getVertex(2)];
    MVertex *v4 = vs2vt[source->quadrangles[i]->getVertex(3)];
    if(!v1 || !v2 || !v3 || !v4){
      Msg::Error("Problem in mesh copying procedure %p %p %p %p %d %d %d %d",
                 v1, v2, v3, v4,
                 source->quadrangles[i]->getVertex(0)->onWhat()->dim(),
                 source->quadrangles[i]->getVertex(1)->onWhat()->dim(),
                 source->quadrangles[i]->getVertex(2)->onWhat()->dim(),
                 source->quadrangles[i]->getVertex(3)->onWhat()->dim());
    }
    target->quadrangles.push_back(new MQuadrangle(v1, v2, v3, v4));
  }
}

void fourthPoint(double *p1, double *p2, double *p3, double *p4)
{
  double c[3];
  circumCenterXYZ(p1, p2, p3, c);
  double vx[3] = {p2[0] - p1[0], p2[1] - p1[1], p2[2] - p1[2]};
  double vy[3] = {p3[0] - p1[0], p3[1] - p1[1], p3[2] - p1[2]};
  double vz[3]; prodve(vx, vy, vz);
  norme(vz);
  double R = sqrt((p1[0] - c[0]) * (p1[0] - c[0]) +
                  (p1[1] - c[1]) * (p1[1] - c[1]) +
                  (p1[2] - c[2]) * (p1[2] - c[2]));
  p4[0] = c[0] + R * vz[0];
  p4[1] = c[1] + R * vz[1];
  p4[2] = c[2] + R * vz[2];
}

static bool noSeam(GFace *gf)
{
  std::list<GEdge*> edges = gf->edges();
  std::list<GEdge*>::iterator it = edges.begin();
  while(it != edges.end()){
    GEdge *ge = *it ;
    bool seam = ge->isSeam(gf);
    if(seam) return false;
    ++it;
  }
  return true;
}

static void remeshUnrecoveredEdges(std::map<MVertex*, BDS_Point*> &recoverMapInv,
                                   std::set<EdgeToRecover> &edgesNotRecovered,
                                   std::list<GFace*> &facesToRemesh)
{
  facesToRemesh.clear();
  deMeshGFace dem;

  std::set<EdgeToRecover>::iterator itr = edgesNotRecovered.begin();
  for(; itr != edgesNotRecovered.end(); ++itr){
    std::list<GFace*> l_faces = itr->ge->faces();
    // un-mesh model faces adjacent to the model edge
    for(std::list<GFace*>::iterator it = l_faces.begin(); it != l_faces.end(); ++it){
      if((*it)->triangles.size() || (*it)->quadrangles.size()){
        facesToRemesh.push_back(*it);
        dem(*it);
      }
    }

    // add a new point in the middle of the intersecting segment
    int p1 = itr->p1;
    int p2 = itr->p2;
    int N = itr->ge->lines.size();
    GVertex *g1 = itr->ge->getBeginVertex();
    GVertex *g2 = itr->ge->getEndVertex();
    Range<double> bb = itr->ge->parBounds(0);

    std::vector<MLine*> newLines;

    for(int i = 0; i < N; i++){
      MVertex *v1 = itr->ge->lines[i]->getVertex(0);
      MVertex *v2 = itr->ge->lines[i]->getVertex(1);
      std::map<MVertex*, BDS_Point*>::iterator itp1 = recoverMapInv.find(v1);
      std::map<MVertex*, BDS_Point*>::iterator itp2 = recoverMapInv.find(v2);
      if(itp1 != recoverMapInv.end() && itp2 != recoverMapInv.end()){
        BDS_Point *pp1 = itp1->second;
        BDS_Point *pp2 = itp2->second;
        if((pp1->iD == p1 && pp2->iD == p2) || (pp1->iD == p2 && pp2->iD == p1)){
          double t1;
          double lc1 = -1;
          if(v1->onWhat() == g1) t1 = bb.low();
          else if(v1->onWhat() == g2) t1 = bb.high();
          else {
            MEdgeVertex *ev1 = (MEdgeVertex*)v1;
            lc1 = ev1->getLc();
            v1->getParameter(0, t1);
          }
          double t2;
          double lc2 = -1;
          if(v2->onWhat() == g1) t2 = bb.low();
          else if(v2->onWhat() == g2) t2 = bb.high();
          else {
            MEdgeVertex *ev2 = (MEdgeVertex*)v2;
            lc2 = ev2->getLc();
            v2->getParameter(0, t2);
          }

          // periodic
          if(v1->onWhat() == g1 && v1->onWhat() == g2)
            t1 = fabs(t2-bb.low()) < fabs(t2-bb.high()) ? bb.low() : bb.high();
          if(v2->onWhat() == g1 && v2->onWhat() == g2)
            t2 = fabs(t1-bb.low()) < fabs(t1-bb.high()) ? bb.low() : bb.high();

          if(lc1 == -1)
            lc1 = BGM_MeshSize(v1->onWhat(), 0, 0, v1->x(), v1->y(), v1->z());
          if(lc2 == -1)
            lc2 = BGM_MeshSize(v2->onWhat(), 0, 0, v2->x(), v2->y(), v2->z());
          // should be better, i.e. equidistant
          double t = 0.5 * (t2 + t1);
          double lc = 0.5 * (lc1 + lc2);
          GPoint V = itr->ge->point(t);
          MEdgeVertex * newv = new MEdgeVertex(V.x(), V.y(), V.z(), itr->ge, t, 0, lc);
          newLines.push_back(new MLine(v1, newv));
          newLines.push_back(new MLine(newv, v2));
          delete itr->ge->lines[i];
        }
        else{
          newLines.push_back(itr->ge->lines[i]);
        }
      }
      else {
        newLines.push_back(itr->ge->lines[i]);
      }
    }

    itr->ge->lines = newLines;
    itr->ge->mesh_vertices.clear();
    N = itr->ge->lines.size();
    for(int i = 1; i < N; i++){
      itr->ge->mesh_vertices.push_back(itr->ge->lines[i]->getVertex(0));
    }
  }
}

static bool algoDelaunay2D(GFace *gf)
{
  // FIXME
  //  if(!noSeam(gf))
  //    return false;

  if(gf->getMeshingAlgo() == ALGO_2D_DELAUNAY ||
     gf->getMeshingAlgo() == ALGO_2D_BAMG ||
     gf->getMeshingAlgo() == ALGO_2D_FRONTAL ||
     gf->getMeshingAlgo() == ALGO_2D_FRONTAL_QUAD ||
     gf->getMeshingAlgo() == ALGO_2D_PACK_PRLGRMS ||
     gf->getMeshingAlgo() == ALGO_2D_PACK_PRLGRMS_CSTR ||
     gf->getMeshingAlgo() == ALGO_2D_BAMG)
    return true;

  if(gf->getMeshingAlgo() == ALGO_2D_AUTO && gf->geomType() == GEntity::Plane)
    return true;

  return false;
}

static bool recoverEdge(BDS_Mesh *m, GEdge *ge,
                        std::map<MVertex*, BDS_Point*> &recoverMapInv,
                        std::set<EdgeToRecover> *e2r,
                        std::set<EdgeToRecover> *notRecovered, int pass)
{
  BDS_GeomEntity *g = 0;
  if(pass == 2){
    m->add_geom(ge->tag(), 1);
    g = m->get_geom(ge->tag(), 1);
  }

  bool _fatallyFailed;

  for(unsigned int i = 0; i < ge->lines.size(); i++){
    MVertex *vstart = ge->lines[i]->getVertex(0);
    MVertex *vend = ge->lines[i]->getVertex(1);
    std::map<MVertex*, BDS_Point*>::iterator itpstart = recoverMapInv.find(vstart);
    std::map<MVertex*, BDS_Point*>::iterator itpend = recoverMapInv.find(vend);
    if(itpstart != recoverMapInv.end() && itpend != recoverMapInv.end()){
      BDS_Point *pstart = itpstart->second;
      BDS_Point *pend = itpend->second;
      if(pass == 1)
        e2r->insert(EdgeToRecover(pstart->iD, pend->iD, ge));
      else{
        BDS_Edge *e = m->recover_edge(pstart->iD, pend->iD, _fatallyFailed, e2r, notRecovered);
        if(e) e->g = g;
        else {
          if(_fatallyFailed){
            Msg::Error("Unable to recover the edge %d (%d/%d) on GEdge %d (on GFace %d)",
                       ge->lines[i]->getNum(), i+1, ge->lines.size(), ge->tag(),
                       ge->faces().back()->tag());
	    outputScalarField(m->triangles, "wrongmesh.pos", 0);
	    outputScalarField(m->triangles, "wrongparam.pos", 1);
	  }
          return !_fatallyFailed;
        }
      }
    }
  }

  if(pass == 2 && ge->getBeginVertex()){
    MVertex *vstart = *(ge->getBeginVertex()->mesh_vertices.begin());
    MVertex *vend = *(ge->getEndVertex()->mesh_vertices.begin());
    std::map<MVertex*, BDS_Point*>::iterator itpstart = recoverMapInv.find(vstart);
    std::map<MVertex*, BDS_Point*>::iterator itpend = recoverMapInv.find(vend);
    if(itpstart != recoverMapInv.end() && itpend != recoverMapInv.end()){
      BDS_Point *pstart = itpstart->second;
      BDS_Point *pend = itpend->second;
      if(!pstart->g){
        m->add_geom(pstart->iD, 0);
        BDS_GeomEntity *g0 = m->get_geom(pstart->iD, 0);
        pstart->g = g0;
      }
      if(!pend->g){
        m->add_geom(pend->iD, 0);
        BDS_GeomEntity *g0 = m->get_geom(pend->iD, 0);
        pend->g = g0;
      }
    }
  }

  return true;
}

void BDS2GMSH(BDS_Mesh *m, GFace *gf,
              std::map<BDS_Point*, MVertex*, PointLessThan> &recoverMap)
{
  {
    std::set<BDS_Point*,PointLessThan>::iterator itp = m->points.begin();
    while(itp != m->points.end()){
      BDS_Point *p = *itp;
      if(recoverMap.find(p) == recoverMap.end()){
        MVertex *v = new MFaceVertex
          (p->X, p->Y, p->Z, gf, p->u, p->v);
        recoverMap[p] = v;
        gf->mesh_vertices.push_back(v);
      }
      ++itp;
    }
  }
  {
    std::list<BDS_Face*>::iterator itt = m->triangles.begin();
    while(itt != m->triangles.end()){
      BDS_Face *t = *itt;
      if(!t->deleted){
        BDS_Point *n[4];
        t->getNodes(n);
        MVertex *v1 = recoverMap[n[0]];
        MVertex *v2 = recoverMap[n[1]];
        MVertex *v3 = recoverMap[n[2]];
        if(!n[3]){
          // when a singular point is present, degenerated triangles may be
          // created, for example on a sphere that contains one pole
          if(v1 != v2 && v1 != v3 && v2 != v3)
            gf->triangles.push_back(new MTriangle(v1, v2, v3));
        }
        else{
          MVertex *v4 = recoverMap[n[3]];
          gf->quadrangles.push_back(new MQuadrangle(v1, v2, v3, v4));
        }
      }
      ++itt;
    }
  }
}

static void addOrRemove(MVertex *v1, MVertex *v2, std::set<MEdge,Less_Edge> & bedges,
                        std::set<MEdge,Less_Edge> &removed)
{
  MEdge e(v1,v2);
  if(removed.find(e) != removed.end())return;
  std::set<MEdge,Less_Edge>::iterator it = bedges.find(e);
  if(it == bedges.end())bedges.insert(e);
  else {
    bedges.erase(it);
    removed.insert(e);
  }
}

static void modifyInitialMeshForBoundaryLayers(GFace *gf,
                                               std::vector<MQuadrangle*> &blQuads,
                                               std::vector<MTriangle*> &blTris,
                                               std::set<MVertex*> &verts,
                                               bool debug)
{
  if(!buildAdditionalPoints2D(gf)) return;
  BoundaryLayerColumns* _columns = gf->getColumns();

  std::set<MEdge,Less_Edge> bedges;
  std::set<MEdge,Less_Edge> removed;

  std::list<GEdge*> edges = gf->edges();
  std::list<GEdge*> embedded_edges = gf->embeddedEdges();
  edges.insert(edges.begin(), embedded_edges.begin(),embedded_edges.end());
  std::list<GEdge*>::iterator ite = edges.begin();

  FILE *ff2 = 0;
  if(debug) ff2 = Fopen("tato.pos","w");
  if(ff2) fprintf(ff2,"View \" \"{\n");

  std::vector<MLine*> _lines;

  while(ite != edges.end()){
    for(unsigned int i = 0; i< (*ite)->lines.size(); i++){
      _lines.push_back((*ite)->lines[i]);
      MVertex *v1 = (*ite)->lines[i]->getVertex(0);
      MVertex *v2 = (*ite)->lines[i]->getVertex(1);
      MEdge dv(v1,v2);
      addOrRemove(v1,v2,bedges, removed);
      for(unsigned int SIDE = 0 ; SIDE < _columns->_normals.count(dv); SIDE ++){
        std::vector<MElement*> myCol;
        edgeColumn ec = _columns->getColumns(v1, v2, SIDE);
        const BoundaryLayerData & c1 = ec._c1;
        const BoundaryLayerData & c2 = ec._c2;
        int N = std::min(c1._column.size(), c2._column.size());
        if(!N) continue;
        for(int l = 0; l < N; ++l){
          MVertex *v11, *v12, *v21, *v22;
          v21 = c1._column[l];
          v22 = c2._column[l];
          if(l == 0){
            v11 = v1;
            v12 = v2;
          }
          else {
            v11 = c1._column[l-1];
            v12 = c2._column[l-1];
          }
          MQuadrangle *qq = new MQuadrangle(v11, v21, v22, v12);
	  qq->setPartition(l+1);
          myCol.push_back(qq);
          blQuads.push_back(qq);
          if(ff2)
            fprintf(ff2,"SQ(%g,%g,%g,%g,%g,%g,%g,%g,%g,%g,%g,%g){%d,%d,%d,%d};\n",
                    v11->x(),v11->y(),v11->z(),
                    v12->x(),v12->y(),v12->z(),
                    v22->x(),v22->y(),v22->z(),
                    v21->x(),v21->y(),v21->z(),l+1,l+1,l+1,l+1);
        }
        if(c1._column.size() != c2._column.size()) {
          MVertex *v11,*v12,*v;
          v11 = c1._column[N-1];
          v12 = c2._column[N-1];
          v = c1._column.size() > c2._column.size() ?
            c1._column[N] : c2._column[N];
          MTriangle *qq = new MTriangle(v11, v12, v);
          qq->setPartition(N+1);
          myCol.push_back(qq);
          blTris.push_back(qq);
          if(ff2)
            fprintf(ff2,"ST(%g,%g,%g,%g,%g,%g,%g,%g,%g){%d,%d,%d};\n",
                    v11->x(),v11->y(),v11->z(),
                    v12->x(),v12->y(),v12->z(),
                    v->x(),v->y(),v->z(),N+1,N+1,N+1);
        }
        // int M = std::max(c1._column.size(),c2._column.size());
        for(unsigned int l = 0; l <myCol.size(); l++)
          _columns->_toFirst[myCol[l]] = myCol[0];
        _columns->_elemColumns[myCol[0]] = myCol;
      }
   }
    ++ite;
  }

  for(BoundaryLayerColumns::iterf itf = _columns->beginf();
       itf != _columns->endf() ; ++itf){
    MVertex *v = itf->first;
    int nbCol = _columns->getNbColumns(v);

    for(int i = 0; i < nbCol - 1; i++){
      const BoundaryLayerData & c1 = _columns->getColumn(v,i);
      const BoundaryLayerData & c2 = _columns->getColumn(v,i+1);
      int N = std::min(c1._column.size(),c2._column.size());
      //      printf("%d %d\n",c1._column.size(),c2._column.size());
      std::vector<MElement*> myCol;
      for(int l=0;l < N ;++l){
        MVertex *v11,*v12,*v21,*v22;
        v21 = c1._column[l];
        v22 = c2._column[l];
        if(l == 0){
          v11 = v;
          v12 = v;
          }
        else {
          v11 = c1._column[l-1];
          v12 = c2._column[l-1];
        }
        if(v11 != v12){
          MQuadrangle *qq = new MQuadrangle(v11,v12,v22,v21);
	  qq->setPartition(l+1);
          myCol.push_back(qq);
          blQuads.push_back(qq);
          if(ff2)
            fprintf(ff2,"SQ(%g,%g,%g,%g,%g,%g,%g,%g,%g,%g,%g,%g){%d,%d,%d,%d};\n",
                    v11->x(),v11->y(),v11->z(),
                    v12->x(),v12->y(),v12->z(),
                    v22->x(),v22->y(),v22->z(),
                    v21->x(),v21->y(),v21->z(),l+1,l+1,l+1,l+1);
        }
        else {
          MTriangle *qq = new MTriangle(v,v22,v21);
	  qq->setPartition(l+1);
          myCol.push_back(qq);
          blTris.push_back(qq);
          if(ff2)
            fprintf(ff2,"ST(%g,%g,%g,%g,%g,%g,%g,%g,%g){%d,%d,%d};\n",
                    v->x(),v->y(),v->z(),
                    v22->x(),v22->y(),v22->z(),
                    v21->x(),v21->y(),v21->z(),l+1,l+1,l+1);
        }
      }
      for(unsigned int l=0;l<myCol.size();l++)_columns->_toFirst[myCol[l]] = myCol[0];
      _columns->_elemColumns[myCol[0]] = myCol;
    }
  }

  if(ff2){
    fprintf(ff2,"};\n");
    fclose(ff2);
  }

  filterOverlappingElements(_lines, blTris,blQuads,_columns->_elemColumns,_columns->_toFirst);

  for(unsigned int i = 0; i < blQuads.size();i++){
    addOrRemove(blQuads[i]->getVertex(0),blQuads[i]->getVertex(1),bedges, removed);
    addOrRemove(blQuads[i]->getVertex(1),blQuads[i]->getVertex(2),bedges, removed);
    addOrRemove(blQuads[i]->getVertex(2),blQuads[i]->getVertex(3),bedges, removed);
    addOrRemove(blQuads[i]->getVertex(3),blQuads[i]->getVertex(0),bedges, removed);
    for(int j = 0; j < 4; j++)
      if(blQuads[i]->getVertex(j)->onWhat() == gf)verts.insert(blQuads[i]->getVertex(j));
  }
  for(unsigned int i = 0; i < blTris.size(); i++){
    addOrRemove(blTris[i]->getVertex(0),blTris[i]->getVertex(1),bedges, removed);
    addOrRemove(blTris[i]->getVertex(1),blTris[i]->getVertex(2),bedges, removed);
    addOrRemove(blTris[i]->getVertex(2),blTris[i]->getVertex(0),bedges, removed);
    for(int j = 0; j < 3; j++)
      if(blTris[i]->getVertex(j)->onWhat() == gf)verts.insert(blTris[i]->getVertex(j));
  }

  discreteEdge ne(gf->model(), 444444,0,
                  (*edges.begin())->getEndVertex());
  std::list<GEdge*> hop;
  std::set<MEdge,Less_Edge>::iterator it =  bedges.begin();

  FILE *ff = 0;
  if(debug) ff = Fopen("toto.pos","w");
  if(ff) fprintf(ff, "View \" \"{\n");
  for(; it != bedges.end(); ++it){
    ne.lines.push_back(new MLine(it->getVertex(0),it->getVertex(1)));
    if(ff)
      fprintf(ff, "SL(%g,%g,%g,%g,%g,%g){1,1};\n",
              it->getVertex(0)->x(),it->getVertex(0)->y(),it->getVertex(0)->z(),
              it->getVertex(1)->x(),it->getVertex(1)->y(),it->getVertex(1)->z());
  }
  if(ff){
    fprintf(ff, "};\n");
    fclose(ff);
  }
  hop.push_back(&ne);

  deMeshGFace kil_;
  kil_(gf);
  meshGenerator(gf, 0, 0, true , false, &hop);
}

static bool improved_translate(GFace* gf,MVertex* vertex,SVector3& v1,SVector3& v2)
{
  double x,y;
  double angle;
  SPoint2 point;
  SVector3 s1,s2;
  SVector3 normal;
  SVector3 basis_u,basis_v;
  Pair<SVector3,SVector3> derivatives;

  reparamMeshVertexOnFace(vertex, gf, point);
  x = point.x();
  y = point.y();

  angle = backgroundMesh::current()->getAngle(x,y,0.0);
  derivatives = gf->firstDer(point);

  s1 = derivatives.first();
  s2 = derivatives.second();
  normal = crossprod(s1,s2);

  basis_u = s1;
  basis_u.normalize();
  basis_v = crossprod(normal,basis_u);
  basis_v.normalize();

  v1 = basis_u*cos(angle) + basis_v*sin(angle);
  v2 = crossprod(v1,normal);
  v2.normalize();

  return 1;
}

static void directions_storage(GFace* gf)
{
  std::set<MVertex*> vertices;
  for(unsigned int i = 0; i < gf->getNumMeshElements(); i++){
    MElement* element = gf->getMeshElement(i);
    for(int j = 0; j < element->getNumVertices(); j++){
      MVertex *vertex = element->getVertex(j);
      vertices.insert(vertex);
    }
  }

  backgroundMesh::set(gf);

  gf->storage1.clear();
  gf->storage2.clear();
  gf->storage3.clear();
  gf->storage4.clear();

  for(std::set<MVertex*>::iterator it = vertices.begin();
      it != vertices.end(); it++){
    SPoint2 point;
    SVector3 v1;
    SVector3 v2;
    bool ok = improved_translate(gf,*it,v1,v2);
    if(ok){
      gf->storage1.push_back(SPoint3((*it)->x(),(*it)->y(),(*it)->z()));
      gf->storage2.push_back(v1);
      gf->storage3.push_back(v2);
      reparamMeshVertexOnFace(*it,gf,point);
      gf->storage4.push_back(backgroundMesh::current()->operator()(point.x(),point.y(),0.0));
    }
  }

  backgroundMesh::unset();
}

// Builds An initial triangular mesh that respects the boundaries of
// the domain, including embedded points and surfaces
bool meshGenerator(GFace *gf, int RECUR_ITER,
                   bool repairSelfIntersecting1dMesh,
                   bool onlyInitialMesh,
                   bool debug,
                   std::list<GEdge*> *replacement_edges)
{
  // onlyInitialMesh=true;
  BDS_GeomEntity CLASS_F(1, 2);
  BDS_GeomEntity CLASS_EXTERIOR(1, 3);
  std::map<BDS_Point*, MVertex*,PointLessThan> recoverMap;
  std::map<MVertex*, BDS_Point*> recoverMapInv;
  std::list<GEdge*> edges = replacement_edges ? *replacement_edges : gf->edges();
  std::list<int> dir = gf->edgeOrientations();

  // build a set with all points of the boundaries
  std::set<MVertex*, MVertexLessThanNum> all_vertices, boundary;
  std::list<GEdge*>::iterator ite = edges.begin();

  FILE *fdeb = NULL;
  if(debug && RECUR_ITER == 0){
    char name[245];
    sprintf(name, "surface%d-boundary-real.pos", gf->tag());
    fdeb = fopen (name,"w");
    fprintf(fdeb,"View \"\"{\n");
  }

  while(ite != edges.end()){
    if((*ite)->isSeam(gf)) return false;
    if(!(*ite)->isMeshDegenerated()){
<<<<<<< HEAD
      //      printf("edge %d\n",(*ite)->tag());
      for(unsigned int i = 0; i< (*ite)->lines.size(); i++)
        medgesToRecover.push_back(MEdge((*ite)->lines[i]->getVertex(0),
                                       (*ite)->lines[i]->getVertex(1)));
=======
>>>>>>> 47fc9293
      for(unsigned int i = 0; i< (*ite)->lines.size(); i++){
        MVertex *v1 = (*ite)->lines[i]->getVertex(0);
        MVertex *v2 = (*ite)->lines[i]->getVertex(1);

	if (fdeb){
	  fprintf(fdeb,"SL(%g,%g,%g,%g,%g,%g){%d,%d};\n",
		  v1->x(),v1->y(),v1->z(),v2->x(),v2->y(),v2->z(),(*ite)->tag(),(*ite)->tag());
	}
	
        all_vertices.insert(v1);
        all_vertices.insert(v2);
        if(boundary.find(v1) == boundary.end())
          boundary.insert(v1);
        else
          boundary.erase(v1);
        if(boundary.find(v2) == boundary.end())
          boundary.insert(v2);
        else
          boundary.erase(v2);
      }
    }
    else
      Msg::Debug("Degenerated mesh on edge %d", (*ite)->tag());
    ++ite;
  }

  if (fdeb){
    fprintf(fdeb,"};\n");
    fclose(fdeb);
  }

  if(boundary.size()){
    Msg::Error("The 1D mesh seems not to be forming a closed loop (%d boundary points are considered once)",boundary.size());
    gf->meshStatistics.status = GFace::FAILED;
    return false;
  }

  std::list<GEdge*> emb_edges = gf->embeddedEdges();
  ite = emb_edges.begin();
  while(ite != emb_edges.end()){
    if(!(*ite)->isMeshDegenerated()){
      all_vertices.insert((*ite)->mesh_vertices.begin(),
                          (*ite)->mesh_vertices.end() );
      all_vertices.insert((*ite)->getBeginVertex()->mesh_vertices.begin(),
                          (*ite)->getBeginVertex()->mesh_vertices.end());
      all_vertices.insert((*ite)->getEndVertex()->mesh_vertices.begin(),
                          (*ite)->getEndVertex()->mesh_vertices.end());
    }
    ++ite;
  }

  // add embedded vertices
  std::list<GVertex*> emb_vertx = gf->embeddedVertices();
  std::list<GVertex*>::iterator itvx = emb_vertx.begin();
  while(itvx != emb_vertx.end()){
    all_vertices.insert((*itvx)->mesh_vertices.begin(),
                        (*itvx)->mesh_vertices.end());
    ++itvx;
  }

  // add additional vertices
  all_vertices.insert(gf->additionalVertices.begin(),
                      gf->additionalVertices.end());


  if(all_vertices.size() < 3){
    Msg::Warning("Mesh Generation of Model Face %d Skipped: "
                 "Only %d mesh vertices on the contours",
                 gf->tag(), all_vertices.size());
    gf->meshStatistics.status = GFace::DONE;
    return true;
  }
  if(all_vertices.size() == 3){
    MVertex *vv[3];
    int i = 0;
    for(std::set<MVertex*, MVertexLessThanNum>::iterator it = all_vertices.begin();
        it != all_vertices.end(); it++){
      vv[i++] = *it;
    }
    gf->triangles.push_back(new MTriangle(vv[0], vv[1], vv[2]));
    gf->meshStatistics.status = GFace::DONE;
    return true;
  }

  // Buid a BDS_Mesh structure that is convenient for doing the actual
  // meshing procedure
  BDS_Mesh *m = new BDS_Mesh;

  std::vector<BDS_Point*> points(all_vertices.size());
  SBoundingBox3d bbox;
  int count = 0;
  for(std::set<MVertex*, MVertexLessThanNum>::iterator it = all_vertices.begin();
      it != all_vertices.end(); it++){
    MVertex *here = *it;
    GEntity *ge = here->onWhat();
    SPoint2 param;
    reparamMeshVertexOnFace(here, gf, param);
    BDS_Point *pp = m->add_point(count, param[0], param[1], gf);
    m->add_geom(ge->tag(), ge->dim());
    BDS_GeomEntity *g = m->get_geom(ge->tag(), ge->dim());
    pp->g = g;
    recoverMap[pp] = here;
    recoverMapInv[here] = pp;
    points[count] = pp;
    bbox += SPoint3(param[0], param[1], 0);
    count++;
  }

  bbox.makeCube();

  // use a divide & conquer type algorithm to create a triangulation.
  // We add to the triangulation a box with 4 points that encloses the
  // domain.
#ifdef OLD_CODE_DELAUNAY
  {
    // compute the bounding box in parametric space
    SVector3 dd(bbox.max(), bbox.min());
    double LC2D = norm(dd);
    DocRecord doc(points.size() + 4);
    for(unsigned int i = 0; i < points.size(); i++){
      double XX = CTX::instance()->mesh.randFactor * LC2D * (double)rand() /
        (double)RAND_MAX;
      double YY = CTX::instance()->mesh.randFactor * LC2D * (double)rand() /
        (double)RAND_MAX;
      //      printf("%22.15E %22.15E \n",XX,YY);
      doc.points[i].where.h = points[i]->u + XX;
      doc.points[i].where.v = points[i]->v + YY;
      doc.points[i].data = points[i];
      doc.points[i].adjacent = NULL;

    }

    // increase the size of the bounding box
    bbox *= 2.5;

    // add 4 points than encloses the domain (use negative number to
    // distinguish those fake vertices)
    double bb[4][2] = {{bbox.min().x(), bbox.min().y()},
                       {bbox.min().x(), bbox.max().y()},
                       {bbox.max().x(), bbox.min().y()},
                       {bbox.max().x(), bbox.max().y()}};
    for(int ip = 0; ip < 4; ip++){
      BDS_Point *pp = m->add_point(-ip - 1, bb[ip][0], bb[ip][1], gf);
      m->add_geom(gf->tag(), 2);
      BDS_GeomEntity *g = m->get_geom(gf->tag(), 2);
      pp->g = g;
      doc.points[points.size() + ip].where.h = bb[ip][0];
      doc.points[points.size() + ip].where.v = bb[ip][1];
      doc.points[points.size() + ip].adjacent = 0;
      doc.points[points.size() + ip].data = pp;
    }

    // Use "fast" inhouse recursive algo to generate the triangulation.
    // At this stage the triangulation is not what we need
    //   -) It does not necessary recover the boundaries
    //   -) It contains triangles outside the domain (the first edge
    //      loop is the outer one)
    Msg::Debug("Meshing of the convex hull (%d points)", points.size());
    try{
      doc.MakeMeshWithPoints();
    }
    catch(const char *err){
      Msg::Error("%s", err);
    }
    Msg::Debug("Meshing of the convex hull (%d points) done", points.size());


    for(int i = 0; i < doc.numTriangles; i++) {
      int a = doc.triangles[i].a;
      int b = doc.triangles[i].b;
      int c = doc.triangles[i].c;
      int n = doc.numPoints;
      if(a < 0 || a >= n || b < 0 || b >= n || c < 0 || c >= n){
        Msg::Warning("Skipping bad triangle %d", i);
        continue;
      }
      BDS_Point *p1 = (BDS_Point*)doc.points[doc.triangles[i].a].data;
      BDS_Point *p2 = (BDS_Point*)doc.points[doc.triangles[i].b].data;
      BDS_Point *p3 = (BDS_Point*)doc.points[doc.triangles[i].c].data;
      m->add_triangle(p1->iD, p2->iD, p3->iD);
    }
  }
#else
  {
    std::vector<MVertex*> v;
    std::vector<MTriangle*> result;
    v.insert(v.end(), all_vertices.begin(), all_vertices.end());

    std::map<MVertex*,SPoint3> pos;
    for(unsigned int i = 0; i < v.size(); i++) {
      MVertex *v0 = v[i];
      BDS_Point *p0  = recoverMapInv[v0];
      pos[v0] = SPoint3(v0->x(),v0->y(),v0->z());
      v0->setXYZ(p0->u,p0->v,0.0);
    }
    delaunayMeshIn2D(v, result, 0);

    for(unsigned int i = 0; i < v.size()-4; i++) {
      MVertex *v0 = v[i];
      SPoint3 pp = pos[v0];
      v0->setXYZ(pp.x(),pp.y(),pp.z());
    }

    // add the four corners
    for(int ip = 0; ip < 4; ip++){
      MVertex *vv = v[v.size()-ip-1];
      BDS_Point *pp = m->add_point(-ip - 1, vv->x(),vv->y(), gf);
      m->add_geom(gf->tag(), 2);
      recoverMapInv[vv] = pp;
      BDS_GeomEntity *g = m->get_geom(gf->tag(), 2);
      pp->g = g;
    }
    // add the triangles
    for(unsigned int i = 0; i < result.size(); i++) {
      MVertex *v0 = result[i]->getVertex(0);
      MVertex *v1 = result[i]->getVertex(1);
      MVertex *v2 = result[i]->getVertex(2);
      BDS_Point *p0  = recoverMapInv[v0];
      BDS_Point *p1  = recoverMapInv[v1];
      BDS_Point *p2  = recoverMapInv[v2];
      m->add_triangle(p0->iD, p1->iD, p2->iD);
    }
  }
#endif

  if(debug && RECUR_ITER == 0){
    char name[245];
    sprintf(name, "surface%d-initial-real.pos", gf->tag());
    outputScalarField(m->triangles, name, 0);
    sprintf(name, "surface%d-initial-param.pos", gf->tag());
    outputScalarField(m->triangles, name, 1);
  }

  // Recover the boundary edges and compute characteristic lenghts using mesh
  // edge spacing. If two of these edges intersect, then the 1D mesh have to be
  // densified
  Msg::Debug("Recovering %d model Edges", edges.size());
  std::set<EdgeToRecover> edgesToRecover;
  std::set<EdgeToRecover> edgesNotRecovered;
  ite = edges.begin();
  while(ite != edges.end()){
    if(!(*ite)->isMeshDegenerated())
      recoverEdge(m, *ite, recoverMapInv, &edgesToRecover, &edgesNotRecovered, 1);
    ++ite;
  }
  ite = emb_edges.begin();
  while(ite != emb_edges.end()){
    if(!(*ite)->isMeshDegenerated())
      recoverEdge(m, *ite, recoverMapInv, &edgesToRecover, &edgesNotRecovered, 1);
    ++ite;
  }


  // effectively recover the medge
  ite = edges.begin();
  while(ite != edges.end()){
    if(!(*ite)->isMeshDegenerated()){
      if(!recoverEdge(m, *ite, recoverMapInv, &edgesToRecover, &edgesNotRecovered, 2)){
        delete m;
        gf->meshStatistics.status = GFace::FAILED;
        return false;
      }
    }
    ++ite;
  }

  Msg::Debug("Recovering %d mesh Edges (%d not recovered)", edgesToRecover.size(),
             edgesNotRecovered.size());

  if(edgesNotRecovered.size()){
    std::ostringstream sstream;
    for(std::set<EdgeToRecover>::iterator itr = edgesNotRecovered.begin();
        itr != edgesNotRecovered.end(); ++itr)
      sstream << " " << itr->ge->tag();
    Msg::Warning(":-( There are %d intersections in the 1D mesh (curves%s)",
                 edgesNotRecovered.size(), sstream.str().c_str());
    if(repairSelfIntersecting1dMesh)
      Msg::Warning("8-| Gmsh splits those edges and tries again");

    if(debug){
      char name[245];
      sprintf(name, "surface%d-not_yet_recovered-real-%d.msh", gf->tag(),
              RECUR_ITER);
      gf->model()->writeMSH(name);
    }

    std::list<GFace *> facesToRemesh;
    if(repairSelfIntersecting1dMesh)
      remeshUnrecoveredEdges(recoverMapInv, edgesNotRecovered, facesToRemesh);
    else{
      std::set<EdgeToRecover>::iterator itr = edgesNotRecovered.begin();
      //int *_error = new int[3 * edgesNotRecovered.size()];
      int I = 0;
      for(; itr != edgesNotRecovered.end(); ++itr){
        int p1 = itr->p1;
        int p2 = itr->p2;
        int tag = itr->ge->tag();
        Msg::Error("Edge not recovered: %d %d %d", p1, p2, tag);
        //_error[3 * I + 0] = p1;
        //_error[3 * I + 1] = p2;
        //_error[3 * I + 2] = tag;
        I++;
      }
      //throw _error;
    }

    // delete the mesh
    delete m;
    if(RECUR_ITER < 10 && facesToRemesh.size() == 0)
      return meshGenerator
        (gf, RECUR_ITER + 1, repairSelfIntersecting1dMesh, onlyInitialMesh,
         debug, replacement_edges);
    return false;
  }

  if(RECUR_ITER > 0)
    Msg::Warning(":-) Gmsh was able to recover all edges after %d iterations",
                 RECUR_ITER);

  Msg::Debug("Boundary Edges recovered for surface %d", gf->tag());

  // look for a triangle that has a negative node and recursively tag all
  // exterior triangles
  {
    std::list<BDS_Face*>::iterator itt = m->triangles.begin();
    while(itt != m->triangles.end()){
      (*itt)->g = 0;
      ++itt;
    }
    itt = m->triangles.begin();
    while(itt != m->triangles.end()){
      BDS_Face *t = *itt;
      BDS_Point *n[4];
      t->getNodes(n);
      if(n[0]->iD < 0 || n[1]->iD < 0 ||
          n[2]->iD < 0 ) {
        recur_tag(t, &CLASS_EXTERIOR);
        break;
      }
      ++itt;
    }
  }

  // now find an edge that has belongs to one of the exterior triangles
  {
    std::list<BDS_Edge*>::iterator ite = m->edges.begin();
    while(ite != m->edges.end()){
      BDS_Edge *e = *ite;
      if(e->g  && e->numfaces() == 2){
        if(e->faces(0)->g == &CLASS_EXTERIOR){
          recur_tag(e->faces(1), &CLASS_F);
          break;
        }
        else if(e->faces(1)->g == &CLASS_EXTERIOR){
          recur_tag(e->faces(0), &CLASS_F);
          break;
        }
      }
      ++ite;
    }
    std::list<BDS_Face*>::iterator itt = m->triangles.begin();
    while(itt != m->triangles.end()){
      if((*itt)->g == &CLASS_EXTERIOR) (*itt)->g = 0;
      ++itt;
    }
  }

  {
    std::list<BDS_Edge*>::iterator ite = m->edges.begin();
    while(ite != m->edges.end()){
      BDS_Edge *e = *ite;
      if(e->g  && e->numfaces() == 2){
        BDS_Point *oface[2];
        e->oppositeof(oface);
        if(oface[0]->iD < 0){
          recur_tag(e->faces(1), &CLASS_F);
          break;
        }
        else if(oface[1]->iD < 0){
          recur_tag(e->faces(0), &CLASS_F);
          break;
        }
      }
      ++ite;
    }
  }

  ite = emb_edges.begin();
  while(ite != emb_edges.end()){
    if(!(*ite)->isMeshDegenerated())
      recoverEdge(m, *ite, recoverMapInv, &edgesToRecover, &edgesNotRecovered, 2);
    ++ite;
  }

  // compute characteristic lengths at vertices
  if(CTX::instance()->mesh.algo2d != ALGO_2D_BAMG && !onlyInitialMesh){
      Msg::Debug("Computing mesh size field at mesh vertices %d",
                 edgesToRecover.size());
      std::set<BDS_Point*, PointLessThan>::iterator it = m->points.begin();
      for(; it != m->points.end();++it){
        // for(int i = 0; i < doc.numPoints; i++){
        //   BDS_Point *pp = (BDS_Point*)doc.points[i].data;
        BDS_Point *pp = *it;
        std::map<BDS_Point*, MVertex*,PointLessThan>::iterator itv = recoverMap.find(pp);
        if(itv != recoverMap.end()){
          MVertex *here = itv->second;
          GEntity *ge = here->onWhat();
          if(ge->dim() == 0){
            pp->lcBGM() = BGM_MeshSize(ge, 0, 0, here->x(), here->y(), here->z());
          }
          else if(ge->dim() == 1){
            double u;
            here->getParameter(0, u);
            pp->lcBGM() = BGM_MeshSize(ge, u, 0, here->x(), here->y(), here->z());
          }
          else
            pp->lcBGM() = MAX_LC;
          pp->lc() = pp->lcBGM();
        }
      }
  }

  // delete useless stuff
  std::list<BDS_Face*>::iterator itt = m->triangles.begin();
  while(itt != m->triangles.end()){
    BDS_Face *t = *itt;
    if(!t->g) m->del_face(t);
    ++itt;
  }
  m->cleanup();

  {
    std::list<BDS_Edge*>::iterator ite = m->edges.begin();
    while(ite != m->edges.end()){
      BDS_Edge *e = *ite;
      if(e->numfaces() == 0)
        m->del_edge(e);
      else{
        if(!e->g)
          e->g = &CLASS_F;
        if(!e->p1->g || e->p1->g->classif_degree > e->g->classif_degree)
          e->p1->g = e->g;
        if(!e->p2->g || e->p2->g->classif_degree > e->g->classif_degree)
          e->p2->g = e->g;
      }
      ++ite;
    }
  }
  m->cleanup();
  m->del_point(m->find_point(-1));
  m->del_point(m->find_point(-2));
  m->del_point(m->find_point(-3));
  m->del_point(m->find_point(-4));

  if(debug){
    char name[245];
    sprintf(name, "surface%d-recovered-real.pos", gf->tag());
    outputScalarField(m->triangles, name, 0);
    sprintf(name, "surface%d-recovered-param.pos", gf->tag());
    outputScalarField(m->triangles, name, 1);
  }

  if(1){
    std::list<BDS_Face*>::iterator itt = m->triangles.begin();
    while(itt != m->triangles.end()){
      BDS_Face *t = *itt;
      if(!t->deleted){
        BDS_Point *n[4];
        t->getNodes(n);
        MVertex *v1 = recoverMap[n[0]];
        MVertex *v2 = recoverMap[n[1]];
        MVertex *v3 = recoverMap[n[2]];
        if(!n[3]){
          if(v1 != v2 && v1 != v3 && v2 != v3)
            gf->triangles.push_back(new MTriangle(v1, v2, v3));
        }
        else{
          MVertex *v4 = recoverMap[n[3]];
          gf->quadrangles.push_back(new MQuadrangle(v1, v2, v3, v4));
        }
      }
      ++itt;
    }
  }

  {
    int nb_swap;
    Msg::Debug("Delaunizing the initial mesh");
    delaunayizeBDS(gf, *m, nb_swap);
  }
  //gf->triangles.clear();
  //gf->quadrangles.clear();

  // only delete the mesh data stored in the base GFace class
  gf->GFace::deleteMesh();

  Msg::Debug("Starting to add internal points");
  // start mesh generation
  if(!algoDelaunay2D(gf) && !onlyInitialMesh){
    // if(CTX::instance()->mesh.recombineAll || gf->meshAttributes.recombine || 1) {
    //   backgroundMesh::unset();
    //   buildBackGroundMesh(gf);
    // }
    refineMeshBDS(gf, *m, CTX::instance()->mesh.refineSteps, true,
                  &recoverMapInv);
    optimizeMeshBDS(gf, *m, 2);
    refineMeshBDS(gf, *m, CTX::instance()->mesh.refineSteps, false,
                &recoverMapInv);
    optimizeMeshBDS(gf, *m, 2);
    // if(CTX::instance()->mesh.recombineAll || gf->meshAttributes.recombine || 1) {
    //   backgroundMesh::unset();
    // }
  }

  /*
  computeMeshSizeFieldAccuracy(gf, *m, gf->meshStatistics.efficiency_index,
                               gf->meshStatistics.longest_edge_length,
                               gf->meshStatistics.smallest_edge_length,
                               gf->meshStatistics.nbEdge,
                               gf->meshStatistics.nbGoodLength);
  printf("=== Efficiency index is tau=%g\n", gf->meshStatistics.efficiency_index);
  */

  gf->meshStatistics.status = GFace::DONE;

  // fill the small gmsh structures
  BDS2GMSH(m, gf, recoverMap);

  std::vector<MQuadrangle*> blQuads;
  std::vector<MTriangle*> blTris;
  std::set<MVertex*> verts;

  bool infty = false;
  if(gf->getMeshingAlgo() == ALGO_2D_FRONTAL_QUAD ||
     gf->getMeshingAlgo() == ALGO_2D_PACK_PRLGRMS ||
     gf->getMeshingAlgo() == ALGO_2D_PACK_PRLGRMS_CSTR)
    infty = true;

  if(!onlyInitialMesh) {
    if(infty) buildBackGroundMesh(gf);
    // boundary layers
    modifyInitialMeshForBoundaryLayers(gf, blQuads, blTris, verts, debug);
  }

  // the delaunay algo is based directly on internal gmsh structures BDS mesh is
  // passed in order not to recompute local coordinates of vertices
  if(algoDelaunay2D(gf) && !onlyInitialMesh){
    if(gf->getMeshingAlgo() == ALGO_2D_FRONTAL){
      bowyerWatsonFrontal(gf);
    }
    else if(gf->getMeshingAlgo() == ALGO_2D_FRONTAL_QUAD){
      bowyerWatsonFrontalLayers(gf,true);
    }
    else if(gf->getMeshingAlgo() == ALGO_2D_PACK_PRLGRMS){
      bowyerWatsonParallelograms(gf);
    }
    else if(gf->getMeshingAlgo() == ALGO_2D_PACK_PRLGRMS_CSTR){
      bowyerWatsonParallelogramsConstrained(gf,gf->constr_vertices);
    }
    else if(gf->getMeshingAlgo() == ALGO_2D_DELAUNAY ||
            gf->getMeshingAlgo() == ALGO_2D_AUTO){
      bowyerWatson(gf);
    }
    else {
      bowyerWatson(gf,15000);
      meshGFaceBamg(gf);
    }
    if(!infty || !(CTX::instance()->mesh.recombineAll || gf->meshAttributes.recombine))
      laplaceSmoothing(gf, CTX::instance()->mesh.nbSmoothing, infty);
  }

  if(debug){
    char name[256];
    sprintf(name, "real%d.pos", gf->tag());
    outputScalarField(m->triangles, name, 0, gf);
    sprintf(name, "param%d.pos", gf->tag());
    outputScalarField(m->triangles, name,1);
  }

  delete m;

  gf->quadrangles.insert(gf->quadrangles.begin(),blQuads.begin(),blQuads.end());
  gf->triangles.insert(gf->triangles.begin(),blTris.begin(),blTris.end());
  gf->mesh_vertices.insert(gf->mesh_vertices.begin(),verts.begin(),verts.end());

#if defined(HAVE_ANN)
  if(!CTX::instance()->mesh.recombineAll && !gf->meshAttributes.recombine){
    FieldManager *fields = gf->model()->getFields();
    BoundaryLayerField *blf = 0;
    if(fields->getBoundaryLayerField() > 0){
      Field *bl_field = fields->get(fields->getBoundaryLayerField());
      blf = dynamic_cast<BoundaryLayerField*>(bl_field);
      if(blf && !blf->iRecombine) quadsToTriangles(gf,10000);
    }
  }
#endif

  if((CTX::instance()->mesh.recombineAll || gf->meshAttributes.recombine) &&
     !onlyInitialMesh && CTX::instance()->mesh.algoRecombine != 2)
    recombineIntoQuads(gf);

  computeElementShapes(gf, gf->meshStatistics.worst_element_shape,
                       gf->meshStatistics.average_element_shape,
                       gf->meshStatistics.best_element_shape,
                       gf->meshStatistics.nbTriangle,
                       gf->meshStatistics.nbGoodQuality);

  gf->mesh_vertices.insert(gf->mesh_vertices.end(),
                              gf->additionalVertices.begin(),
                              gf->additionalVertices.end());
  gf->additionalVertices.clear();

  if(CTX::instance()->mesh.algo3d==ALGO_3D_RTREE){
    directions_storage(gf);
  }

  return true;
}

// this function buils a list of vertices (BDS) that are consecutive in one
// given edge loop. We take care of periodic surfaces. In the case of
// periodicty, some curves are present 2 times in the wire (seams). Those must
// be meshed separately

static inline double dist2(const SPoint2 &p1, const SPoint2 &p2)
{
  const double dx = p1.x() - p2.x();
  const double dy = p1.y() - p2.y();
  return dx * dx + dy * dy;
}

/*
static void printMesh1d(int iEdge, int seam, std::vector<SPoint2> &m)
{
  printf("Mesh1D for edge %d seam %d\n", iEdge, seam);
  for(unsigned int i = 0; i < m.size(); i++){
    printf("%12.5E %12.5E\n", m[i].x(), m[i].y());
  }
}
*/

static bool buildConsecutiveListOfVertices(GFace *gf, GEdgeLoop &gel,
                                           std::vector<BDS_Point*> &result,
                                           SBoundingBox3d &bbox, BDS_Mesh *m,
                                           std::map<BDS_Point*, MVertex*,PointLessThan>
                                           &recoverMap,
                                           int &count, int countTot, double tol,
                                           bool seam_the_first = false)
{
  // for each edge, we build a list of points that are the mapping of the edge
  // points on the face for seams, we build the list for every side for closed
  // loops, we build it on both senses

  std::map<GEntity*, std::vector<SPoint2> > meshes;
  std::map<GEntity*, std::vector<SPoint2> > meshes_seam;

  const int MYDEBUG = false;

  std::map<BDS_Point*, MVertex*,PointLessThan> recoverMapLocal;

  result.clear();
  count = 0;

  GEdgeLoop::iter it = gel.begin();

  if(MYDEBUG)
    printf("face %d with %d edges case %d\n", gf->tag(),
           (int)gf->edges().size(), seam_the_first);

  while(it != gel.end()){
    GEdgeSigned ges = *it ;
    std::vector<SPoint2> mesh1d;
    std::vector<SPoint2> mesh1d_seam;

    bool seam = ges.ge->isSeam(gf);

    //if(seam) printf("face %d has seam %d\n", gf->tag(), ges.ge->tag());

    Range<double> range = ges.ge->parBounds(0);

    MVertex *here = ges.ge->getBeginVertex()->mesh_vertices[0];
    mesh1d.push_back(ges.ge->reparamOnFace(gf, range.low(), 1));
    if(seam) mesh1d_seam.push_back(ges.ge->reparamOnFace(gf, range.low(), -1));
    for(unsigned int i = 0; i < ges.ge->mesh_vertices.size(); i++){
      double u;
      here = ges.ge->mesh_vertices[i];
      here->getParameter(0, u);
      mesh1d.push_back(ges.ge->reparamOnFace(gf, u, 1));
      if(seam) mesh1d_seam.push_back(ges.ge->reparamOnFace(gf, u, -1));
    }
    here = ges.ge->getEndVertex()->mesh_vertices[0];
    mesh1d.push_back(ges.ge->reparamOnFace(gf, range.high(), 1));
    if(seam) mesh1d_seam.push_back(ges.ge->reparamOnFace(gf, range.high(), -1));
    meshes.insert(std::pair<GEntity*,std::vector<SPoint2> >(ges.ge, mesh1d));
    if(seam) meshes_seam.insert(std::pair<GEntity*,std::vector<SPoint2> >
                                (ges.ge, mesh1d_seam));
    // printMesh1d(ges.ge->tag(), seam, mesh1d);
    // if(seam) printMesh1d (ges.ge->tag(), seam, mesh1d_seam);
    it++;
  }

  std::list<GEdgeSigned> unordered;
  unordered.insert(unordered.begin(), gel.begin(), gel.end());

  GEdgeSigned found(0, 0);
  SPoint2 last_coord(0, 0);
  int counter = 0;

  while(unordered.size()){
    if(MYDEBUG)
      printf("unordered.size() = %d\n", (int)unordered.size());
    std::list<GEdgeSigned>::iterator it = unordered.begin();
    std::vector<SPoint2>  coords;

    while(it != unordered.end()){
      std::vector<SPoint2> mesh1d;
      std::vector<SPoint2> mesh1d_seam;
      std::vector<SPoint2> mesh1d_reversed;
      std::vector<SPoint2> mesh1d_seam_reversed;
      GEdge *ge = (*it).ge;
      bool seam = ge->isSeam(gf);
      mesh1d = meshes[ge];
      if(seam){ mesh1d_seam = meshes_seam[ge]; }
      mesh1d_reversed.insert(mesh1d_reversed.begin(), mesh1d.rbegin(), mesh1d.rend());
      if(seam) mesh1d_seam_reversed.insert(mesh1d_seam_reversed.begin(),
                                           mesh1d_seam.rbegin(),mesh1d_seam.rend());
      if(!counter){
        counter++;
        if(seam && seam_the_first){
          coords = ((*it)._sign == 1) ? mesh1d_seam : mesh1d_seam_reversed;
          found = (*it);
          Msg::Info("This test case would have failed in previous Gmsh versions ;-)");
        }
        else{
          coords = ((*it)._sign == 1) ? mesh1d : mesh1d_reversed;
          found = (*it);
        }
        if(MYDEBUG)
          printf("Starting with edge = %d seam %d\n", (*it).ge->tag(), seam);
        unordered.erase(it);
        break;
      }
      else{
        if(MYDEBUG)
          printf("Followed by edge = %d\n", (*it).ge->tag());
        SPoint2 first_coord = mesh1d[0];
        double d = -1, d_reversed = -1, d_seam = -1, d_seam_reversed = -1;
        d = dist2(last_coord, first_coord);
        if(MYDEBUG)
          printf("%g %g dist = %12.5E\n", first_coord.x(), first_coord.y(), d);
        if(d < tol){
          coords.clear();
          coords = mesh1d;
          found = GEdgeSigned(1,ge);
          unordered.erase(it);
          goto Finalize;
        }
        SPoint2 first_coord_reversed = mesh1d_reversed[0];
        d_reversed = dist2(last_coord, first_coord_reversed);
        if(MYDEBUG)
          printf("%g %g dist_reversed = %12.5E\n",
                 first_coord_reversed.x(), first_coord_reversed.y(), d_reversed);
        if(d_reversed < tol){
          coords.clear();
          coords = mesh1d_reversed;
          found = (GEdgeSigned(-1,ge));
          unordered.erase(it);
          goto Finalize;
        }
        if(seam){
          SPoint2 first_coord_seam = mesh1d_seam[0];
          SPoint2 first_coord_seam_reversed = mesh1d_seam_reversed[0];
          d_seam = dist2(last_coord,first_coord_seam);
          if(MYDEBUG) printf("dist_seam = %12.5E\n", d_seam);
          if(d_seam < tol){
            coords.clear();
            coords = mesh1d_seam;
            found = (GEdgeSigned(1,ge));
            unordered.erase(it);
            goto Finalize;
          }
          d_seam_reversed = dist2(last_coord, first_coord_seam_reversed);
          if(MYDEBUG) printf("dist_seam_reversed = %12.5E\n", d_seam_reversed);
          if(d_seam_reversed < tol){
            coords.clear();
            coords = mesh1d_seam_reversed;
            found = GEdgeSigned(-1, ge);
            unordered.erase(it);
            break;
            goto Finalize;
          }
        }
      }
      ++it;
    }
  Finalize:
    if(MYDEBUG) printf("Finalize, found %d points\n", (int)coords.size());
    if(coords.size() == 0){
      // It has not worked : either tolerance is wrong or the first seam edge
      // has to be taken with the other parametric coordinates (because it is
      // only present once in the closure of the domain).
      for(std::map<BDS_Point*, MVertex*,PointLessThan>::iterator it = recoverMapLocal.begin();
          it != recoverMapLocal.end(); ++it){
        m->del_point(it->first);
      }
      return false;
    }

    std::vector<MVertex*> edgeLoop;
    if(found._sign == 1){
      if(found.ge->getBeginVertex()){
        edgeLoop.push_back(found.ge->getBeginVertex()->mesh_vertices[0]);
        for(unsigned int i = 0; i < found.ge->mesh_vertices.size(); i++)
          edgeLoop.push_back(found.ge->mesh_vertices[i]);
      }
    }
    else{
      if(found.ge->getEndVertex()){
        edgeLoop.push_back(found.ge->getEndVertex()->mesh_vertices[0]);
        for(int i = found.ge->mesh_vertices.size() - 1; i >= 0; i--)
          edgeLoop.push_back(found.ge->mesh_vertices[i]);
      }
    }

    if(MYDEBUG)
      printf("edge %d size %d size %d\n",
             found.ge->tag(), (int)edgeLoop.size(), (int)coords.size());

    std::vector<BDS_Point*> edgeLoop_BDS;
    for(unsigned int i = 0; i < edgeLoop.size(); i++){
      MVertex *here = edgeLoop[i];
      GEntity *ge = here->onWhat();

      BDS_Point *pp = 0;
      if(ge->dim() == 0){
        // Point might already be part of other loop
        for(std::map<BDS_Point*, MVertex*, PointLessThan>::iterator it = recoverMap.begin();
             it != recoverMap.end(); ++it){
          if(it->second == here){
            pp = it->first;
            break;
          }
        }
      }
      if(pp == 0){
        double U, V;
        SPoint2 param = coords[i];
        U = param.x();
        V = param.y();
        pp = m->add_point(count + countTot, U, V, gf);
        if(ge->dim() == 0){
          pp->lcBGM() = BGM_MeshSize(ge, 0, 0, here->x(), here->y(), here->z());
        }
        else if(ge->dim() == 1){
          double u;
          here->getParameter(0, u);
          pp->lcBGM() = BGM_MeshSize(ge, u, 0, here->x(), here->y(), here->z());
        }
        else
          pp->lcBGM() = MAX_LC;

        pp->lc() = pp->lcBGM();
        m->add_geom(ge->tag(), ge->dim());
        BDS_GeomEntity *g = m->get_geom(ge->tag(), ge->dim());
        pp->g = g;
        if(MYDEBUG)
          printf("point %3d (%8.5f %8.5f : %8.5f %8.5f) (%2d,%2d)\n",
                 count, pp->u, pp->v, param.x(), param.y(), pp->g->classif_tag,
                 pp->g->classif_degree);
        bbox += SPoint3(U, V, 0);
      }
      edgeLoop_BDS.push_back(pp);
      recoverMapLocal[pp] = here;
      count++;
    }
    last_coord = coords[coords.size() - 1];
    if(MYDEBUG) printf("last coord %g %g\n", last_coord.x(), last_coord.y());
    result.insert(result.end(), edgeLoop_BDS.begin(), edgeLoop_BDS.end());
  }

  // It has worked, so we add all the points to the recover map
  recoverMap.insert(recoverMapLocal.begin(), recoverMapLocal.end());

  return true;
}

static bool meshGeneratorPeriodic(GFace *gf, bool debug = true)
{
  std::map<BDS_Point*, MVertex*, PointLessThan> recoverMap;

  Range<double> rangeU = gf->parBounds(0);
  Range<double> rangeV = gf->parBounds(1);

  double du = rangeU.high() - rangeU.low();
  double dv = rangeV.high() - rangeV.low();

  const double LC2D = sqrt(du * du + dv * dv);

  // Buid a BDS_Mesh structure that is convenient for doing the actual meshing
  // procedure
  BDS_Mesh *m = new BDS_Mesh;

  std::vector<std::vector<BDS_Point*> > edgeLoops_BDS;
  SBoundingBox3d bbox;
  int nbPointsTotal = 0;
  {
    for(std::list<GEdgeLoop>::iterator it = gf->edgeLoops.begin();
        it != gf->edgeLoops.end(); it++){
      std::vector<BDS_Point* > edgeLoop_BDS;
      int nbPointsLocal;
      const double fact[4] = {1.e-12, 1.e-7, 1.e-5, 1.e-3};
      bool ok = false;
      for(int i = 0; i < 4; i++){
        if(buildConsecutiveListOfVertices(gf, *it, edgeLoop_BDS, bbox, m,
                                          recoverMap, nbPointsLocal,
                                          nbPointsTotal, fact[i] * LC2D)){
          ok = true;
          break;
        }
        if(buildConsecutiveListOfVertices(gf, *it, edgeLoop_BDS, bbox, m,
                                          recoverMap, nbPointsLocal,
                                          nbPointsTotal, fact[i] * LC2D, true)){
          ok = true;
          break;
        }
      }
      if(!ok){
        gf->meshStatistics.status = GFace::FAILED;
        Msg::Error("The 1D mesh seems not to be forming a closed loop");
        delete m;
        return false;
      }
      nbPointsTotal += nbPointsLocal;
      edgeLoops_BDS.push_back(edgeLoop_BDS);
    }
  }


  
  

  if(nbPointsTotal < 3){
    Msg::Warning("Mesh Generation of Model Face %d Skipped: "
                 "Only %d Mesh Vertices on The Contours",
                 gf->tag(), nbPointsTotal);
    gf->meshStatistics.status = GFace::DONE;
    delete m;
    return true;
  }
  if(nbPointsTotal == 3){
    MVertex *vv[3];
    int i = 0;
    for(std::map<BDS_Point*, MVertex*, PointLessThan>::iterator it = recoverMap.begin();
        it != recoverMap.end(); it++){
      vv[i++] = it->second;
    }
    gf->triangles.push_back(new MTriangle(vv[0], vv[1], vv[2]));
    gf->meshStatistics.status = GFace::DONE;
    delete m;
    return true;
  }


  // Use a divide & conquer type algorithm to create a triangulation.  We add to
  // the triangulation a box with 4 points that encloses the domain.

  std::vector<int> edgesEmbedded;

#if 1 //OLD_CODE_DELAUNAY
  {
    int count = 0;

    /////////////////////////////////////////////////////////////////
    // Embedded Vertices
    // add embedded vertices
    std::list<GVertex*> emb_vertx = gf->embeddedVertices();
    std::list<GVertex*>::iterator itvx = emb_vertx.begin();

    int pNum = m->MAXPOINTNUMBER;
    nbPointsTotal +=  emb_vertx.size();
    {
      std::list<GEdge*> emb_edges = gf->embeddedEdges();
      std::list<GEdge*>::iterator ite =  emb_edges.begin();
      std::set<MVertex*> vs;
      while(ite != emb_edges.end()){
	for(unsigned int i = 0; i< (*ite)->lines.size(); i++){
	  for(unsigned int j = 0; j< 2; j++){
	    MVertex *v = (*ite)->lines[i]->getVertex(j);
	    if (vs.find(v) == vs.end()){
	      vs.insert(v);
	    }
	  }
	}
	++ite;
      }
      nbPointsTotal +=  vs.size();
    }
    DocRecord doc(nbPointsTotal + 4 );
    
    while(itvx != emb_vertx.end()){
      MVertex *v = (*itvx)->mesh_vertices[0];
      double uv[2]={0,0};
      GPoint gp = gf->closestPoint (SPoint3(v->x(),v->y(),v->z()),uv);      
      BDS_Point *pp = m->add_point(++pNum, gp.u(), gp.v(), gf);
      m->add_geom(-(*itvx)->tag(),0);
      pp->g = m->get_geom(-(*itvx)->tag(),0);
      pp->lcBGM() = BGM_MeshSize(*itvx, 0, 0, v->x(),v->y(),v->z());
      pp->lc() = pp->lcBGM();
      //      printf("%g\n",pp->lc());
      recoverMap[pp] = v; 
      double XX = CTX::instance()->mesh.randFactor * LC2D * (double)rand() /
	(double)RAND_MAX;
      double YY = CTX::instance()->mesh.randFactor * LC2D * (double)rand() /
	(double)RAND_MAX;
      doc.points[count].where.h = pp->u + XX;
      doc.points[count].where.v = pp->v + YY;
      doc.points[count].adjacent = NULL;
      doc.points[count].data = pp;
      count++;
      ++itvx;
    }
    //    nbPointsTotal += count;

    std::list<GEdge*> emb_edges = gf->embeddedEdges();
    std::list<GEdge*>::iterator ite =  emb_edges.begin();
    std::set<MVertex*> vs;
    std::map<MVertex *, BDS_Point *> facile;
    while(ite != emb_edges.end()){
      m->add_geom(-(*ite)->tag(),1);
      for(unsigned int i = 0; i< (*ite)->lines.size(); i++){
	for(unsigned int j = 0; j< 2; j++){
	  MVertex *v = (*ite)->lines[i]->getVertex(j);
	  if (vs.find(v) == vs.end()){
	    vs.insert(v);
	    double uv[2]={0,0};
	    GPoint gp = gf->closestPoint (SPoint3(v->x(),v->y(),v->z()),uv);      
	    BDS_Point *pp = m->add_point(++pNum, gp.u(), gp.v(), gf);
	    pp->g = m->get_geom(-(*ite)->tag(),1);
	    if (v->onWhat()->dim() == 0)
	      pp->lcBGM() = BGM_MeshSize(v->onWhat(), 0, 0, v->x(),v->y(),v->z());
	    else {
	      double uu;
	      v->getParameter(0,uu);
	      pp->lcBGM() = BGM_MeshSize(*ite, uu, 0, v->x(),v->y(),v->z());
	    }
	    pp->lc() = pp->lcBGM();
	    //      printf("%g\n",pp->lc());
	    recoverMap[pp] = v; 
	    facile[v] = pp; 
	    double XX = CTX::instance()->mesh.randFactor * LC2D * (double)rand() /
	      (double)RAND_MAX;
	    double YY = CTX::instance()->mesh.randFactor * LC2D * (double)rand() /
	      (double)RAND_MAX;
	    doc.points[count].where.h = pp->u + XX;
	    doc.points[count].where.v = pp->v + YY;
	    doc.points[count].adjacent = NULL;
	    doc.points[count].data = pp;
	    count++;
	  }	  
	}
      }
      for(unsigned int i = 0; i< (*ite)->lines.size(); i++){
	BDS_Point *p0 = facile[(*ite)->lines[i]->getVertex(0)];
	BDS_Point *p1 = facile[(*ite)->lines[i]->getVertex(1)];
	edgesEmbedded.push_back(p0->iD);
	edgesEmbedded.push_back(p1->iD);
      }
      ++ite;
    }

    /////////////////////////////////////////////////////////////////


    
    for(unsigned int i = 0; i < edgeLoops_BDS.size(); i++){
      std::vector<BDS_Point*> &edgeLoop_BDS = edgeLoops_BDS[i];
      for(unsigned int j = 0; j < edgeLoop_BDS.size(); j++){
        BDS_Point *pp = edgeLoop_BDS[j];
        double XX = CTX::instance()->mesh.randFactor * LC2D * (double)rand() /
          (double)RAND_MAX;
        double YY = CTX::instance()->mesh.randFactor * LC2D * (double)rand() /
          (double)RAND_MAX;
        doc.points[count].where.h = pp->u + XX;
        doc.points[count].where.v = pp->v + YY;
        doc.points[count].adjacent = NULL;
        doc.points[count].data = pp;
        count++;
      }
    }

    // Increase the size of the bounding box, add 4 points that enclose
    // the domain, use negative number to distinguish those fake
    // vertices

    if(du / dv < 1200 && dv / du < 1200){
      // FIX A BUG HERE IF THE SIZE OF THE BOX IS ZERO
      bbox.makeCube();
    }

    bbox *= 3.5;
    MVertex *bb[4];
    bb[0] = new MVertex(bbox.min().x(), bbox.min().y(), 0, 0, -1);
    bb[1] = new MVertex(bbox.min().x(), bbox.max().y(), 0, 0, -2);
    bb[2] = new MVertex(bbox.max().x(), bbox.min().y(), 0, 0, -3);
    bb[3] = new MVertex(bbox.max().x(), bbox.max().y(), 0, 0, -4);
    for(int ip = 0; ip < 4; ip++){
      BDS_Point *pp = m->add_point(-ip - 1, bb[ip]->x(), bb[ip]->y(), gf);
      m->add_geom(gf->tag(), 2);
      BDS_GeomEntity *g = m->get_geom(gf->tag(), 2);
      pp->g = g;
      doc.points[nbPointsTotal+ip].where.h = bb[ip]->x();
      doc.points[nbPointsTotal+ip].where.v = bb[ip]->y();
      doc.points[nbPointsTotal+ip].adjacent = 0;
      doc.points[nbPointsTotal+ip].data = pp;
    }
    for(int ip = 0; ip < 4; ip++) delete bb[ip];

    // Use "fast" inhouse recursive algo to generate the triangulation
    // At this stage the triangulation is not what we need
    //   -) It does not necessary recover the boundaries
    //   -) It contains triangles outside the domain (the first edge
    //      loop is the outer one)
    Msg::Debug("Meshing of the convex hull (%d points)", nbPointsTotal);

    try{
      doc.MakeMeshWithPoints();
    }
    catch(const char *err){
      Msg::Error("%s", err);
    }

    for(int i = 0; i < doc.numTriangles; i++){
      int a = doc.triangles[i].a;
      int b = doc.triangles[i].b;
      int c = doc.triangles[i].c;
      int n = doc.numPoints;
      if(a < 0 || a >= n || b < 0 || b >= n || c < 0 || c >= n){
        Msg::Warning("Skipping bad triangle %d", i);
        continue;
      }
      BDS_Point *p1 = (BDS_Point*)doc.points[doc.triangles[i].a].data;
      BDS_Point *p2 = (BDS_Point*)doc.points[doc.triangles[i].b].data;
      BDS_Point *p3 = (BDS_Point*)doc.points[doc.triangles[i].c].data;
      m->add_triangle(p1->iD, p2->iD, p3->iD);
    }
  }
#else
  {
    /// FIXME FOR PERIODIC : some MVertices should be duplicated...
    /// Still to be done...
    std::vector<MVertex*> v;
    std::map<MVertex*, BDS_Point*> recoverMapInv;
    for(unsigned int i = 0; i < edgeLoops_BDS.size(); i++){
      std::vector<BDS_Point*> &edgeLoop_BDS = edgeLoops_BDS[i];
      for(unsigned int j = 0; j < edgeLoop_BDS.size(); j++){
        BDS_Point *pp = edgeLoop_BDS[j];
        v.push_back(recoverMap[pp]);
        recoverMapInv[recoverMap[pp]] = pp;
      }
    }

    //    printf("coucou2 %d verices\n",v.size());
    std::map<MVertex*,SPoint3> pos;
    for(unsigned int i = 0; i < v.size(); i++) {
      MVertex *v0 = v[i];
      BDS_Point *p0  = recoverMapInv[v0];
      pos[v0] = SPoint3(v0->x(),v0->y(),v0->z());
      v0->setXYZ(p0->u,p0->v,0.0);
    }
    std::vector<MTriangle*> result;
    delaunayMeshIn2D(v, result, 0);

    for(unsigned int i = 0; i < v.size()-4; i++) {
      MVertex *v0 = v[i];
      SPoint3 pp = pos[v0];
      v0->setXYZ(pp.x(),pp.y(),pp.z());
    }

    // add the four corners
    for(int ip = 0; ip < 4; ip++){
      MVertex *vv = v[v.size()-ip-1];
      BDS_Point *pp = m->add_point(-ip - 1, vv->x(),vv->y(), gf);
      m->add_geom(gf->tag(), 2);
      recoverMapInv[vv] = pp;
      BDS_GeomEntity *g = m->get_geom(gf->tag(), 2);
      pp->g = g;
    }
    // add the triangles
    for(unsigned int i = 0; i < result.size(); i++) {
      MVertex *v0 = result[i]->getVertex(0);
      MVertex *v1 = result[i]->getVertex(1);
      MVertex *v2 = result[i]->getVertex(2);
      BDS_Point *p0  = recoverMapInv[v0];
      BDS_Point *p1  = recoverMapInv[v1];
      BDS_Point *p2  = recoverMapInv[v2];
      m->add_triangle(p0->iD, p1->iD, p2->iD);
    }
  }
#endif

  
  // Recover the boundary edges and compute characteristic lenghts using mesh
  // edge spacing
  BDS_GeomEntity CLASS_F(1, 2);
  BDS_GeomEntity CLASS_E(1, 1);
  BDS_GeomEntity CLASS_EXTERIOR(3, 2);

  if(debug){
    char name[245];
    sprintf(name, "surface%d-initial-real.pos", gf->tag());
    outputScalarField(m->triangles, name, 0);
    sprintf(name, "surface%d-initial-param.pos", gf->tag());
    outputScalarField(m->triangles, name, 1);
  }

  bool _fatallyFailed;

  for(unsigned int i = 0; i < edgesEmbedded.size()/2; i++){
    BDS_Edge * e = m->recover_edge
      (edgesEmbedded[2*i], edgesEmbedded[2*i+1], _fatallyFailed);
    if(!e){
      Msg::Error("Impossible to recover the edge %d %d", 
		 edgesEmbedded[2*i], edgesEmbedded[2*i+1]);
      gf->meshStatistics.status = GFace::FAILED;
      delete m;
      return false;
    }
    else e->g = &CLASS_E;
  }
  
  for(unsigned int i = 0; i < edgeLoops_BDS.size(); i++){
    std::vector<BDS_Point*> &edgeLoop_BDS = edgeLoops_BDS[i];
    for(unsigned int j = 0; j < edgeLoop_BDS.size(); j++){
      BDS_Edge * e = m->recover_edge
        (edgeLoop_BDS[j]->iD, edgeLoop_BDS[(j + 1) % edgeLoop_BDS.size()]->iD, _fatallyFailed);
      if(!e){
        Msg::Error("Impossible to recover the edge %d %d", edgeLoop_BDS[j]->iD,
                   edgeLoop_BDS[(j + 1) % edgeLoop_BDS.size()]->iD);
        gf->meshStatistics.status = GFace::FAILED;
        delete m;
        return false;
      }
      else e->g = &CLASS_E;
    }
  }

  // look for a triangle that has a negative node and recursively tag all
  // exterior triangles
  {
    std::list<BDS_Face*>::iterator itt = m->triangles.begin();
    while(itt != m->triangles.end()){
      (*itt)->g = 0;
      ++itt;
    }
    itt = m->triangles.begin();
    while(itt != m->triangles.end()){
      BDS_Face *t = *itt;
      BDS_Point *n[4];
      t->getNodes(n);
      if(n[0]->iD < 0 || n[1]->iD < 0 ||
          n[2]->iD < 0 ) {
        recur_tag(t, &CLASS_EXTERIOR);
        break;
      }
      ++itt;
    }
  }

  // now find an edge that has belongs to one of the exterior triangles
  {
    std::list<BDS_Edge*>::iterator ite = m->edges.begin();
    while(ite != m->edges.end()){
      BDS_Edge *e = *ite;
      if(e->g  && e->numfaces() == 2){
        if(e->faces(0)->g == &CLASS_EXTERIOR){
          recur_tag(e->faces(1), &CLASS_F);
          break;
        }
        else if(e->faces(1)->g == &CLASS_EXTERIOR){
          recur_tag(e->faces(0), &CLASS_F);
          break;
        }
      }
      ++ite;
    }
    std::list<BDS_Face*>::iterator itt = m->triangles.begin();
    while(itt != m->triangles.end()){
      if((*itt)->g == &CLASS_EXTERIOR) (*itt)->g = 0;
      ++itt;
    }
  }

  // delete useless stuff
  {
    std::list<BDS_Face*>::iterator itt = m->triangles.begin();
    while(itt != m->triangles.end()){
      BDS_Face *t = *itt;
      if(!t->g){
        m->del_face (t);
      }
      ++itt;
    }
  }

  m->cleanup();

  {
    std::list<BDS_Edge*>::iterator ite = m->edges.begin();
    while(ite != m->edges.end()){
      BDS_Edge *e = *ite;
      if(e->numfaces() == 0)
        m->del_edge(e);
      else{
        if(!e->g)
          e->g = &CLASS_F;
        if(!e->p1->g || e->p1->g->classif_degree > e->g->classif_degree)
          e->p1->g = e->g;
        if(!e->p2->g || e->p2->g->classif_degree > e->g->classif_degree)
          e->p2->g = e->g;
      }
      ++ite;
    }
  }
  m->cleanup();
  m->del_point(m->find_point(-1));
  m->del_point(m->find_point(-2));
  m->del_point(m->find_point(-3));
  m->del_point(m->find_point(-4));

  if(debug){
    char name[245];
    sprintf(name, "surface%d-recovered-real.pos", gf->tag());
    outputScalarField(m->triangles, name, 0);
    sprintf(name, "surface%d-recovered-param.pos", gf->tag());
    outputScalarField(m->triangles, name, 1);
  }


  // start mesh generation for periodic face
  if(!algoDelaunay2D(gf)){
    // need for a BGM for cross field
    //    if(CTX::instance()->mesh.recombineAll || gf->meshAttributes.recombine || 1) {
    //      printf("coucou here !!!\n");
    //      backgroundMesh::unset();
    //      buildBackGroundMesh(gf);
    //    }
    refineMeshBDS(gf, *m, CTX::instance()->mesh.refineSteps, true);
    optimizeMeshBDS(gf, *m, 2);
    refineMeshBDS(gf, *m, -CTX::instance()->mesh.refineSteps, false);
    optimizeMeshBDS(gf, *m, 2, &recoverMap);
    // compute mesh statistics
    /*
    computeMeshSizeFieldAccuracy(gf, *m, gf->meshStatistics.efficiency_index,
                                 gf->meshStatistics.longest_edge_length,
                                 gf->meshStatistics.smallest_edge_length,
                                 gf->meshStatistics.nbEdge,
                                 gf->meshStatistics.nbGoodLength);*/
    gf->meshStatistics.status = GFace::DONE;


    if(debug){
      char name[245];
      sprintf(name, "surface%d-just-real.pos", gf->tag());
      outputScalarField(m->triangles, name, 0);
    }

    // if(CTX::instance()->mesh.recombineAll || gf->meshAttributes.recombine || 1) {
    //   backgroundMesh::unset();
    // }
  }

  // This is a structure that we need only for periodic cases. We will duplicate
  // the vertices (MVertex) that are on seams

  std::map<MVertex*, MVertex*> equivalence;
  std::map<MVertex*, SPoint2> parametricCoordinates;
  if(algoDelaunay2D(gf)){
    std::map<MVertex*, BDS_Point*> invertMap;
    std::map<BDS_Point*, MVertex*, PointLessThan>::iterator it = recoverMap.begin();
    while(it != recoverMap.end()){
      // we have twice vertex MVertex with 2 different coordinates
      MVertex *mv1 = it->second;
      BDS_Point *bds = it->first;
      std::map<MVertex*, BDS_Point*>::iterator invIt = invertMap.find(mv1);
      if(invIt != invertMap.end()){
        // create a new "fake" vertex that will be destroyed afterwards
        MVertex *mv2 = 0;
        if(mv1->onWhat()->dim() == 1) {
          double t;
          mv1->getParameter(0,t);
          mv2 = new MEdgeVertex(mv1->x(),mv1->y(),mv1->z(),mv1->onWhat(), t, 0,
                                ((MEdgeVertex*)mv1)->getLc());
        }
        else if(mv1->onWhat()->dim() == 0) {
          mv2 = new MVertex(mv1->x(),mv1->y(),mv1->z(),mv1->onWhat());
        }
        else
          Msg::Error("Could not reconstruct seam");
        if(mv2){
          it->second = mv2;
          equivalence[mv2] = mv1;
          parametricCoordinates[mv2] = SPoint2(bds->u,bds->v);
          invertMap[mv2] = bds;
        }
      }
      else {
        parametricCoordinates[mv1] = SPoint2(bds->u,bds->v);
        invertMap[mv1] = bds;
      }
      ++it;
    }
    // recoverMap.insert(new_relations.begin(), new_relations.end());
  }
  // Msg::Info("%d points that are duplicated for Delaunay meshing", equivalence.size());

  // fill the small gmsh structures
  {
    std::set<BDS_Point*, PointLessThan>::iterator itp = m->points.begin();
    while(itp != m->points.end()){
      BDS_Point *p = *itp;
      if(recoverMap.find(p) == recoverMap.end()){
        MVertex *v = new MFaceVertex
          (p->X, p->Y, p->Z, gf, p->u, p->v);
        recoverMap[p] = v;
        gf->mesh_vertices.push_back(v);
      }
      ++itp;
    }
  }

  std::map<MTriangle*, BDS_Face*> invert_map;
  {
    std::list<BDS_Face*>::iterator itt = m->triangles.begin();
    while(itt != m->triangles.end()){
      BDS_Face *t = *itt;
      if(!t->deleted){
        BDS_Point *n[4];
        t->getNodes(n);
        MVertex *v1 = recoverMap[n[0]];
        MVertex *v2 = recoverMap[n[1]];
        MVertex *v3 = recoverMap[n[2]];
        if(!n[3]){
          // when a singular point is present, degenerated triangles may be
          // created, for example on a sphere that contains one pole
          if(v1 != v2 && v1 != v3 && v2 != v3){
            // we are in the periodic case. if we aim at using delaunay mesh
            // generation in thoses cases, we should double some of the vertices
            gf->triangles.push_back(new MTriangle(v1, v2, v3));
          }
        }
        else{
          MVertex *v4 = recoverMap[n[3]];
          gf->quadrangles.push_back(new MQuadrangle(v1, v2, v3, v4));
        }
      }
      ++itt;
    }
  }

  if(debug){
    char name[245];
    sprintf(name, "surface%d-final-real.pos", gf->tag());
    outputScalarField(m->triangles, name, 0, gf);
    sprintf(name, "surface%d-final-param.pos", gf->tag());
    outputScalarField(m->triangles, name, 1);
  }

  bool infty = false;
  if(gf->getMeshingAlgo() == ALGO_2D_FRONTAL_QUAD ||
     gf->getMeshingAlgo() == ALGO_2D_PACK_PRLGRMS ||
     gf->getMeshingAlgo() == ALGO_2D_PACK_PRLGRMS_CSTR)
    infty = true;

  if(infty)
    buildBackGroundMesh(gf, &equivalence, &parametricCoordinates);

  // boundary layer
  std::vector<MQuadrangle*> blQuads;
  std::vector<MTriangle*> blTris;
  std::set<MVertex*> verts;
  modifyInitialMeshForBoundaryLayers(gf, blQuads, blTris, verts, debug);
  gf->quadrangles.insert(gf->quadrangles.begin(), blQuads.begin(), blQuads.end());
  gf->triangles.insert(gf->triangles.begin(), blTris.begin(), blTris.end());
  gf->mesh_vertices.insert(gf->mesh_vertices.begin(), verts.begin(), verts.end());

  if(algoDelaunay2D(gf)){
    if(gf->getMeshingAlgo() == ALGO_2D_FRONTAL)
      bowyerWatsonFrontal(gf, &equivalence, &parametricCoordinates);
    else if(gf->getMeshingAlgo() == ALGO_2D_FRONTAL_QUAD)
      bowyerWatsonFrontalLayers(gf,true, &equivalence, &parametricCoordinates);
    else if(gf->getMeshingAlgo() == ALGO_2D_PACK_PRLGRMS)
      bowyerWatsonParallelograms(gf,&equivalence, &parametricCoordinates);
    else if(gf->getMeshingAlgo() == ALGO_2D_PACK_PRLGRMS_CSTR)
      bowyerWatsonParallelogramsConstrained(gf, gf->constr_vertices, &equivalence,
                                            &parametricCoordinates);
    else if(gf->getMeshingAlgo() == ALGO_2D_DELAUNAY ||
            gf->getMeshingAlgo() == ALGO_2D_AUTO)
      bowyerWatson(gf, 1000000000, &equivalence, &parametricCoordinates);
    else
      meshGFaceBamg(gf);
    if(!infty || !(CTX::instance()->mesh.recombineAll || gf->meshAttributes.recombine))
      laplaceSmoothing(gf, CTX::instance()->mesh.nbSmoothing, infty);
  }

  // delete the mesh
  delete m;

  if((CTX::instance()->mesh.recombineAll || gf->meshAttributes.recombine) &&
     CTX::instance()->mesh.algoRecombine != 2)
    recombineIntoQuads(gf,true,false);

  computeElementShapes(gf, gf->meshStatistics.worst_element_shape,
                       gf->meshStatistics.average_element_shape,
                       gf->meshStatistics.best_element_shape,
                       gf->meshStatistics.nbTriangle,
                       gf->meshStatistics.nbGoodQuality);
  gf->meshStatistics.status = GFace::DONE;
  return true;
}

void deMeshGFace::operator()(GFace *gf)
{
  if(gf->geomType() == GEntity::DiscreteSurface && !CTX::instance()->meshDiscrete)
    return;
  gf->deleteMesh();
  gf->meshStatistics.status = GFace::PENDING;
  gf->meshStatistics.nbTriangle = gf->meshStatistics.nbEdge = 0;
  gf->correspondingVertices.clear();
}

// for debugging, change value from -1 to -100;
int debugSurface = -1; //-100;

void meshGFace::operator()(GFace *gf, bool print)
{
  gf->model()->setCurrentMeshEntity(gf);

  if(debugSurface >= 0 && gf->tag() != debugSurface){
    gf->meshStatistics.status = GFace::DONE;
    return;
  }

  // if(gf->geomType() == GEntity::DiscreteFace) return;
  if(gf->geomType() == GEntity::ProjectionFace) return;
  if(gf->meshAttributes.method == MESH_NONE) return;
  if(CTX::instance()->mesh.meshOnlyVisible && !gf->getVisibility()) return;

  // destroy the mesh if it exists
  deMeshGFace dem;
  dem(gf);

  // FIXME: if transfinite surface, impossible to use ALGO_3D_RTREE
  // because meshGenerator never called
  if(MeshTransfiniteSurface(gf)) return;
  if(MeshExtrudedSurface(gf)) return;
  if(gf->meshMaster() != gf){
    GFace *gff = dynamic_cast<GFace*>(gf->meshMaster());
    if(gff){
      if(gff->meshStatistics.status != GFace::DONE){
        gf->meshStatistics.status = GFace::PENDING;
        return;
      }
      Msg::Info("Meshing face %d (%s) as a copy of %d", gf->tag(),
                gf->getTypeString().c_str(), gf->meshMaster()->tag());
      copyMesh(gff, gf);
      gf->meshStatistics.status = GFace::DONE;
      return;
    }
    else
      Msg::Warning("Unknown mesh master face %d", gf->meshMaster()->tag());
  }

  const char *algo = "Unknown";

  switch(gf->getMeshingAlgo()){
  case ALGO_2D_MESHADAPT : algo = "MeshAdapt"; break;
  case ALGO_2D_FRONTAL : algo = "Frontal"; break;
  case ALGO_2D_FRONTAL_QUAD : algo = "Frontal Quad"; break;
  case ALGO_2D_DELAUNAY : algo = "Delaunay"; break;
  case ALGO_2D_MESHADAPT_OLD : algo = "MeshAdapt (old)"; break;
  case ALGO_2D_BAMG : algo = "Bamg"; break;
  case ALGO_2D_PACK_PRLGRMS : algo = "Square Packing"; break;
  case ALGO_2D_AUTO :
    algo = (gf->geomType() == GEntity::Plane) ? "Delaunay" : "MeshAdapt";
    break;
  }

  if(!algoDelaunay2D(gf)){
    algo = "MeshAdapt";
  }

  if(print)
    Msg::Info("Meshing surface %d (%s, %s)", gf->tag(), gf->getTypeString().c_str(), algo);

  // compute loops on the fly (indices indicate start and end points of a loop;
  // loops are not yet oriented)
  Msg::Debug("Computing edge loops");

  Msg::Debug("Generating the mesh");

  quadMeshRemoveHalfOfOneDMesh halfmesh(gf);

  if((gf->getNativeType() != GEntity::AcisModel ||
       (!gf->periodic(0) && !gf->periodic(1))) &&
      (noSeam(gf) || gf->getNativeType() == GEntity::GmshModel ||
       gf->edgeLoops.empty())){
    meshGenerator(gf, 0, repairSelfIntersecting1dMesh, onlyInitialMesh,
                  debugSurface >= 0 || debugSurface == -100);
  }
  else {
    if(!meshGeneratorPeriodic
       (gf, debugSurface >= 0 || debugSurface == -100))
      Msg::Error("Impossible to mesh periodic face %d", gf->tag());
  }

  Msg::Debug("Type %d %d triangles generated, %d internal vertices",
             gf->geomType(), gf->triangles.size(), gf->mesh_vertices.size());

  halfmesh.finish();

  if(gf->getNumMeshElements() == 0){
    Msg::Warning("Surface %d consists of no elements", gf->tag());
  }
}

static bool getGFaceNormalFromVert(GFace *gf, MElement *el, SVector3 &nf)
{
  bool found = false;
  for(int iElV = 0; iElV < el->getNumVertices(); iElV++) {
    MVertex *v = el->getVertex(iElV);
    SPoint2 param;
    if(v->onWhat() == gf && v->getParameter(0, param[0]) &&
       v->getParameter(1, param[1])) {
      nf = gf->normal(param);
      found = true;
      break;
    }
  }
  return found;
}

static bool getGFaceNormalFromBary(GFace *gf, MElement *el, SVector3 &nf)
{
  SPoint2 param(0., 0.);
  bool ok = true;
  for(int j = 0; j < el->getNumVertices(); j++) {
    SPoint2 p;
    // FIXME: use inexact reparam because some vertices might not be exactly on
    // the surface after the 3D Delaunay
    ok = reparamMeshVertexOnFace(el->getVertex(j), gf, p, false);
    if(!ok) break;
    param += p;
  }
  if(ok) {
    param *= 1. / el->getNumVertices();
    nf = gf->normal(param);
  }
  return ok;
}

static void getGFaceOrientation(GFace *gf, BoundaryLayerColumns *blc,
                                bool existBL, bool fromVert,
                                int &orientNonBL, int &orientBL)
{
  for(unsigned int iEl = 0; iEl < gf->getNumMeshElements(); iEl++) {
    MElement *e = gf->getMeshElement(iEl);
    const bool isBLEl = existBL &&
                        (blc->_toFirst.find(e) != blc->_toFirst.end());
    SVector3 nf;
    // Check only if orientation of BL/non-BL el. not already known
    if((!isBLEl && orientNonBL == 0) || (isBLEl && orientBL == 0)) {
      const bool found = fromVert ? getGFaceNormalFromVert(gf, e, nf) :
        getGFaceNormalFromBary(gf, e, nf);
      if(found) {
        SVector3 ne = e->getFace(0).normal();
        const int orient = (dot(ne, nf) > 0.) ? 1 : -1;
        if(isBLEl) orientBL = orient;
        else orientNonBL = orient;
      }
    }
    // Stop when orientation found for non-BL and BL el.
    if((orientNonBL != 0) && (orientBL != 0)) break;
  }
}

void orientMeshGFace::operator()(GFace *gf)
{
  if(!gf->getNumMeshElements()) return;
  if(gf->geomType() == GEntity::ProjectionFace) return;

  gf->model()->setCurrentMeshEntity(gf);

  if(gf->geomType() == GEntity::DiscreteSurface ||
     gf->geomType() == GEntity::BoundaryLayerSurface){
    // don't do anything
  }
  else {
    // In old versions we checked the orientation by comparing the orientation
    // of a line element on the boundary w.r.t. its connected surface
    // element. This is probably better than what follows, but
    // * it failed when the 3D Delaunay changes the 1D mesh (since we don't
    //    recover it yet)
    // * it failed with OpenCASCADE geometries, where surface orientions do not
    //   seem to be consistent with the orientation of the bounding edges

    // Now: orient surface elements w.r.t. normal to geometric model.
    // Assumes that originally, orientation is consistent among boundary layer
    // (BL) elements, and orientation is consistent among non-BL elements, but
    // BL and non-BL elements can be oriented differently

    // Determine whether there is a boundary layer (BL)
    BoundaryLayerColumns *blc = gf->getColumns();
    const bool existBL = !blc->_toFirst.empty();

    // Get orientation of BL and non-BL elements.
    // First, try to get normal to GFace from vertices.
    // If it fails, try to get normal to GFace from element barycenter
    int orientNonBL = 0, orientBL = existBL ? 0 : 1;
    getGFaceOrientation(gf, blc, existBL, true, orientNonBL, orientBL);
    if((orientNonBL == 0) || (orientBL == 0))
      getGFaceOrientation(gf, blc, existBL, false, orientNonBL, orientBL);

    // Exit if could not determine orientation of both non-BL el. and BL el.
    if((orientNonBL == 0) && (orientBL == 0)) {
      Msg::Warning("Could not orient mesh in face %d", gf->tag());
      return;
    }

    // Reverse BL and non-BL elements if needed
    if(existBL) { // If there is a BL, test BL/non-BL elements
      if((orientNonBL == -1) || (orientBL == -1))
        for(unsigned int iEl = 0; iEl < gf->getNumMeshElements(); iEl++) {
          MElement *e = gf->getMeshElement(iEl);
          // If el. outside of BL...
          if(blc->_toFirst.find(e) == blc->_toFirst.end()) {
            // ... reverse if needed
            if(orientNonBL == -1) e->reverse();
          }
          else // If el. in BL
            // ... reverse if needed
            if(orientBL == -1) e->reverse();
        }
    }
    else // If no BL, reverse all elements if needed
      if(orientNonBL == -1)
        for(unsigned int iEl = 0; iEl < gf->getNumMeshElements(); iEl++)
          gf->getMeshElement(iEl)->reverse();
  }

  // Apply user-specified mesh orientation constraints
  if(gf->meshAttributes.reverseMesh)
    for(unsigned int k = 0; k < gf->getNumMeshElements(); k++)
      gf->getMeshElement(k)->reverse();
}<|MERGE_RESOLUTION|>--- conflicted
+++ resolved
@@ -931,13 +931,6 @@
   while(ite != edges.end()){
     if((*ite)->isSeam(gf)) return false;
     if(!(*ite)->isMeshDegenerated()){
-<<<<<<< HEAD
-      //      printf("edge %d\n",(*ite)->tag());
-      for(unsigned int i = 0; i< (*ite)->lines.size(); i++)
-        medgesToRecover.push_back(MEdge((*ite)->lines[i]->getVertex(0),
-                                       (*ite)->lines[i]->getVertex(1)));
-=======
->>>>>>> 47fc9293
       for(unsigned int i = 0; i< (*ite)->lines.size(); i++){
         MVertex *v1 = (*ite)->lines[i]->getVertex(0);
         MVertex *v2 = (*ite)->lines[i]->getVertex(1);
@@ -946,7 +939,7 @@
 	  fprintf(fdeb,"SL(%g,%g,%g,%g,%g,%g){%d,%d};\n",
 		  v1->x(),v1->y(),v1->z(),v2->x(),v2->y(),v2->z(),(*ite)->tag(),(*ite)->tag());
 	}
-	
+
         all_vertices.insert(v1);
         all_vertices.insert(v2);
         if(boundary.find(v1) == boundary.end())
@@ -1876,8 +1869,8 @@
   }
 
 
-  
-  
+
+
 
   if(nbPointsTotal < 3){
     Msg::Warning("Mesh Generation of Model Face %d Skipped: "
@@ -1936,18 +1929,18 @@
       nbPointsTotal +=  vs.size();
     }
     DocRecord doc(nbPointsTotal + 4 );
-    
+
     while(itvx != emb_vertx.end()){
       MVertex *v = (*itvx)->mesh_vertices[0];
       double uv[2]={0,0};
-      GPoint gp = gf->closestPoint (SPoint3(v->x(),v->y(),v->z()),uv);      
+      GPoint gp = gf->closestPoint (SPoint3(v->x(),v->y(),v->z()),uv);
       BDS_Point *pp = m->add_point(++pNum, gp.u(), gp.v(), gf);
       m->add_geom(-(*itvx)->tag(),0);
       pp->g = m->get_geom(-(*itvx)->tag(),0);
       pp->lcBGM() = BGM_MeshSize(*itvx, 0, 0, v->x(),v->y(),v->z());
       pp->lc() = pp->lcBGM();
       //      printf("%g\n",pp->lc());
-      recoverMap[pp] = v; 
+      recoverMap[pp] = v;
       double XX = CTX::instance()->mesh.randFactor * LC2D * (double)rand() /
 	(double)RAND_MAX;
       double YY = CTX::instance()->mesh.randFactor * LC2D * (double)rand() /
@@ -1973,7 +1966,7 @@
 	  if (vs.find(v) == vs.end()){
 	    vs.insert(v);
 	    double uv[2]={0,0};
-	    GPoint gp = gf->closestPoint (SPoint3(v->x(),v->y(),v->z()),uv);      
+	    GPoint gp = gf->closestPoint (SPoint3(v->x(),v->y(),v->z()),uv);
 	    BDS_Point *pp = m->add_point(++pNum, gp.u(), gp.v(), gf);
 	    pp->g = m->get_geom(-(*ite)->tag(),1);
 	    if (v->onWhat()->dim() == 0)
@@ -1985,8 +1978,8 @@
 	    }
 	    pp->lc() = pp->lcBGM();
 	    //      printf("%g\n",pp->lc());
-	    recoverMap[pp] = v; 
-	    facile[v] = pp; 
+	    recoverMap[pp] = v;
+	    facile[v] = pp;
 	    double XX = CTX::instance()->mesh.randFactor * LC2D * (double)rand() /
 	      (double)RAND_MAX;
 	    double YY = CTX::instance()->mesh.randFactor * LC2D * (double)rand() /
@@ -1996,7 +1989,7 @@
 	    doc.points[count].adjacent = NULL;
 	    doc.points[count].data = pp;
 	    count++;
-	  }	  
+	  }
 	}
       }
       for(unsigned int i = 0; i< (*ite)->lines.size(); i++){
@@ -2011,7 +2004,7 @@
     /////////////////////////////////////////////////////////////////
 
 
-    
+
     for(unsigned int i = 0; i < edgeLoops_BDS.size(); i++){
       std::vector<BDS_Point*> &edgeLoop_BDS = edgeLoops_BDS[i];
       for(unsigned int j = 0; j < edgeLoop_BDS.size(); j++){
@@ -2138,7 +2131,7 @@
   }
 #endif
 
-  
+
   // Recover the boundary edges and compute characteristic lenghts using mesh
   // edge spacing
   BDS_GeomEntity CLASS_F(1, 2);
@@ -2159,7 +2152,7 @@
     BDS_Edge * e = m->recover_edge
       (edgesEmbedded[2*i], edgesEmbedded[2*i+1], _fatallyFailed);
     if(!e){
-      Msg::Error("Impossible to recover the edge %d %d", 
+      Msg::Error("Impossible to recover the edge %d %d",
 		 edgesEmbedded[2*i], edgesEmbedded[2*i+1]);
       gf->meshStatistics.status = GFace::FAILED;
       delete m;
@@ -2167,7 +2160,7 @@
     }
     else e->g = &CLASS_E;
   }
-  
+
   for(unsigned int i = 0; i < edgeLoops_BDS.size(); i++){
     std::vector<BDS_Point*> &edgeLoop_BDS = edgeLoops_BDS[i];
     for(unsigned int j = 0; j < edgeLoop_BDS.size(); j++){
