--- conflicted
+++ resolved
@@ -27,14 +27,8 @@
 
 #if defined(HAVE_HXT)
 extern "C" {
-<<<<<<< HEAD
   #include "hxt_mesh.h"
   #include "hxt_bbox.h"
-=======
-#include "hxt_tools.h"
-#include "hxt_mesh.h"
-#include "hxt_bbox.h"
->>>>>>> be2ce53e
 }
 #endif
 
@@ -48,7 +42,6 @@
 } meshData;
 
 // Information needed to create and compute a forest of octrees
-<<<<<<< HEAD
 typedef struct ForestOptions{
   bool          aniso;
   int           dim;
@@ -82,31 +75,6 @@
   // meshData                  *meshDom;
   // meshData                  *meshBnd;
 
-=======
-typedef struct ForestOptions {
-  int dim;
-  double hmax;
-  double hmin;
-  double hbulk;
-  double gradation;
-  int nodePerTwoPi;
-  int nodePerGap;
-  double *bbox;
-  double (*sizeFunction)(double, double, double, double);
-  std::vector<double> *featureSizeAtVertices;
-  RTree<uint64_t, double, 3> *triRTree;
-#ifdef HAVE_HXT
-  HXTMesh *mesh;
-#endif
-  double *nodalCurvature;
-  double *nodeNormals;
-  // std::vector<std::function<double(double)>> *curvFunctions;
-  // std::vector<std::function<double(double)>> *xFunctions;
-  // std::vector<std::function<double(double)>> *yFunctions;
-  FILE *file1;
-  FILE *file2;
-  FILE *file3;
->>>>>>> be2ce53e
 } ForestOptions;
 
 // The structure containing the size field information (forest)
@@ -118,7 +86,6 @@
 } Forest;
 
 // Data available on each tree cell
-<<<<<<< HEAD
 typedef struct size_data{
   double size[3];       // Isotropic mesh size or anisotropic sizes hc1, hc2 and hn
   double dir[9];        // Principal directions (aniso only)
@@ -129,20 +96,6 @@
   double ds[9];
   double h;             // Length of an octant's edge
   bool hasIntersection; // Has an intersection with the boundary mesh
-=======
-typedef struct size_data {
-  double size;
-#ifdef HAVE_P4EST
-  double ds[3]; // Size gradient
-#endif
-  double h; // Isotropic cell size
-  SMetric3 M; // Anisotropic size
-
-  // Données pour l'interpolation des directions de courbure
-  bool hasIntersection;
-  SVector3 t1, t2, n;
-
->>>>>>> be2ce53e
 } size_data_t;
 
 // A node to search in the tree
