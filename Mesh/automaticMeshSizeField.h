--- conflicted
+++ resolved
@@ -29,27 +29,17 @@
 
  public:
   ~automaticMeshSizeField();
-<<<<<<< HEAD
-  automaticMeshSizeField() : forest(NULL), forestOptions(NULL){
+  automaticMeshSizeField() : 
+#if defined(HAVE_HXT) && defined(HAVE_P4EST)
+  forest(NULL), forestOptions(NULL)
+#endif
+  {
     _nPointsPerCircle = 30;
     _nPointsPerGap = 5;
-    _hmin = 0.05;// update needed
-    _hmax = 4;// update needed    
+    _hmin = 1.e-8;// update needed
+    _hmax = 1.e+8;// update needed    
     _hbulk = 4; // update needed
     _gradientMax =1.3;
-=======
-  automaticMeshSizeField()
-#if defined(HAVE_HXT) && defined(HAVE_P4EST)
-    : forest(NULL), forestOptions(NULL)
-#endif
-  {
-    _nPointsPerCircle = 55 ;
-    _nPointsPerGap = 5;
-    _hmin = 1.e-8; // update needed
-    _hmax = 1.e+8; // update needed
-    _hbulk = 0.1; // update needed
-    _gradientMax =1.4;
->>>>>>> 1ca22f77
     _nRefine = 5;
 
     options["nPointsPerCircle"] = new FieldOptionInt(_nPointsPerCircle,
@@ -58,26 +48,18 @@
     options["nPointsPerGap"] = new FieldOptionInt(_nPointsPerGap,
 						  "Number of points in thin layers",&update_needed);
 
-<<<<<<< HEAD
     options["hMin"] = new FieldOptionDouble(_hmin,
                "Minimum size", &update_needed);
 
     options["hMax"] = new FieldOptionDouble(_hmax,
                "Maximum size", &update_needed);
     
-=======
->>>>>>> 1ca22f77
     options["hBulk"] = new FieldOptionDouble(_hbulk,
 					     "Size everywhere no size is prescribed", &update_needed);
 
     options["gradientMax"] = new FieldOptionDouble(_gradientMax,
-<<<<<<< HEAD
 						   "Maximum gradient of the size field",&update_needed);
-    
-=======
-						   "Maximun gradient of the size field",&update_needed);
-
->>>>>>> 1ca22f77
+  
     options["NRefine"] = new FieldOptionInt(_nRefine,
 					    "Initial refinement level for the octree",&update_needed);
 
