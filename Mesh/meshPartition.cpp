// Gmsh - Copyright (C) 1997-2018 C. Geuzaine, J.-F. Remacle
//
// See the LICENSE.txt file for license information. Please report all
// bugs and problems to the public mailing list <gmsh@onelab.info>.
//
// Contributed by Anthony Royer.

#include "GmshConfig.h"
#include "GmshMessage.h"

#if defined(HAVE_METIS)

#include <vector>
#include <set>
#include <sstream>
#include <algorithm>
#include <ctime>
#include <limits>
#include <stack>
#include <cstdlib>
#include <map>

#if __cplusplus >= 201103L
#include <unordered_map>
#define hashmap std::unordered_map
#define hashmapface std::unordered_map\
  <MFace, std::vector<std::pair<MElement*, std::vector<unsigned int> > >,\
   Hash_Face, Equal_Face>
#define hashmapedge std::unordered_map\
  <MEdge, std::vector<std::pair<MElement*, std::vector<unsigned int> > >,\
   Hash_Edge, Equal_Edge>
#define hashmapvertex std::unordered_map\
  <MVertex*, std::vector<std::pair<MElement*, std::vector<unsigned int> > > >
#else
#define hashmap std::map
#define hashmapface std::map\
  <MFace, std::vector<std::pair<MElement*, std::vector<unsigned int> > >,\
   Equal_Face>
#define hashmapedge std::map\
  <MEdge, std::vector<std::pair<MElement*, std::vector<unsigned int> > >,\
   Equal_Edge>
#define hashmapvertex std::map\
  <MVertex*, std::vector<std::pair<MElement*, std::vector<unsigned int> > > >
#endif

#include "OS.h"
#include "Context.h"
#include "partitionRegion.h"
#include "partitionFace.h"
#include "partitionEdge.h"
#include "partitionVertex.h"
#include "ghostRegion.h"
#include "ghostFace.h"
#include "ghostEdge.h"
#include "MFaceHash.h"
#include "MEdgeHash.h"
#include "GModel.h"
#include "MTriangle.h"
#include "MQuadrangle.h"
#include "MTetrahedron.h"
#include "MHexahedron.h"
#include "MPrism.h"
#include "MPyramid.h"
#include "MTrihedron.h"
#include "MElementCut.h"
#include "MPoint.h"

extern "C" {
#include <metis.h>
}

// Graph of the mesh for partitioning purposes.
class Graph
{
 private:
  // The GModel
  GModel *_model;
  // The number of partitions
  unsigned int _nparts;
  // The number of elements
  unsigned int _ne;
  // The number of nodes
  unsigned int _nn;
  // The dimension of the mesh
  unsigned int _dim;
  // The list of nodes belonging to the ith element of the mesh are stored in
  // consecutive locations of eind starting at position eptr[i] up to (but not
  // including) position eptr[i+1]. The size of the eind array is of size equal
  // to the sum of the number of nodes in all the elements of the mesh.
  unsigned int *_eind;
  // The size of the eptr array is n + 1, where n is the number of elements in
  // the mesh.
  unsigned int *_eptr;
  // The metis graph structure
  unsigned int *_xadj, *_adjncy;
  // Elements corresponding to each graph elements in eptr
  MElement **_element;
  // Vertices corresponding to each graph vertices in eptr
  int *_vertex;
  // The width associated to each elements of eptr
  unsigned int *_vwgt;
  // The partitions output from the partitioner
  unsigned int *_partition;
 public:
  Graph(GModel * const model)
    : _model(model), _nparts(0), _ne(0), _nn(0), _dim(0), _eind(0), _eptr(0),
    _xadj(0), _adjncy(0), _element(0), _vertex(0), _vwgt(0), _partition(0)
  {
  }
  void fillDefaultWeights()
  {
    _vwgt = new unsigned int[_ne];
    for(unsigned int i = 0; i < _ne; i++){
      if(!_element[i]){
        _vwgt[i] = 1;
        continue;
      }
      switch (_element[i]->getType()){
      case TYPE_TRI: _vwgt[i] = CTX::instance()->mesh.partitionTriWeight; break;
      case TYPE_QUA: _vwgt[i] = CTX::instance()->mesh.partitionQuaWeight; break;
      case TYPE_TET: _vwgt[i] = CTX::instance()->mesh.partitionTetWeight; break;
      case TYPE_PYR: _vwgt[i] = CTX::instance()->mesh.partitionPyrWeight; break;
      case TYPE_PRI: _vwgt[i] = CTX::instance()->mesh.partitionPriWeight; break;
      case TYPE_HEX: _vwgt[i] = CTX::instance()->mesh.partitionHexWeight; break;
      default: _vwgt[i] = 1; break;
      }
    }
  }
  ~Graph()
  {
    clear();
  }
  unsigned int nparts() const { return _nparts; };
  unsigned int ne() const { return _ne; };
  unsigned int nn() const { return _nn; };
  unsigned int dim() const { return _dim; };
  unsigned int eind(unsigned int i) const { return _eind[i]; };
  unsigned int *eind() const { return _eind; };
  unsigned int eptr(unsigned int i) const { return _eptr[i]; };
  unsigned int *eptr() const { return _eptr; };
  unsigned int xadj(unsigned int i) const { return _xadj[i]; };
  unsigned int *xadj() const { return _xadj; };
  unsigned int adjncy(unsigned int i) const { return _adjncy[i]; };
  unsigned int *adjncy() const { return _adjncy; };
  MElement* element(unsigned int i) const { return _element[i]; };
  int vertex(unsigned int i) const { return _vertex[i]; };
  unsigned int *vwgt() const { return _vwgt; };
  unsigned int partition(unsigned int i) const { return _partition[i]; };
  unsigned int *partition() const { return _partition; };
  void nparts(unsigned int nparts) { _nparts = nparts; };
  void ne(unsigned int ne) { _ne = ne; };
  void nn(unsigned int nn) { _nn = nn; };
  void dim(unsigned int dim) { _dim = dim; };
  void eindResize(unsigned int size)
  {
    _eind = new unsigned int[size];
    for(unsigned int i = 0; i < size; i++) _eind[i] = 0;
  }
  void eind(unsigned int i, unsigned int eind) { _eind[i] = eind; };
  void eptrResize(unsigned int size)
  {
    _eptr = new unsigned int[size];
    for(unsigned int i = 0; i < size; i++) _eptr[i] = 0;
  }
  void eptr(unsigned int i, unsigned int eptr) { _eptr[i] = eptr; };
  void xadjResize(unsigned int size)
  {
    _xadj = new unsigned int[size];
    for(unsigned int i = 0; i < size; i++) _xadj[i] = 0;
  }
  void xadj(unsigned int i, unsigned int xadj) { _xadj[i] = xadj; };
  void adjncyResize(unsigned int size)
  {
    _adjncy = new unsigned int[size];
    for(unsigned int i = 0; i < size; i++) _adjncy[i] = 0;
  }
  void adjncy(unsigned int i, unsigned int adjncy) { _adjncy[i] = adjncy; };
  void elementResize(unsigned int size)
  {
    _element = new MElement*[size];
    for(unsigned int i = 0; i < size; i++) _element[i] = 0;
  }
  void element(unsigned int i, MElement* element) { _element[i] = element; };
  void vertexResize(unsigned int size)
  {
    _vertex = new int[size];
    for(unsigned int i = 0; i < size; i++) _vertex[i] = -1;
  }
  void vertex(unsigned int i, int vertex) { _vertex[i] = vertex; };
  void vwgt(unsigned int *vwgt) { _vwgt = vwgt; };
  void partition(unsigned int *partition) { _partition = partition; };
  void clear()
  {
    if(_eind){
      delete[] _eind;
      _eind = 0;
    }
    if(_eptr){
      delete[] _eptr;
      _eptr = 0;
    }
    if(_xadj){
      delete[] _xadj;
      _xadj = 0;
    }
    if(_adjncy){
      delete[] _adjncy;
      _adjncy = 0;
    }
    if(_element){
      delete[] _element;
      _element = 0;
    }
    if(_vertex){
      delete[] _vertex;
      _vertex = 0;
    }
    if(_vwgt){
      delete[] _vwgt;
      _vwgt = 0;
    }
    if(_partition){
      delete[] _partition;
      _partition = 0;
    }
  }
  void clearDualGraph()
  {
    if(_xadj){
      delete[] _xadj;
      _xadj = 0;
    }
    if(_adjncy){
      delete[] _adjncy;
      _adjncy = 0;
    }
  }

  std::vector< std::set<MElement*> > getBoundaryElements()
  {
    std::vector< std::set<MElement*> > elements(_nparts, std::set<MElement*>());
    for(unsigned int i = 0; i < _ne; i++){
      for(unsigned int j = _xadj[i]; j < _xadj[i+1]; j++){
        if(_partition[i] != _partition[_adjncy[j]]){
          if(_element[i]->getDim() == (int)_dim){
            elements[_partition[i]].insert(_element[i]);
          }
        }
      }
    }

    return elements;
  }

  void assignGhostCells()
  {
    std::vector<GEntity*> ghostEntities(_nparts, NULL);
    for(unsigned int i = 0; i < _nparts; i++){
      switch (_dim) {
        case 1:
          ghostEntities[i] = new ghostEdge(_model, _model->getMaxElementaryNumber(1)+1, i);
          _model->add(static_cast<ghostEdge*>(ghostEntities[i]));
          break;
        case 2:
          ghostEntities[i] = new ghostFace(_model, _model->getMaxElementaryNumber(2)+1, i);
          _model->add(static_cast<ghostFace*>(ghostEntities[i]));
          break;
        case 3:
          ghostEntities[i] = new ghostRegion(_model, _model->getMaxElementaryNumber(3)+1, i);
          _model->add(static_cast<ghostRegion*>(ghostEntities[i]));
          break;
        default:
          break;
      }
    }

    for(unsigned int i = 0; i < _ne; i++){
      std::set<short> ghostCellsPartition;
      for(unsigned int j = _xadj[i]; j < _xadj[i+1]; j++){
        if(_partition[i] != _partition[_adjncy[j]] &&
           ghostCellsPartition.find(_partition[_adjncy[j]]) == ghostCellsPartition.end()){
          if(_element[i]->getDim() == (int)_dim){
            switch (_dim) {
              case 1:
                static_cast<ghostEdge*>(ghostEntities[_partition[_adjncy[j]]])->
                addElement(_element[i]->getType(), _element[i], _partition[i]);
                break;
              case 2:
                static_cast<ghostFace*>(ghostEntities[_partition[_adjncy[j]]])->
                addElement(_element[i]->getType(), _element[i], _partition[i]);
                break;
              case 3:
                static_cast<ghostRegion*>(ghostEntities[_partition[_adjncy[j]]])->
                addElement(_element[i]->getType(), _element[i], _partition[i]);
                break;
              default:
                break;
            }
            ghostCellsPartition.insert(_partition[_adjncy[j]]);
          }
        }
      }
    }
  }
};

template <class ITERATOR>
static void fillElementsToNodesMap(Graph &graph, const GEntity *const entity,
                                   int &eptrIndex, int &eindIndex, int &numVertex,
                                   ITERATOR it_beg, ITERATOR it_end)
{
  for(ITERATOR it = it_beg; it != it_end; ++it){
    const int numVertices = (*it)->getNumPrimaryVertices();
    graph.element(eptrIndex, *it);
    eptrIndex++;
    graph.eptr(eptrIndex, graph.eptr(eptrIndex-1) + numVertices);
    for(int i = 0; i < numVertices; i++){
      if(graph.vertex((*it)->getVertex(i)->getNum()-1) == -1){
        graph.vertex((*it)->getVertex(i)->getNum()-1, numVertex);
        numVertex++;
      }
      graph.eind(eindIndex, graph.vertex((*it)->getVertex(i)->getNum()-1));
      eindIndex++;
    }
  }
}

static int getSizeOfEind(const GModel *const model)
{
  int size = 0;
  // Loop over regions
  for(GModel::const_riter it = model->firstRegion(); it != model->lastRegion(); ++it){
    size += 4*(*it)->tetrahedra.size();
    size += 8*(*it)->hexahedra.size();
    size += 6*(*it)->prisms.size();
    size += 5*(*it)->pyramids.size();
    size += 4*(*it)->trihedra.size();
  }

  // Loop over faces
  for(GModel::const_fiter it = model->firstFace(); it != model->lastFace(); ++it){
    size += 3*(*it)->triangles.size();
    size += 4*(*it)->quadrangles.size();
  }

  // Loop over edges
  for(GModel::const_eiter it = model->firstEdge(); it != model->lastEdge(); ++it){
    size += 2*(*it)->lines.size();
  }

  // Loop over vertices
  for(GModel::const_viter it = model->firstVertex(); it != model->lastVertex(); ++it){
    size += 1*(*it)->points.size();
  }

  return size;
}

static int getSizeOfEind(const GEntity *const entity)
{
  int size = 0;

  if(entity->dim() == 3){
    size += 4*static_cast<const GRegion*>(entity)->tetrahedra.size();
    size += 8*static_cast<const GRegion*>(entity)->hexahedra.size();
    size += 6*static_cast<const GRegion*>(entity)->prisms.size();
    size += 5*static_cast<const GRegion*>(entity)->pyramids.size();
    size += 4*static_cast<const GRegion*>(entity)->trihedra.size();
  }
  else if(entity->dim() == 2){
    size += 3*static_cast<const GFace*>(entity)->triangles.size();
    size += 4*static_cast<const GFace*>(entity)->quadrangles.size();
  }
  else if(entity->dim() == 1){
    size += 2*static_cast<const GEdge*>(entity)->lines.size();
  }
  else if(entity->dim() == 0){
    size += 1*static_cast<const GVertex*>(entity)->points.size();
  }

  return size;
}

static bool isPeriodic(const GModel *const model)
{
  std::vector<GEntity*> entities;
  model->getEntities(entities);

  for(unsigned int i = 0; i < entities.size(); i++){
    if(entities[i]->correspondingVertices.size() != 0) return true;
  }

  return false;
}

// Creates a mesh data structure used by Metis routines. Returns: 0 = success, 1
// = no elements found, 2 = error.
static int MakeGraph(GModel *const model, Graph &graph)
{
  graph.ne(model->getNumMeshElements());
  graph.nn(model->getNumMeshVertices());
  graph.dim(model->getDim());
  graph.elementResize(graph.ne());
  graph.vertexResize(model->getMaxVertexNumber());
  graph.eptrResize(graph.ne()+1);
  graph.eptr(0,0);
  const int eindSize = getSizeOfEind(model);
  graph.eindResize(eindSize);

  int eptrIndex = 0;
  int eindIndex = 0;
  int numVertex = 0;

  if(graph.ne() == 0){
    Msg::Error("No mesh elements were found");
    return 1;
  }
  if(graph.dim() == 0){
    Msg::Error("Cannot partition a point");
    return 1;
  }

  // Loop over regions
  for(GModel::const_riter it = model->firstRegion(); it != model->lastRegion(); ++it){
    const GRegion *r = *it;
    fillElementsToNodesMap(graph, r, eptrIndex, eindIndex, numVertex,
                           r->tetrahedra.begin(), r->tetrahedra.end());
    fillElementsToNodesMap(graph, r, eptrIndex, eindIndex, numVertex,
                           r->hexahedra.begin(), r->hexahedra.end());
    fillElementsToNodesMap(graph, r, eptrIndex, eindIndex, numVertex,
                           r->prisms.begin(), r->prisms.end());
    fillElementsToNodesMap(graph, r, eptrIndex, eindIndex, numVertex,
                           r->pyramids.begin(), r->pyramids.end());
    fillElementsToNodesMap(graph, r, eptrIndex, eindIndex, numVertex,
                           r->trihedra.begin(), r->trihedra.end());
  }

  // Loop over faces
  for(GModel::const_fiter it = model->firstFace(); it != model->lastFace(); ++it){
    const GFace *f = *it;

    fillElementsToNodesMap(graph, f, eptrIndex, eindIndex, numVertex,
                           f->triangles.begin(), f->triangles.end());
    fillElementsToNodesMap(graph, f, eptrIndex, eindIndex, numVertex,
                           f->quadrangles.begin(), f->quadrangles.end());
  }

  // Loop over edges
  for(GModel::const_eiter it = model->firstEdge(); it != model->lastEdge(); ++it){
    const GEdge *e = *it;

    fillElementsToNodesMap(graph, e, eptrIndex, eindIndex, numVertex,
                           e->lines.begin(), e->lines.end());
  }

  // Loop over vertices
  for(GModel::const_viter it = model->firstVertex(); it != model->lastVertex(); ++it){
    GVertex *v = *it;

    fillElementsToNodesMap(graph, v, eptrIndex, eindIndex, numVertex,
                           v->points.begin(), v->points.end());
  }

  // Taking into account the periodicity
  if(isPeriodic(model)){
    std::map<int,int> correspondingVertices;
    std::vector<GEntity*> entities;
    model->getEntities(entities);
    for(unsigned int i = 0; i < entities.size(); i++){
      for(std::map<MVertex*,MVertex*>::iterator it =
            entities[i]->correspondingVertices.begin();
          it != entities[i]->correspondingVertices.end(); ++it){
        correspondingVertices.insert(std::pair<int,int>
                                     (graph.vertex(it->first->getNum()-1),
                                      graph.vertex(it->second->getNum()-1)));
      }
    }
    for(int i = 0; i < eindSize; i++){
      std::map<int,int>::iterator it = correspondingVertices.find(graph.eind(i));
      if(it != correspondingVertices.end()){
        graph.eind(i,it->second);
      }
    }
  }

  return 0;
}

static void createDualGraph(Graph &graph, bool connectedAll)
{
  int *nptr = new int[graph.nn()+1];
  for(unsigned int i = 0; i < graph.nn()+1; i++) nptr[i] = 0;
  int *nind = new int[graph.eptr(graph.ne())];
  for(unsigned int i = 0; i < graph.eptr(graph.ne()); i++) nind[i] = 0;

  for(unsigned int i = 0; i < graph.ne(); i++){
    for(unsigned int j = graph.eptr(i); j < graph.eptr(i+1); j++){
      nptr[graph.eind(j)]++;
    }
  }

  for(unsigned int i = 1; i < graph.nn(); i++) nptr[i] += nptr[i-1];
  for(unsigned int i = graph.nn(); i > 0; i--) nptr[i] = nptr[i-1];
  nptr[0] = 0;

  for(unsigned int i = 0; i < graph.ne(); i++){
    for(unsigned int j = graph.eptr(i); j < graph.eptr(i+1); j++){
      nind[nptr[graph.eind(j)]++] = i;
    }
  }

  for(unsigned int i = graph.nn(); i > 0; i--) nptr[i] = nptr[i-1];
  nptr[0] = 0;

  graph.xadjResize(graph.ne()+1);
  int *nbrs = new int[graph.ne()];
  int *marker = new int[graph.ne()];
  for(unsigned int i = 0; i < graph.ne(); i++){
    nbrs[i] = 0;
    marker[i] = 0;
  }

  for(unsigned int i = 0; i < graph.ne(); i++){
    unsigned int l = 0;
    for(unsigned int j = graph.eptr(i); j < graph.eptr(i+1); j++){
      for(int k = nptr[graph.eind(j)]; k < nptr[graph.eind(j)+1]; k++){
        if(nind[k] != (int)i){
          if(marker[nind[k]] == 0) nbrs[l++] = nind[k];
          marker[nind[k]]++;
        }
      }
    }

    unsigned int nbrsNeighbors = 0;
    for(unsigned int j = 0; j < l; j++){
      if(marker[nbrs[j]] >=
         (connectedAll ? 1 :
          graph.element(i)->numCommonNodesInDualGraph(graph.element(nbrs[j]))))
        nbrsNeighbors++;
      marker[nbrs[j]] = 0;
      nbrs[j] = 0;
    }

    graph.xadj(i, nbrsNeighbors);
  }

  for(unsigned int i = 1; i < graph.ne(); i++) graph.xadj(i,graph.xadj(i)+graph.xadj(i-1));
  for(unsigned int i = graph.ne(); i > 0; i--) graph.xadj(i,graph.xadj(i-1));
  graph.xadj(0,0);

  graph.adjncyResize(graph.xadj(graph.ne()));
  for(unsigned int i = 0; i < graph.ne(); i++){
    unsigned int l = 0;
    for(unsigned int j = graph.eptr(i); j < graph.eptr(i+1); j++){
      for(int k = nptr[graph.eind(j)]; k < nptr[graph.eind(j)+1]; k++){
        if(nind[k] != (int)i){
          if (marker[nind[k]] == 0) nbrs[l++] = nind[k];
          marker[nind[k]]++;
        }
      }
    }

    for(unsigned int j = 0; j < l; j++){
      if(marker[nbrs[j]] >=
         (connectedAll ? 1 :
          graph.element(i)->numCommonNodesInDualGraph(graph.element(nbrs[j])))){
        graph.adjncy(graph.xadj(i), nbrs[j]);
        graph.xadj(i, graph.xadj(i)+1);
      }
      marker[nbrs[j]] = 0;
      nbrs[j] = 0;
    }
  }
  delete[] nbrs;
  delete[] marker;

  for(unsigned int i = graph.ne(); i > 0; i--) graph.xadj(i, graph.xadj(i-1));
  graph.xadj(0, 0);

  delete[] nptr;
  delete[] nind;
}

// Partition a graph created by MakeGraph using Metis library. Returns: 0 =
// success, 1 = error, 2 = exception thrown.
static int PartitionGraph(Graph &graph)
{
#ifdef HAVE_METIS
  Msg::Info("Running METIS graph partitioner");

  try {
    int metisOptions[METIS_NOPTIONS];
    METIS_SetDefaultOptions((idx_t *)metisOptions);

    switch(CTX::instance()->mesh.metisAlgorithm){
      case 1: // Recursive
        metisOptions[METIS_OPTION_PTYPE] = METIS_PTYPE_RB;
        break;
      case 2: // K-way
        metisOptions[METIS_OPTION_PTYPE] = METIS_PTYPE_KWAY;
        break;
      default:
        Msg::Info("Unknown partitioning algorithm");
        break;
    }

    switch(CTX::instance()->mesh.metisEdgeMatching){
      case 1: // Random matching
        metisOptions[METIS_OPTION_CTYPE] = METIS_CTYPE_RM;
        break;
      case 2: // Sorted heavy-edge matching
        metisOptions[METIS_OPTION_CTYPE] = METIS_CTYPE_SHEM;
        break;
      default:
        Msg::Info("Unknown partitioning edge matching");
        break;
    }

    switch(CTX::instance()->mesh.metisRefinementAlgorithm){
      case 1: // FM-based cut refinement
        metisOptions[METIS_OPTION_RTYPE] = METIS_RTYPE_FM;
        break;
      case 2: // Greedy boundary refinement
        metisOptions[METIS_OPTION_RTYPE] = METIS_RTYPE_GREEDY;
        break;
      case 3: // Two-sided node FM refinement
        metisOptions[METIS_OPTION_RTYPE] = METIS_RTYPE_SEP2SIDED;
        break;
      case 4: // One-sided node FM refinement
        metisOptions[METIS_OPTION_RTYPE] = METIS_RTYPE_SEP1SIDED;
        break;
      default:
        Msg::Info("Unknown partitioning refinement algorithm");
        break;
    }

    // C numbering
    metisOptions[METIS_OPTION_NUMBERING] = 0;
    // Specifies the type of objective
    metisOptions[METIS_OPTION_OBJTYPE] = METIS_OBJTYPE_CUT;

    int objval;
    unsigned int *epart = new unsigned int[graph.ne()];
    const unsigned int ne = graph.ne();
    const int numPart = graph.nparts();
    int ncon = 1;

    graph.fillDefaultWeights();

    int metisError = 0;
    createDualGraph(graph, false);

    if (metisOptions[METIS_OPTION_PTYPE] == METIS_PTYPE_KWAY){
      metisError = METIS_PartGraphKway
        ((idx_t *)&ne, (idx_t *)&ncon, (idx_t *)graph.xadj(),
         (idx_t *)graph.adjncy(), (idx_t *)graph.vwgt(),
         (idx_t *)0, 0, (idx_t *)&numPart, 0, 0,
         (idx_t *)metisOptions, (idx_t *)&objval, (idx_t *)epart);
    }
    else{
      metisError = METIS_PartGraphRecursive
        ((idx_t *)&ne, (idx_t *)&ncon, (idx_t *)graph.xadj(),
         (idx_t *)graph.adjncy(), (idx_t *)graph.vwgt(),
         (idx_t *)0, 0, (idx_t *)&numPart, 0, 0,
         (idx_t *)metisOptions, (idx_t *)&objval, (idx_t *)epart);
    }

    switch(metisError){
    case METIS_OK:
      break;
    case METIS_ERROR_INPUT:
      Msg::Error("METIS input error");
      return 1;
    case METIS_ERROR_MEMORY:
      Msg::Error("METIS memoty error");
      return 1;
    case METIS_ERROR:
    default:
      Msg::Error("METIS error");
      return 1;
    }

    // Check and correct the topology
    for(unsigned int i = 0; i < graph.ne(); i++){
      if(graph.element(i)->getDim() == (int)graph.dim()) continue;

      for(unsigned int j = graph.xadj(i); j < graph.xadj(i+1); j++){
        if(graph.element(graph.adjncy(j))->getDim() == graph.element(i)->getDim()+1){
          if(epart[i] != epart[graph.adjncy(j)]){
            epart[i] = epart[graph.adjncy(j)];
            break;
          }
        }

        if(graph.element(graph.adjncy(j))->getDim() == graph.element(i)->getDim()+2){
          if(epart[i] != epart[graph.adjncy(j)]){
            epart[i] = epart[graph.adjncy(j)];
            break;
          }
        }

        if(graph.element(graph.adjncy(j))->getDim() == graph.element(i)->getDim()+3){
          if(epart[i] != epart[graph.adjncy(j)]){
            epart[i] = epart[graph.adjncy(j)];
            break;
          }
        }
      }
    }
    graph.partition(epart);

    Msg::Info("%d partitions, %d total edge-cuts", numPart, objval);
  }
  catch(...) {
    Msg::Error("METIS exception");
    return 2;
  }
#endif

  return 0;
}

template <class ITERATOR>
static void assignElementsToEntities(GModel *const model,
                                     hashmap<MElement*, unsigned int> &elmToPartition,
                                     std::vector<GRegion *> &newRegions,
                                     ITERATOR it_beg, ITERATOR it_end)
{
  for(ITERATOR it = it_beg; it != it_end; ++it){
    const unsigned int partition = elmToPartition[(*it)]-1;

    if(!newRegions[partition]){
      std::vector<unsigned int> partitions;
      partitions.push_back(partition);
      partitionRegion *dr = new partitionRegion
        (model, model->getMaxElementaryNumber(3)+1, partitions);
      model->add(dr);
      newRegions[partition] = dr;
    }

    newRegions[partition]->addElement((*it)->getType(), *it);
  }
}

template <class ITERATOR>
static void assignElementsToEntities(GModel *const model,
                                     hashmap<MElement*, unsigned int> &elmToPartition,
                                     std::vector<GFace *> &newFaces,
                                     ITERATOR it_beg, ITERATOR it_end)
{
  for(ITERATOR it = it_beg; it != it_end; ++it){
    const unsigned int partition = elmToPartition[(*it)]-1;

    if(!newFaces[partition]){
      std::vector<unsigned int> partitions;
      partitions.push_back(partition);
      partitionFace *df = new partitionFace
        (model, model->getMaxElementaryNumber(2)+1, partitions);
      model->add(df);
      newFaces[partition] = df;
    }

    newFaces[partition]->addElement((*it)->getType(), *it);
  }
}

template <class ITERATOR>
static void assignElementsToEntities(GModel *const model,
                                     hashmap<MElement*, unsigned int> &elmToPartition,
                                     std::vector<GEdge *> &newEdges,
                                     ITERATOR it_beg, ITERATOR it_end)
{
  for(ITERATOR it = it_beg; it != it_end; ++it){
    const unsigned int partition = elmToPartition[(*it)]-1;

    if(!newEdges[partition]){
      std::vector<unsigned int> partitions;
      partitions.push_back(partition);
      partitionEdge *de = new partitionEdge
        (model, model->getMaxElementaryNumber(1)+1, 0, 0, partitions);
      model->add(de);
      newEdges[partition] = de;
    }

    newEdges[partition]->addLine(reinterpret_cast<MLine*>(*it));
  }
}

template <class ITERATOR>
static void assignElementsToEntities(GModel *const model,
                                     hashmap<MElement*, unsigned int> &elmToPartition,
                                     std::vector<GVertex *> &newVertices,
                                     ITERATOR it_beg, ITERATOR it_end)
{
  for(ITERATOR it = it_beg; it != it_end; ++it){
    const unsigned int partition = elmToPartition[(*it)]-1;

    if(!newVertices[partition]){
      std::vector<unsigned int> partitions;
      partitions.push_back(partition);
      partitionVertex *dv = new partitionVertex
        (model, model->getMaxElementaryNumber(0)+1, partitions);
      model->add(dv);
      newVertices[partition] = dv;
    }

    newVertices[partition]->addPoint(reinterpret_cast<MPoint*>(*it));
  }
}

template <class ITERATOR>
static void setVerticesToEntity(GEntity *const entity,
                                ITERATOR it_beg, ITERATOR it_end, bool inAllDim)
{
  for(ITERATOR it = it_beg; it != it_end; ++it){
    for(int i = 0; i < (*it)->getNumVertices(); i++){
      if(!(*it)->getVertex(i)->onWhat()){
        (*it)->getVertex(i)->setEntity(entity);
        entity->addMeshVertex((*it)->getVertex(i));
      }
      else{
        if(inAllDim) entity->addMeshVertex((*it)->getVertex(i));
      }
    }
  }
}

// Assign the vertices to its corresponding entity
static void AssignMeshVertices(GModel *model, int dim = -1, bool inAllDim = false)
{
  // Loop over vertices
  if(dim == 0 || dim == -1){
    for(GModel::const_viter it = model->firstVertex(); it != model->lastVertex(); ++it){
      for(unsigned int i = 0; i < (*it)->getNumMeshElements(); i++){
        for(int j = 0; j < (*it)->getMeshElement(i)->getNumVertices(); j++){
          (*it)->getMeshElement(i)->getVertex(j)->setEntity(0);
        }
      }
      (*it)->mesh_vertices.clear();
    }
  }

  // Loop over edges
  if(dim == 1 || dim == -1){
    for(GModel::const_eiter it = model->firstEdge(); it != model->lastEdge(); ++it){
      for(unsigned int i = 0; i < (*it)->getNumMeshElements(); i++){
        for(int j = 0; j < (*it)->getMeshElement(i)->getNumVertices(); j++){
          (*it)->getMeshElement(i)->getVertex(j)->setEntity(0);
        }
      }
      (*it)->mesh_vertices.clear();
    }
  }

  // Loop over faces
  if(dim == 2 || dim == -1){
    for(GModel::const_fiter it = model->firstFace(); it != model->lastFace(); ++it){
      for(unsigned int i = 0; i < (*it)->getNumMeshElements(); i++){
        for(int j = 0; j < (*it)->getMeshElement(i)->getNumVertices(); j++){
          (*it)->getMeshElement(i)->getVertex(j)->setEntity(0);
        }
      }
      (*it)->mesh_vertices.clear();
    }
  }

  // Loop over regions
  if(dim == 3 || dim == -1){
    for(GModel::const_riter it = model->firstRegion(); it != model->lastRegion(); ++it){
      for(unsigned int i = 0; i < (*it)->getNumMeshElements(); i++){
        for(int j = 0; j < (*it)->getMeshElement(i)->getNumVertices(); j++){
          (*it)->getMeshElement(i)->getVertex(j)->setEntity(0);
        }
      }
      (*it)->mesh_vertices.clear();
    }
  }

  // Loop over vertices
  if(dim == 0 || dim == -1){
    for(GModel::const_viter it = model->firstVertex(); it != model->lastVertex(); ++it){
      setVerticesToEntity(*it, (*it)->points.begin(), (*it)->points.end(), inAllDim);
    }
  }

  // Loop over edges
  if(dim == 1 || dim == -1){
    for(GModel::const_eiter it = model->firstEdge(); it != model->lastEdge(); ++it){
        setVerticesToEntity(*it, (*it)->lines.begin(), (*it)->lines.end(), inAllDim);
    }
  }

  // Loop over faces
  if(dim == 2 || dim == -1){
    for(GModel::const_fiter it = model->firstFace(); it != model->lastFace(); ++it){
        setVerticesToEntity(*it, (*it)->triangles.begin(), (*it)->triangles.end(), inAllDim);
        setVerticesToEntity(*it, (*it)->quadrangles.begin(), (*it)->quadrangles.end(), inAllDim);
    }
  }

  // Loop over regions
  if(dim == 3 || dim == -1){
    for(GModel::const_riter it = model->firstRegion(); it != model->lastRegion(); ++it){
        setVerticesToEntity(*it, (*it)->tetrahedra.begin(), (*it)->tetrahedra.end(), inAllDim);
        setVerticesToEntity(*it, (*it)->hexahedra.begin(), (*it)->hexahedra.end(), inAllDim);
        setVerticesToEntity(*it, (*it)->prisms.begin(), (*it)->prisms.end(), inAllDim);
        setVerticesToEntity(*it, (*it)->pyramids.begin(), (*it)->pyramids.end(), inAllDim);
        setVerticesToEntity(*it, (*it)->trihedra.begin(), (*it)->trihedra.end(), inAllDim);
    }
  }
}

static void AssignMeshVerticesToEntity(GEntity *entity, bool inAllDim = false)
{
  for(unsigned int i = 0; i < entity->getNumMeshElements(); i++){
    for(int j = 0; j < entity->getMeshElement(i)->getNumVertices(); j++){
      entity->getMeshElement(i)->getVertex(j)->setEntity(0);
    }
  }
  entity->mesh_vertices.clear();

  switch (entity->dim()) {
    case 0:
      setVerticesToEntity(entity, static_cast<GVertex*>(entity)->points.begin(),
                          static_cast<GVertex*>(entity)->points.end(), inAllDim);
      break;
    case 1:
      setVerticesToEntity(entity, static_cast<GEdge*>(entity)->lines.begin(),
                          static_cast<GEdge*>(entity)->lines.end(), inAllDim);
      break;
    case 2:
      setVerticesToEntity(entity, static_cast<GFace*>(entity)->triangles.begin(),
                          static_cast<GFace*>(entity)->triangles.end(), inAllDim);
      setVerticesToEntity(entity, static_cast<GFace*>(entity)->quadrangles.begin(),
                          static_cast<GFace*>(entity)->quadrangles.end(), inAllDim);
      break;
    case 3:
      setVerticesToEntity(entity, static_cast<GRegion*>(entity)->tetrahedra.begin(),
                          static_cast<GRegion*>(entity)->tetrahedra.end(), inAllDim);
      setVerticesToEntity(entity, static_cast<GRegion*>(entity)->hexahedra.begin(),
                          static_cast<GRegion*>(entity)->hexahedra.end(), inAllDim);
      setVerticesToEntity(entity, static_cast<GRegion*>(entity)->prisms.begin(),
                          static_cast<GRegion*>(entity)->prisms.end(), inAllDim);
      setVerticesToEntity(entity, static_cast<GRegion*>(entity)->pyramids.begin(),
                          static_cast<GRegion*>(entity)->pyramids.end(), inAllDim);
      setVerticesToEntity(entity, static_cast<GRegion*>(entity)->trihedra.begin(),
                          static_cast<GRegion*>(entity)->trihedra.end(), inAllDim);
      break;
    default:
      break;
  }
}

static void fillConnectedElements(std::vector< std::set<MElement*> > &connectedElements,
                                  Graph &graph)
{
  std::stack<unsigned int> elementStack;
  std::set<MElement*> elements;
  int startElement = 0;
  bool stop = true;

  do {
    //Inititalization
    elementStack.push(startElement);
    elements.insert(graph.element(startElement));

    while(elementStack.size() != 0){
      unsigned int top = elementStack.top();
      elementStack.pop();

      for(unsigned int i = graph.xadj(top); i < graph.xadj(top+1); i++){
        if(graph.adjncy(i) != 0){
          elementStack.push(graph.adjncy(i));
          elements.insert(graph.element(graph.adjncy(i)));
          graph.adjncy(i,0);
        }
      }
    }
    connectedElements.push_back(elements);
    elements.clear();

    stop = true;
    for(unsigned int i = 0; i < graph.ne(); i++){
      for(unsigned int j = graph.xadj(i); j < graph.xadj(i+1); j++){
        if(graph.adjncy(j) != 0){
          startElement = i;
          stop = false;
          break;
        }
      }
      if(!stop) break;
    }
    break;
  } while(!stop);
}

// Create the new volume entities (omega)
static void CreateNewEntities(GModel *const model,
                              hashmap<MElement*, unsigned int> &elmToPartition)
{
  std::set<GRegion*, GEntityLessThan> regions = model->getRegions();
  std::set<GFace*, GEntityLessThan> faces = model->getFaces();
  std::set<GEdge*, GEntityLessThan> edges = model->getEdges();
  std::set<GVertex*, GEntityLessThan> vertices = model->getVertices();

  for(GModel::const_riter it = regions.begin(); it != regions.end(); ++it){
    std::vector<GRegion *> newRegions(model->getNumPartitions(), 0);

    assignElementsToEntities(model, elmToPartition, newRegions,
                             (*it)->tetrahedra.begin(), (*it)->tetrahedra.end());
    assignElementsToEntities(model, elmToPartition, newRegions,
                             (*it)->hexahedra.begin(), (*it)->hexahedra.end());
    assignElementsToEntities(model, elmToPartition, newRegions,
                             (*it)->prisms.begin(), (*it)->prisms.end());
    assignElementsToEntities(model, elmToPartition, newRegions,
                             (*it)->pyramids.begin(), (*it)->pyramids.end());
    assignElementsToEntities(model, elmToPartition, newRegions,
                             (*it)->trihedra.begin(), (*it)->trihedra.end());

    for(unsigned int i = 0; i < model->getNumPartitions(); i++){
      if(newRegions[i]){
        static_cast<partitionRegion*>(newRegions[i])->setParentEntity(*it);
        std::vector<int> physicalEntities = (*it)->getPhysicalEntities();
        for(unsigned int j = 0; j < physicalEntities.size(); j++){
          newRegions[i]->addPhysicalEntity(physicalEntities[j]);
        }
      }
    }

    (*it)->mesh_vertices.clear();

    (*it)->tetrahedra.clear();
    (*it)->hexahedra.clear();
    (*it)->prisms.clear();
    (*it)->pyramids.clear();
    (*it)->trihedra.clear();
  }

  for(GModel::const_fiter it = faces.begin(); it != faces.end(); ++it){
    std::vector<GFace *> newFaces(model->getNumPartitions(), 0);

    assignElementsToEntities(model, elmToPartition, newFaces,
                             (*it)->triangles.begin(), (*it)->triangles.end());
    assignElementsToEntities(model, elmToPartition, newFaces,
                             (*it)->quadrangles.begin(), (*it)->quadrangles.end());

    for(unsigned int i = 0; i < model->getNumPartitions(); i++){
      if(newFaces[i]){
        static_cast<partitionFace*>(newFaces[i])->setParentEntity(*it);
        std::vector<int> physicalEntities = (*it)->getPhysicalEntities();
        for(unsigned int j = 0; j < physicalEntities.size(); j++){
          newFaces[i]->addPhysicalEntity(physicalEntities[j]);
        }
      }
    }

    (*it)->mesh_vertices.clear();

    (*it)->triangles.clear();
    (*it)->quadrangles.clear();
  }

  for(GModel::const_eiter it = edges.begin(); it != edges.end(); ++it){
    std::vector<GEdge *> newEdges(model->getNumPartitions(), 0);

    assignElementsToEntities(model, elmToPartition, newEdges,
                             (*it)->lines.begin(), (*it)->lines.end());

    for(unsigned int i = 0; i < model->getNumPartitions(); i++){
      if(newEdges[i]){
        static_cast<partitionEdge*>(newEdges[i])->setParentEntity(*it);
        std::vector<int> physicalEntities = (*it)->getPhysicalEntities();
        for(unsigned int j = 0; j < physicalEntities.size(); j++){
          newEdges[i]->addPhysicalEntity(physicalEntities[j]);
        }
      }
    }

    (*it)->mesh_vertices.clear();

    (*it)->lines.clear();
  }

  for(GModel::const_viter it = vertices.begin(); it != vertices.end(); ++it){
    std::vector<GVertex *> newVertices(model->getNumPartitions(), 0);

    assignElementsToEntities(model, elmToPartition, newVertices,
                             (*it)->points.begin(), (*it)->points.end());

    for(unsigned int i = 0; i < model->getNumPartitions(); i++){
      if(newVertices[i]){
        static_cast<partitionVertex*>(newVertices[i])->setParentEntity((*it));
        std::vector<int> physicalEntities = (*it)->getPhysicalEntities();
        for(unsigned int j = 0; j < physicalEntities.size(); j++){
          newVertices[i]->addPhysicalEntity(physicalEntities[j]);
        }
      }
    }

    (*it)->mesh_vertices.clear();

    (*it)->points.clear();
  }

  // If we don't create the partition topology let's just assume that the user
  // does not care about multi-connected partitions or partition boundaries.
  if(!CTX::instance()->mesh.partitionCreateTopology) return;

  // Divide the non connected entities
  regions = model->getRegions();
  faces = model->getFaces();
  edges = model->getEdges();
  vertices = model->getVertices();

  // Loop over vertices
  for(GModel::const_viter it = vertices.begin(); it != vertices.end(); ++it){
    if((*it)->geomType() == GEntity::PartitionVertex){
      partitionVertex* vertex = static_cast<partitionVertex*>(*it);

      if(vertex->getNumMeshElements() > 1){
        for(unsigned int i = 0; i < vertex->getNumMeshElements(); i++){
          // Create the new partitionVertex
          partitionVertex *pvertex = new partitionVertex
            (model, model->getMaxElementaryNumber(0)+1, vertex->getPartitions());
          // Assign physicals and parent entity
          std::vector<int> physicalTags = vertex->getPhysicalEntities();
          for(unsigned int j = 0; j < physicalTags.size(); j++){
            pvertex->addPhysicalEntity(physicalTags[j]);
          }
          pvertex->setParentEntity(vertex->getParentEntity());
          // Add to model
          model->add(pvertex);
          // Add elements
          pvertex->addElement(vertex->getMeshElement(i)->getType(),
                              vertex->getMeshElement(i));
        }

        model->remove(vertex);
        vertex->points.clear();
        vertex->mesh_vertices.clear();
        delete vertex;
      }
    }
  }

  // Loop over edges
  for(GModel::const_eiter it = edges.begin(); it != edges.end(); ++it){
    if((*it)->geomType() == GEntity::PartitionCurve){
      partitionEdge* edge = static_cast<partitionEdge*>(*it);
      AssignMeshVerticesToEntity(edge, false);

      // We build a graph
      Graph graph(model);
      graph.ne(edge->getNumMeshElements());
      graph.nn(edge->getNumMeshVertices());
      graph.dim(1);
      graph.elementResize(graph.ne());
      graph.vertexResize(model->getMaxVertexNumber());
      graph.eptrResize(graph.ne()+1);
      graph.eptr(0,0);
      const int eindSize = getSizeOfEind(edge);
      graph.eindResize(eindSize);

      int eptrIndex = 0;
      int eindIndex = 0;
      int numVertex = 0;

      fillElementsToNodesMap(graph, edge, eptrIndex, eindIndex, numVertex,
                             edge->lines.begin(), edge->lines.end());
      createDualGraph(graph, false);

      std::vector< std::set<MElement*> > connectedElements;
      fillConnectedElements(connectedElements, graph);
      graph.clear();

      if(connectedElements.size() > 1){
        for(unsigned int i = 0; i < connectedElements.size(); i++){
          // Create the new partitionEdge
          partitionEdge *pedge = new partitionEdge
            (model, model->getMaxElementaryNumber(1)+1, 0, 0, edge->getPartitions());
          // Assign physicals and parent entity
          std::vector<int> physicalTags = edge->getPhysicalEntities();
          for(unsigned int j = 0; j < physicalTags.size(); j++){
            pedge->addPhysicalEntity(physicalTags[j]);
          }
          pedge->setParentEntity(edge->getParentEntity());
          // Add to model
          model->add(pedge);
          for(std::set<MElement*>::iterator itSet = connectedElements[i].begin();
              itSet != connectedElements[i].end(); ++itSet){
            // Add elements
            pedge->addElement((*itSet)->getType(), (*itSet));
          }
        }

        model->remove(edge);
        edge->lines.clear();
        edge->mesh_vertices.clear();
        delete edge;
      }

      connectedElements.clear();
    }
  }

  // Loop over faces
  for(GModel::const_fiter it = faces.begin(); it != faces.end(); ++it){
    if((*it)->geomType() == GEntity::PartitionSurface){
      partitionFace* face = static_cast<partitionFace*>(*it);
      AssignMeshVerticesToEntity(face, false);

      // We build a graph
      Graph graph(model);
      graph.ne(face->getNumMeshElements());
      graph.nn(face->getNumMeshVertices());
      graph.dim(1);
      graph.elementResize(graph.ne());
      graph.vertexResize(model->getMaxVertexNumber());
      graph.eptrResize(graph.ne()+1);
      graph.eptr(0,0);
      const int eindSize = getSizeOfEind(face);
      graph.eindResize(eindSize);

      int eptrIndex = 0;
      int eindIndex = 0;
      int numVertex = 0;

      fillElementsToNodesMap(graph, face, eptrIndex, eindIndex, numVertex,
                             face->triangles.begin(), face->triangles.end());
      fillElementsToNodesMap(graph, face, eptrIndex, eindIndex, numVertex,
                             face->quadrangles.begin(), face->quadrangles.end());
      createDualGraph(graph, false);

      std::vector< std::set<MElement*> > connectedElements;
      fillConnectedElements(connectedElements, graph);
      graph.clear();

      if(connectedElements.size() > 1){
        for(unsigned int i = 0; i < connectedElements.size(); i++){
          // Create the new partitionFace
          partitionFace *pface = new partitionFace
            (model, model->getMaxElementaryNumber(2)+1, face->getPartitions());
          // Assign physicals and parent entity
          std::vector<int> physicalTags = face->getPhysicalEntities();
          for(unsigned int j = 0; j < physicalTags.size(); j++){
            pface->addPhysicalEntity(physicalTags[j]);
          }
          pface->setParentEntity(face->getParentEntity());
          // Add to model
          model->add(pface);
          for(std::set<MElement*>::iterator itSet = connectedElements[i].begin();
              itSet != connectedElements[i].end(); ++itSet){
            // Add elements
            pface->addElement((*itSet)->getType(), (*itSet));
          }
        }

        model->remove(face);
        face->triangles.clear();
        face->quadrangles.clear();
        face->mesh_vertices.clear();
        delete face;
      }

      connectedElements.clear();
    }
  }

  // Loop over regions
  for(GModel::const_riter it = regions.begin(); it != regions.end(); ++it){
    if((*it)->geomType() == GEntity::PartitionVolume){
      partitionRegion* region = static_cast<partitionRegion*>(*it);
      AssignMeshVerticesToEntity(region, false);

      //We build a graph
      Graph graph(model);
      graph.ne(region->getNumMeshElements());
      graph.nn(region->getNumMeshVertices());
      graph.dim(1);
      graph.elementResize(graph.ne());
      graph.vertexResize(model->getMaxVertexNumber());
      graph.eptrResize(graph.ne()+1);
      graph.eptr(0,0);
      const int eindSize = getSizeOfEind(region);
      graph.eindResize(eindSize);

      int eptrIndex = 0;
      int eindIndex = 0;
      int numVertex = 0;

      fillElementsToNodesMap(graph, region, eptrIndex, eindIndex, numVertex,
                             region->tetrahedra.begin(), region->tetrahedra.end());
      fillElementsToNodesMap(graph, region, eptrIndex, eindIndex, numVertex,
                             region->hexahedra.begin(), region->hexahedra.end());
      fillElementsToNodesMap(graph, region, eptrIndex, eindIndex, numVertex,
                             region->prisms.begin(), region->prisms.end());
      fillElementsToNodesMap(graph, region, eptrIndex, eindIndex, numVertex,
                             region->pyramids.begin(), region->pyramids.end());
      fillElementsToNodesMap(graph, region, eptrIndex, eindIndex, numVertex,
                             region->trihedra.begin(), region->trihedra.end());
      createDualGraph(graph, false);

      std::vector< std::set<MElement*> > connectedElements;
      fillConnectedElements(connectedElements, graph);
      graph.clear();

      if(connectedElements.size() > 1){
        for(unsigned int i = 0; i < connectedElements.size(); i++){
          // Create the new partitionRegion
          partitionRegion *pregion = new partitionRegion
            (model, model->getMaxElementaryNumber(3)+1, region->getPartitions());
          // Assign physicals and parent entity
          std::vector<int> physicalTags = (*it)->getPhysicalEntities();
          for(unsigned int j = 0; j < physicalTags.size(); j++){
            pregion->addPhysicalEntity(physicalTags[j]);
          }
          pregion->setParentEntity(region->getParentEntity());
          // Add to model
          model->add(pregion);
          for(std::set<MElement*>::iterator itSet = connectedElements[i].begin();
              itSet != connectedElements[i].end(); ++itSet){
            //Add elements
            pregion->addElement((*itSet)->getType(), (*itSet));
          }
        }

        model->remove(region);
        region->tetrahedra.clear();
        region->hexahedra.clear();
        region->prisms.clear();
        region->pyramids.clear();
        region->trihedra.clear();
        region->mesh_vertices.clear();
        delete region;
      }

      connectedElements.clear();
    }
  }
}

template <class ITERATOR>
static void fillit_(hashmapedge &edgeToElement,
                    const std::vector<unsigned int> &partitions,
                    ITERATOR it_beg, ITERATOR it_end)
{
  for (ITERATOR it = it_beg; it != it_end; ++it){
    for(int i = 0; i < (*it)->getNumEdges(); i++){
      edgeToElement[(*it)->getEdge(i)].push_back
        (std::pair<MElement*, std::vector<unsigned int> >(*it, partitions));
    }
  }
}

template <class ITERATOR>
static void fillit_(hashmapvertex &vertexToElement,
                    const std::vector<unsigned int> &partitions,
                    ITERATOR it_beg, ITERATOR it_end)
{
  for (ITERATOR it = it_beg; it != it_end ; ++it){
    for(int i = 0; i < (*it)->getNumPrimaryVertices(); i++){
      vertexToElement[(*it)->getVertex(i)].push_back
        (std::pair<MElement*, std::vector<unsigned int> >(*it, partitions));
    }
  }
}

static void fillElementToEntity(GModel *const model,
                                std::map<MElement*, GEntity*> &elmToEntity)
{
  // Loop over regions
  for(GModel::const_riter it = model->firstRegion(); it != model->lastRegion(); ++it){
    for(std::vector<MTetrahedron*>::iterator itElm = (*it)->tetrahedra.begin();
        itElm != (*it)->tetrahedra.end(); ++itElm)
      elmToEntity.insert(std::pair<MElement*, GEntity*>(*itElm, *it));
    for(std::vector<MHexahedron*>::iterator itElm = (*it)->hexahedra.begin();
        itElm != (*it)->hexahedra.end(); ++itElm)
      elmToEntity.insert(std::pair<MElement*, GEntity*>(*itElm, *it));
    for(std::vector<MPrism*>::iterator itElm = (*it)->prisms.begin();
        itElm != (*it)->prisms.end(); ++itElm)
      elmToEntity.insert(std::pair<MElement*, GEntity*>(*itElm, *it));
    for(std::vector<MPyramid*>::iterator itElm = (*it)->pyramids.begin();
        itElm != (*it)->pyramids.end(); ++itElm)
      elmToEntity.insert(std::pair<MElement*, GEntity*>(*itElm, *it));
    for(std::vector<MTrihedron*>::iterator itElm = (*it)->trihedra.begin();
        itElm != (*it)->trihedra.end(); ++itElm)
      elmToEntity.insert(std::pair<MElement*, GEntity*>(*itElm, *it));
  }

  // Loop over faces
  for(GModel::const_fiter it = model->firstFace(); it != model->lastFace(); ++it){
    for(std::vector<MTriangle*>::iterator itElm = (*it)->triangles.begin();
        itElm != (*it)->triangles.end(); ++itElm)
      elmToEntity.insert(std::pair<MElement*, GEntity*>(*itElm, *it));
    for(std::vector<MQuadrangle*>::iterator itElm = (*it)->quadrangles.begin();
        itElm != (*it)->quadrangles.end(); ++itElm)
      elmToEntity.insert(std::pair<MElement*, GEntity*>(*itElm, *it));
  }

  // Loop over edges
  for(GModel::const_eiter it = model->firstEdge(); it != model->lastEdge(); ++it){
    for(std::vector<MLine*>::iterator itElm = (*it)->lines.begin();
        itElm != (*it)->lines.end(); ++itElm)
      elmToEntity.insert(std::pair<MElement*, GEntity*>(*itElm, *it));
  }

  // Loop over vertices
  for(GModel::const_viter it = model->firstVertex(); it != model->lastVertex(); ++it){
    for(std::vector<MPoint*>::iterator itElm = (*it)->points.begin();
        itElm != (*it)->points.end(); ++itElm)
      elmToEntity.insert(std::pair<MElement*, GEntity*>(*itElm, *it));
  }
}

static MElement* getReferenceElement(const std::vector< std::pair<MElement*,
                                     std::vector<unsigned int> > > &elementPairs)
{
  unsigned int min = std::numeric_limits<unsigned int>::max();
  std::vector< std::pair<MElement*, std::vector<unsigned int> > > minSizeElementPairs;
  std::vector< std::pair<MElement*, std::vector<unsigned int> > > minSizeElementPairsTmp;

  // Take only the elements having the less partition in commun. For exemple we
  // take (1,2) and (3,8) but not (2,5,9) or (1,4,5,7)
  for(unsigned int i = 0; i < elementPairs.size(); i++){
    if(min > elementPairs[i].second.size()){
      minSizeElementPairs.clear();
      min = elementPairs[i].second.size();
      minSizeElementPairs.push_back(elementPairs[i]);
    }
    else if(min == elementPairs[i].second.size()){
      minSizeElementPairs.push_back(elementPairs[i]);
    }
  }

  // Check if the element separated different partitions
  if(minSizeElementPairs.size() == elementPairs.size()){
    bool isEqual = true;
    for(unsigned int i = 1; i < minSizeElementPairs.size(); i++){
      if(minSizeElementPairs[i].second != minSizeElementPairs[0].second){
        isEqual = false;
        break;
      }
    }
    if(isEqual) return 0;
  }

  while(minSizeElementPairs.size() > 1){
    min = std::numeric_limits<unsigned int>::max();
    for(unsigned int i = 0; i < minSizeElementPairs.size(); i++){
      // The partition vector is sorted thus we can check only the first element
      if(minSizeElementPairs[i].second.size() == 0) return minSizeElementPairs[0].first;
      if(min > minSizeElementPairs[i].second[0]){
        min = minSizeElementPairs[i].second[0];
      }
    }

    for(unsigned int i = 0; i < minSizeElementPairs.size(); i++){
      if(min == minSizeElementPairs[i].second[0]){
        minSizeElementPairs[i].second.erase(minSizeElementPairs[i].second.begin());
        minSizeElementPairsTmp.push_back(minSizeElementPairs[i]);
      }
    }
    minSizeElementPairs.clear();
#if __cplusplus >= 201103L
    minSizeElementPairs = std::move(minSizeElementPairsTmp);
#else
    minSizeElementPairs = minSizeElementPairsTmp;
#endif
    minSizeElementPairsTmp.clear();
  }

  return minSizeElementPairs[0].first;
}

static void getPartitionInVector(std::vector<unsigned int> &partitions,
                                 const std::vector< std::pair<MElement*,
                                 std::vector<unsigned int> > > &boundaryPair)
{
  for(unsigned int i = 0; i < boundaryPair.size(); i++){
    for(unsigned int j = 0; j < boundaryPair[i].second.size(); j++){
      if(std::find(partitions.begin(), partitions.end(), boundaryPair[i].second[j]) ==
         partitions.end()){
        partitions.push_back(boundaryPair[i].second[j]);
      }
    }
  }

  std::sort(partitions.begin(), partitions.end());
}

static void assignPartitionBoundary(GModel *const model, MFace &me, MElement* reference,
                                    std::vector<unsigned int> partitions,
                                    std::multimap<partitionFace*, GEntity*,
                                    Less_partitionFace> &pfaces,
                                    std::map<MElement*, GEntity*> &elementToEntity)
{
  partitionFace pf(model, 1, partitions);
  std::pair< std::multimap<partitionFace*, GEntity*, Less_partitionFace>::iterator,
             std::multimap<partitionFace*, GEntity*, Less_partitionFace>::iterator>
    ret = pfaces.equal_range(&pf);

  partitionFace *ppf = 0;
  // Create the new partition entity for the mesh
  if(ret.first == ret.second){
    // Create new entity and add them to the model
    ppf = new partitionFace(model, model->getMaxElementaryNumber(2)+1, partitions);
    pfaces.insert(std::pair<partitionFace*, GEntity*>(ppf, elementToEntity[reference]));
    model->add(ppf);
  }
  else{
    for(std::multimap<partitionFace*, GEntity*, Less_partitionFace>::iterator it = ret.first;
        it != ret.second; ++it){
      if(elementToEntity[reference] == (*it).second){
        ppf = (*it).first;
      }
    }
    if(!ppf){
      // Create new entity and add them to the model
      ppf = new partitionFace(model, model->getMaxElementaryNumber(2)+1, partitions);
      pfaces.insert(std::pair<partitionFace*, GEntity*>(ppf, elementToEntity[reference]));
      model->add(ppf);
    }
  }

  int numFace = 0;
  for(int i = 0; i < reference->getNumFaces(); i++){
    if(reference->getFace(i) == me){
      numFace = i;
      break;
    }
  }

  if(me.getNumVertices() == 3){
    std::vector<MVertex*> verts;
    reference->getFaceVertices(numFace, verts);

    if(verts.size() == 3){
      MTriangle *element = new MTriangle(verts);
      static_cast<GFace*>(ppf)->addTriangle(element);
      elementToEntity.insert(std::pair<MElement*, GEntity*>(element, ppf));
    }
    else if(verts.size() == 6){
      MTriangle6 *element = new MTriangle6(verts);
      static_cast<GFace*>(ppf)->addTriangle(element);
      elementToEntity.insert(std::pair<MElement*, GEntity*>(element, ppf));
    }
    else{
      MTriangleN *element = new MTriangleN(verts, verts[0]->getPolynomialOrder());
      static_cast<GFace*>(ppf)->addTriangle(element);
      elementToEntity.insert(std::pair<MElement*, GEntity*>(element, ppf));
    }

    for(unsigned int i = 0; i < verts.size(); i++) ppf->addMeshVertex(verts[i]);
  }
  else if(me.getNumVertices() == 4){
    std::vector<MVertex*> verts;
    reference->getFaceVertices(numFace, verts);

    if(verts.size() == 4){
      MQuadrangle *element = new MQuadrangle(verts);
      ppf->addQuadrangle(element);
      elementToEntity.insert(std::pair<MElement*, GEntity*>(element, ppf));
    }
    else if(verts.size() == 8){
      MQuadrangle8 *element = new MQuadrangle8(verts);
      ppf->addQuadrangle(element);
      elementToEntity.insert(std::pair<MElement*, GEntity*>(element, ppf));
    }
    else if(verts.size() == 9){
      MQuadrangle9 *element = new MQuadrangle9(verts);
      ppf->addQuadrangle(element);
      elementToEntity.insert(std::pair<MElement*, GEntity*>(element, ppf));
    }
    else{
      MQuadrangleN *element = new MQuadrangleN(verts, verts[0]->getPolynomialOrder());
      ppf->addQuadrangle(element);
      elementToEntity.insert(std::pair<MElement*, GEntity*>(element, ppf));
    }

    for(unsigned int i = 0; i < verts.size(); i++) ppf->addMeshVertex(verts[i]);
  }
}

static void assignPartitionBoundary(GModel *const model, MEdge &me, MElement* reference,
                                    std::vector<unsigned int> partitions,
                                    std::multimap<partitionEdge*, GEntity*,
                                    Less_partitionEdge> &pedges,
                                    std::map<MElement*, GEntity*> &elementToEntity)
{
  partitionEdge pe(model, 1, 0, 0, partitions);
  std::pair< std::multimap<partitionEdge*, GEntity*, Less_partitionEdge>::iterator,
             std::multimap<partitionEdge*, GEntity*, Less_partitionEdge>::iterator>
    ret = pedges.equal_range(&pe);

  partitionEdge *ppe = 0;
  // Create the new partition entity for the mesh
  if(ret.first == ret.second){
    // Create new entity and add them to the model
    ppe = new partitionEdge(model, model->getMaxElementaryNumber(1)+1, 0, 0, partitions);
    pedges.insert(std::pair<partitionEdge*, GEntity*>(ppe, elementToEntity[reference]));
    model->add(ppe);
  }
  else{
    for(std::multimap<partitionEdge*, GEntity*, Less_partitionEdge>::iterator it = ret.first;
        it != ret.second; ++it){
      if(elementToEntity[reference] == (*it).second){
        ppe = (*it).first;
      }
    }
    if(!ppe){
      // Create new entity and add them to the model
      ppe = new partitionEdge(model, model->getMaxElementaryNumber(1)+1, 0, 0, partitions);
      pedges.insert(std::pair<partitionEdge*, GEntity*>(ppe, elementToEntity[reference]));
      model->add(ppe);
    }
  }

  int numEdge = 0;
  for(int i = 0; i < reference->getNumEdges(); i++){
    if(reference->getEdge(i) == me){
      numEdge = i;
      break;
    }
  }

  if(me.getNumVertices() == 2){
    std::vector<MVertex*> verts;
    reference->getEdgeVertices(numEdge, verts);

    if(verts.size() == 2){
      MLine *element = new MLine(verts);
      ppe->addLine(element);
      elementToEntity.insert(std::pair<MElement*, GEntity*>(element, ppe));
    }
    else if(verts.size() == 3){
      MLine3 *element = new MLine3(verts);
      ppe->addLine(element);
      elementToEntity.insert(std::pair<MElement*, GEntity*>(element, ppe));
    }
    else{
      MLineN *element = new MLineN(verts);
      ppe->addLine(element);
      elementToEntity.insert(std::pair<MElement*, GEntity*>(element, ppe));
    }

    for(unsigned int i = 0; i < verts.size(); i++) ppe->addMeshVertex(verts[i]);
  }
}

static void assignPartitionBoundary(GModel *const model, MVertex *ve, MElement* reference,
                                    std::vector<unsigned int> partitions,
                                    std::multimap<partitionVertex*, GEntity*,
                                    Less_partitionVertex> &pvertices,
                                    std::map<MElement*, GEntity*> &elementToEntity)
{
  partitionVertex pv(model, 1, partitions);
  std::pair< std::multimap<partitionVertex*, GEntity*, Less_partitionVertex>::iterator,
             std::multimap<partitionVertex*, GEntity*, Less_partitionVertex>::iterator >
    ret = pvertices.equal_range(&pv);

  partitionVertex *ppv = 0;
  // Create the new partition entity for the mesh
  if(ret.first == ret.second){
    ppv = new partitionVertex(model, model->getMaxElementaryNumber(0)+1, partitions);
    pvertices.insert(std::pair<partitionVertex*, GEntity*>(ppv, elementToEntity[reference]));
    model->add(ppv);
  }
  else{
    for(std::multimap<partitionVertex*, GEntity*, Less_partitionVertex>::iterator it =
          ret.first; it != ret.second; ++it){
      if(elementToEntity[reference] == (*it).second){
        ppv = (*it).first;
      }
    }
    if(!ppv){
      // Create new entity and add them to the model
      ppv = new partitionVertex(model, model->getMaxElementaryNumber(0)+1, partitions);
      pvertices.insert(std::pair<partitionVertex*, GEntity*>
                       (ppv, elementToEntity[reference]));
      model->add(ppv);
    }
  }

  ppv->addPoint(new MPoint(ve));
  ppv->addMeshVertex(ve);
}

// Create the new entities between each partitions (sigma and bndSigma).
static void CreatePartitionBoundaries(GModel *const model,
                                      const std::vector<std::set<MElement*> >
                                      &boundaryElements)
{
  const int meshDim = model->getDim();
  std::map<MElement*, GEntity*> elementToEntity;
  fillElementToEntity(model, elementToEntity);

  std::multimap<partitionFace*, GEntity*, Less_partitionFace> pfaces;
  std::multimap<partitionEdge*, GEntity*, Less_partitionEdge> pedges;
  std::multimap<partitionVertex*, GEntity*, Less_partitionVertex> pvertices;

  hashmapface faceToElement;
  hashmapedge edgeToElement;
  hashmapvertex vertexToElement;

  if (meshDim >= 3){ // Create partition faces
    Msg::Info(" - Creating partition faces");

    for(unsigned int i = 0; i < boundaryElements.size(); i++){
      for(std::set<MElement*>::iterator it = boundaryElements[i].begin();
          it != boundaryElements[i].end(); ++it){
        for(int j = 0; j < (*it)->getNumFaces(); j++){
          faceToElement[(*it)->getFace(j)].push_back
          (std::pair<MElement*, std::vector<unsigned int> >
           (*it, std::vector<unsigned int>(1,i)));
        }
      }
    }

    for(hashmapface::const_iterator it = faceToElement.begin();
        it != faceToElement.end(); ++it){
      MFace f = it->first;

      std::vector<unsigned int> partitions;
      getPartitionInVector(partitions, it->second);
      if(partitions.size() < 2) continue;

      MElement* reference = getReferenceElement(it->second);
      if(!reference) continue;

      assignPartitionBoundary(model, f, reference, partitions, pfaces, elementToEntity);
    }
    faceToElement.clear();

    // Divide the non connected entities
    std::set<GFace*, GEntityLessThan> faces = model->getFaces();
    for(GModel::const_fiter it = faces.begin(); it != faces.end(); ++it){
      if((*it)->geomType() == GEntity::PartitionSurface){
        partitionFace* face = static_cast<partitionFace*>(*it);
        AssignMeshVerticesToEntity(face, false);

        // We build a graph
        Graph graph(model);
        graph.ne(face->getNumMeshElements());
        graph.nn(face->getNumMeshVertices());
        graph.dim(1);
        graph.elementResize(graph.ne());
        graph.vertexResize(model->getMaxVertexNumber());
        graph.eptrResize(graph.ne()+1);
        graph.eptr(0,0);
        const int eindSize = getSizeOfEind(face);
        graph.eindResize(eindSize);

        int eptrIndex = 0;
        int eindIndex = 0;
        int numVertex = 0;

        fillElementsToNodesMap(graph, face, eptrIndex, eindIndex, numVertex,
                               face->triangles.begin(), face->triangles.end());
        fillElementsToNodesMap(graph, face, eptrIndex, eindIndex, numVertex,
                               face->quadrangles.begin(), face->quadrangles.end());
        createDualGraph(graph, false);

        std::vector< std::set<MElement*> > connectedElements;
        fillConnectedElements(connectedElements, graph);
        graph.clear();

        if(connectedElements.size() > 1){
          for(unsigned int i = 0; i < connectedElements.size(); i++){
            // Create the new partitionFace
            partitionFace *pface = new partitionFace
              (model, model->getMaxElementaryNumber(2)+1, face->getPartitions());
            // Assign physicals and parent entity
            std::vector<int> physicalTags = face->getPhysicalEntities();
            for(unsigned int j = 0; j < physicalTags.size(); j++){
              pface->addPhysicalEntity(physicalTags[j]);
            }
            pface->setParentEntity(face->getParentEntity());
            // Add to model
            model->add(pface);
            for(std::set<MElement*>::iterator itSet = connectedElements[i].begin();
                itSet != connectedElements[i].end(); ++itSet){
              // Add elements
              pface->addElement((*itSet)->getType(), (*itSet));
            }
          }

          model->remove(face);
          face->triangles.clear();
          face->quadrangles.clear();
          face->mesh_vertices.clear();
          delete face;
        }

        connectedElements.clear();
      }
    }
  }

  if (meshDim >= 2){ // Create partition edges
    Msg::Info(" - Creating partition edges");

    if (meshDim == 2){
      for(unsigned int i = 0; i < boundaryElements.size(); i++){
        for(std::set<MElement*>::iterator it = boundaryElements[i].begin();
            it != boundaryElements[i].end(); ++it){
          for(int j = 0; j < (*it)->getNumEdges(); j++){
            edgeToElement[(*it)->getEdge(j)].push_back
            (std::pair<MElement*, std::vector<unsigned int> >
             (*it, std::vector<unsigned int>(1,i)));
          }
        }
      }
    }
    else{
      for(GModel::const_fiter it = model->firstFace(); it != model->lastFace(); ++it){
        if((*it)->geomType() == GEntity::PartitionSurface){
          fillit_(edgeToElement, static_cast<partitionFace*>(*it)->getPartitions(),
                  (*it)->triangles.begin(), (*it)->triangles.end());
          fillit_(edgeToElement, static_cast<partitionFace*>(*it)->getPartitions(),
                  (*it)->quadrangles.begin(), (*it)->quadrangles.end());
        }
      }
    }
    for(hashmapedge::const_iterator it = edgeToElement.begin();
        it != edgeToElement.end(); ++it){
      MEdge e = it->first;

      std::vector<unsigned int> partitions;
      getPartitionInVector(partitions, it->second);
      if(partitions.size() < 2) continue;

      MElement* reference = getReferenceElement(it->second);
      if(!reference) continue;

      assignPartitionBoundary(model, e, reference, partitions, pedges, elementToEntity);
    }
    edgeToElement.clear();

    // Divide the non connected entities
    std::set<GEdge*, GEntityLessThan> edges = model->getEdges();
    for(GModel::const_eiter it = edges.begin(); it != edges.end(); ++it){
      if((*it)->geomType() == GEntity::PartitionCurve){
        partitionEdge* edge = static_cast<partitionEdge*>(*it);
        AssignMeshVerticesToEntity(edge, false);

        // We build a graph
        Graph graph(model);
        graph.ne(edge->getNumMeshElements());
        graph.nn(edge->getNumMeshVertices());
        graph.dim(1);
        graph.elementResize(graph.ne());
        graph.vertexResize(model->getMaxVertexNumber());
        graph.eptrResize(graph.ne()+1);
        graph.eptr(0,0);
        const int eindSize = getSizeOfEind(edge);
        graph.eindResize(eindSize);

        int eptrIndex = 0;
        int eindIndex = 0;
        int numVertex = 0;

        fillElementsToNodesMap(graph, edge, eptrIndex, eindIndex, numVertex,
                               edge->lines.begin(), edge->lines.end());
        createDualGraph(graph, false);

        std::vector< std::set<MElement*> > connectedElements;
        fillConnectedElements(connectedElements, graph);
        graph.clear();

        if(connectedElements.size() > 1){
          for(unsigned int i = 0; i < connectedElements.size(); i++){
            // Create the new partitionEdge
            partitionEdge *pedge = new partitionEdge
              (model, model->getMaxElementaryNumber(1)+1, 0, 0, edge->getPartitions());
            // Assign physicals and parent entity
            std::vector<int> physicalTags = edge->getPhysicalEntities();
            for(unsigned int j = 0; j < physicalTags.size(); j++){
              pedge->addPhysicalEntity(physicalTags[j]);
            }
            pedge->setParentEntity(edge->getParentEntity());
            // Add to model
            model->add(pedge);
            for(std::set<MElement*>::iterator itSet = connectedElements[i].begin();
                itSet != connectedElements[i].end(); ++itSet){
              // Add elements
              pedge->addElement((*itSet)->getType(), (*itSet));
            }
          }

          model->remove(edge);
          edge->lines.clear();
          edge->mesh_vertices.clear();
          delete edge;
        }

        connectedElements.clear();
      }
    }
  }

  if (meshDim >= 1){ // Create partition vertices
    Msg::Info(" - Creating partition vertices");
    if (meshDim == 1){
      for(unsigned int i = 0; i < boundaryElements.size(); i++){
        for(std::set<MElement*>::iterator it = boundaryElements[i].begin();
            it != boundaryElements[i].end(); ++it){
          for(int j = 0; j < (*it)->getNumPrimaryVertices(); j++){
            vertexToElement[(*it)->getVertex(j)].push_back
            (std::pair<MElement*, std::vector<unsigned int> >
             (*it, std::vector<unsigned int>(1,i)));
          }
        }
      }
    }
    else{
      for(GModel::const_eiter it = model->firstEdge(); it != model->lastEdge(); ++it){
        if((*it)->geomType() == GEntity::PartitionCurve){
          fillit_(vertexToElement, static_cast<partitionEdge*>(*it)->getPartitions(),
                  (*it)->lines.begin(), (*it)->lines.end());
        }
      }
    }
    for(hashmapvertex::const_iterator it = vertexToElement.begin();
        it != vertexToElement.end(); ++it){
      MVertex *v = it->first;

      std::vector<unsigned int> partitions;
      getPartitionInVector(partitions, it->second);
      if(partitions.size() < 2) continue;

      MElement* reference = getReferenceElement(it->second);
      if(!reference) continue;

      assignPartitionBoundary(model, v, reference, partitions, pvertices, elementToEntity);
    }
    vertexToElement.clear();

    // Divide the non connected entities
    std::set<GVertex*, GEntityLessThan> vertices = model->getVertices();
    for(GModel::const_viter it = vertices.begin(); it != vertices.end(); ++it){
      if((*it)->geomType() == GEntity::PartitionVertex){
        partitionVertex* vertex = static_cast<partitionVertex*>(*it);

        if(vertex->getNumMeshElements() > 1){
          for(unsigned int i = 0; i < vertex->getNumMeshElements(); i++){
            // Create the new partitionVertex
            partitionVertex *pvertex = new partitionVertex
              (model, model->getMaxElementaryNumber(0)+1, vertex->getPartitions());
            //Assign physicals and parent entity
            std::vector<int> physicalTags = vertex->getPhysicalEntities();
            for(unsigned int j = 0; j < physicalTags.size(); j++){
              pvertex->addPhysicalEntity(physicalTags[j]);
            }
            pvertex->setParentEntity(vertex->getParentEntity());
            // Add to model
            model->add(pvertex);
            // Add elements
            pvertex->addElement(vertex->getMeshElement(i)->getType(),
                                vertex->getMeshElement(i));
          }

          model->remove(vertex);
          vertex->points.clear();
          vertex->mesh_vertices.clear();
          delete vertex;
        }
      }
    }
  }
}

static void fillBoundaryFace(const GModel *const model, std::set<GFace*> &boundaryFace,
                             partitionRegion* entity, bool full = false)
{
  // Loop over faces
  for(GModel::const_fiter it = model->firstFace(); it != model->lastFace(); ++it){
    bool isABoundary = true;
    for(std::vector<MVertex*>::const_iterator itVec = (*it)->mesh_vertices.begin();
        itVec != (*it)->mesh_vertices.end(); ++itVec){
      if(full && (*itVec)->onWhat() != entity){
        isABoundary = false;
        break;
      }
      if(!full && (*itVec)->onWhat() == entity){
        boundaryFace.insert(*it);
        break;
      }
    }
    if(isABoundary && full){
      boundaryFace.insert(*it);
    }
  }
}

static void fillBoundaryEdge(const GModel *const model, std::set<GEdge*> &boundaryEdge,
                             partitionFace* entity, bool full = false)
{
  // Loop over edges
  for(GModel::const_eiter it = model->firstEdge(); it != model->lastEdge(); ++it){
    bool isABoundary = true;
    for(std::vector<MVertex*>::const_iterator itVec = (*it)->mesh_vertices.begin();
        itVec != (*it)->mesh_vertices.end(); ++itVec){
      if(full && (*itVec)->onWhat() != entity){
        isABoundary = false;
        break;
      }
      if(!full && (*itVec)->onWhat() == entity){
        boundaryEdge.insert(*it);
        break;
      }
    }
    if(isABoundary && full){
      boundaryEdge.insert(*it);
    }
  }
}

static void fillBoundaryVertex(const GModel *const model, std::set<GVertex*> &boundaryVertex,
                               partitionEdge* entity, bool full = false)
{
  // Loop over vertices
  for(GModel::const_viter it = model->firstVertex(); it != model->lastVertex(); ++it){
    bool isABoundary = true;
    for(std::vector<MVertex*>::const_iterator itVec = (*it)->mesh_vertices.begin();
        itVec != (*it)->mesh_vertices.end(); ++itVec){
      if(full && (*itVec)->onWhat() != entity){
        isABoundary = false;
        break;
      }
      if(!full && (*itVec)->onWhat() == entity){
        boundaryVertex.insert(*it);
        break;
      }
    }
    if(isABoundary && full){
      boundaryVertex.insert(*it);
    }
  }
}

static std::string getPhysicalSubstr(GModel* model, GEntity* entity)
{
  std::string substr;
  std::vector<int> tags = entity->getPhysicalEntities();
  for(unsigned int i = 0; i < tags.size(); i++){
    std::string name = model->getPhysicalName(entity->dim(),tags[i]);

  std::string str;
  if(name[0] == '_'){
    for(unsigned int j = 0; j < name.length(); j++){
      if(name[j] == '{'){
        substr = str;
        break;
      }
      else if(name[j] == ' ') continue;
      else if(name[j] == '}') break;
      else{
        str += name[j];
      }
    }
  }

  }
  return substr;
}

static void addPhysical(GModel *const model, partitionRegion *parentEntity,
                        partitionFace *childEntity)
{
  std::string name;
  std::string parentSubStr = getPhysicalSubstr(model, parentEntity);
  if(parentSubStr.empty()){
    name = "_omega{";

    for(unsigned int i = 0; i < parentEntity->numPartitions(); i++){
      if(i > 0) name += ",";
#if __cplusplus >= 201103L
      name += std::to_string(parentEntity->getPartition(i));
#else
      char intToChar[20];
      sprintf(intToChar, "%d", parentEntity->getPartition(i));
      name += intToChar;
#endif
    }
    name += "}";

    int number = model->getPhysicalNumber(parentEntity->dim(), name);
    if(number == -1) number = model->numPhysicalNames()+1;
    model->setPhysicalName(name, parentEntity->dim(), number);
    parentEntity->addPhysicalEntity(number);

    parentSubStr = "_omega";
    name.clear();
  }

  std::string childSubStr = getPhysicalSubstr(model, childEntity);

  if(childEntity->numPartitions() == 1){
    name = "_omicron";
  }

  else{
    if(parentSubStr == "_omega"){
      name = "_sigma";
    }
    else if(parentSubStr == "_sigma"){
      name = "_tau";
    }
    else if(parentSubStr == "_tau"){
      name = "_upsilon";
    }
    else if(parentSubStr == "_upsilon"){
      return;
    }
    else if(parentSubStr == "_omicron"){
      name = "_omicronSigma";
    }
    else if(parentSubStr == "_omicronSigma"){
      name = "_omicronTau";
    }
    else if(parentSubStr == "_omicronTau"){
      return;
    }
  }

  if(childSubStr == name) return;
  name += "{";

  for(unsigned int i = 0; i < childEntity->numPartitions(); i++){
    if(i > 0) name += ",";
#if __cplusplus >= 201103L
    name += std::to_string(childEntity->getPartition(i));
#else
    char intToChar[20];
    sprintf(intToChar, "%d", childEntity->getPartition(i));
    name += intToChar;
#endif
  }
  name += "}";

  int number = model->getPhysicalNumber(childEntity->dim(), name);
  if(number == -1) number = model->numPhysicalNames()+1;
  model->setPhysicalName(name, childEntity->dim(), number);
  childEntity->addPhysicalEntity(number);
}

static void addPhysical(GModel *const model, partitionFace *parentEntity,
                        partitionEdge *childEntity)
{
  std::string name;
  std::string parentSubStr = getPhysicalSubstr(model, parentEntity);
  if(parentSubStr.empty()){
    name = "_omega{";

    for(unsigned int j = 0; j < parentEntity->numPartitions(); j++){
      if(j > 0) name += ",";
#if __cplusplus >= 201103L
      name += std::to_string(parentEntity->getPartition(j));
#else
      char intToChar[20];
      sprintf(intToChar, "%d", parentEntity->getPartition(j));
      name += intToChar;
#endif
    }
    name += "}";

    int number = model->getPhysicalNumber(parentEntity->dim(), name);
    if(number == -1) number = model->numPhysicalNames()+1;
    model->setPhysicalName(name, parentEntity->dim(), number);
    parentEntity->addPhysicalEntity(number);

    parentSubStr = "_omega";
    name.clear();
  }

  std::string childSubStr = getPhysicalSubstr(model, childEntity);

  if(childEntity->numPartitions() == 1){
    name = "_omicron";
  }
  else{
    if(parentSubStr == "_omega"){
      name = "_sigma";
    }
    else if(parentSubStr == "_sigma"){
      name = "_tau";
    }
    else if(parentSubStr == "_tau"){
      name = "_upsilon";
    }
    else if(parentSubStr == "_upsilon"){
      return;
    }
    else if(parentSubStr == "_omicron"){
      name = "_omicronSigma";
    }
    else if(parentSubStr == "_omicronSigma"){
      name = "_omicronTau";
    }
    else if(parentSubStr == "_omicronTau"){
      return;
    }
  }

  if(childSubStr == name) return;
  name += "{";

  for(unsigned int j = 0; j < childEntity->numPartitions(); j++){
    if(j > 0) name += ",";
#if __cplusplus >= 201103L
    name += std::to_string(childEntity->getPartition(j));
#else
    char intToChar[20];
    sprintf(intToChar, "%d", childEntity->getPartition(j));
    name += intToChar;
#endif
  }
  name += "}";

  int number = model->getPhysicalNumber(childEntity->dim(), name);
  if(number == -1) number = model->numPhysicalNames()+1;
  model->setPhysicalName(name, childEntity->dim(), number);
  childEntity->addPhysicalEntity(number);
}

static void addPhysical(GModel *const model, partitionEdge *parentEntity,
                        partitionVertex *childEntity)
{
  std::string name;
  std::string parentSubStr = getPhysicalSubstr(model, parentEntity);
  if(parentSubStr.empty()){
    name = "_omega{";

    for(unsigned int j = 0; j < parentEntity->numPartitions(); j++){
      if(j > 0) name += ",";
#if __cplusplus >= 201103L
      name += std::to_string(childEntity->getPartition(j));
#else
      char intToChar[20];
      sprintf(intToChar, "%d", childEntity->getPartition(j));
      name += intToChar;
#endif
    }
    name += "}";

    int number = model->getPhysicalNumber(parentEntity->dim(), name);
    if(number == -1) number = model->numPhysicalNames()+1;
    model->setPhysicalName(name, parentEntity->dim(), number);
    parentEntity->addPhysicalEntity(number);

    parentSubStr = "_omega";
    name.clear();
  }

  std::string childSubStr = getPhysicalSubstr(model, childEntity);

  if(childEntity->numPartitions() == 1){
    name = "_omicron";
  }
  else{
    if(parentSubStr == "_omega"){
      name = "_sigma";
    }
    else if(parentSubStr == "_sigma"){
      name = "_tau";
    }
    else if(parentSubStr == "_tau"){
      name = "_upsilon";
    }
    else if(parentSubStr == "_upsilon"){
      return;
    }
    else if(parentSubStr == "_omicron"){
      name = "_omicronSigma";
    }
    else if(parentSubStr == "_omicronSigma"){
      name = "_omicronTau";
    }
    else if(parentSubStr == "_omicronTau"){
      return;
    }
  }

  if(childSubStr == name) return;
  name += "{";

  for(unsigned int j = 0; j < childEntity->numPartitions(); j++){
    if(j > 0) name += ",";
#if __cplusplus >= 201103L
    name += std::to_string(childEntity->getPartition(j));
#else
    char intToChar[20];
    sprintf(intToChar, "%d", childEntity->getPartition(j));
    name += intToChar;
#endif
  }
  name += "}";

  int number = model->getPhysicalNumber(childEntity->dim(), name);
  if(number == -1) number = model->numPhysicalNames()+1;
  model->setPhysicalName(name, childEntity->dim(), number);
  childEntity->addPhysicalEntity(number);
}

static int computeOrientation(GEntity *parent, GEntity *child)
{
  std::vector<MVertex*> vertices;
  child->getMeshElement(0)->getVertices(vertices);

  for(unsigned int i = 0; i < parent->getNumMeshElements(); i++){
    std::vector<MVertex*> parentVertices;
    MElement* element = parent->getMeshElement(i);
    element->getVertices(parentVertices);
    bool haveBreak = false;
    for(unsigned int j = 0; j < vertices.size(); j++){
      std::vector<MVertex*>::iterator it = std::find
        (parentVertices.begin(), parentVertices.end(), vertices[j]);
      if(it == parentVertices.end()){
        haveBreak = true;
        break;
      }
    }

    if(!haveBreak){
      if(parent->dim() == 3){
        int numFace = 0;
        MFace me = child->getMeshElement(0)->getFace(0);

        for(int j = 0; j < element->getNumFaces(); j++){
          if(element->getFace(j) == me){
            numFace = j;
            break;
          }
        }

        std::vector<MVertex*> verts;
        element->getFaceVertices(numFace, verts);

        return (verts == vertices) ? 1 : -1;
      }
      else if(parent->dim() == 2){
        int numEdge = 0;
        MEdge me = child->getMeshElement(0)->getEdge(0);

        for(int j = 0; j < element->getNumEdges(); j++){
          if(element->getEdge(j) == me){
            numEdge = j;
            break;
          }
        }

        std::vector<MVertex*> verts;
        element->getEdgeVertices(numEdge, verts);

        return (verts == vertices) ? 1 : -1;
      }
      else if(parent->dim() == 1){
        return (vertices[0] == element->getVertex(0)) ? 1 : -1;
      }
    }
  }

  return 1;
}

// Build the topology
static void BuildTopology(GModel *model)
{
  // Loop over regions
  for(GModel::const_riter it = model->firstRegion(); it != model->lastRegion(); ++it){
    if((*it)->geomType() == GEntity::PartitionVolume){
      AssignMeshVertices(model, 2, true);
      AssignMeshVerticesToEntity(*it, false);
      std::set<GFace*> boundaryFace;
      fillBoundaryFace(model, boundaryFace, static_cast<partitionRegion*>(*it), true);

      std::list<GFace*> faces;
      std::list<int> facesOrientation;
      for(std::set<GFace*>::const_iterator itSet = boundaryFace.begin();
          itSet != boundaryFace.end(); ++itSet){
        if((*itSet)->geomType() == GEntity::PartitionSurface){
          (*itSet)->addRegion(*it);
          faces.push_back((*itSet));
          facesOrientation.push_back(computeOrientation(*it, *itSet));
          addPhysical(model, static_cast<partitionRegion*>(*it),
                      static_cast<partitionFace*>(*itSet));
        }
      }
      (*it)->set(faces);
      (*it)->setOrientations(facesOrientation);
    }
  }

  // Loop over faces
  for(GModel::const_fiter it = model->firstFace(); it != model->lastFace(); ++it){
    if((*it)->geomType() == GEntity::PartitionSurface){
      AssignMeshVertices(model, 1, true);
      AssignMeshVerticesToEntity(*it, false);

      std::set<GEdge*> boundaryEdge;
      fillBoundaryEdge(model, boundaryEdge, static_cast<partitionFace*>(*it), true);

      std::list<GEdge*> edges;
      std::list<int> edgesOrientation;
      for(std::set<GEdge*>::const_iterator itSet = boundaryEdge.begin();
          itSet != boundaryEdge.end(); ++itSet){
        if((*itSet)->geomType() == GEntity::PartitionCurve){
          (*itSet)->addFace(*it);
          edges.push_back((*itSet));
          edgesOrientation.push_back(computeOrientation(*it, *itSet));
          addPhysical(model, static_cast<partitionFace*>(*it),
                      static_cast<partitionEdge*>(*itSet));
        }
      }
      (*it)->set(edges);
      (*it)->setOrientations(edgesOrientation);
    }
  }

  // Loop over edges
  for(GModel::const_eiter it = model->firstEdge(); it != model->lastEdge(); ++it){
    if((*it)->geomType() == GEntity::PartitionCurve){
      AssignMeshVertices(model, 0, true);
      AssignMeshVerticesToEntity(*it, false);

      std::set<GVertex*> boundaryVertex;
      fillBoundaryVertex(model, boundaryVertex, static_cast<partitionEdge*>(*it), true);

      std::vector<GVertex*> vertices;
      std::list<int> verticesOrientation;
      for(std::set<GVertex*>::const_iterator itSet = boundaryVertex.begin();
          itSet != boundaryVertex.end(); ++itSet){
        if((*itSet)->geomType() == GEntity::PartitionVertex){
          (*itSet)->addEdge(*it);
          vertices.push_back((*itSet));
          verticesOrientation.push_back(computeOrientation(*it, *itSet));
          addPhysical(model, static_cast<partitionEdge*>(*it),
                      static_cast<partitionVertex*>(*itSet));
        }
      }

      if(vertices.size() == 2){
        if(verticesOrientation.front() == 1){
          (*it)->setBeginVertex(vertices[0]);
          (*it)->setEndVertex(vertices[1]);
        }
        else{
          (*it)->setBeginVertex(vertices[1]);
          (*it)->setEndVertex(vertices[0]);
        }
      }
      else if(vertices.size() == 1){
        if(verticesOrientation.front() == 1){
          (*it)->setBeginVertex(vertices[0]);
        }
        else{
          (*it)->setEndVertex(vertices[0]);
        }
      }
    }
  }
}

void movePeriodicNodesFromParentToPartitionEntities(GModel * const model)
{
  std::vector<GEntity*> entities;
  model->getEntities(entities);
  std::set<GEntity*> emptiedEntities;

  for(unsigned int i = 0; i < entities.size(); i++){
    if(entities[i]->correspondingVertices.size() != 0){
      emptiedEntities.insert(entities[i]);
      for(std::map<MVertex*,MVertex*>::iterator it =
            entities[i]->correspondingVertices.begin();
          it != entities[i]->correspondingVertices.end(); ++it){
        it->first->onWhat()->correspondingVertices.insert
          (std::pair<MVertex*,MVertex*>(it->first,it->second));
        it->first->onWhat()->setMeshMaster(it->second->onWhat());
      }
    }
  }

  for(std::set<GEntity*>::iterator it = emptiedEntities.begin();
      it != emptiedEntities.end(); ++it){
    (*it)->correspondingVertices.clear();
    (*it)->setMeshMaster(*it);
  }
}

void movePeriodicNodesFromPartitionToParentEntities(GModel * const model)
{
  std::vector<GEntity*> entities;
  model->getEntities(entities);
  std::set<GEntity*> emptiedEntities;

  for(unsigned int i = 0; i < entities.size(); i++){
    if(entities[i]->correspondingVertices.size() != 0){
      emptiedEntities.insert(entities[i]);
      for(std::map<MVertex*,MVertex*>::iterator it =
            entities[i]->correspondingVertices.begin();
          it != entities[i]->correspondingVertices.end(); ++it){
        if(entities[i]->geomType() == GEntity::PartitionVertex){
          partitionVertex* pv = static_cast<partitionVertex*>(entities[i]);
          pv->getParentEntity()->correspondingVertices.insert
            (std::pair<MVertex*,MVertex*>(it->first,it->second));
          static_cast<GEntity*>(pv->getParentEntity())->setMeshMaster
            (static_cast<partitionVertex*>(it->second->onWhat())->getParentEntity());
        }
        else if(entities[i]->geomType() == GEntity::PartitionCurve){
          partitionEdge* pe = static_cast<partitionEdge*>(entities[i]);
          pe->getParentEntity()->correspondingVertices.insert
            (std::pair<MVertex*,MVertex*>(it->first,it->second));
          static_cast<GEntity*>(pe->getParentEntity())->setMeshMaster
            (static_cast<partitionEdge*>(it->second->onWhat())->getParentEntity());
        }
        else if(entities[i]->geomType() == GEntity::PartitionSurface){
          partitionFace* pf = static_cast<partitionFace*>(entities[i]);
          pf->getParentEntity()->correspondingVertices.insert
            (std::pair<MVertex*,MVertex*>(it->first,it->second));
          static_cast<GEntity*>(pf->getParentEntity())->setMeshMaster
            (static_cast<partitionFace*>(it->second->onWhat())->getParentEntity());
        }
        else if(entities[i]->geomType() == GEntity::PartitionVolume){
          partitionRegion* pr = static_cast<partitionRegion*>(entities[i]);
          pr->getParentEntity()->correspondingVertices.insert
            (std::pair<MVertex*,MVertex*>(it->first,it->second));
          static_cast<GEntity*>(pr->getParentEntity())->setMeshMaster
            (static_cast<partitionRegion*>(it->second->onWhat())->getParentEntity());
        }
      }
    }
  }
}

// Partition a mesh into n parts. Returns: 0 = success, 1 = error
int PartitionMesh(GModel *const model)
{
  if(CTX::instance()->mesh.numPartitions <= 0) return 0;

  Msg::StatusBar(true, "Partitioning mesh...");
  double t1 = Cpu();

  Graph graph(model);
  if(MakeGraph(model, graph)) return 1;
  graph.nparts(CTX::instance()->mesh.numPartitions);
  if(PartitionGraph(graph)) return 1;

  // Assign partitions to elements
  hashmap<MElement*, unsigned int> elmToPartition;
  for(unsigned int i = 0; i < graph.ne(); i++){
    if(graph.element(i)){
      if(graph.nparts() > 1){
        elmToPartition.insert(std::pair<MElement*, unsigned int>(graph.element(i),
                                                                 graph.partition(i)+1));
        // Should be removed
        graph.element(i)->setPartition(graph.partition(i)+1);
      }
      else{
        elmToPartition.insert(std::pair<MElement*, unsigned int>(graph.element(i), 1));
        // Should be removed
        graph.element(i)->setPartition(1);
      }
    }
  }

  std::vector< std::set<MElement*> > boundaryElements = graph.getBoundaryElements();
  model->setNumPartitions(graph.nparts());

  CreateNewEntities(model, elmToPartition);
  elmToPartition.clear();

  double t2 = Cpu();
  Msg::StatusBar(true, "Done partitioning mesh (%g s)", t2 - t1);

  if(CTX::instance()->mesh.partitionCreateTopology){
    Msg::StatusBar(true, "Creating partition topology...");
    CreatePartitionBoundaries(model, boundaryElements);
    boundaryElements.clear();
    BuildTopology(model);
    double t3 = Cpu();
    Msg::StatusBar(true, "Done creating partition topology (%g s)", t3 - t2);
  }

  AssignMeshVertices(model);

  movePeriodicNodesFromParentToPartitionEntities(model);

  if(CTX::instance()->mesh.partitionCreateGhostCells){
    graph.clearDualGraph();
    createDualGraph(graph, true);
    graph.assignGhostCells();
  }

  return 0;
}

template <class ITERATOR>
static void assignToParent(std::set<MVertex*> &verts, partitionRegion *region,
                           ITERATOR it_beg, ITERATOR it_end)
{
  for(ITERATOR it = it_beg; it != it_end; ++it){
    region->getParentEntity()->addElement((*it)->getType(), *it);
    (*it)->setPartition(0);

    for(int i = 0; i < (*it)->getNumVertices(); i++){
      if(verts.find((*it)->getVertex(i)) == verts.end()){
        (*it)->getVertex(i)->setEntity(region->getParentEntity());
        region->getParentEntity()->addMeshVertex((*it)->getVertex(i));
        verts.insert((*it)->getVertex(i));
      }
    }
  }
}

template <class ITERATOR>
static void assignToParent(std::set<MVertex*> &verts, partitionFace *face,
                           ITERATOR it_beg, ITERATOR it_end)
{
  for(ITERATOR it = it_beg; it != it_end; ++it){
    face->getParentEntity()->addElement((*it)->getType(), *it);
    (*it)->setPartition(0);

    for(int i = 0; i < (*it)->getNumVertices(); i++){
      if(verts.find((*it)->getVertex(i)) == verts.end()){
        (*it)->getVertex(i)->setEntity(face->getParentEntity());
        face->getParentEntity()->addMeshVertex((*it)->getVertex(i));
        verts.insert((*it)->getVertex(i));
      }
    }
  }
}

template <class ITERATOR>
static void assignToParent(std::set<MVertex*> &verts, partitionEdge *edge,
                           ITERATOR it_beg, ITERATOR it_end)
{
  for(ITERATOR it = it_beg; it != it_end; ++it){
    edge->getParentEntity()->addLine(reinterpret_cast<MLine*>(*it));
    (*it)->setPartition(0);

    for(int i = 0; i < (*it)->getNumVertices(); i++){
      if(verts.find((*it)->getVertex(i)) == verts.end()){
        (*it)->getVertex(i)->setEntity(edge->getParentEntity());
        edge->getParentEntity()->addMeshVertex((*it)->getVertex(i));
        verts.insert((*it)->getVertex(i));
      }
    }
  }
}

template <class ITERATOR>
static void assignToParent(std::set<MVertex*> &verts, partitionVertex *vertex,
                           ITERATOR it_beg, ITERATOR it_end)
{
  for(ITERATOR it = it_beg; it != it_end; ++it)
  {
    vertex->getParentEntity()->addPoint(reinterpret_cast<MPoint*>(*it));
    (*it)->setPartition(0);

    for(int i = 0; i < (*it)->getNumVertices(); i++){
      if(verts.find((*it)->getVertex(i)) == verts.end()){
        (*it)->getVertex(i)->setEntity(vertex->getParentEntity());
        vertex->getParentEntity()->addMeshVertex((*it)->getVertex(i));
        verts.insert((*it)->getVertex(i));
      }
    }
  }
}

// Un-partition a mesh and return to the initial mesh geomerty. Returns: 0 =
// success, 1 = error.
int UnpartitionMesh(GModel *const model)
{
  // make a copy so we can iterate safely (we will remove some entities)
  std::set<GRegion*, GEntityLessThan> regions = model->getRegions();
  std::set<GFace*, GEntityLessThan> faces = model->getFaces();
  std::set<GEdge*, GEntityLessThan> edges = model->getEdges();
  std::set<GVertex*, GEntityLessThan> vertices = model->getVertices();

  std::set<MVertex*> verts;

  movePeriodicNodesFromPartitionToParentEntities(model);

  // Loop over vertices
  for(GModel::viter it = vertices.begin(); it != vertices.end(); ++it){
    GVertex *vertex = *it;

    if(vertex->geomType() == GEntity::PartitionVertex){
      partitionVertex* pvertex = static_cast<partitionVertex*>(vertex);
      if(pvertex->getParentEntity()){
        assignToParent(verts, pvertex, pvertex->points.begin(), pvertex->points.end());
      }
      else{
        for(unsigned int j = 0; j < pvertex->points.size(); j++)
          delete pvertex->points[j];
      }
      pvertex->points.clear();
      pvertex->mesh_vertices.clear();

      model->remove(pvertex);
      delete pvertex;
    }
  }

  // Loop over edges
  for(GModel::eiter it = edges.begin(); it != edges.end(); ++it){
    GEdge *edge = *it;

    if(edge->geomType() == GEntity::PartitionCurve){
      partitionEdge* pedge = static_cast<partitionEdge*>(edge);
      if(pedge->getParentEntity()){
        assignToParent(verts, pedge, pedge->lines.begin(), pedge->lines.end());
      }
      else{
        for(unsigned int j = 0; j < pedge->lines.size(); j++)
          delete pedge->lines[j];
      }
      pedge->lines.clear();
      pedge->mesh_vertices.clear();
      pedge->setBeginVertex(0);
      pedge->setEndVertex(0);

      model->remove(pedge);
      delete pedge;
    }
    else if(edge->geomType() == GEntity::GhostCurve){
      model->remove(edge);
      delete edge;
    }
  }

  // Loop over faces
  for(GModel::fiter it = faces.begin(); it != faces.end(); ++it)
  {
    GFace *face = *it;

    if(face->geomType() == GEntity::PartitionSurface){
      partitionFace* pface = static_cast<partitionFace*>(face);
      if(pface->getParentEntity()){
        assignToParent(verts, pface, pface->triangles.begin(), pface->triangles.end());
        assignToParent(verts, pface, pface->quadrangles.begin(), pface->quadrangles.end());
      }
      else{
        for(unsigned int j = 0; j < pface->triangles.size(); j++)
          delete pface->triangles[j];
        for(unsigned int j = 0; j < pface->quadrangles.size(); j++)
          delete pface->quadrangles[j];
      }
      pface->triangles.clear();
      pface->quadrangles.clear();
      pface->mesh_vertices.clear();
      pface->set(std::list<GEdge*>());
      pface->setOrientations(std::list<int>());

      model->remove(pface);
      delete pface;
    }
    else if(face->geomType() == GEntity::GhostSurface){
      model->remove(face);
      delete face;
    }
  }

  // Loop over regions
  for(GModel::riter it = regions.begin(); it != regions.end(); ++it){
    GRegion *region = *it;

    if(region->geomType() == GEntity::PartitionVolume){
      partitionRegion* pregion = static_cast<partitionRegion*>(region);
      if(pregion->getParentEntity()){
        assignToParent(verts, pregion, pregion->tetrahedra.begin(), pregion->tetrahedra.end());
        assignToParent(verts, pregion, pregion->hexahedra.begin(), pregion->hexahedra.end());
        assignToParent(verts, pregion, pregion->prisms.begin(), pregion->prisms.end());
        assignToParent(verts, pregion, pregion->pyramids.begin(), pregion->pyramids.end());
        assignToParent(verts, pregion, pregion->trihedra.begin(), pregion->trihedra.end());
      }
      else{
        for(unsigned int j = 0; j < pregion->tetrahedra.size(); j++)
          delete pregion->tetrahedra[j];

        for(unsigned int j = 0; j < pregion->hexahedra.size(); j++)
          delete pregion->hexahedra[j];

        for(unsigned int j = 0; j < pregion->prisms.size(); j++)
          delete pregion->prisms[j];

        for(unsigned int j = 0; j < pregion->pyramids.size(); j++)
          delete pregion->pyramids[j];

        for(unsigned int j = 0; j < pregion->trihedra.size(); j++)
          delete pregion->trihedra[j];
      }
      pregion->tetrahedra.clear();
      pregion->hexahedra.clear();
      pregion->prisms.clear();
      pregion->pyramids.clear();
      pregion->trihedra.clear();
      pregion->mesh_vertices.clear();
      pregion->set(std::list<GFace*>());
      pregion->setOrientations(std::list<int>());

      model->remove(pregion);
      delete pregion;
    }
    else if(region->geomType() == GEntity::GhostVolume){
      model->remove(region);
      delete region;
    }
  }

  model->setNumPartitions(0);

  std::map<std::pair<int, int>, std::string> physicalNames = model->getPhysicalNames();
  for(GModel::piter it = physicalNames.begin(); it != physicalNames.end(); ++it){
    std::string name = it->second;

    if(name[0] == '_'){
      model->removePhysicalGroup(it->first.first, it->first.second);
    }
  }

  return 0;
}

// Create the partition according to the element split given by elmToPartition
// Returns: 0 = success, 1 = no elements found.
int PartitionUsingThisSplit(GModel *const model, unsigned int npart, hashmap<MElement*, unsigned int> &elmToPartition)
{
  Graph graph(model);
  if(MakeGraph(model, graph)) return 1;
  createDualGraph(graph, false);
  graph.nparts(npart);
  
  if(elmToPartition.size() != graph.ne()){
    Msg::Error("All elements are not partitioned.");
    return 1;
  }
  
  unsigned int *part = new unsigned int[graph.ne()];
  for(unsigned int i = 0; i < graph.ne(); i++){
    if(graph.element(i)){
      part[i] = elmToPartition[graph.element(i)]-1;
    }
  }
  
  // Check and correct the topology
  for(unsigned int i = 0; i < graph.ne(); i++){
    if(graph.element(i)->getDim() == (int)graph.dim()) continue;
    
    for(unsigned int j = graph.xadj(i); j < graph.xadj(i+1); j++){
      if(graph.element(graph.adjncy(j))->getDim() == graph.element(i)->getDim()+1){
        if(part[i] != part[graph.adjncy(j)]){
          part[i] = part[graph.adjncy(j)];
          elmToPartition[graph.element(i)] = part[i]+1;
          break;
        }
      }
      
      if(graph.element(graph.adjncy(j))->getDim() == graph.element(i)->getDim()+2){
        if(part[i] != part[graph.adjncy(j)]){
          part[i] = part[graph.adjncy(j)];
          elmToPartition[graph.element(i)] = part[i]+1;
          break;
        }
      }
      
      if(graph.element(graph.adjncy(j))->getDim() == graph.element(i)->getDim()+3){
        if(part[i] != part[graph.adjncy(j)]){
          part[i] = part[graph.adjncy(j)];
          elmToPartition[graph.element(i)] = part[i]+1;
          break;
        }
      }
    }
  }
  graph.partition(part);
  
  std::vector< std::set<MElement*> > boundaryElements = graph.getBoundaryElements();
  model->setNumPartitions(graph.nparts());
  
  CreateNewEntities(model, elmToPartition);
  elmToPartition.clear();
  
  if(CTX::instance()->mesh.partitionCreateTopology){
    Msg::StatusBar(true, "Creating partition topology...");
    CreatePartitionBoundaries(model, boundaryElements);
    boundaryElements.clear();
    BuildTopology(model);
    Msg::StatusBar(true, "Done creating partition topology");
  }
  
  AssignMeshVertices(model);

  movePeriodicNodesFromParentToPartitionEntities(model);
<<<<<<< HEAD
  
  graph.clearDualGraph();
  createDualGraph(graph, false);
  graph.assignGhostCells();
  
=======

  if(CTX::instance()->mesh.partitionCreateTopology){
    graph.clearDualGraph();
    createDualGraph(graph, false);
    graph.assignGhostCells();
  }

>>>>>>> ceb1fb9d
  return 0;
}

// Import a mesh partitionned by a tag given to the element and create the
// topology (omega, sigma, bndSigma, ...). Returns: 0 = success, 1 = no elements
// found.
int ConvertOldPartitioningToNewOne(GModel *const model)
{
  Msg::StatusBar(true, "Converting old partitioning...");

  hashmap<MElement*, unsigned int> elmToPartition;
  std::set<unsigned int> partitions;
  std::vector<GEntity*> entities;
  model->getEntities(entities);
  for(unsigned int i = 0; i < entities.size(); i++){
    for(unsigned int j = 0; j < entities[i]->getNumMeshElements(); j++){
      MElement *e = entities[i]->getMeshElement(i);
      elmToPartition.insert(std::pair<MElement*, unsigned int>(e, e->getPartition()));
      partitions.insert(e->getPartition());
    }
  }
  
  return PartitionUsingThisSplit(model, partitions.size(), elmToPartition);
}

#else

int PartitionMesh(GModel *const model)
{
  Msg::Error("Gmsh must be compiled with METIS support to partition meshes");
  return 0;
}

int UnpartitionMesh(GModel *const model)
{
}

int ConvertOldPartitioningToNewOne(GModel *const model)
{
}

#endif<|MERGE_RESOLUTION|>--- conflicted
+++ resolved
@@ -2892,21 +2892,13 @@
   AssignMeshVertices(model);
 
   movePeriodicNodesFromParentToPartitionEntities(model);
-<<<<<<< HEAD
-  
-  graph.clearDualGraph();
-  createDualGraph(graph, false);
-  graph.assignGhostCells();
-  
-=======
-
-  if(CTX::instance()->mesh.partitionCreateTopology){
+
+  if(CTX::instance()->mesh.partitionCreateGhostCells){
     graph.clearDualGraph();
     createDualGraph(graph, false);
     graph.assignGhostCells();
   }
 
->>>>>>> ceb1fb9d
   return 0;
 }
 
