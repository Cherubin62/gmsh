// Gmsh - Copyright (C) 1997-2018 C. Geuzaine, J.-F. Remacle
//
// See the LICENSE.txt file for license information. Please report all
// bugs and problems to the public mailing list <gmsh@onelab.info>.

#include <stack>
#include <math.h>
#include <stdio.h>
#include "GmshMessage.h"
#include "OS.h"
#include "robustPredicates.h"
#include "Numeric.h"
#include "BDS.h"
#include "GFace.h"
#include "discreteFace.h"
#include "meshGFaceDelaunayInsertion.h"
#include "qualityMeasures.h"

void outputScalarField(std::vector<BDS_Face*> t, const char *iii, int param, GFace *gf)
{

  if (gf){
    FILE* view_c = Fopen("param_c.pos","w");
    if(!view_c){
      Msg::Error("Could not open file 'param_c.pos");
      return;
    }
    fprintf(view_c,"View \"paramC\"{\n");
    std::set<MEdge,Less_Edge> all;
    std::vector<BDS_Face*>::iterator tit = t.begin();
    std::vector<BDS_Face*>::iterator tite = t.end();
    while(tit != tite) {
      BDS_Point *pts[4];
      if (!(*tit)->deleted){
	(*tit)->getNodes(pts);
	for (int j=0;j<3;j++){
	  SPoint2 p1(pts[j]->u,pts[j]->v);
	  SPoint2 p2(pts[(j+1)%3]->u,pts[(j+1)%3]->v);
	  SPoint2 prev = p1;
	  for (int k=1;k<30;k++){
	    double t = (double)k/29;
	    SPoint2 p = p1*(1.-t) + p2*t;
	    GPoint pa = gf->point(p.x(),p.y());
	    GPoint pb = gf->point(prev.x(),prev.y());
	    fprintf(view_c,"SL(%g,%g,%g,%g,%g,%g){1,1,1};\n",pa.x(),pa.y(),pa.z(),pb.x(),pb.y(),pb.z());
	    prev = p;
	  }
	}
      }
      ++tit;
    }
    fprintf(view_c,"};\n");
    fclose(view_c);
  }


  FILE *f = Fopen(iii, "w");
  if(!f){
    Msg::Error("Could not open file '%s'", iii);
    return;
  }
  fprintf(f, "View \"scalar\" {\n");
  std::vector<BDS_Face*>::iterator tit = t.begin();
  std::vector<BDS_Face*>::iterator tite = t.end();
  while(tit != tite) {
    BDS_Point *pts[4];
    if (!(*tit)->deleted){
      (*tit)->getNodes(pts);
      if(param)
        fprintf(f, "ST(%g,%g,%g,%g,%g,%g,%g,%g,%g){%d,%d,%d};\n",
                pts[0]->u, pts[0]->v, 0.0,
                pts[1]->u, pts[1]->v, 0.0,
                pts[2]->u, pts[2]->v, 0.0,
                pts[0]->iD, pts[1]->iD, pts[2]->iD);
      else{
        if(!gf){
          if (pts[3]){
            fprintf(f, "SQ(%g,%g,%g,%g,%g,%g,%g,%g,%g,%g,%g,%g){%d,%d,%d,%d};\n",
                    pts[0]->X, pts[0]->Y, pts[0]->Z,
                    pts[1]->X, pts[1]->Y, pts[1]->Z,
                    pts[2]->X, pts[2]->Y, pts[2]->Z,
                    pts[3]->X, pts[3]->Y, pts[3]->Z,
                    pts[0]->iD, pts[1]->iD, pts[2]->iD, pts[3]->iD);
          }
          else{
	    if (pts[0]->iD >= 0 && pts[1]->iD  >= 0 && pts[2]->iD  >= 0)
	      fprintf(f, "ST(%g,%g,%g,%g,%g,%g,%g,%g,%g){%d,%d,%d};\n",
		      pts[0]->X, pts[0]->Y, pts[0]->Z,
		      pts[1]->X, pts[1]->Y, pts[1]->Z,
		      pts[2]->X, pts[2]->Y, pts[2]->Z,
		      pts[0]->iD, pts[1]->iD, pts[2]->iD);
          }
        }
        else{
          if (pts[3]){
            fprintf(f, "SQ(%g,%g,%g,%g,%g,%g,%g,%g,%g,%g,%g,%g){%g,%g,%g,%g};\n",
                    pts[0]->X, pts[0]->Y, pts[0]->Z,
                    pts[1]->X, pts[1]->Y, pts[1]->Z,
                    pts[2]->X, pts[2]->Y, pts[2]->Z,
                    pts[3]->X, pts[3]->Y, pts[3]->Z,
                    gf->curvatureDiv(SPoint2(pts[0]->u, pts[0]->v)),
                    gf->curvatureDiv(SPoint2(pts[1]->u, pts[1]->v)),
                    gf->curvatureDiv(SPoint2(pts[2]->u, pts[2]->v)),
                    gf->curvatureDiv(SPoint2(pts[3]->u, pts[3]->v)));
          }
          else{
            fprintf(f, "ST(%g,%g,%g,%g,%g,%g,%g,%g,%g){%d,%d,%d};\n",
                    pts[0]->X, pts[0]->Y, pts[0]->Z,
                    pts[1]->X, pts[1]->Y, pts[1]->Z,
                    pts[2]->X, pts[2]->Y, pts[2]->Z,pts[0]->iD, pts[1]->iD, pts[2]->iD);
          }
        }
      }
    }
    ++tit;
  }
  fprintf(f, "};\n");
  fclose(f);
}

BDS_Vector::BDS_Vector(const BDS_Point &p2, const BDS_Point &p1)
  : x(p2.X - p1.X), y(p2.Y - p1.Y), z(p2.Z - p1.Z)
{
}

static void vector_triangle(BDS_Point *p1, BDS_Point *p2, BDS_Point *p3,
                            double c[3])
{
  double a[3] = {p1->X - p2->X, p1->Y - p2->Y, p1->Z - p2->Z};
  double b[3] = {p1->X - p3->X, p1->Y - p3->Y, p1->Z - p3->Z};
  c[2] = a[0] * b[1] - a[1] * b[0];
  c[1] = -a[0] * b[2] + a[2] * b[0];
  c[0] = a[1] * b[2] - a[2] * b[1];
}

static void vector_triangle_parametric(BDS_Point *p1, BDS_Point *p2, BDS_Point *p3,
                                       double &c)
{
  double a[2] = {p1->u - p2->u, p1->v - p2->v};
  double b[2] = {p1->u - p3->u, p1->v - p3->v};
  c = a[0] * b[1] - a[1] * b[0];
}

void normal_triangle(BDS_Point *p1, BDS_Point *p2, BDS_Point *p3,
                     double c[3])
{
  vector_triangle(p1, p2, p3, c);
  norme(c);
}

/*
static double surface_triangle(BDS_Point *p1, BDS_Point *p2, BDS_Point *p3)
{
  double c[3];
  vector_triangle(p1, p2, p3, c);
  return 0.5 * sqrt(c[0] * c[0] + c[1] * c[1] + c[2] * c[2]);
}
*/

static double surface_triangle_param(BDS_Point *p1, BDS_Point *p2, BDS_Point *p3)
{
  double c;
  vector_triangle_parametric(p1, p2, p3, c);
  return (0.5 * c);
}

std::vector<BDS_Face*> BDS_Point::getTriangles() const
{
  std::vector<BDS_Face*> t;
  t.reserve(edges.size());

  std::vector<BDS_Edge*>::const_iterator it = edges.begin();
  while(it != edges.end()) {
    std::vector<BDS_Face*>::size_type const number_of_faces = (*it)->numfaces();

    for(std::vector<BDS_Face*>::size_type i = 0; i < number_of_faces; ++i) {
      BDS_Face* const tt = (*it)->faces(i);
      if (tt && std::find(t.begin(), t.end(), tt) == t.end()) {
        t.push_back(tt);
      }
    }
    ++it;
  }
  return t;
}

BDS_Point *BDS_Mesh::add_point(int num, double x, double y, double z)
{
  BDS_Point *pp = new BDS_Point(num, x, y, z);
  points.insert(pp);
  MAXPOINTNUMBER = (MAXPOINTNUMBER < num) ? num : MAXPOINTNUMBER;
  return pp;
}

BDS_Point *BDS_Mesh::add_point(int num, double u, double v, GFace *gf)
{
  GPoint gp = gf->point(u,v);
  BDS_Point *pp = new BDS_Point(num, gp.x(), gp.y(), gp.z());
  pp->u = u;
  pp->v = v;
  points.insert(pp);
  MAXPOINTNUMBER = (MAXPOINTNUMBER < num) ? num : MAXPOINTNUMBER;
  return pp;
}

BDS_Point *BDS_Mesh::find_point(int p)
{
  BDS_Point P(p);
  std::set<BDS_Point *, PointLessThan>::iterator it = points.find(&P);
  if(it != points.end())
    return (BDS_Point*)(*it);
  else
    return 0;
}

BDS_Edge *BDS_Mesh::find_edge(BDS_Point *p, int num2)
{
  std::vector<BDS_Edge*>::iterator eit = p->edges.begin();
  while(eit != p->edges.end()) {
    if((*eit)->p1 == p && (*eit)->p2->iD == num2)
      return (*eit);
    if((*eit)->p2 == p && (*eit)->p1->iD == num2)
      return (*eit);
    ++eit;
  }
  return 0;
}

BDS_Edge *BDS_Mesh::find_edge(BDS_Point *p1, BDS_Point *p2)
{
  return find_edge(p1, p2->iD);
}

BDS_Edge *BDS_Mesh::find_edge(int num1, int num2)
{
  BDS_Point *p = find_point(num1);
  return find_edge(p, num2);
}

int Intersect_Edges_2d(double x1, double y1, double x2, double y2,
                       double x3, double y3, double x4, double y4,double x[2])
{

//   double p1[2] = {x1,y1};
//   double p2[2] = {x2,y2};
//   double q1[2] = {x3,y3};
//   double q2[2] = {x4,y4};

//   double rp1 = robustPredicates::orient2d(p1, p2, q1);
//   double rp2 = robustPredicates::orient2d(p1, p2, q2);
//   double rq1 = robustPredicates::orient2d(q1, q2, p1);
//   double rq2 = robustPredicates::orient2d(q1, q2, p2);

//   if(rp1*rp2<=0 && rq1*rq2<=0){
// //      printf("p1 %22.15E %22.15E %22.15E %22.15E \n",x1,y1,x2,y2);
// //      printf("p2 %22.15E %22.15E %22.15E %22.15E \n",x3,y3,x4,y4);
// //      printf("or %22.15E %22.15E %22.15E %22.15E\n",rp1,rp2,rq1,rq2);
//     return 1;
//   }
//   return 0;

  double mat[2][2];
  double rhs[2];
  mat[0][0] = (x2 - x1);
  mat[0][1] = -(x4 - x3);
  mat[1][0] = (y2 - y1);
  mat[1][1] = -(y4 - y3);
  rhs[0] = x3 - x1;
  rhs[1] = y3 - y1;
  if(!sys2x2(mat, rhs, x))
    return 0;
  if(x[0] >= 0.0 && x[0] <= 1.0 && x[1] >= 0.0 && x[1] <= 1.0)
    return 1;
  return 0;
}

BDS_Edge *BDS_Mesh::recover_edge_fast(BDS_Point *p1, BDS_Point *p2){

  std::vector<BDS_Face*> ts = p1->getTriangles();

  std::vector<BDS_Face*>::const_iterator it = ts.begin();
  while(it != ts.end()) {
    BDS_Face *t = *it;
    if (!t->e4){
      BDS_Edge *e= t->oppositeEdge (p1);
      BDS_Face *f= e->otherFace (t);
      if (!f->e4){
        BDS_Point *p2b = f->oppositeVertex(e);
        if (p2 == p2b){
          if (swap_edge(e, BDS_SwapEdgeTestQuality(false,false))){
             return find_edge (p1,p2->iD);
          }
        }
      }
    }
    ++it;
  }
  return 0;
}

BDS_Edge *BDS_Mesh::recover_edge(int num1, int num2, bool &_fatal,
                                 std::set<EdgeToRecover> *e2r,
                                 std::set<EdgeToRecover> *not_recovered)
{
  BDS_Edge *e = find_edge(num1, num2);
  _fatal = false;

  if(e) return e;

  BDS_Point *p1 = find_point(num1);
  BDS_Point *p2 = find_point(num2);

  if(!p1 || !p2) {
    Msg::Fatal("Could not find points %d or %d in BDS mesh", num1, num2);
    return 0;
  }

  Msg::Debug("edge %d %d has to be recovered", num1, num2);

  int ix = 0;
  double x[2];
  while(1){
    std::vector<BDS_Edge*> intersected;

    bool selfIntersection = false;

    std::vector<BDS_Edge*>::const_iterator it = edges.begin();
    while(it != edges.end()){
      e = (*it);
      if(!e->deleted && e->p1 != p1 && e->p1 != p2 && e->p2 != p1 && e->p2 != p2)
        if(Intersect_Edges_2d(e->p1->u, e->p1->v,
                              e->p2->u, e->p2->v,
                              p1->u, p1->v,
                              p2->u, p2->v,x)){
          // intersect
          if(e2r && e2r->find(EdgeToRecover(e->p1->iD, e->p2->iD, 0)) != e2r->end()){
            std::set<EdgeToRecover>::iterator itr1 =
              e2r->find(EdgeToRecover(e->p1->iD, e->p2->iD, 0));
            std::set<EdgeToRecover>::iterator itr2 =
              e2r->find(EdgeToRecover(num1, num2, 0));
            Msg::Debug("edge %d %d on model edge %d cannot be recovered because"
                       " it intersects %d %d on model edge %d", num1, num2, itr2->ge->tag(),
                       e->p1->iD, e->p2->iD, itr1->ge->tag());
            // now throw a class that contains the diagnostic
            not_recovered->insert(EdgeToRecover(num1, num2, itr2->ge));
            not_recovered->insert(EdgeToRecover(e->p1->iD, e->p2->iD, itr1->ge));
            selfIntersection = true;
          }
          if (e->numfaces() != e->numTriangles()) return 0;
          intersected.push_back(e);
        }
      ++it;
    }

    if (selfIntersection) return 0;

    // if(ix > 300){
    //   Msg::Warning("edge %d %d cannot be recovered after %d iterations, trying again",
    //      num1, num2, ix);
    //   ix = 0;
    // }
    // printf("%d %d\n",intersected.size(),ix);

    if(!intersected.size() || ix > 100000){
      BDS_Edge *eee = find_edge(num1, num2);
      if(!eee){
        if (Msg::GetVerbosity() > 98) {
          outputScalarField(triangles, "debugp.pos", 1);
          outputScalarField(triangles, "debugr.pos", 0);
          Msg::Debug("edge %d %d cannot be recovered at all, look at debugp.pos "
                     "and debugr.pos", num1, num2);
        }
        else {
          Msg::Debug("edge %d %d cannot be recovered at all", num1, num2);
        }
	    _fatal = true;
        return 0;
      }
      return eee;
    }

    //<<<<<<< HEAD
    //    int ichoice = rand() /*ix++*/ % intersected.size();
    //bool success =
    //      swap_edge(intersected[ichoice], BDS_SwapEdgeTestQuality(false, false));
    // printf("trying to swop %d %d = %d (%d %d)\n", intersected[ichoice]->p1->iD,
    //        intersected[ichoice]->p2->iD, success, intersected[ichoice]->deleted,
    //        intersected[ichoice]->numfaces());
    //=======
    std::vector<int>::size_type ichoice = 0;
    bool success = false;
    while (!success && ichoice < intersected.size())
    {
      success = swap_edge(intersected[ichoice++], BDS_SwapEdgeTestQuality(false, false));
    }

    if (!success)
    {
      Msg::Debug("edge %d %d cannot be recovered at all\n", num1, num2);
      _fatal = true;
      return 0;
    }

    ix++;
    //>>>>>>> 893c52f188582cb45be9cafa612b5b949e2f9ef8
  }
  return 0;
}

BDS_Edge *BDS_Mesh::find_edge(BDS_Point *p1, BDS_Point *p2, BDS_Face *t) const
{
  BDS_Point P1(p1->iD);
  BDS_Point P2(p2->iD);
  BDS_Edge E(&P1, &P2);
  if(t->e1->p1->iD == E.p1->iD && t->e1->p2->iD == E.p2->iD)
    return t->e1;
  if(t->e2->p1->iD == E.p1->iD && t->e2->p2->iD == E.p2->iD)
    return t->e2;
  if(t->e3->p1->iD == E.p1->iD && t->e3->p2->iD == E.p2->iD)
    return t->e3;
  return 0;
}

BDS_Face *BDS_Mesh::find_triangle(BDS_Edge *e1, BDS_Edge *e2, BDS_Edge *e3)
{
  int i;
  for(i = 0; i < e1->numfaces(); i++) {
    BDS_Face *t = e1->faces(i);
    BDS_Edge *o1 = t->e1;
    BDS_Edge *o2 = t->e2;
    BDS_Edge *o3 = t->e3;
    if((o1 == e1 && o2 == e2 && o3 == e3) ||
       (o1 == e1 && o2 == e3 && o3 == e2) ||
       (o1 == e2 && o2 == e1 && o3 == e3) ||
       (o1 == e2 && o2 == e3 && o3 == e1) ||
       (o1 == e3 && o2 == e1 && o3 == e2) ||
       (o1 == e3 && o2 == e2 && o3 == e1))
      return t;
  }
  for(i = 0; i < e2->numfaces(); i++) {
    BDS_Face *t = e2->faces(i);
    BDS_Edge *o1 = t->e1;
    BDS_Edge *o2 = t->e2;
    BDS_Edge *o3 = t->e3;
    if((o1 == e1 && o2 == e2 && o3 == e3) ||
       (o1 == e1 && o2 == e3 && o3 == e2) ||
       (o1 == e2 && o2 == e1 && o3 == e3) ||
       (o1 == e2 && o2 == e3 && o3 == e1) ||
       (o1 == e3 && o2 == e1 && o3 == e2) ||
       (o1 == e3 && o2 == e2 && o3 == e1))
      return t;
  }
  for(i = 0; i < e3->numfaces(); i++) {
    BDS_Face *t = e3->faces(i);
    BDS_Edge *o1 = t->e1;
    BDS_Edge *o2 = t->e2;
    BDS_Edge *o3 = t->e3;
    if((o1 == e1 && o2 == e2 && o3 == e3) ||
       (o1 == e1 && o2 == e3 && o3 == e2) ||
       (o1 == e2 && o2 == e1 && o3 == e3) ||
       (o1 == e2 && o2 == e3 && o3 == e1) ||
       (o1 == e3 && o2 == e1 && o3 == e2) ||
       (o1 == e3 && o2 == e2 && o3 == e1))
      return t;
  }
  return 0;
}

BDS_Edge *BDS_Mesh::add_edge(int p1, int p2)
{
  BDS_Edge *efound = find_edge(p1, p2);
  if(efound) return efound;

  BDS_Point *pp1 = find_point(p1);
  BDS_Point *pp2 = find_point(p2);
  if(!pp1 || !pp2){
    Msg::Fatal("Could not find points %d or %d in BDS mesh", p1, p2);
    return 0;
  }
  BDS_Edge *e = new BDS_Edge(pp1, pp2);
  edges.push_back(e);
  return e;
}

BDS_Face *BDS_Mesh::add_triangle(int p1, int p2, int p3)
{
  BDS_Edge *e1 = add_edge(p1, p2);
  BDS_Edge *e2 = add_edge(p2, p3);
  BDS_Edge *e3 = add_edge(p3, p1);
  return add_triangle(e1, e2, e3);
}

BDS_Face *BDS_Mesh::add_triangle(BDS_Edge *e1, BDS_Edge *e2, BDS_Edge *e3)
{
  // BDS_Face *tfound = find_triangle(e1, e2, e3);
  // if(tfound) return tfound;

  BDS_Face *t = new BDS_Face(e1, e2, e3);
  triangles.push_back(t);
  return t;
}

void BDS_Mesh::del_face(BDS_Face *t)
{
  t->e1->del(t);
  t->e2->del(t);
  t->e3->del(t);
  if(t->e4) t->e4->del(t);
  t->deleted = true;
}

void BDS_Mesh::del_edge(BDS_Edge *e)
{
  e->p1->del(e);
  e->p2->del(e);
  e->deleted = true;
}

void BDS_Mesh::del_point(BDS_Point *p)
{
  points.erase(p);
  delete p;
}

void BDS_Mesh::add_geom(int p1, int p2)
{
  geom.insert(new BDS_GeomEntity(p1, p2));
}

void BDS_Edge::oppositeof(BDS_Point *oface[2]) const
{
  oface[0] = oface[1] = 0;
  if(faces(0)) {
    BDS_Point *pts[4];
    faces(0)->getNodes(pts);
    if(pts[0] != p1 && pts[0] != p2)
      oface[0] = pts[0];
    else if(pts[1] != p1 && pts[1] != p2)
      oface[0] = pts[1];
    else
      oface[0] = pts[2];
  }
  if(faces(1)) {
    BDS_Point *pts[4];
    faces(1)->getNodes(pts);
    if(pts[0] != p1 && pts[0] != p2)
      oface[1] = pts[0];
    else if(pts[1] != p1 && pts[1] != p2)
      oface[1] = pts[1];
    else
      oface[1] = pts[2];
  }
}

BDS_GeomEntity *BDS_Mesh::get_geom(int p1, int p2)
{
  BDS_GeomEntity ge(p1, p2);
  std::set<BDS_GeomEntity *, GeomLessThan >::iterator it = geom.find(&ge);
  if(it == geom.end()) return 0;
  return (BDS_GeomEntity*)(*it);
}

void recur_tag(BDS_Face *t, BDS_GeomEntity *g)
{
  std::stack<BDS_Face*> _stack;
  _stack.push(t);

  while(!_stack.empty()){
    t = _stack.top();
    _stack.pop();
    if(!t->g) {
      t->g = g;
      // g->t.push_back(t);
      if(!t->e1->g && t->e1->numfaces() == 2) {
	_stack.push(t->e1->otherFace(t));
	//	recur_tag(t->e1->otherFace(t), g);
      }
      if(!t->e2->g && t->e2->numfaces() == 2) {
	_stack.push(t->e2->otherFace(t));
	//	recur_tag(t->e2->otherFace(t), g);
      }
      if(!t->e3->g && t->e3->numfaces() == 2) {
	_stack.push(t->e3->otherFace(t));
	//	recur_tag(t->e3->otherFace(t), g);
      }
    }
  }
}

double PointLessThanLexicographic::t = 0;
double BDS_Vector::t = 0;

template <class IT> void DESTROOOY(IT beg, IT end)
{
  while(beg != end) {
    delete *beg;
    beg++;
  }
}

struct is_not_deleted {
  template <class T> bool operator()(T *const face) { return !face->deleted; }
};

void BDS_Mesh::cleanup()
{
  {
    std::vector<BDS_Face *>::iterator last =
      std::partition(triangles.begin(), triangles.end(), is_not_deleted());
    std::vector<BDS_Face *>::iterator it = last;
    while(it != triangles.end()) {
      delete *it;
      ++it;
    }
    triangles.erase(last, triangles.end());
  }
  {
    std::vector<BDS_Edge *>::iterator last =
      std::partition(edges.begin(), edges.end(), is_not_deleted());
    std::vector<BDS_Edge *>::iterator it = last;
    while(it != edges.end()) {
      delete *it;
      ++it;
    }
    edges.erase(last, edges.end());
  }
}

BDS_Mesh::~BDS_Mesh()
{
  DESTROOOY(geom.begin(), geom.end());
  DESTROOOY(points.begin(), points.end());
  cleanup();
  DESTROOOY(edges.begin(), edges.end());
  DESTROOOY(triangles.begin(), triangles.end());
}


bool BDS_Mesh::split_edge(BDS_Edge *e, BDS_Point *mid)
{
  /*
        p1
      / | \
     /  |  \
 op1/ 0mid1 \op2
    \   |   /
     \  |  /
      \ p2/

     //  p1,op1,mid -
     //  p2,op2,mid -
     //  p2,op1,mid +
     //  p1,op2,mid +
  */


  BDS_Point *op[2];
  BDS_Point *p1 = e->p1;
  BDS_Point *p2 = e->p2;

  e->oppositeof(op);

  //  double _p1 [2] = {p1->u,p1->v};
  //  double _p2 [2] = {p2->u,p2->v};
  //  double _op1[2] = {op[0]->u,op[0]->v};
  //  double _op2[2] = {op[1]->u,op[1]->v};
  //  double _mid[2] = {mid->u,mid->v};

  //  double ori1 = robustPredicates::orient2d(_mid, _p1, _op2);
  //  double ori2 = robustPredicates::orient2d(_mid, _op2, _p2);
  //  double ori3 = robustPredicates::orient2d(_mid, _p2, _op1);
  //  double ori4 = robustPredicates::orient2d(_mid, _op1, _p1);

  //  if (ori1 * ori2 < 0 || ori1 * ori3 < 0 || ori1 * ori4 < 0) {
    //    printf("oufti\n");
  //    return false;
  //  }

  BDS_Point *pts1[4];
  e->faces(0)->getNodes(pts1);

  int orientation = 0;
  for(int i = 0; i < 3; i++) {
    if(pts1[i] == p1) {
      if(pts1[(i + 1) % 3] == p2)
        orientation = 1;
      else
        orientation = -1;
      break;
    }
  }

  // we should project
  BDS_GeomEntity *g1 = 0, *g2 = 0, *ge = e->g;

  BDS_Edge *p1_op1 = find_edge(p1, op[0], e->faces(0));
  BDS_Edge *op1_p2 = find_edge(op[0], p2, e->faces(0));
  BDS_Edge *p1_op2 = find_edge(p1, op[1], e->faces(1));
  BDS_Edge *op2_p2 = find_edge(op[1], p2, e->faces(1));

  if(e->faces(0)) {
    g1 = e->faces(0)->g;
    del_face(e->faces(0));
  }
  // not a bug !!!
  if(e->faces(0)) {
    g2 = e->faces(0)->g;
    del_face(e->faces(0));
  }

  //  double t_l = e->target_length;

  del_edge(e);

  BDS_Edge *p1_mid = new BDS_Edge(p1, mid);
  edges.push_back(p1_mid);
  BDS_Edge *mid_p2 = new BDS_Edge(mid, p2);
  edges.push_back(mid_p2);
  BDS_Edge *op1_mid = new BDS_Edge(op[0], mid);
  edges.push_back(op1_mid);
  BDS_Edge *mid_op2 = new BDS_Edge(mid, op[1]);
  edges.push_back(mid_op2);

  BDS_Face *t1, *t2, *t3, *t4;
  if(orientation == 1) {
    t1 = new BDS_Face(op1_mid, p1_op1, p1_mid);
    t2 = new BDS_Face(mid_op2, op2_p2, mid_p2);
    t3 = new BDS_Face(op1_p2, op1_mid, mid_p2);
    t4 = new BDS_Face(p1_op2, mid_op2, p1_mid);
  }
  else {
    t1 = new BDS_Face(p1_op1, op1_mid, p1_mid);
    t2 = new BDS_Face(op2_p2, mid_op2, mid_p2);
    t3 = new BDS_Face(op1_mid, op1_p2, mid_p2);
    t4 = new BDS_Face(mid_op2, p1_op2, p1_mid);
  }
  t1->g = g1;
  t2->g = g2;
  t3->g = g1;
  t4->g = g2;

  p1_mid->g = ge;
  mid_p2->g = ge;
  op1_mid->g = g1;
  mid_op2->g = g2;

  mid->g = ge;

  triangles.push_back(t1);
  triangles.push_back(t2);
  triangles.push_back(t3);
  triangles.push_back(t4);

  // config has changed
  p1->config_modified = true;
  p2->config_modified = true;
  op[0]->config_modified = true;
  op[1]->config_modified = true;
  return true;
}

// This function does actually the swap without taking into account
// the feasability of the operation. Those conditions have to be
// taken into account before doing the edge swap

bool BDS_SwapEdgeTestQuality::operator () (BDS_Point *_p1, BDS_Point *_p2,
                                           BDS_Point *_q1, BDS_Point *_q2) const
{
  if(!testSmallTriangles){
    double p1 [2] = {_p1->u,_p1->v};
    double p2 [2] = {_p2->u,_p2->v};
    double op1[2] = {_q1->u,_q1->v};
    double op2[2] = {_q2->u,_q2->v};

    double ori_t1 = robustPredicates::orient2d(op1, p1, op2);
    double ori_t2 = robustPredicates::orient2d(op1, op2, p2);

    // printf("%d %d %d %d %g %g\n",_p1->iD,_p2->iD,_q1->iD,_q2->iD,ori_t1,ori_t2);
    return (ori_t1 * ori_t2 > 0); // the quadrangle was strictly convex !
  }

  double s1 = fabs(surface_triangle_param(_p1, _p2, _q1));
  double s2 = fabs(surface_triangle_param(_p1, _p2, _q2));
  double s3 = fabs(surface_triangle_param(_p1, _q1, _q2));
  double s4 = fabs(surface_triangle_param(_p2, _q1, _q2));
  if(fabs(s1 + s2 - s3 - s4) > 1.e-12 * (s1 + s2)) return false;
  if(s3 < .02 * (s1 + s2) || s4 < .02 * (s1 + s2))
    return false;
  return true;
}

bool BDS_SwapEdgeTestQuality::operator () (BDS_Point *_p1, BDS_Point *_p2, BDS_Point *_p3,
                                           BDS_Point *_q1, BDS_Point *_q2, BDS_Point *_q3,
                                           BDS_Point *_op1, BDS_Point *_op2, BDS_Point *_op3,
                                           BDS_Point *_oq1, BDS_Point *_oq2, BDS_Point *_oq3) const
{
  if(!testQuality) return true;
  double n[3], q[3], on[3], oq[3];
  normal_triangle(_p1, _p2, _p3, n);
  normal_triangle(_q1, _q2, _q3, q);
  normal_triangle(_op1, _op2, _op3, on);
  normal_triangle(_oq1, _oq2, _oq3, oq);

  double cosnq; prosca(n, q, &cosnq);
  double cosonq; prosca(on, oq, &cosonq);

  double qa1 = qmTriangle::gamma(_p1, _p2, _p3);
  double qa2 = qmTriangle::gamma(_q1, _q2, _q3);
  double qb1 = qmTriangle::gamma(_op1, _op2, _op3);
  double qb2 = qmTriangle::gamma(_oq1, _oq2, _oq3);

  // we swap for a better configuration
  double mina = std::min(qa1,qa2);
  double minb = std::min(qb1,qb2);

  // if(cosnq < .3 && cosonq > .5 && minb > .1)
  //   printf("mina = %g minb = %g cos %g %g\n",mina,minb,cosnq,cosonq);

  if(cosnq < .3 && cosonq > .5 && minb > .1) return true;

  if(minb > mina) return true;
  //  if(mina > minb && cosnq <= cosonq)return true;
  return false;
}

void swap_config(BDS_Edge *e,
                 BDS_Point **p11, BDS_Point **p12, BDS_Point **p13,
                 BDS_Point **p21, BDS_Point **p22, BDS_Point **p23,
                 BDS_Point **p31, BDS_Point **p32, BDS_Point **p33,
                 BDS_Point **p41, BDS_Point **p42, BDS_Point **p43)
{
  BDS_Point *op[2];
  BDS_Point *p1 = e->p1;
  BDS_Point *p2 = e->p2;
  e->oppositeof(op);

  BDS_Point *pts1[4];
  e->faces(0)->getNodes(pts1);

  // compute the orientation of the face
  // with respect to the edge
  int orientation = 0;
  for(int i = 0; i < 3; i++) {
    if(pts1[i] == p1) {
      if(pts1[(i + 1) % 3] == p2)
        orientation = 1;
      else
        orientation = -1;
      break;
    }
  }

  if(orientation == 1) {
    *p11 = p1;
    *p12 = p2;
    *p13 = op[0];

    *p21 = p2;
    *p22 = p1;
    *p23 = op[1];

    *p31 = p1;
    *p32 = op[1];
    *p33 = op[0];

    *p41 = op[1];
    *p42 = p2;
    *p43 = op[0];
  }
  else{
    *p11 = p2;
    *p12 = p1;
    *p13 = op[0];
    *p21 = p1;
    *p22 = p2;
    *p23 = op[1];
    *p31 = p1;
    *p32 = op[0];
    *p33 = op[1];
    *p41 = op[1];
    *p42 = op[0];
    *p43 = p2;
  }
}

bool BDS_Mesh::swap_edge(BDS_Edge *e, const BDS_SwapEdgeTest &theTest)
{

  /*
        p1
      / | \
     /  |  \
 op1/ 0 | 1 \op2
    \   |   /
     \  |  /
      \ p2/

     // op1 p1 op2
     // op1 op2 p2
   */

  // we test if the edge is deleted
  //  return false;

  if(e->deleted)
    return false;

  int nbFaces = e->numfaces();
  if(nbFaces != 2)
    return false;

  if(e->g && e->g->classif_degree == 1)
    return false;

  BDS_Point *op[2];
  BDS_Point *p1 = e->p1;
  BDS_Point *p2 = e->p2;
  e->oppositeof(op);

  BDS_GeomEntity *g1 = 0, *g2 = 0, *ge = e->g;

  BDS_Point *pts1[4];
  e->faces(0)->getNodes(pts1);

  // compute the orientation of the face
  // with respect to the edge
  int orientation = 0;
  for(int i = 0; i < 3; i++) {
    if(pts1[i] == p1) {
      if(pts1[(i + 1) % 3] == p2)
        orientation = 1;
      else
        orientation = -1;
      break;
    }
  }

  if(orientation == 1) {
    if(!theTest(p1, p2, op[0],
                p2, p1, op[1],
                p1, op[1], op[0],
                op[1], p2, op[0]))
      return false;
  }
  else{
    if(!theTest(p2, p1, op[0],
                p1, p2, op[1],
                p1, op[0], op[1],
                op[1], op[0], p2))
      return false;
  }

  if(!theTest(p1, p2, op[0], op[1]))
    return false;

  BDS_Edge *p1_op1 = find_edge(p1, op[0], e->faces(0));
  BDS_Edge *op1_p2 = find_edge(op[0], p2, e->faces(0));
  BDS_Edge *p1_op2 = find_edge(p1, op[1], e->faces(1));
  BDS_Edge *op2_p2 = find_edge(op[1], p2, e->faces(1));

  if(e->faces(0)) {
    g1 = e->faces(0)->g;
    del_face(e->faces(0));
  }
  // not a bug !!!
  if(e->faces(0)) {
    g2 = e->faces(0)->g;
    del_face(e->faces(0));
  }
  del_edge(e);

  edges.push_back(new BDS_Edge(op[0], op[1]));

  BDS_Face *t1, *t2;
  if(orientation == 1) {
    t1 = new BDS_Face(p1_op1, p1_op2, edges.back());
    t2 = new BDS_Face(edges.back(), op2_p2, op1_p2);
  }
  else {
    t1 = new BDS_Face(p1_op2, p1_op1, edges.back());
    t2 = new BDS_Face(op2_p2, edges.back(), op1_p2);
  }

  t1->g = g1;
  t2->g = g2;

  edges.back()->g = ge;

  triangles.push_back(t1);
  triangles.push_back(t2);

  p1->config_modified = true;
  p2->config_modified = true;
  op[0]->config_modified = true;
  op[1]->config_modified = true;

  return true;
}

int BDS_Edge::numTriangles() const
{
  int NT = 0;
  for(unsigned int i = 0; i < _faces.size(); i++)
    if(faces(i)->numEdges() == 3) NT++;
  return NT;
}

// use robust predicates for not allowing to revert a triangle by
// moving one of its vertices

static bool test_move_point_parametric_quad(BDS_Point *p, double u, double v, BDS_Face *t)
{
  BDS_Point *pts[4];
  t->getNodes(pts);

  double pa[2] = {pts[0]->u, pts[0]->v};
  double pb[2] = {pts[1]->u, pts[1]->v};
  double pc[2] = {pts[2]->u, pts[2]->v};
  double pd[2] = {pts[3]->u, pts[3]->v};

  double ori_init1 = robustPredicates::orient2d(pa, pb, pc);
  double ori_init2 = robustPredicates::orient2d(pc, pd, pa);

  if(p == pts[0]){
    pa[0] = u;
    pa[1] = v;
  }
  else if(p == pts[1]){
    pb[0] = u;
    pb[1] = v;
  }
  else if(p == pts[2]){
    pc[0] = u;
    pc[1] = v;
  }
  else if(p == pts[3]){
    pd[0] = u;
    pd[1] = v;
  }
  else{
    Msg::Error("Something wrong in move_point_parametric_quad");
    return false;
  }

  double ori_final1 = robustPredicates::orient2d(pa, pb, pc);
  double ori_final2 = robustPredicates::orient2d(pc, pd, pa);
  // allow to move a point when a triangle was flat
  return (ori_init1 * ori_final1 > 0) && (ori_init2 * ori_final2 > 0);
}

static bool test_move_point_parametric_triangle(BDS_Point *p, double u, double v, BDS_Face *t)
{
  if (t->e4)
    return test_move_point_parametric_quad(p, u, v, t);
  BDS_Point *pts[4];
  t->getNodes(pts);

  double pa[2] = {pts[0]->u, pts[0]->v};
  double pb[2] = {pts[1]->u, pts[1]->v};
  double pc[2] = {pts[2]->u, pts[2]->v};

  double a[2] = {pb[0] - pa[0], pb[1] - pa[1]};
  double b[2] = {pc[0] - pa[0], pc[1] - pa[1]};

  double area_init = fabs(a[0] * b[1] - a[1] * b[0]);

  if(area_init == 0.0) return true;

  double ori_init = robustPredicates::orient2d(pa, pb, pc);

  if(p == pts[0]){
    pa[0] = u;
    pa[1] = v;
  }
  else if(p == pts[1]){
    pb[0] = u;
    pb[1] = v;
  }
  else if(p == pts[2]){
    pc[0] = u;
    pc[1] = v;
  }
  else
    return false;

  a[0] = pb[0] - pa[0]; a[1] = pb[1] - pa[1];
  b[0] = pc[0] - pa[0]; b[1] = pc[1] - pa[1];

  double area_final = fabs(a[0] * b[1] - a[1] * b[0]);
  if(area_final < 0.1 * area_init) return false;
  double ori_final = robustPredicates::orient2d(pa, pb, pc);
  // allow to move a point when a triangle was flat
  return ori_init * ori_final > 0;
}

bool BDS_Mesh::collapse_edge_parametric(BDS_Edge *e, BDS_Point *p)
{
  if(e->numfaces() != 2)
    return false;
  if(p->g && p->g->classif_degree == 0)
    return false;
  // not really ok but 'til now this is the best choice not to do collapses on model edges
  if(p->g && p->g->classif_degree == 1)
    return false;
  if(e->g && p->g) {
    if(e->g->classif_degree == 2 && p->g != e->g)
      return false;
  }

  std::vector<BDS_Face*> t = p->getTriangles();
  BDS_Point *o = e->othervertex(p);

  //  if(o->g != p->g)
  //    return false;

  // printf("collapsing an edge :");
  // print_edge(e);

  BDS_Point *pt[3][1024];
  BDS_GeomEntity *gs[1024];
  int ept[2][1024];
  BDS_GeomEntity *egs[1024];
  int nt = 0;
  {
    std::vector<BDS_Face*>::iterator it = t.begin();
    while(it != t.end()) {
      BDS_Face *t = *it;
      if(t->e1 != e && t->e2 != e && t->e3 != e) {
        if(!test_move_point_parametric_triangle(p, o->u, o->v, t))
          return false;
        gs[nt] = t->g;
        BDS_Point *pts[4];
        t->getNodes(pts);
        pt[0][nt] = (pts[0] == p) ? o : pts[0];
        pt[1][nt] = (pts[1] == p) ? o : pts[1];
        pt[2][nt] = (pts[2] == p) ? o : pts[2];

        //      double qnew = qmTriangle::gamma(pt[0][nt], pt[1][nt], pt[2][nt]);
//      double qold = qmTriangle::gamma(pts[0], pts[1], pts[2]);
//      if(qold > 1.e-4 && qnew < 1.e-4) return false;
        ++nt;
        //      pt[0][nt] = (pts[0] == p) ? o->iD : pts[0]->iD;
        //      pt[1][nt] = (pts[1] == p) ? o->iD : pts[1]->iD;
        //      pt[2][nt++] = (pts[2] == p) ? o->iD : pts[2]->iD;
      }
      ++it;
    }
  }

  {
    std::vector<BDS_Face*>::iterator it = t.begin();
    while(it != t.end()) {
      del_face(*it);
      ++it;
    }
  }

  // printf("%d triangles 2 add\n",nt);

  int kk = 0;
  {
    std::vector<BDS_Edge*> edges(p->edges);
    std::vector<BDS_Edge*>::iterator eit = edges.begin();
    while(eit != edges.end()) {
      (*eit)->p1->config_modified = (*eit)->p2->config_modified = true;
      ept[0][kk] = ((*eit)->p1 == p) ? o->iD : (*eit)->p1->iD;
      ept[1][kk] = ((*eit)->p2 == p) ? o->iD : (*eit)->p2->iD;
      egs[kk++] = (*eit)->g;
      del_edge(*eit);
      ++eit;
    }
  }

  del_point(p);

  {
    for(int k = 0; k < nt; k++) {
      BDS_Face *t = add_triangle(pt[0][k]->iD, pt[1][k]->iD, pt[2][k]->iD);
      t->g = gs[k];
    }
  }

  for(int i = 0; i < kk; ++i) {
    BDS_Edge *e = find_edge(ept[0][i], ept[1][i]);
    if(e && !e->g)
      e->g = egs[i];
  }

  return true;
}



bool BDS_Mesh::smooth_point_centroid(BDS_Point *p, GFace *gf, bool hard)
{
  if(p->g && p->g->classif_degree <= 1) return false;
  if(p->g && p->g->classif_tag < 0) {
    p->config_modified = true;
    return true;
  }
<<<<<<< HEAD
  std::list<BDS_Edge*>::iterator eit = p->edges.begin();
  std::list<BDS_Edge *>::iterator itede = p->edges.end();
  while(eit != itede) {
=======

  // TODO C++11 if (std::any_of() ) return false;
  std::vector<BDS_Edge*>::iterator eit = p->edges.begin();
  while(eit != p->edges.end()) {
>>>>>>> abac3450
    if((*eit)->numfaces() == 1) return false;
    eit++;
  }

  double XX=0,YY=0,ZZ=0;

  double U = 0;
  double V = 0;
  double LC = 0;
  double oldU = p->u;
  double oldV = p->v;

<<<<<<< HEAD
  std::list<BDS_Face*> ts;
  p->getTriangles(ts);

  double sTot = p->edges.size();
  double fact = 0.0;
  double ENERGY = 0.0;
  eit = p->edges.begin();
  
  while(eit != itede) {
    BDS_Edge  *e = *eit;
    BDS_Point *n = e->othervertex(p);
    double du = sqrt((n->u-oldU)*(n->u-oldU)+(n->v-oldV)*(n->v-oldV));
    if (du == 0)return false;
    double length = e->length();
    ENERGY += length*length;
    double factloc = du/ length;
    U  += n->u * factloc ;
    V  += n->v * factloc;
    fact += factloc;
    XX += n->X;
    YY += n->Y;
    ZZ += n->Z;
    LC += n->lc();
    ++eit;
  }
  //  printf("%g\n",fact);
  //  sTot *= fact;
  U /= (fact);
  V /= (fact);
  LC /= (sTot);
  XX/= (sTot);
  YY/= (sTot);
  ZZ/= (sTot);
  
  
  GPoint gp;
=======
  std::vector<BDS_Face*> ts = p->getTriangles();

  double const size_total = p->edges.size();

  std::vector<BDS_Edge *>::iterator edge_iterator = p->edges.begin();
  while(edge_iterator != p->edges.end()) {

    BDS_Edge const* const edge = *edge_iterator;
    BDS_Point const* const n = edge->othervertex(p);

    double const fact = 1.0;

    U  += n->u * fact;
    V  += n->v * fact;
    XX += n->X;
    YY += n->Y;
    ZZ += n->Z;
    LC += n->lc() * fact;
    ++edge_iterator;
  }
  U /= size_total;
  V /= size_total;
  LC /= size_total;
  XX /= size_total;
  YY /= size_total;
  ZZ /= size_total;

  GPoint gp;
  double uv[2];
>>>>>>> abac3450
  SVector3 normal;
  if (gf->geomType() == GEntity::DiscreteSurface){
    discreteFace *df = static_cast<discreteFace*> (gf);
    if (df){
      gp = df->closestPoint(SPoint3(XX, YY, ZZ), LC,&normal);
      U = gp.u();
      V = gp.v();
<<<<<<< HEAD
=======
      //      double dx = sqrt ((gp.x()-gp2.x())*(gp.x()-gp2.x())+
      //			(gp.y()-gp2.y())*(gp.y()-gp2.y())+
      //			(gp.z()-gp2.z())*(gp.z()-gp2.z()));
      //      if (dx > 1.e-8){
      //	printf("ERROR %12.5E\n",dx);
      //	printf("%g %g %g vs. %g %g %g \n",gp2.x(),gp2.y(),gp2.z(),
      //	       gp.x(),gp.y(),gp.z());
      //      }
>>>>>>> abac3450
    }
  }
  else
    gp = gf->point(U , V );
  
  if (!gp.succeeded()){
    return false;
  }
<<<<<<< HEAD

  eit = p->edges.begin();
  double ENERGY_NEW = 0;
  while(eit != itede) {
    BDS_Edge  *e = *eit;
    BDS_Point *n = e->othervertex(p);
    double l2 = (gp.x()-n->X)*(gp.x()-n->X)+
      (gp.y()-n->Y)*(gp.y()-n->Y)+
      (gp.z()-n->Z)*(gp.z()-n->Z);
    ENERGY_NEW += l2;
    ++eit;
  }

  // simple strategy has failed to reduce energy
  if (ENERGY_NEW > ENERGY){
    double uv[2] = {U,V};
    gp = gf->closestPoint(SPoint3(XX, YY, ZZ),uv);
    U = gp.u();
    V = gp.v();
    //    return false;
    //    printf("%g %g\n",ENERGY_NEW,ENERGY);  
    eit = p->edges.begin();
    ENERGY_NEW = 0;
    while(eit != itede) {
      BDS_Edge  *e = *eit;
      BDS_Point *n = e->othervertex(p);
      double l2 = (gp.x()-n->X)*(gp.x()-n->X)+
	(gp.y()-n->Y)*(gp.y()-n->Y)+
	(gp.z()-n->Z)*(gp.z()-n->Z);
      ENERGY_NEW += l2;
      ++eit;
    }
    if (ENERGY_NEW > ENERGY){
      Msg::Info("Impossible to move vertex using simple strategies... leaving it there");
      return false;
    }
  }

  
=======
  //    if (!gf->containsParam(SPoint2(U,V)))return false;

>>>>>>> abac3450
  const double oldX = p->X;
  const double oldY = p->Y;
  const double oldZ = p->Z;

  double s1 = 0, s2 = 0;

<<<<<<< HEAD
  while(it != ite) {
=======
  double newWorst = 1.0, oldWorst = 1.0;

  std::vector<BDS_Face*>::const_iterator it = ts.begin();
  while(it != ts.end()) {
>>>>>>> abac3450
    BDS_Face *t = *it;
    BDS_Point *n[4];
    t->getNodes(n);
    p->u = U;
    p->v = V;
    double snew = std::abs(surface_triangle_param(n[0], n[1], n[2]));
    s1 += snew;
    p->u = oldU;
    p->v = oldV;
    double sold = std::abs(surface_triangle_param(n[0], n[1], n[2]));
    s2 += sold;
<<<<<<< HEAD
    
=======
    if(snew < .1 * sold) return false;

>>>>>>> abac3450
    p->X = gp.x();
    p->Y = gp.y();
    p->Z = gp.z();
    newWorst = std::min(newWorst, qmTriangle::gamma(*it));

    p->X = oldX;
    p->Y = oldY;
    p->Z = oldZ;
    oldWorst = std::min(oldWorst, qmTriangle::gamma(*it));
<<<<<<< HEAD

    ++it;
  }
  //  if (p->edges.size() == 3)printf("3 -> %22.15E\n",fabs(s2-s1));
  if(fabs(s2-s1) > 1.e-14 * (s2 + s1)) return false;
  if (100*newWorst < oldWorst) return false;
  //  if (p->edges.size() == 3)printf("OK \n");
  
  
=======
    double ps;
    if (gf->geomType() == GEntity::DiscreteSurface){
      prosca(norm1, normal, &ps);
      if (ps > 0) return false;
    }
    if (isSphere){
      double const dx = center.x() - gp.x();
      double const dy = center.y() - gp.y();
      double const dz = center.z() - gp.z();
      ps = dx*norm1[0]+dy*norm1[1]+dz*norm1[2];
      if (ps < 0)return false;
    }
    else{
      prosca(norm1, norm2, &ps);
      double threshold = 0.5;
      if(ps < threshold){
	return false;
      }
    }
    ++it;
  }
  // printf("%22.15E %22.15E %22.15E\n",s1,s2,fabs(s2-s1));
  if(std::abs(s2-s1) > 1.e-14 * (s2 + s1)) return false;

  //  if(test_quality && newWorst < oldWorst){
  //    return false;
  //  }

>>>>>>> abac3450
  p->u = U;
  p->v = V;
  p->lc() = LC;
  p->X = gp.x();
  p->Y = gp.y();
  p->Z = gp.z();
  eit = p->edges.begin();
  while(eit != p->edges.end()) {
    (*eit)->update();
    ++eit;
  }
  return true;
}

bool BDS_Mesh::smooth_point_parametric(BDS_Point * const point, GFace * const gf)
{

  if(!point->config_modified) return false;

  if(point->g && point->g->classif_degree <= 1) return false;

  double U = 0.0, V = 0.0;
  double tot_length = 0;
  double LC = 0;

  std::vector<BDS_Face*> triangles = point->getTriangles();
  std::vector<BDS_Face*>::iterator it = triangles.begin();

  while(it != triangles.end()) {
    BDS_Face *t = *it;
    BDS_Point *n[4];
    t->getNodes(n);
    for (int i = 0; i < t->numEdges(); i++){
      U += n[i]->u;
      V += n[i]->v;
      LC += n[i]->lc();
      tot_length += 1;
    }
    ++it;
  }
  U /= tot_length;
  V /= tot_length;
  LC /= point->edges.size();

  it = triangles.begin();
  while(it != triangles.end()) {
    BDS_Face *t = *it;
    if(!test_move_point_parametric_triangle(point, U, V, t)){
      printf("coucou %g %g -> %g %g\n", point->u, point->v,U,V);
      return false;
    }
    ++it;
  }

  GPoint gp = gf->point(U, V);
  if (!gp.succeeded()) return false;

  point->u = U;
  point->v = V;
  point->lc() = LC;
  point->X = gp.x();
  point->Y = gp.y();
  point->Z = gp.z();
  std::vector<BDS_Edge*>::iterator eit = point->edges.begin();
  while(eit != point->edges.end()) {
    (*eit)->update();
    ++eit;
  }

  return true;
}<|MERGE_RESOLUTION|>--- conflicted
+++ resolved
@@ -16,17 +16,41 @@
 #include "meshGFaceDelaunayInsertion.h"
 #include "qualityMeasures.h"
 
-void outputScalarField(std::vector<BDS_Face*> t, const char *iii, int param, GFace *gf)
+double _COS_N ( BDS_Point *_p1, BDS_Point *_p2, BDS_Point *_p3 , GFace *gf){
+
+  double n[3];
+  normal_triangle(_p1, _p2, _p3, n);
+  SVector3 N1 = gf->normal (SPoint2(_p1->u,_p1->v));
+  SVector3 N2 = gf->normal (SPoint2(_p2->u,_p2->v));
+  SVector3 N3 = gf->normal (SPoint2(_p3->u,_p3->v));
+  SVector3 N = N1+N2+N3;
+  N.normalize();
+  return N.x()*n[0]+N.y()*n[1]+N.z()*n[2];  
+}
+
+
+double BDS_Face_Validity (GFace *gf, BDS_Face *f){
+  //  if (gf->model()->//  return 1;
+  BDS_Point *pts[4];
+  f->getNodes(pts);
+  if (pts[0]->degenerated+pts[1]->degenerated+pts[2]->degenerated < 2){
+    double qa1 = qmTriangle::gamma(pts[0], pts[1], pts[2]);
+    return qa1*_COS_N (pts[0],pts[1],pts[2],gf);
+  }
+  return 1.0;
+}
+
+void outputScalarField(std::vector<BDS_Face*> &t, const char *iii, int param, GFace *gf)
 {
 
   if (gf){
-    FILE* view_c = Fopen("param_c.pos","w");
+
+    FILE* view_c = Fopen("param_mesh_as_it_is_in_3D.pos","w");
     if(!view_c){
-      Msg::Error("Could not open file 'param_c.pos");
+      Msg::Error("Could not open file param_mesh_as_it_is_in_3D.pos");
       return;
     }
     fprintf(view_c,"View \"paramC\"{\n");
-    std::set<MEdge,Less_Edge> all;
     std::vector<BDS_Face*>::iterator tit = t.begin();
     std::vector<BDS_Face*>::iterator tite = t.end();
     while(tit != tite) {
@@ -34,8 +58,10 @@
       if (!(*tit)->deleted){
 	(*tit)->getNodes(pts);
 	for (int j=0;j<3;j++){
-	  SPoint2 p1(pts[j]->u,pts[j]->v);
-	  SPoint2 p2(pts[(j+1)%3]->u,pts[(j+1)%3]->v);
+	  double U1 = pts[j]->degenerated ? pts[(j+1)%3]->u : pts[j]->u;
+	  double U2 = pts[(j+1)%3]->degenerated ? pts[j]->u : pts[(j+1)%3]->u ;
+	  SPoint2 p1(U1,pts[j]->v);
+	  SPoint2 p2(U2,pts[(j+1)%3]->v);
 	  SPoint2 prev = p1;
 	  for (int k=1;k<30;k++){
 	    double t = (double)k/29;
@@ -66,50 +92,53 @@
     BDS_Point *pts[4];
     if (!(*tit)->deleted){
       (*tit)->getNodes(pts);
-      if(param)
-        fprintf(f, "ST(%g,%g,%g,%g,%g,%g,%g,%g,%g){%d,%d,%d};\n",
-                pts[0]->u, pts[0]->v, 0.0,
-                pts[1]->u, pts[1]->v, 0.0,
-                pts[2]->u, pts[2]->v, 0.0,
-                pts[0]->iD, pts[1]->iD, pts[2]->iD);
-      else{
-        if(!gf){
-          if (pts[3]){
-            fprintf(f, "SQ(%g,%g,%g,%g,%g,%g,%g,%g,%g,%g,%g,%g){%d,%d,%d,%d};\n",
-                    pts[0]->X, pts[0]->Y, pts[0]->Z,
-                    pts[1]->X, pts[1]->Y, pts[1]->Z,
-                    pts[2]->X, pts[2]->Y, pts[2]->Z,
-                    pts[3]->X, pts[3]->Y, pts[3]->Z,
-                    pts[0]->iD, pts[1]->iD, pts[2]->iD, pts[3]->iD);
-          }
-          else{
-	    if (pts[0]->iD >= 0 && pts[1]->iD  >= 0 && pts[2]->iD  >= 0)
-	      fprintf(f, "ST(%g,%g,%g,%g,%g,%g,%g,%g,%g){%d,%d,%d};\n",
-		      pts[0]->X, pts[0]->Y, pts[0]->Z,
-		      pts[1]->X, pts[1]->Y, pts[1]->Z,
-		      pts[2]->X, pts[2]->Y, pts[2]->Z,
-		      pts[0]->iD, pts[1]->iD, pts[2]->iD);
-          }
-        }
-        else{
-          if (pts[3]){
-            fprintf(f, "SQ(%g,%g,%g,%g,%g,%g,%g,%g,%g,%g,%g,%g){%g,%g,%g,%g};\n",
-                    pts[0]->X, pts[0]->Y, pts[0]->Z,
-                    pts[1]->X, pts[1]->Y, pts[1]->Z,
-                    pts[2]->X, pts[2]->Y, pts[2]->Z,
-                    pts[3]->X, pts[3]->Y, pts[3]->Z,
-                    gf->curvatureDiv(SPoint2(pts[0]->u, pts[0]->v)),
-                    gf->curvatureDiv(SPoint2(pts[1]->u, pts[1]->v)),
-                    gf->curvatureDiv(SPoint2(pts[2]->u, pts[2]->v)),
-                    gf->curvatureDiv(SPoint2(pts[3]->u, pts[3]->v)));
-          }
-          else{
-            fprintf(f, "ST(%g,%g,%g,%g,%g,%g,%g,%g,%g){%d,%d,%d};\n",
-                    pts[0]->X, pts[0]->Y, pts[0]->Z,
-                    pts[1]->X, pts[1]->Y, pts[1]->Z,
-                    pts[2]->X, pts[2]->Y, pts[2]->Z,pts[0]->iD, pts[1]->iD, pts[2]->iD);
-          }
-        }
+      double v = BDS_Face_Validity (gf, *tit);
+      if(!param && gf){
+	if (pts[0]->degenerated+pts[1]->degenerated+pts[2]->degenerated < 2)
+	  {
+	    fprintf(f, "ST(%g,%g,%g,%g,%g,%g,%g,%g,%g){%g,%g,%g};\n",
+		    pts[0]->X, pts[0]->Y, pts[0]->Z,
+		    pts[1]->X, pts[1]->Y, pts[1]->Z,
+		    pts[2]->X, pts[2]->Y, pts[2]->Z,(double)pts[0]->iD, (double)pts[1]->iD, (double)pts[2]->iD);
+	  }
+      }
+      if(param && gf){
+	if (pts[0]->degenerated+pts[1]->degenerated+pts[2]->degenerated > 1)
+	  {
+	  }
+	else if (pts[0]->degenerated)
+	  fprintf(f, "SQ(%g,%g,%g,%g,%g,%g,%g,%g,%g,%g,%g,%g){%g,%g,%g,%g};\n",
+		  pts[1]->u, pts[1]->v, 0.0,
+		  pts[2]->u, pts[2]->v, 0.0,
+		  pts[2]->u, pts[0]->v, 0.0,
+		  pts[1]->u, pts[0]->v, 0.0,
+		  //		  v,v,v,v);
+		  (double)pts[1]->iD, (double)pts[2]->iD, (double)pts[0]->iD, (double)pts[0]->iD);	  
+	else if (pts[1]->degenerated)
+	  fprintf(f, "SQ(%g,%g,%g,%g,%g,%g,%g,%g,%g,%g,%g,%g){%g,%g,%g,%g};\n",
+		  pts[2]->u, pts[2]->v, 0.0,
+		  pts[0]->u, pts[0]->v, 0.0,
+		  pts[0]->u, pts[1]->v, 0.0,
+		  pts[2]->u, pts[1]->v, 0.0,
+		  //v,v,v,v);
+		  (double)pts[2]->iD, (double)pts[0]->iD, (double)pts[1]->iD, (double)pts[1]->iD);	  
+	else if (pts[2]->degenerated)
+	  fprintf(f, "SQ(%g,%g,%g,%g,%g,%g,%g,%g,%g,%g,%g,%g){%g,%g,%g,%g};\n",
+		  pts[0]->u, pts[0]->v, 0.0,
+		  pts[1]->u, pts[1]->v, 0.0,
+		  pts[1]->u, pts[2]->v, 0.0,
+		  pts[0]->u, pts[2]->v, 0.0,
+		  //v,v,v,v);
+		  (double)pts[0]->iD, (double)pts[1]->iD, (double)pts[2]->iD, (double)pts[2]->iD);	  
+	else{
+	    fprintf(f, "ST(%g,%g,%g,%g,%g,%g,%g,%g,%g){%g,%g,%g};\n",
+		    pts[0]->u, pts[0]->v, 0.0,
+		    pts[1]->u, pts[1]->v, 0.0,
+		    pts[2]->u, pts[2]->v, 0.0,
+		    //		    v,v,v);
+		    (double)pts[0]->iD, (double)pts[1]->iD, (double)pts[2]->iD);
+	      
+	}
       }
     }
     ++tit;
@@ -117,6 +146,7 @@
   fprintf(f, "};\n");
   fclose(f);
 }
+
 
 BDS_Vector::BDS_Vector(const BDS_Point &p2, const BDS_Point &p1)
   : x(p2.X - p1.X), y(p2.Y - p1.Y), z(p2.Z - p1.Z)
@@ -148,19 +178,26 @@
   norme(c);
 }
 
-/*
-static double surface_triangle(BDS_Point *p1, BDS_Point *p2, BDS_Point *p3)
-{
-  double c[3];
-  vector_triangle(p1, p2, p3, c);
-  return 0.5 * sqrt(c[0] * c[0] + c[1] * c[1] + c[2] * c[2]);
-}
-*/
-
-static double surface_triangle_param(BDS_Point *p1, BDS_Point *p2, BDS_Point *p3)
+
+double surface_triangle_param(BDS_Point *p1, BDS_Point *p2, BDS_Point *p3)
 {
   double c;
-  vector_triangle_parametric(p1, p2, p3, c);
+  if (p1->degenerated+p2->degenerated+p3->degenerated > 1)
+    c = 0;//vector_triangle_parametric(p1, p2, p3, c);    
+  else if (p1->degenerated){
+    double du = fabs(p3->u - p2->u);
+    c = 2*fabs (0.5*(p3->v+p2->v) - p1->v) * du;
+  }
+  else if (p2->degenerated){
+    double du = fabs(p3->u - p1->u);
+    c = 2*fabs (0.5*(p3->v+p1->v) - p2->v) * du;
+  }
+  else if (p3->degenerated){
+    double du = fabs(p2->u - p1->u);
+    c = 2*fabs (0.5*(p2->v+p1->v) - p3->v) * du;
+  }
+  else
+    vector_triangle_parametric(p1, p2, p3, c);
   return (0.5 * c);
 }
 
@@ -287,7 +324,7 @@
       if (!f->e4){
         BDS_Point *p2b = f->oppositeVertex(e);
         if (p2 == p2b){
-          if (swap_edge(e, BDS_SwapEdgeTestQuality(false,false))){
+          if (swap_edge(e, BDS_SwapEdgeTestQuality(false,false), true)){
              return find_edge (p1,p2->iD);
           }
         }
@@ -379,19 +416,11 @@
       return eee;
     }
 
-    //<<<<<<< HEAD
-    //    int ichoice = rand() /*ix++*/ % intersected.size();
-    //bool success =
-    //      swap_edge(intersected[ichoice], BDS_SwapEdgeTestQuality(false, false));
-    // printf("trying to swop %d %d = %d (%d %d)\n", intersected[ichoice]->p1->iD,
-    //        intersected[ichoice]->p2->iD, success, intersected[ichoice]->deleted,
-    //        intersected[ichoice]->numfaces());
-    //=======
     std::vector<int>::size_type ichoice = 0;
     bool success = false;
     while (!success && ichoice < intersected.size())
     {
-      success = swap_edge(intersected[ichoice++], BDS_SwapEdgeTestQuality(false, false));
+      success = swap_edge(intersected[ichoice++], BDS_SwapEdgeTestQuality(false, false), true);
     }
 
     if (!success)
@@ -402,7 +431,6 @@
     }
 
     ix++;
-    //>>>>>>> 893c52f188582cb45be9cafa612b5b949e2f9ef8
   }
   return 0;
 }
@@ -527,8 +555,36 @@
   geom.insert(new BDS_GeomEntity(p1, p2));
 }
 
+void BDS_Edge::computeNeighborhood(BDS_Point *pts1[4],
+				   BDS_Point *pts2[4],
+				   BDS_Point * oface[2]) const
+{
+  oface[0] = oface[1] = 0;
+  if(faces(0)) {
+    faces(0)->getNodes(pts1);
+    if(pts1[0] != p1 && pts1[0] != p2)
+      oface[0] = pts1[0];
+    else if(pts1[1] != p1 && pts1[1] != p2)
+      oface[0] = pts1[1];
+    else
+      oface[0] = pts1[2];
+  }
+  if(faces(1)) {
+    faces(1)->getNodes(pts2);
+    if(pts2[0] != p1 && pts2[0] != p2)
+      oface[1] = pts2[0];
+    else if(pts2[1] != p1 && pts2[1] != p2)
+      oface[1] = pts2[1];
+    else
+      oface[1] = pts2[2];
+  }
+}
+
 void BDS_Edge::oppositeof(BDS_Point *oface[2]) const
 {
+
+  // FIXME !!!!!!!!!!!!
+  
   oface[0] = oface[1] = 0;
   if(faces(0)) {
     BDS_Point *pts[4];
@@ -652,29 +708,29 @@
      //  p2,op1,mid +
      //  p1,op2,mid +
   */
-
+  
 
   BDS_Point *op[2];
   BDS_Point *p1 = e->p1;
   BDS_Point *p2 = e->p2;
-
+  
   e->oppositeof(op);
 
-  //  double _p1 [2] = {p1->u,p1->v};
-  //  double _p2 [2] = {p2->u,p2->v};
-  //  double _op1[2] = {op[0]->u,op[0]->v};
-  //  double _op2[2] = {op[1]->u,op[1]->v};
-  //  double _mid[2] = {mid->u,mid->v};
-
-  //  double ori1 = robustPredicates::orient2d(_mid, _p1, _op2);
-  //  double ori2 = robustPredicates::orient2d(_mid, _op2, _p2);
-  //  double ori3 = robustPredicates::orient2d(_mid, _p2, _op1);
-  //  double ori4 = robustPredicates::orient2d(_mid, _op1, _p1);
-
-  //  if (ori1 * ori2 < 0 || ori1 * ori3 < 0 || ori1 * ori4 < 0) {
-    //    printf("oufti\n");
-  //    return false;
-  //  }
+  //  if (p1->iD == 11 && p2->iD == 37)
+  //    printf("coucou %d %d %d %d\n",p1->iD,p2->iD,op[0]->iD,op[1]->iD);
+
+  double ori0 = fabs(surface_triangle_param(p2, p1, op[0])) +
+    fabs(surface_triangle_param(p2, p1, op[1]));
+  double ori1 = fabs(surface_triangle_param(mid, p1, op[1]));
+  double ori2 = fabs(surface_triangle_param(mid, op[1], p2));
+  double ori3 = fabs(surface_triangle_param(mid, p2, op[0]));
+  double ori4 = fabs(surface_triangle_param(mid, op[0], p1));
+
+  double eps = 1.e-1;
+  if (ori1< eps*ori0 || ori2 < eps*ori0 || ori3 < eps*ori0 || ori4 < eps*ori0){
+    //    printf("%g %g %g %g %g\n",ori0,ori1,ori2,ori3,ori4);
+    return false;
+  }
 
   BDS_Point *pts1[4];
   e->faces(0)->getNodes(pts1);
@@ -690,7 +746,6 @@
     }
   }
 
-  // we should project
   BDS_GeomEntity *g1 = 0, *g2 = 0, *ge = e->g;
 
   BDS_Edge *p1_op1 = find_edge(p1, op[0], e->faces(0));
@@ -766,26 +821,16 @@
 bool BDS_SwapEdgeTestQuality::operator () (BDS_Point *_p1, BDS_Point *_p2,
                                            BDS_Point *_q1, BDS_Point *_q2) const
 {
-  if(!testSmallTriangles){
-    double p1 [2] = {_p1->u,_p1->v};
-    double p2 [2] = {_p2->u,_p2->v};
-    double op1[2] = {_q1->u,_q1->v};
-    double op2[2] = {_q2->u,_q2->v};
-
-    double ori_t1 = robustPredicates::orient2d(op1, p1, op2);
-    double ori_t2 = robustPredicates::orient2d(op1, op2, p2);
-
-    // printf("%d %d %d %d %g %g\n",_p1->iD,_p2->iD,_q1->iD,_q2->iD,ori_t1,ori_t2);
-    return (ori_t1 * ori_t2 > 0); // the quadrangle was strictly convex !
-  }
-
+  if(!testSmallTriangles) return true;
   double s1 = fabs(surface_triangle_param(_p1, _p2, _q1));
   double s2 = fabs(surface_triangle_param(_p1, _p2, _q2));
   double s3 = fabs(surface_triangle_param(_p1, _q1, _q2));
   double s4 = fabs(surface_triangle_param(_p2, _q1, _q2));
-  if(fabs(s1 + s2 - s3 - s4) > 1.e-12 * (s1 + s2)) return false;
+  if(fabs(s1 + s2 - s3 - s4) > 1.e-12*(s3 + s4)) {
+    return false;
+  }
   if(s3 < .02 * (s1 + s2) || s4 < .02 * (s1 + s2))
-    return false;
+  //    return false;
   return true;
 }
 
@@ -795,14 +840,14 @@
                                            BDS_Point *_oq1, BDS_Point *_oq2, BDS_Point *_oq3) const
 {
   if(!testQuality) return true;
-  double n[3], q[3], on[3], oq[3];
-  normal_triangle(_p1, _p2, _p3, n);
-  normal_triangle(_q1, _q2, _q3, q);
-  normal_triangle(_op1, _op2, _op3, on);
-  normal_triangle(_oq1, _oq2, _oq3, oq);
-
-  double cosnq; prosca(n, q, &cosnq);
-  double cosonq; prosca(on, oq, &cosonq);
+  //  double n[3], q[3], on[3], oq[3];
+  // normal_triangle(_p1, _p2, _p3, n);
+  //  normal_triangle(_q1, _q2, _q3, q);
+  //  normal_triangle(_op1, _op2, _op3, on);
+  //  normal_triangle(_oq1, _oq2, _oq3, oq);
+
+  //  double cosnq; prosca(n, q, &cosnq);
+  //  double cosonq; prosca(on, oq, &cosonq);
 
   double qa1 = qmTriangle::gamma(_p1, _p2, _p3);
   double qa2 = qmTriangle::gamma(_q1, _q2, _q3);
@@ -813,29 +858,130 @@
   double mina = std::min(qa1,qa2);
   double minb = std::min(qb1,qb2);
 
+  //  printf("%g %g -> %g %g\n",qa1,qa2,qb1,qb2);
+  
   // if(cosnq < .3 && cosonq > .5 && minb > .1)
   //   printf("mina = %g minb = %g cos %g %g\n",mina,minb,cosnq,cosonq);
 
-  if(cosnq < .3 && cosonq > .5 && minb > .1) return true;
+  //  if(cosnq < .3 && cosonq > .5 && minb > .1) return true;
 
   if(minb > mina) return true;
   //  if(mina > minb && cosnq <= cosonq)return true;
   return false;
 }
 
-void swap_config(BDS_Edge *e,
-                 BDS_Point **p11, BDS_Point **p12, BDS_Point **p13,
-                 BDS_Point **p21, BDS_Point **p22, BDS_Point **p23,
-                 BDS_Point **p31, BDS_Point **p32, BDS_Point **p33,
-                 BDS_Point **p41, BDS_Point **p42, BDS_Point **p43)
-{
-  BDS_Point *op[2];
+bool BDS_SwapEdgeTestNormals::operator () (BDS_Point *_p1, BDS_Point *_p2,
+                                           BDS_Point *_q1, BDS_Point *_q2) const
+{
+  double s1 = fabs(surface_triangle_param(_p1, _p2, _q1));
+  double s2 = fabs(surface_triangle_param(_p1, _p2, _q2));
+  double s3 = fabs(surface_triangle_param(_p1, _q1, _q2));
+  double s4 = fabs(surface_triangle_param(_p2, _q1, _q2));
+  if(fabs(s1 + s2 - s3 - s4) > 1.e-12*(s3 + s4)) {
+    return false;
+  }
+  if(s3 < .02 * (s1 + s2) || s4 < .02 * (s1 + s2))
+    return false;
+  return true;
+}
+
+bool BDS_SwapEdgeTestNormals::operator () (BDS_Point *_p1, BDS_Point *_p2, BDS_Point *_p3,
+                                           BDS_Point *_q1, BDS_Point *_q2, BDS_Point *_q3,
+                                           BDS_Point *_op1, BDS_Point *_op2, BDS_Point *_op3,
+                                           BDS_Point *_oq1, BDS_Point *_oq2, BDS_Point *_oq3) const
+{
+  
+  double qa1 = qmTriangle::gamma(_p1, _p2, _p3);
+  double qa2 = qmTriangle::gamma(_q1, _q2, _q3);
+  double qb1 = qmTriangle::gamma(_op1, _op2, _op3);
+  double qb2 = qmTriangle::gamma(_oq1, _oq2, _oq3);
+
+  double mina = std::min(qa1,qa2);
+  double minb = std::min(qb1,qb2);
+
+  if(minb > 5*mina) return true;
+  
+  double OLD = std::min(qa1*_COS_N ( _p1, _p2, _p3 , gf),
+			qa2*_COS_N ( _q1, _q2, _q3 , gf));
+  
+  double NEW = std::min(qb1*_COS_N ( _op1, _op2, _op3 , gf),
+			qb2*_COS_N ( _oq1, _oq2, _oq3 , gf));
+
+  
+  //  printf("%g %g\n",OLD, NEW);
+  
+  if (OLD < 0.2 && OLD < NEW)
+    return true;
+  return false;
+  
+}
+
+bool BDS_Mesh::swap_edge(BDS_Edge *e, const BDS_SwapEdgeTest &theTest, bool force)
+{
+
+  /*
+        p1
+      / | \
+     /  |  \
+ op1/ 0 | 1 \op2
+    \   |   /
+     \  |  /
+      \ p2/
+
+     // op1 p1 op2
+     // op1 op2 p2
+   */
+
+  // we test if the edge is deleted
+  //  return false;
+
   BDS_Point *p1 = e->p1;
   BDS_Point *p2 = e->p2;
-  e->oppositeof(op);
-
+  
+  if(e->deleted)
+    return false;
+
+  int nbFaces = e->numfaces();
+  if(nbFaces != 2)
+    return false;
+
+  if(e->g && e->g->classif_degree == 1)
+    return false;
+
+  const int CHECK1 = -1, CHECK2 = -1;
+  
+  
+  BDS_Point *op[2];
   BDS_Point *pts1[4];
-  e->faces(0)->getNodes(pts1);
+  BDS_Point *pts2[4];
+  e->computeNeighborhood(pts1, pts2, op);
+  //  if (op[0] == op[1])return false;
+  
+  if (p1->iD == CHECK1 && p2->iD == CHECK2){
+    printf("--------------  e %d %d --> %d %d\n",p1->iD,p2->iD, op[0]->iD, op[1]->iD);
+    printf("--------------  %d %d %d\n",pts1[0]->iD,pts1[1]->iD,pts1[2]->iD);
+    printf("--------------  %d %d %d\n",pts2[0]->iD,pts2[1]->iD,pts2[2]->iD);
+  }
+  
+  
+  if (! force &&
+      !p1->config_modified &&
+      !p2->config_modified &&
+      !op[0]->config_modified &&
+      !op[1]->config_modified )return false;  
+  
+  // AVOID CREATING POINTS WITH 2 NEIGHBORING TRIANGLES
+  //  std::vector<BDS_Face*> f1 = p1->getTriangles();
+  //  std::vector<BDS_Face*> f2 = p2->getTriangles();
+  if (p1->g && p1->g->classif_degree == 2 && p1->edges.size() <= 4)return false;
+  if (p2->g && p2->g->classif_degree == 2 && p2->edges.size() <= 4)return false;
+  if (p1->g && p1->g->classif_degree == 1 && p1->edges.size() <= 3)return false;
+  if (p2->g && p2->g->classif_degree == 1 && p2->edges.size() <= 3)return false;
+  //      || p2->edges.size() == 4)return false; 
+  if (p1->iD == CHECK1 && p2->iD == CHECK2)
+    printf("topology OK \n");
+  
+  BDS_GeomEntity *g1 = 0, *g2 = 0, *ge = e->g;
 
   // compute the orientation of the face
   // with respect to the edge
@@ -851,91 +997,6 @@
   }
 
   if(orientation == 1) {
-    *p11 = p1;
-    *p12 = p2;
-    *p13 = op[0];
-
-    *p21 = p2;
-    *p22 = p1;
-    *p23 = op[1];
-
-    *p31 = p1;
-    *p32 = op[1];
-    *p33 = op[0];
-
-    *p41 = op[1];
-    *p42 = p2;
-    *p43 = op[0];
-  }
-  else{
-    *p11 = p2;
-    *p12 = p1;
-    *p13 = op[0];
-    *p21 = p1;
-    *p22 = p2;
-    *p23 = op[1];
-    *p31 = p1;
-    *p32 = op[0];
-    *p33 = op[1];
-    *p41 = op[1];
-    *p42 = op[0];
-    *p43 = p2;
-  }
-}
-
-bool BDS_Mesh::swap_edge(BDS_Edge *e, const BDS_SwapEdgeTest &theTest)
-{
-
-  /*
-        p1
-      / | \
-     /  |  \
- op1/ 0 | 1 \op2
-    \   |   /
-     \  |  /
-      \ p2/
-
-     // op1 p1 op2
-     // op1 op2 p2
-   */
-
-  // we test if the edge is deleted
-  //  return false;
-
-  if(e->deleted)
-    return false;
-
-  int nbFaces = e->numfaces();
-  if(nbFaces != 2)
-    return false;
-
-  if(e->g && e->g->classif_degree == 1)
-    return false;
-
-  BDS_Point *op[2];
-  BDS_Point *p1 = e->p1;
-  BDS_Point *p2 = e->p2;
-  e->oppositeof(op);
-
-  BDS_GeomEntity *g1 = 0, *g2 = 0, *ge = e->g;
-
-  BDS_Point *pts1[4];
-  e->faces(0)->getNodes(pts1);
-
-  // compute the orientation of the face
-  // with respect to the edge
-  int orientation = 0;
-  for(int i = 0; i < 3; i++) {
-    if(pts1[i] == p1) {
-      if(pts1[(i + 1) % 3] == p2)
-        orientation = 1;
-      else
-        orientation = -1;
-      break;
-    }
-  }
-
-  if(orientation == 1) {
     if(!theTest(p1, p2, op[0],
                 p2, p1, op[1],
                 p1, op[1], op[0],
@@ -950,6 +1011,10 @@
       return false;
   }
 
+  if (p1->iD == CHECK1 && p2->iD == CHECK2)
+    printf("TEST OK\n");
+
+  
   if(!theTest(p1, p2, op[0], op[1]))
     return false;
 
@@ -993,6 +1058,7 @@
   p2->config_modified = true;
   op[0]->config_modified = true;
   op[1]->config_modified = true;
+  //  printf("e %d %d\n",p1->iD,p2->iD);
 
   return true;
 }
@@ -1093,60 +1159,90 @@
   return ori_init * ori_final > 0;
 }
 
-bool BDS_Mesh::collapse_edge_parametric(BDS_Edge *e, BDS_Point *p)
-{
-  if(e->numfaces() != 2)
+
+/*
+  VERTICES C AND D LOSE ONE EDGE !!
+  AS IF TWO EDGE SWAPS WERE DONE
+
+  OTHER GAIN EDGES --> NO SOUCI
+
+           C------B
+         /  \    / \
+        /    \  /    \ 
+       /      \/      \
+       x-------A-------D
+        \      /\     /
+          \  /    \ /          
+            x-------x      
+ */
+
+
+
+bool BDS_Mesh::collapse_edge_parametric(BDS_Edge *e, BDS_Point *p, bool force)
+{
+
+  
+  if(!force &&  e->numfaces() != 2)
     return false;
-  if(p->g && p->g->classif_degree == 0)
+  if(!force &&  p->g && p->g->classif_degree == 0)
     return false;
   // not really ok but 'til now this is the best choice not to do collapses on model edges
-  if(p->g && p->g->classif_degree == 1)
+  if(!force &&  p->g && p->g->classif_degree == 1)
     return false;
-  if(e->g && p->g) {
+  if(!force &&  e->g && p->g) {
     if(e->g->classif_degree == 2 && p->g != e->g)
       return false;
   }
 
+  if (e->numfaces() == 2){
+    BDS_Point *oface[2];
+    e->oppositeof(oface);
+    if (!force && oface[0]->g && oface[0]->g->classif_degree == 2 && oface[0]->edges.size() <= 4)return false;
+    if (!force &&  oface[1]->g && oface[1]->g->classif_degree == 2 && oface[1]->edges.size() <= 4)return false;
+    if (!force &&  oface[0]->g && oface[0]->g->classif_degree == 1 && oface[0]->edges.size() <= 3)return false;
+    if (!force &&  oface[1]->g && oface[1]->g->classif_degree == 1 && oface[1]->edges.size() <= 3)return false;
+  }
+  
   std::vector<BDS_Face*> t = p->getTriangles();
   BDS_Point *o = e->othervertex(p);
 
-  //  if(o->g != p->g)
-  //    return false;
-
-  // printf("collapsing an edge :");
-  // print_edge(e);
-
+  
   BDS_Point *pt[3][1024];
   BDS_GeomEntity *gs[1024];
   int ept[2][1024];
   BDS_GeomEntity *egs[1024];
   int nt = 0;
+  double area_old = 0.0;
+  double area_new = 0.0;
   {
     std::vector<BDS_Face*>::iterator it = t.begin();
     while(it != t.end()) {
       BDS_Face *t = *it;
+      BDS_Point *pts[4];
+      t->getNodes(pts);
+      double sold = std::abs(surface_triangle_param(pts[0], pts[1], pts[2]));
+      area_old += sold; 
+
       if(t->e1 != e && t->e2 != e && t->e3 != e) {
-        if(!test_move_point_parametric_triangle(p, o->u, o->v, t))
-          return false;
         gs[nt] = t->g;
-        BDS_Point *pts[4];
-        t->getNodes(pts);
         pt[0][nt] = (pts[0] == p) ? o : pts[0];
         pt[1][nt] = (pts[1] == p) ? o : pts[1];
         pt[2][nt] = (pts[2] == p) ? o : pts[2];
-
-        //      double qnew = qmTriangle::gamma(pt[0][nt], pt[1][nt], pt[2][nt]);
-//      double qold = qmTriangle::gamma(pts[0], pts[1], pts[2]);
-//      if(qold > 1.e-4 && qnew < 1.e-4) return false;
+	double snew = std::abs(surface_triangle_param(pt[0][nt], pt[1][nt], pt[2][nt]));
+	if (!force &&  snew < .02 *sold) {
+	  //	  printf("argh\n");
+	  return false;
+	}
+	area_new += snew; 	
         ++nt;
-        //      pt[0][nt] = (pts[0] == p) ? o->iD : pts[0]->iD;
-        //      pt[1][nt] = (pts[1] == p) ? o->iD : pts[1]->iD;
-        //      pt[2][nt++] = (pts[2] == p) ? o->iD : pts[2]->iD;
       }
       ++it;
     }
   }
-
+  if (!force &&  nt == 2) return false;
+
+  if (!force &&  fabs(area_old - area_new)  > 1.e-12 * (area_old + area_new))return false;
+  
   {
     std::vector<BDS_Face*>::iterator it = t.begin();
     while(it != t.end()) {
@@ -1171,7 +1267,8 @@
     }
   }
 
-  del_point(p);
+  // FIXME
+  //  del_point(p);
 
   {
     for(int k = 0; k < nt; k++) {
@@ -1190,28 +1287,27 @@
 }
 
 
-
+// Tutte's simple smoothing
+// other implementations are coming
 bool BDS_Mesh::smooth_point_centroid(BDS_Point *p, GFace *gf, bool hard)
 {
+  if(p->degenerated) return false;
+  if(!p->config_modified) return false;
+  int CHECK =-1;
   if(p->g && p->g->classif_degree <= 1) return false;
   if(p->g && p->g->classif_tag < 0) {
     p->config_modified = true;
     return true;
   }
-<<<<<<< HEAD
-  std::list<BDS_Edge*>::iterator eit = p->edges.begin();
-  std::list<BDS_Edge *>::iterator itede = p->edges.end();
+  std::vector<BDS_Edge*>::const_iterator eit = p->edges.begin();
+  std::vector<BDS_Edge *>::const_iterator itede = p->edges.end();
   while(eit != itede) {
-=======
-
-  // TODO C++11 if (std::any_of() ) return false;
-  std::vector<BDS_Edge*>::iterator eit = p->edges.begin();
-  while(eit != p->edges.end()) {
->>>>>>> abac3450
     if((*eit)->numfaces() == 1) return false;
     eit++;
   }
 
+  if (p->iD == CHECK)printf("point %d connected to ",CHECK);
+  
   double XX=0,YY=0,ZZ=0;
 
   double U = 0;
@@ -1220,9 +1316,7 @@
   double oldU = p->u;
   double oldV = p->v;
 
-<<<<<<< HEAD
-  std::list<BDS_Face*> ts;
-  p->getTriangles(ts);
+  std::vector<BDS_Face*> ts =   p->getTriangles();
 
   double sTot = p->edges.size();
   double fact = 0.0;
@@ -1232,12 +1326,16 @@
   while(eit != itede) {
     BDS_Edge  *e = *eit;
     BDS_Point *n = e->othervertex(p);
-    double du = sqrt((n->u-oldU)*(n->u-oldU)+(n->v-oldV)*(n->v-oldV));
-    if (du == 0)return false;
+    double NU = n->degenerated ? p->u : n->u;    
+    if (p->iD == CHECK)printf("%d ",n->iD);
+    double du = sqrt((NU-oldU)*(NU-oldU)+(n->v-oldV)*(n->v-oldV));
+    if (du == 0){
+      return false;
+    }
     double length = e->length();
     ENERGY += length*length;
     double factloc = du/ length;
-    U  += n->u * factloc ;
+    U  += NU * factloc ;
     V  += n->v * factloc;
     fact += factloc;
     XX += n->X;
@@ -1246,6 +1344,7 @@
     LC += n->lc();
     ++eit;
   }
+  if (p->iD == CHECK)printf("\n");
   //  printf("%g\n",fact);
   //  sTot *= fact;
   U /= (fact);
@@ -1257,37 +1356,7 @@
   
   
   GPoint gp;
-=======
-  std::vector<BDS_Face*> ts = p->getTriangles();
-
-  double const size_total = p->edges.size();
-
-  std::vector<BDS_Edge *>::iterator edge_iterator = p->edges.begin();
-  while(edge_iterator != p->edges.end()) {
-
-    BDS_Edge const* const edge = *edge_iterator;
-    BDS_Point const* const n = edge->othervertex(p);
-
-    double const fact = 1.0;
-
-    U  += n->u * fact;
-    V  += n->v * fact;
-    XX += n->X;
-    YY += n->Y;
-    ZZ += n->Z;
-    LC += n->lc() * fact;
-    ++edge_iterator;
-  }
-  U /= size_total;
-  V /= size_total;
-  LC /= size_total;
-  XX /= size_total;
-  YY /= size_total;
-  ZZ /= size_total;
-
-  GPoint gp;
-  double uv[2];
->>>>>>> abac3450
+
   SVector3 normal;
   if (gf->geomType() == GEntity::DiscreteSurface){
     discreteFace *df = static_cast<discreteFace*> (gf);
@@ -1295,17 +1364,6 @@
       gp = df->closestPoint(SPoint3(XX, YY, ZZ), LC,&normal);
       U = gp.u();
       V = gp.v();
-<<<<<<< HEAD
-=======
-      //      double dx = sqrt ((gp.x()-gp2.x())*(gp.x()-gp2.x())+
-      //			(gp.y()-gp2.y())*(gp.y()-gp2.y())+
-      //			(gp.z()-gp2.z())*(gp.z()-gp2.z()));
-      //      if (dx > 1.e-8){
-      //	printf("ERROR %12.5E\n",dx);
-      //	printf("%g %g %g vs. %g %g %g \n",gp2.x(),gp2.y(),gp2.z(),
-      //	       gp.x(),gp.y(),gp.z());
-      //      }
->>>>>>> abac3450
     }
   }
   else
@@ -1314,7 +1372,6 @@
   if (!gp.succeeded()){
     return false;
   }
-<<<<<<< HEAD
 
   eit = p->edges.begin();
   double ENERGY_NEW = 0;
@@ -1329,13 +1386,15 @@
   }
 
   // simple strategy has failed to reduce energy
-  if (ENERGY_NEW > ENERGY){
+  if (p->iD == CHECK)
+    printf("SIMPLE CENTROID SCHEME %g %g\n",ENERGY_NEW,ENERGY);  
+
+  if (ENERGY_NEW > ENERGY/* || hard*/){
     double uv[2] = {U,V};
     gp = gf->closestPoint(SPoint3(XX, YY, ZZ),uv);
     U = gp.u();
     V = gp.v();
     //    return false;
-    //    printf("%g %g\n",ENERGY_NEW,ENERGY);  
     eit = p->edges.begin();
     ENERGY_NEW = 0;
     while(eit != itede) {
@@ -1347,34 +1406,28 @@
       ENERGY_NEW += l2;
       ++eit;
     }
+    if (p->iD == CHECK)
+      printf("PROJECTION : %g %g\n",ENERGY_NEW,ENERGY);  
     if (ENERGY_NEW > ENERGY){
-      Msg::Info("Impossible to move vertex using simple strategies... leaving it there");
+      Msg::Debug("Impossible to move vertex %d using simple strategies... leaving it there",p->iD);
       return false;
     }
   }
 
-  
-=======
-  //    if (!gf->containsParam(SPoint2(U,V)))return false;
-
->>>>>>> abac3450
   const double oldX = p->X;
   const double oldY = p->Y;
   const double oldZ = p->Z;
 
   double s1 = 0, s2 = 0;
 
-<<<<<<< HEAD
-  while(it != ite) {
-=======
   double newWorst = 1.0, oldWorst = 1.0;
-
+  double OLD = 1, NEW = 1;
   std::vector<BDS_Face*>::const_iterator it = ts.begin();
   while(it != ts.end()) {
->>>>>>> abac3450
     BDS_Face *t = *it;
     BDS_Point *n[4];
     t->getNodes(n);
+    //    OLD = std::min (OLD,_COS_N ( n[0], n[1], n[2], gf));
     p->u = U;
     p->v = V;
     double snew = std::abs(surface_triangle_param(n[0], n[1], n[2]));
@@ -1383,61 +1436,36 @@
     p->v = oldV;
     double sold = std::abs(surface_triangle_param(n[0], n[1], n[2]));
     s2 += sold;
-<<<<<<< HEAD
-    
-=======
-    if(snew < .1 * sold) return false;
-
->>>>>>> abac3450
+    if (snew < 0.02 * sold)return false;
     p->X = gp.x();
     p->Y = gp.y();
     p->Z = gp.z();
     newWorst = std::min(newWorst, qmTriangle::gamma(*it));
-
+    //    NEW = std::min (NEW,_COS_N ( n[0], n[1], n[2], gf));
     p->X = oldX;
     p->Y = oldY;
     p->Z = oldZ;
     oldWorst = std::min(oldWorst, qmTriangle::gamma(*it));
-<<<<<<< HEAD
 
     ++it;
   }
+
   //  if (p->edges.size() == 3)printf("3 -> %22.15E\n",fabs(s2-s1));
-  if(fabs(s2-s1) > 1.e-14 * (s2 + s1)) return false;
-  if (100*newWorst < oldWorst) return false;
+  if(fabs(s2-s1) > 1.e-12 * (s2 + s1)) {
+    //    if (p->iD == CHECK)
+    //    printf("PARAMETRIC TRIANGLES OVERLAP %22.15E!!\n",fabs(s2-s1));  
+    //    else 
+    return false;
+  }
+  if (newWorst < oldWorst) return false;
   //  if (p->edges.size() == 3)printf("OK \n");
-  
-  
-=======
-    double ps;
-    if (gf->geomType() == GEntity::DiscreteSurface){
-      prosca(norm1, normal, &ps);
-      if (ps > 0) return false;
-    }
-    if (isSphere){
-      double const dx = center.x() - gp.x();
-      double const dy = center.y() - gp.y();
-      double const dz = center.z() - gp.z();
-      ps = dx*norm1[0]+dy*norm1[1]+dz*norm1[2];
-      if (ps < 0)return false;
-    }
-    else{
-      prosca(norm1, norm2, &ps);
-      double threshold = 0.5;
-      if(ps < threshold){
-	return false;
-      }
-    }
-    ++it;
-  }
-  // printf("%22.15E %22.15E %22.15E\n",s1,s2,fabs(s2-s1));
-  if(std::abs(s2-s1) > 1.e-14 * (s2 + s1)) return false;
-
-  //  if(test_quality && newWorst < oldWorst){
-  //    return false;
+
+  //  if (OLD < 0 && NEW > OLD){
+  //    return true;
   //  }
-
->>>>>>> abac3450
+  //  if (NEW < 0)return false;
+
+  
   p->u = U;
   p->v = V;
   p->lc() = LC;
@@ -1454,7 +1482,7 @@
 
 bool BDS_Mesh::smooth_point_parametric(BDS_Point * const point, GFace * const gf)
 {
-
+ 
   if(!point->config_modified) return false;
 
   if(point->g && point->g->classif_degree <= 1) return false;
@@ -1486,7 +1514,7 @@
   while(it != triangles.end()) {
     BDS_Face *t = *it;
     if(!test_move_point_parametric_triangle(point, U, V, t)){
-      printf("coucou %g %g -> %g %g\n", point->u, point->v,U,V);
+      //      printf("coucou %g %g -> %g %g\n", point->u, point->v,U,V);
       return false;
     }
     ++it;
