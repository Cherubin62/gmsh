// Gmsh - Copyright (C) 1997-2019 C. Geuzaine, J.-F. Remacle
//
// See the LICENSE.txt file for license information. Please report all
// issues on https://gitlab.onelab.info/gmsh/gmsh/issues.

#include <stack>
#include <cmath>
#include <stdio.h>

#include "GmshMessage.h"
#include "OS.h"
#include "robustPredicates.h"
#include "Numeric.h"
#include "BDS.h"
#include "GFace.h"
#include "discreteFace.h"
#include "meshGFaceDelaunayInsertion.h"
#include "Numeric.h"
#include "qualityMeasures.h"

static double _cos_N(BDS_Point *_p1, BDS_Point *_p2, BDS_Point *_p3, GFace *gf)
{
  double n[3];
  normal_triangle(_p1, _p2, _p3, n);
  SVector3 N1 = gf->normal(SPoint2(_p1->u, _p1->v));
  SVector3 N2 = gf->normal(SPoint2(_p2->u, _p2->v));
  SVector3 N3 = gf->normal(SPoint2(_p3->u, _p3->v));
  SVector3 N = N1 + N2 + N3;
  N.normalize();
  return N.x() * n[0] + N.y() * n[1] + N.z() * n[2];
}

double BDS_Face_Validity(GFace *gf, BDS_Face *f)
{
  BDS_Point *pts[4];
  f->getNodes(pts);
  if(!pts[0] || !pts[1] || !pts[2]) {
    Msg::Error("Null point in face validity");
    return 0.;
  }
  if((pts[0]->degenerated ? 1 : 0) + (pts[1]->degenerated ? 1 : 0) +
       (pts[2]->degenerated ? 1 : 0) <
     2) {
    double qa1 = qmTriangle::gamma(pts[0], pts[1], pts[2]);
    return qa1 * _cos_N(pts[0], pts[1], pts[2], gf);
  }
  return 1.0;
}

void outputScalarField(std::vector<BDS_Face *> &t, const char *iii, int param,
                       GFace *gf)
{
  Msg::Info("Writing debug file '%s'", iii);
  if(gf && 0) {
    FILE *view_c = Fopen("param_mesh_as_it_is_in_3D.pos", "w");
    if(!view_c) {
      Msg::Error("Could not open file param_mesh_as_it_is_in_3D.pos");
      return;
    }
    fprintf(view_c, "View \"paramC\"{\n");
    std::vector<BDS_Face *>::iterator tit = t.begin();
    std::vector<BDS_Face *>::iterator tite = t.end();
    while(tit != tite) {
      BDS_Point *pts[4];
      if(!(*tit)->deleted) {
        (*tit)->getNodes(pts);
        for(int j = 0; j < 3; j++) {
          double U1 =
            pts[j]->degenerated == 1 ? pts[(j + 1) % 3]->u : pts[j]->u;
          double U2 = pts[(j + 1) % 3]->degenerated == 1 ? pts[j]->u :
                                                           pts[(j + 1) % 3]->u;
          double V1 =
            pts[j]->degenerated == 2 ? pts[(j + 1) % 3]->v : pts[j]->v;
          double V2 = pts[(j + 1) % 3]->degenerated == 2 ? pts[j]->v :
                                                           pts[(j + 1) % 3]->v;
          SPoint2 p1(U1, V1);
          SPoint2 p2(U2, V2);
          SPoint2 prev = p1;
          for(int k = 1; k < 30; k++) {
            double t = (double)k / 29;
            SPoint2 p = p1 * (1. - t) + p2 * t;
            GPoint pa = gf->point(p.x(), p.y());
            GPoint pb = gf->point(prev.x(), prev.y());
            fprintf(view_c, "SL(%g,%g,%g,%g,%g,%g){1,1,1};\n", pa.x(), pa.y(),
                    pa.z(), pb.x(), pb.y(), pb.z());
            prev = p;
          }
        }
      }
      ++tit;
    }
    fprintf(view_c, "};\n");
    fclose(view_c);
  }

  FILE *f = Fopen(iii, "w");
  if(!f) {
    Msg::Error("Could not open file '%s'", iii);
    return;
  }
  fprintf(f, "View \"scalar\" {\n");
  std::vector<BDS_Face *>::iterator tit = t.begin();
  std::vector<BDS_Face *>::iterator tite = t.end();
  while(tit != tite) {
    BDS_Point *pts[4];
    if(!(*tit)->deleted) {
      (*tit)->getNodes(pts);
      if(!param) {
        fprintf(f,
                "ST(%22.15E,%22.15E,%22.15E,%22.15E,%22.15E,%22.15E,%22.15E,%"
                "22.15E,%22.15E){%g,%g,%g};\n",
                pts[0]->X, pts[0]->Y, pts[0]->Z, pts[1]->X, pts[1]->Y,
                pts[1]->Z, pts[2]->X, pts[2]->Y, pts[2]->Z, (double)pts[0]->iD,
                (double)pts[1]->iD, (double)pts[2]->iD);
      }
      if(param && gf) {
        // FIXME --- LOOK AT THE VALUE OG DEGENERATED
        if((pts[0]->degenerated ? 1 : 0) + (pts[1]->degenerated ? 1 : 0) +
             (pts[2]->degenerated ? 1 : 0) >
           1) {}
        else if(pts[0]->degenerated == 1)
          fprintf(f, "SQ(%g,%g,%g,%g,%g,%g,%g,%g,%g,%g,%g,%g){%g,%g,%g,%g};\n",
                  pts[1]->u, pts[1]->v, 0.0, pts[2]->u, pts[2]->v, 0.0,
                  pts[2]->u, pts[0]->v, 0.0, pts[1]->u, pts[0]->v, 0.0,
                  (double)pts[1]->iD, (double)pts[2]->iD, (double)pts[0]->iD,
                  (double)pts[0]->iD);
        else if(pts[1]->degenerated == 1)
          fprintf(f, "SQ(%g,%g,%g,%g,%g,%g,%g,%g,%g,%g,%g,%g){%g,%g,%g,%g};\n",
                  pts[2]->u, pts[2]->v, 0.0, pts[0]->u, pts[0]->v, 0.0,
                  pts[0]->u, pts[1]->v, 0.0, pts[2]->u, pts[1]->v, 0.0,
                  (double)pts[2]->iD, (double)pts[0]->iD, (double)pts[1]->iD,
                  (double)pts[1]->iD);
        else if(pts[2]->degenerated == 1)
          fprintf(f, "SQ(%g,%g,%g,%g,%g,%g,%g,%g,%g,%g,%g,%g){%g,%g,%g,%g};\n",
                  pts[0]->u, pts[0]->v, 0.0, pts[1]->u, pts[1]->v, 0.0,
                  pts[1]->u, pts[2]->v, 0.0, pts[0]->u, pts[2]->v, 0.0,
                  (double)pts[0]->iD, (double)pts[1]->iD, (double)pts[2]->iD,
                  (double)pts[2]->iD);
        else if(pts[0]->degenerated == 2)
          fprintf(f, "SQ(%g,%g,%g,%g,%g,%g,%g,%g,%g,%g,%g,%g){%g,%g,%g,%g};\n",
                  pts[1]->u, pts[1]->v, 0.0, pts[2]->u, pts[2]->v, 0.0,
                  pts[0]->u, pts[2]->v, 0.0, pts[0]->u, pts[1]->v, 0.0,
                  (double)pts[1]->iD, (double)pts[2]->iD, (double)pts[0]->iD,
                  (double)pts[0]->iD);
        else if(pts[1]->degenerated == 2)
          fprintf(f, "SQ(%g,%g,%g,%g,%g,%g,%g,%g,%g,%g,%g,%g){%g,%g,%g,%g};\n",
                  pts[2]->u, pts[2]->v, 0.0, pts[0]->u, pts[0]->v, 0.0,
                  pts[1]->u, pts[0]->v, 0.0, pts[1]->u, pts[2]->v, 0.0,
                  (double)pts[2]->iD, (double)pts[0]->iD, (double)pts[1]->iD,
                  (double)pts[1]->iD);
        else if(pts[2]->degenerated == 2)
          fprintf(f, "SQ(%g,%g,%g,%g,%g,%g,%g,%g,%g,%g,%g,%g){%g,%g,%g,%g};\n",
                  pts[0]->u, pts[0]->v, 0.0, pts[1]->u, pts[1]->v, 0.0,
                  pts[2]->u, pts[1]->v, 0.0, pts[2]->u, pts[0]->v, 0.0,
                  (double)pts[0]->iD, (double)pts[1]->iD, (double)pts[2]->iD,
                  (double)pts[2]->iD);
        else {
          fprintf(f,
                  "ST(%22.15E,%22.15E,%22.15E,%22.15E,%22.15E,%22.15E,%22.15E,%"
                  "22.15E,%22.15E){%g,%g,%g};\n",
                  pts[0]->u, pts[0]->v, 0.0, pts[1]->u, pts[1]->v, 0.0,
                  pts[2]->u, pts[2]->v, 0.0, (double)pts[0]->iD,
                  (double)pts[1]->iD, (double)pts[2]->iD);
        }
      }
    }
    ++tit;
  }
  fprintf(f, "};\n");
  fclose(f);
}

static void vector_triangle(BDS_Point *p1, BDS_Point *p2, BDS_Point *p3,
                            double c[3])
{
  double a[3] = {p1->X - p2->X, p1->Y - p2->Y, p1->Z - p2->Z};
  double b[3] = {p1->X - p3->X, p1->Y - p3->Y, p1->Z - p3->Z};
  c[2] = a[0] * b[1] - a[1] * b[0];
  c[1] = -a[0] * b[2] + a[2] * b[0];
  c[0] = a[1] * b[2] - a[2] * b[1];
}

static double vector_triangle_parametric(BDS_Point *p1, BDS_Point *p2,
                                         BDS_Point *p3)
{
  double const a[2] = {p1->u - p2->u, p1->v - p2->v};
  double const b[2] = {p1->u - p3->u, p1->v - p3->v};
  return a[0] * b[1] - a[1] * b[0];
}

void normal_triangle(BDS_Point *p1, BDS_Point *p2, BDS_Point *p3, double c[3])
{
  vector_triangle(p1, p2, p3, c);
  norme(c);
}

static double surface_triangle_param(BDS_Point *p1, BDS_Point *p2,
                                     BDS_Point *p3)
{
  // FIXME
  // THIS ASSUMES DEGENERATED EDGES ALONG AXIS U !!!
  // SEEMS TO BE THE CASE WITH OCC

  if(!p1 || !p2 || !p3) {
    Msg::Error("Null point");
    return 0;
  }

  double c;
  if((p1->degenerated ? 1 : 0) + (p2->degenerated ? 1 : 0) +
       (p3->degenerated ? 1 : 0) >
     1)
    c = 0; // vector_triangle_parametric(p1, p2, p3, c);
  else if(p1->degenerated == 1) {
    double du = fabs(p3->u - p2->u);
    c = 2 * fabs(0.5 * (p3->v + p2->v) - p1->v) * du;
  }
  else if(p2->degenerated == 1) {
    double du = fabs(p3->u - p1->u);
    c = 2 * fabs(0.5 * (p3->v + p1->v) - p2->v) * du;
  }
  else if(p3->degenerated == 1) {
    double du = fabs(p2->u - p1->u);
    c = 2 * fabs(0.5 * (p2->v + p1->v) - p3->v) * du;
  }
  else if(p1->degenerated == 2) {
    double dv = fabs(p3->v - p2->v);
    c = 2 * fabs(0.5 * (p3->u + p2->u) - p1->u) * dv;
  }
  else if(p2->degenerated == 2) {
    double dv = fabs(p3->v - p1->v);
    c = 2 * fabs(0.5 * (p3->u + p1->u) - p2->u) * dv;
  }
  else if(p3->degenerated == 2) {
    double dv = fabs(p2->v - p1->v);
    c = 2 * fabs(0.5 * (p2->u + p1->u) - p3->u) * dv;
  }
  else
    c = vector_triangle_parametric(p1, p2, p3);
  return (0.5 * c);
}

std::vector<BDS_Face *> BDS_Point::getTriangles() const
{
  std::vector<BDS_Face *> t;
  t.reserve(edges.size());

  std::vector<BDS_Edge *>::const_iterator it = edges.begin();
  while(it != edges.end()) {
    std::size_t const number_of_faces = (*it)->numfaces();

    for(std::size_t i = 0; i < number_of_faces; ++i) {
      BDS_Face *const tt = (*it)->faces(i);
      if(tt && std::find(t.begin(), t.end(), tt) == t.end()) {
        t.push_back(tt);
      }
    }
    ++it;
  }
  return t;
}

BDS_Point *BDS_Mesh::add_point(int const num, double const x, double const y,
                               double const z)
{
  BDS_Point *pp = new BDS_Point(num, x, y, z);
  points.insert(pp);
  MAXPOINTNUMBER = std::max(MAXPOINTNUMBER, num);
  return pp;
}

BDS_Point *BDS_Mesh::add_point(int num, double u, double v, GFace *gf)
{
  GPoint gp = gf->point(u, v);
  BDS_Point *pp = new BDS_Point(num, gp.x(), gp.y(), gp.z());
  pp->u = u;
  pp->v = v;
  points.insert(pp);
  MAXPOINTNUMBER = std::max(MAXPOINTNUMBER, num);
  return pp;
}

BDS_Point *BDS_Mesh::find_point(int p)
{
  BDS_Point P(p);
  std::set<BDS_Point *, PointLessThan>::iterator it = points.find(&P);

  return it != points.end() ? static_cast<BDS_Point *>(*it) : NULL;
}

BDS_Edge *BDS_Mesh::find_edge(BDS_Point *p, int num2)
{
  std::vector<BDS_Edge *>::iterator eit = p->edges.begin();
  while(eit != p->edges.end()) {
    if((*eit)->p1 == p && (*eit)->p2->iD == num2) return (*eit);
    if((*eit)->p2 == p && (*eit)->p1->iD == num2) return (*eit);
    ++eit;
  }
  return 0;
}

BDS_Edge *BDS_Mesh::find_edge(BDS_Point *p1, BDS_Point *p2)
{
  return find_edge(p1, p2->iD);
}

BDS_Edge *BDS_Mesh::find_edge(int num1, int num2)
{
  BDS_Point *p = find_point(num1);
  return find_edge(p, num2);
}

int Intersect_Edges_2d(double x1, double y1, double x2, double y2, double x3,
                       double y3, double x4, double y4, double x[2])
{
  //   double p1[2] = {x1,y1};
  //   double p2[2] = {x2,y2};
  //   double q1[2] = {x3,y3};
  //   double q2[2] = {x4,y4};

  //   double rp1 = robustPredicates::orient2d(p1, p2, q1);
  //   double rp2 = robustPredicates::orient2d(p1, p2, q2);
  //   double rq1 = robustPredicates::orient2d(q1, q2, p1);
  //   double rq2 = robustPredicates::orient2d(q1, q2, p2);

  //   if(rp1*rp2<=0 && rq1*rq2<=0){
  // //      printf("p1 %22.15E %22.15E %22.15E %22.15E \n",x1,y1,x2,y2);
  // //      printf("p2 %22.15E %22.15E %22.15E %22.15E \n",x3,y3,x4,y4);
  // //      printf("or %22.15E %22.15E %22.15E %22.15E\n",rp1,rp2,rq1,rq2);
  //     return 1;
  //   }
  //   return 0;

  double mat[2][2];
  double rhs[2];
  mat[0][0] = (x2 - x1);
  mat[0][1] = -(x4 - x3);
  mat[1][0] = (y2 - y1);
  mat[1][1] = -(y4 - y3);
  rhs[0] = x3 - x1;
  rhs[1] = y3 - y1;
  if(!sys2x2(mat, rhs, x)) return 0;
  if(x[0] >= 0.0 && x[0] <= 1.0 && x[1] >= 0.0 && x[1] <= 1.0) return 1;
  return 0;
}

BDS_Edge *BDS_Mesh::recover_edge_fast(BDS_Point *p1, BDS_Point *p2)
{
  std::vector<BDS_Face *> ts = p1->getTriangles();

  std::vector<BDS_Face *>::const_iterator it = ts.begin();
  while(it != ts.end()) {
    BDS_Face *t = *it;
    if(!t->e4) {
      BDS_Edge *e = t->oppositeEdge(p1);
      BDS_Face *f = e->otherFace(t);
      if(!f->e4) {
        BDS_Point *p2b = f->oppositeVertex(e);
        if(p2b && p2 == p2b) {
          if(swap_edge(e, BDS_SwapEdgeTestRecover(), true)) {
            return find_edge(p1, p2->iD);
          }
        }
      }
    }
    ++it;
  }
  return 0;
}

BDS_Edge *BDS_Mesh::recover_edge(int num1, int num2, bool &_fatal,
                                 std::set<EdgeToRecover> *e2r,
                                 std::set<EdgeToRecover> *not_recovered)
{
  BDS_Edge *e = find_edge(num1, num2);
  _fatal = false;

  if(e) return e;

  BDS_Point *p1 = find_point(num1);
  BDS_Point *p2 = find_point(num2);

  if(!p1 || !p2) {
    Msg::Error("Could not find points %d or %d in BDS mesh", num1, num2);
    return 0;
  }

  Msg::Debug("edge %d %d has to be recovered", num1, num2);

  int ix = 0;
  double x[2];
  while(1) {
    std::vector<BDS_Edge *> intersected;

    bool selfIntersection = false;

    std::vector<BDS_Edge *>::const_iterator it = edges.begin();
    while(it != edges.end()) {
      e = (*it);
      if(!e->deleted && e->p1 != p1 && e->p1 != p2 && e->p2 != p1 &&
         e->p2 != p2)
        if(Intersect_Edges_2d(e->p1->u, e->p1->v, e->p2->u, e->p2->v, p1->u,
                              p1->v, p2->u, p2->v, x)) {
          // intersect
          if(e2r &&
             e2r->find(EdgeToRecover(e->p1->iD, e->p2->iD, 0)) != e2r->end()) {
            std::set<EdgeToRecover>::iterator itr1 =
              e2r->find(EdgeToRecover(e->p1->iD, e->p2->iD, 0));
            std::set<EdgeToRecover>::iterator itr2 =
              e2r->find(EdgeToRecover(num1, num2, 0));
            Msg::Debug("edge %d %d on model edge %d cannot be recovered because"
                       " it intersects %d %d on model edge %d",
                       num1, num2, itr2->ge->tag(), e->p1->iD, e->p2->iD,
                       itr1->ge->tag());
            // now throw a class that contains the diagnostic
            not_recovered->insert(EdgeToRecover(num1, num2, itr2->ge));
            not_recovered->insert(
              EdgeToRecover(e->p1->iD, e->p2->iD, itr1->ge));
            selfIntersection = true;
          }
          if(e->numfaces() != e->numTriangles()) return 0;
          intersected.push_back(e);
        }
      ++it;
    }

    if(selfIntersection) return 0;

    // if(ix > 300){
    //   Msg::Warning("edge %d %d cannot be recovered after %d iterations,
    //   trying again",
    //      num1, num2, ix);
    //   ix = 0;
    // }
    // printf("%d %d\n",intersected.size(),ix);

    //    printf("%d intersected\n",intersected.size());

    if(!intersected.size() || ix > 300) {
      BDS_Edge *eee = find_edge(num1, num2);
      if(!eee) {
        if(Msg::GetVerbosity() > 98) {
          outputScalarField(triangles, "debugp.pos", 1);
          outputScalarField(triangles, "debugr.pos", 0);
          Msg::Debug(
            "edge %d %d cannot be recovered at all, look at debugp.pos "
            "and debugr.pos",
            num1, num2);
        }
        else {
          Msg::Debug("edge %d %d cannot be recovered at all", num1, num2);
        }
        _fatal = true;
        return 0;
      }
      return eee;
    }

    std::vector<int>::size_type ichoice = 0;
    bool success = false;
    while(!success && ichoice < intersected.size()) {
      success = swap_edge(intersected[ichoice++], BDS_SwapEdgeTestRecover());
    }

    if(!success) {
      Msg::Debug("edge %d %d cannot be recovered at all\n", num1, num2);
      _fatal = true;
      return 0;
    }

    ix++;
  }
  return 0;
}

BDS_Edge *BDS_Mesh::find_edge(BDS_Point *p1, BDS_Point *p2, BDS_Face *t) const
{
  BDS_Point P1(p1->iD);
  BDS_Point P2(p2->iD);
  BDS_Edge E(&P1, &P2);
  if(t->e1->p1->iD == E.p1->iD && t->e1->p2->iD == E.p2->iD) return t->e1;
  if(t->e2->p1->iD == E.p1->iD && t->e2->p2->iD == E.p2->iD) return t->e2;
  if(t->e3->p1->iD == E.p1->iD && t->e3->p2->iD == E.p2->iD) return t->e3;
  return 0;
}

static bool is_equivalent(BDS_Edge *e1, BDS_Edge *e2, BDS_Edge *e3,
                          BDS_Edge *o1, BDS_Edge *o2, BDS_Edge *o3)
{
  return (o1 == e1 && o2 == e2 && o3 == e3) ||
         (o1 == e1 && o2 == e3 && o3 == e2) ||
         (o1 == e2 && o2 == e1 && o3 == e3) ||
         (o1 == e2 && o2 == e3 && o3 == e1) ||
         (o1 == e3 && o2 == e1 && o3 == e2) ||
         (o1 == e3 && o2 == e2 && o3 == e1);
}

BDS_Face *BDS_Mesh::find_triangle(BDS_Edge *e1, BDS_Edge *e2, BDS_Edge *e3)
{
  for(int i = 0; i < e1->numfaces(); i++) {
    BDS_Face *t = e1->faces(i);
    if(is_equivalent(e1, e2, e3, t->e1, t->e2, t->e3)) { return t; }
  }
  for(int i = 0; i < e2->numfaces(); i++) {
    BDS_Face *t = e2->faces(i);
    if(is_equivalent(e1, e2, e3, t->e1, t->e2, t->e3)) { return t; }
  }
  for(int i = 0; i < e3->numfaces(); i++) {
    BDS_Face *t = e3->faces(i);
    if(is_equivalent(e1, e2, e3, t->e1, t->e2, t->e3)) { return t; }
  }
  return 0;
}

BDS_Edge *BDS_Mesh::add_edge(int const p1, int const p2)
{
  BDS_Edge *efound = find_edge(p1, p2);
  if(efound) return efound;

  BDS_Point *pp1 = find_point(p1);
  BDS_Point *pp2 = find_point(p2);

  if(!pp1 || !pp2) {
    Msg::Error("Could not find points %d or %d in BDS mesh", p1, p2);
    return 0;
  }
  edges.push_back(new BDS_Edge(pp1, pp2));

  return edges.back();
}

BDS_Face *BDS_Mesh::add_triangle(int p1, int p2, int p3)
{
  BDS_Edge *e1 = add_edge(p1, p2);
  BDS_Edge *e2 = add_edge(p2, p3);
  BDS_Edge *e3 = add_edge(p3, p1);
  if(e1 && e2 && e3) return add_triangle(e1, e2, e3);
  return 0;
}

BDS_Face *BDS_Mesh::add_triangle(BDS_Edge *e1, BDS_Edge *e2, BDS_Edge *e3)
{
  if(e1 && e2 && e3) {
    BDS_Face *t = new BDS_Face(e1, e2, e3);
    triangles.push_back(t);
    return t;
  }
  return 0;
}

void BDS_Mesh::del_face(BDS_Face *t)
{
  if(!t) return;
  t->e1->del(t);
  t->e2->del(t);
  t->e3->del(t);
  if(t->e4) t->e4->del(t);
  t->deleted = true;
}

void BDS_Mesh::del_edge(BDS_Edge *e)
{
  if(!e) return;
  e->p1->del(e);
  e->p2->del(e);
  e->deleted = true;
}

void BDS_Mesh::del_point(BDS_Point *p)
{
  if(!p) return;
  if(points.erase(p)) delete p;
}

void BDS_Mesh::add_geom(int p1, int p2)
{
  BDS_GeomEntity *e = new BDS_GeomEntity(p1, p2);
  std::pair<std::set<BDS_GeomEntity *, GeomLessThan>::iterator, bool> res =
    geom.insert(e);
  if(!res.second) delete e;
}

void BDS_Edge::computeNeighborhood(BDS_Point *pts1[4], BDS_Point *pts2[4],
                                   BDS_Point *oface[2]) const
{
  oface[0] = oface[1] = 0;
  pts1[0] = pts1[1] = pts1[2] = pts1[3] = 0;
  pts2[0] = pts2[1] = pts2[2] = pts2[3] = 0;
  if(faces(0)) {
    faces(0)->getNodes(pts1);
    if(pts1[0] != p1 && pts1[0] != p2)
      oface[0] = pts1[0];
    else if(pts1[1] != p1 && pts1[1] != p2)
      oface[0] = pts1[1];
    else
      oface[0] = pts1[2];
  }
  if(faces(1)) {
    faces(1)->getNodes(pts2);
    if(pts2[0] != p1 && pts2[0] != p2)
      oface[1] = pts2[0];
    else if(pts2[1] != p1 && pts2[1] != p2)
      oface[1] = pts2[1];
    else
      oface[1] = pts2[2];
  }
}

void BDS_Edge::oppositeof(BDS_Point *oface[2]) const
{
  // FIXME !!!!!!!!!!!!

  oface[0] = oface[1] = 0;
  if(faces(0)) {
    BDS_Point *pts[4];
    faces(0)->getNodes(pts);
    if(pts[0] != p1 && pts[0] != p2)
      oface[0] = pts[0];
    else if(pts[1] != p1 && pts[1] != p2)
      oface[0] = pts[1];
    else
      oface[0] = pts[2];
  }
  if(faces(1)) {
    BDS_Point *pts[4];
    faces(1)->getNodes(pts);
    if(pts[0] != p1 && pts[0] != p2)
      oface[1] = pts[0];
    else if(pts[1] != p1 && pts[1] != p2)
      oface[1] = pts[1];
    else
      oface[1] = pts[2];
  }
}

BDS_GeomEntity *BDS_Mesh::get_geom(int p1, int p2)
{
  BDS_GeomEntity ge(p1, p2);
  std::set<BDS_GeomEntity *, GeomLessThan>::iterator it = geom.find(&ge);
  if(it == geom.end()) return 0;
  return (BDS_GeomEntity *)(*it);
}

void recur_tag(BDS_Face *t, BDS_GeomEntity *g)
{
  std::stack<BDS_Face *> _stack;
  _stack.push(t);

  //  BDS_Point *pts[4];
  //  t->getNodes(pts);
  //  printf("starting with trioangle %d %d
  //  %d\n",pts[0]->iD,pts[1]->iD,pts[2]->iD);

  while(!_stack.empty()) {
    t = _stack.top();
    _stack.pop();
    if(!t->g) {
      //      t->getNodes(pts);
      //      printf("now in trioangle %d %d
      //      %d\n",pts[0]->iD,pts[1]->iD,pts[2]->iD);
      t->g = g;
      // g->t.push_back(t);
      if(!t->e1->g && t->e1->numfaces() == 2) {
        //	printf("going through %d %d\n",t->e1->p1->iD,t->e1->p2->iD);
        _stack.push(t->e1->otherFace(t));
        //	recur_tag(t->e1->otherFace(t), g);
      }
      if(!t->e2->g && t->e2->numfaces() == 2) {
        //	printf("going through %d %d\n",t->e2->p1->iD,t->e2->p2->iD);
        _stack.push(t->e2->otherFace(t));
        //	recur_tag(t->e2->otherFace(t), g);
      }
      if(!t->e3->g && t->e3->numfaces() == 2) {
        //	printf("going through %d %d\n",t->e3->p1->iD,t->e3->p2->iD);
        _stack.push(t->e3->otherFace(t));
        //	recur_tag(t->e3->otherFace(t), g);
      }
    }
  }
}

double PointLessThanLexicographic::t = 0;

template <class IT> void DESTROOOY(IT beg, IT end)
{
  while(beg != end) {
    delete *beg;
    beg++;
  }
}

struct is_not_deleted {
  template <class T> bool operator()(T *const face) { return !face->deleted; }
};

void BDS_Mesh::cleanup()
{
  {
    std::vector<BDS_Face *>::iterator last =
      std::partition(triangles.begin(), triangles.end(), is_not_deleted());
    std::vector<BDS_Face *>::iterator it = last;
    while(it != triangles.end()) {
      delete *it;
      ++it;
    }
    triangles.erase(last, triangles.end());
  }
  {
    std::vector<BDS_Edge *>::iterator last =
      std::partition(edges.begin(), edges.end(), is_not_deleted());
    std::vector<BDS_Edge *>::iterator it = last;
    while(it != edges.end()) {
      delete *it;
      ++it;
    }
    edges.erase(last, edges.end());
  }
}

BDS_Mesh::~BDS_Mesh()
{
  DESTROOOY(geom.begin(), geom.end());
  DESTROOOY(points.begin(), points.end());
  cleanup();
  DESTROOOY(edges.begin(), edges.end());
  DESTROOOY(triangles.begin(), triangles.end());
}

bool BDS_Mesh::split_edge(BDS_Edge *e, BDS_Point *mid, bool check_area_param)
{
  /*
        p1
      / | \
     /  |  \
 op1/ 0mid1 \op2
    \   |   /
     \  |  /
      \ p2/

     //  p1,op1,mid -
     //  p2,op2,mid -
     //  p2,op1,mid +
     //  p1,op2,mid +
  */

  BDS_Point *op[2];
  BDS_Point *p1 = e->p1;
  BDS_Point *p2 = e->p2;

  e->oppositeof(op);
  if(!op[0] || !op[1]) return false;

  const int CHECK1 = -1, CHECK2 = -1;

  if(p1->iD == CHECK1 && p2->iD == CHECK2)
    printf("splitting edge %d %d opp %d %d new %d\n", p1->iD, p2->iD, op[0]->iD,
           op[1]->iD, mid->iD);
<<<<<<< HEAD
  
  double ori0 = fabs(surface_triangle_param(p2, p1, op[0])) +
    fabs(surface_triangle_param(p2, p1, op[1]));
  //  double ori1 = fabs(surface_triangle_param(mid, p1, op[1]));
  //  double ori2 = fabs(surface_triangle_param(mid, op[1], p2));
  //  double ori3 = fabs(surface_triangle_param(mid, p2, op[0]));
  //  double ori4 = fabs(surface_triangle_param(mid, op[0], p1));
=======

  if(check_area_param) {
    double area0 = fabs(surface_triangle_param(p2, p1, op[0])) +
      fabs(surface_triangle_param(p2, p1, op[1]));
    double area1 = fabs(surface_triangle_param(mid, p1, op[1])) +
      fabs(surface_triangle_param(mid, op[1], p2)) +
      fabs(surface_triangle_param(mid, p2, op[0])) +
      fabs(surface_triangle_param(mid, op[0], p1));
    // heuristic - abort if area changed too much
    if(area1 > 1.1 * area0 || area1 < 0.9 * area0){
      return false;
    }
  }
>>>>>>> 9abfc6e3

  /*
  double ori1 = fabs(vector_triangle_parametric(mid, p1, op[1]));
  double ori2 = fabs(vector_triangle_parametric(mid, op[1], p2));
  double ori3 = fabs(vector_triangle_parametric(mid, p2, op[0]));
  double ori4 = fabs(vector_triangle_parametric(mid, op[0], p1));

  //
  double eps = 1.e-8;
  printf("%g %g %g %g %g\n",ori0,ori1,ori2,ori3,ori4);
  if(ori1 < eps  || ori2 < eps  || ori3 < eps  ||
     ori4 < eps ) {
    return false;
  }
  */
  if(p1->iD == CHECK1 && p2->iD == CHECK2)
    printf("%d %d %d %d\n", p1->iD, p2->iD, op[0]->iD, op[1]->iD);

  BDS_Point *pts1[4];
  e->faces(0)->getNodes(pts1);

  int orientation = 0;
  for(int i = 0; i < 3; i++) {
    if(pts1[i] == p1) {
      orientation = pts1[(i + 1) % 3] == p2 ? 1 : -1;
      break;
    }
  }

  BDS_GeomEntity *g1 = 0, *g2 = 0, *ge = e->g;

  BDS_Edge *p1_op1 = find_edge(p1, op[0], e->faces(0));
  BDS_Edge *op1_p2 = find_edge(op[0], p2, e->faces(0));
  BDS_Edge *p1_op2 = find_edge(p1, op[1], e->faces(1));
  BDS_Edge *op2_p2 = find_edge(op[1], p2, e->faces(1));

  if(e->faces(0)) {
    g1 = e->faces(0)->g;
    del_face(e->faces(0));
  }
  // not a bug !!!
  if(e->faces(0)) {
    g2 = e->faces(0)->g;
    del_face(e->faces(0));
  }

  //  double t_l = e->target_length;

  del_edge(e);

  BDS_Edge *p1_mid = new BDS_Edge(p1, mid);
  edges.push_back(p1_mid);
  BDS_Edge *mid_p2 = new BDS_Edge(mid, p2);
  edges.push_back(mid_p2);
  BDS_Edge *op1_mid = new BDS_Edge(op[0], mid);
  edges.push_back(op1_mid);
  BDS_Edge *mid_op2 = new BDS_Edge(mid, op[1]);
  edges.push_back(mid_op2);

  BDS_Face *t1, *t2, *t3, *t4;
  if(orientation == 1) {
    t1 = new BDS_Face(op1_mid, p1_op1, p1_mid);
    t2 = new BDS_Face(mid_op2, op2_p2, mid_p2);
    t3 = new BDS_Face(op1_p2, op1_mid, mid_p2);
    t4 = new BDS_Face(p1_op2, mid_op2, p1_mid);
  }
  else {
    t1 = new BDS_Face(p1_op1, op1_mid, p1_mid);
    t2 = new BDS_Face(op2_p2, mid_op2, mid_p2);
    t3 = new BDS_Face(op1_mid, op1_p2, mid_p2);
    t4 = new BDS_Face(mid_op2, p1_op2, p1_mid);
  }
  t1->g = g1;
  t2->g = g2;
  t3->g = g1;
  t4->g = g2;

  p1_mid->g = ge;
  mid_p2->g = ge;
  op1_mid->g = g1;
  mid_op2->g = g2;

  mid->g = ge;

  triangles.push_back(t1);
  triangles.push_back(t2);
  triangles.push_back(t3);
  triangles.push_back(t4);

  return true;
  // config has changed
  p1->config_modified = true;
  p2->config_modified = true;
  op[0]->config_modified = true;
  op[1]->config_modified = true;
  return true;
}

bool BDS_SwapEdgeTestRecover::operator()(BDS_Point *_p1, BDS_Point *_p2,
                                         BDS_Point *_q1, BDS_Point *_q2) const
{
  double p1[2] = {_p1->u, _p1->v};
  double p2[2] = {_p2->u, _p2->v};
  double op1[2] = {_q1->u, _q1->v};
  double op2[2] = {_q2->u, _q2->v};

  double ori_t1 = robustPredicates::orient2d(op1, p1, op2);
  double ori_t2 = robustPredicates::orient2d(op1, op2, p2);

  return (ori_t1 * ori_t2 > 0); // the quadrangle was strictly convex !
}

bool BDS_SwapEdgeTestRecover::operator()(BDS_Point *_p1, BDS_Point *_p2,
                                         BDS_Point *_p3, BDS_Point *_q1,
                                         BDS_Point *_q2, BDS_Point *_q3,
                                         BDS_Point *_op1, BDS_Point *_op2,
                                         BDS_Point *_op3, BDS_Point *_oq1,
                                         BDS_Point *_oq2, BDS_Point *_oq3) const
{
  return true;
}

// This function does actually the swap without taking into account
// the feasability of the operation. Those conditions have to be
// taken into account before doing the edge swap

bool BDS_SwapEdgeTestQuality::operator()(BDS_Point *_p1, BDS_Point *_p2,
                                         BDS_Point *_q1, BDS_Point *_q2) const
{
  if(!testSmallTriangles) return true;

  // AVOID CREATING POINTS WITH 2 NEIGHBORING TRIANGLES
  //  std::vector<BDS_Face*> f1 = p1->getTriangles();
  //  std::vector<BDS_Face*> f2 = p2->getTriangles();
  if(_p1->g && _p1->g->classif_degree == 2 && _p1->edges.size() <= 4)
    return false;
  if(_p2->g && _p2->g->classif_degree == 2 && _p2->edges.size() <= 4)
    return false;
  if(_p1->g && _p1->g->classif_degree < 2 && _p1->edges.size() <= 3)
    return false;
  if(_p2->g && _p2->g->classif_degree < 2 && _p2->edges.size() <= 3)
    return false;

  double s1 = fabs(surface_triangle_param(_p1, _p2, _q1));
  double s2 = fabs(surface_triangle_param(_p1, _p2, _q2));
  double s3 = fabs(surface_triangle_param(_p1, _q1, _q2));
  double s4 = fabs(surface_triangle_param(_p2, _q1, _q2));
  if(fabs(s1 + s2 - s3 - s4) > 1.e-12 * (s3 + s4)) { return false; }
  // THIS WAS CAUSIN' TROUBLES ...
  // if(s3 < .02 * (s1 + s2) || s4 < .02 * (s1 + s2)) return false;

  /*
  if(!testSmallTriangles) {
    double p1[2] = {_p1->u, _p1->v};
    double p2[2] = {_p2->u, _p2->v};
    double op1[2] = {_q1->u, _q1->v};
    double op2[2] = {_q2->u, _q2->v};

    double ori_t1 = robustPredicates::orient2d(op1, p1, op2);
    double ori_t2 = robustPredicates::orient2d(op1, op2, p2);

    // printf("%d %d %d %d %g
    // %g\n",_p1->iD,_p2->iD,_q1->iD,_q2->iD,ori_t1,ori_t2);

    return (ori_t1 * ori_t2 > 0); // the quadrangle was strictly convex !
  }

  double s1 = std::abs(surface_triangle_param(_p1, _p2, _q1));
  double s2 = std::abs(surface_triangle_param(_p1, _p2, _q2));
  double s3 = std::abs(surface_triangle_param(_p1, _q1, _q2));
  double s4 = std::abs(surface_triangle_param(_p2, _q1, _q2));
  if(std::abs(s1 + s2 - s3 - s4) > 1.e-12 * (s1 + s2)) return false;
  if(s3 < .02 * (s1 + s2) || s4 < .02 * (s1 + s2)) return false;
  */

  return true;
}
/*
bool BDS_SwapEdgeTestQuality::operator()(BDS_Point *_p1, BDS_Point *_p2,
                                        BDS_Point *_p3, BDS_Point *_q1,
                                        BDS_Point *_q2, BDS_Point *_q3,
                                        BDS_Point *_op1, BDS_Point *_op2,
                                        BDS_Point *_op3, BDS_Point *_oq1,
                                        BDS_Point *_oq2, BDS_Point *_oq3) const
{
 if(!testQuality) return true;

 double n[3], q[3], on[3], oq[3];
 normal_triangle(_p1, _p2, _p3, n);
 normal_triangle(_q1, _q2, _q3, q);
 normal_triangle(_op1, _op2, _op3, on);
 normal_triangle(_oq1, _oq2, _oq3, oq);

 double const cosnq = prosca(n, q);
 double const cosonq = prosca(on, oq);

 double qa1 = qmTriangle::gamma(_p1, _p2, _p3);
 double qa2 = qmTriangle::gamma(_q1, _q2, _q3);
 double qb1 = qmTriangle::gamma(_op1, _op2, _op3);
 double qb2 = qmTriangle::gamma(_oq1, _oq2, _oq3);

 // we swap for a better configuration
 double const mina = std::min(qa1, qa2);
 double const minb = std::min(qb1, qb2);

 // if(cosnq < .3 && cosonq > .5 && minb > .1)
 //   printf("mina = %g minb = %g cos %g %g\n",mina,minb,cosnq,cosonq);
 if(cosnq < 0.3 && cosonq > 0.5 && minb > 0.1) return true;

 return minb > mina;
 //  if(mina > minb && cosnq <= cosonq)return true;
}
*/

bool BDS_SwapEdgeTestQuality::operator()(BDS_Point *_p1, BDS_Point *_p2,
                                         BDS_Point *_p3, BDS_Point *_q1,
                                         BDS_Point *_q2, BDS_Point *_q3,
                                         BDS_Point *_op1, BDS_Point *_op2,
                                         BDS_Point *_op3, BDS_Point *_oq1,
                                         BDS_Point *_oq2, BDS_Point *_oq3) const
{
  // Check if new edge is not on a seam or degenerated
  BDS_Point *p1 = 0, *p2 = 0;
  if(_op1 != _oq1 && _op1 != _oq2 && _op1 != _oq3) {
    p1 = _op2;
    p2 = _op3;
  }
  else if(_op2 != _oq1 && _op2 != _oq2 && _op2 != _oq3) {
    p1 = _op1;
    p2 = _op3;
  }
  else if(_op3 != _oq1 && _op3 != _oq2 && _op3 != _oq3) {
    p1 = _op1;
    p2 = _op2;
  }
  else {
    Msg::Warning("Unable to detect the new edge in BDS_SwapEdgeTestQuality\n");
  }

  if(p1 && p2) {
    if(p1->degenerated && p2->degenerated) return false;
    if(p1->_periodicCounterpart && p2->_periodicCounterpart) return false;
  }

  if(!testQuality) return true;

  double qa1 = qmTriangle::gamma(_p1, _p2, _p3);
  double qa2 = qmTriangle::gamma(_q1, _q2, _q3);
  double qb1 = qmTriangle::gamma(_op1, _op2, _op3);
  double qb2 = qmTriangle::gamma(_oq1, _oq2, _oq3);

  // we swap for a better configuration
  double const mina = std::min(qa1, qa2);
  double const minb = std::min(qb1, qb2);

  //  printf("%g %g -> %g %g\n",qa1,qa2,qb1,qb2);

  // if(cosnq < .3 && cosonq > .5 && minb > .1)
  //   printf("mina = %g minb = %g cos %g %g\n",mina,minb,cosnq,cosonq);
  //  if(cosnq < 0.3 && cosonq > 0.5 && minb > 0.1) return true;

  return minb > mina;
}

bool BDS_SwapEdgeTestNormals::operator()(BDS_Point *_p1, BDS_Point *_p2,
                                         BDS_Point *_q1, BDS_Point *_q2) const
{
  //  if (_p1->g && _p1->g->classif_degree == 2 && _p1->edges.size() <= 4)return
  //  false; if (_p2->g && _p2->g->classif_degree == 2 && _p2->edges.size() <=
  //  4)return false; if (_p1->g && _p1->g->classif_degree < 2 &&
  //  _p1->edges.size() <= 3)return false; if (_p2->g && _p2->g->classif_degree
  //  < 2 && _p2->edges.size() <= 3)return false;

  double s1 = fabs(surface_triangle_param(_p1, _p2, _q1));
  double s2 = fabs(surface_triangle_param(_p1, _p2, _q2));
  double s3 = fabs(surface_triangle_param(_p1, _q1, _q2));
  double s4 = fabs(surface_triangle_param(_p2, _q1, _q2));
  if(fabs(s1 + s2 - s3 - s4) > 1.e-12 * (s3 + s4)) { return false; }
  //  if(s3 < .02 * (s1 + s2) || s4 < .02 * (s1 + s2)) return false;
  return true;
}

bool BDS_SwapEdgeTestNormals::operator()(BDS_Point *_p1, BDS_Point *_p2,
                                         BDS_Point *_p3, BDS_Point *_q1,
                                         BDS_Point *_q2, BDS_Point *_q3,
                                         BDS_Point *_op1, BDS_Point *_op2,
                                         BDS_Point *_op3, BDS_Point *_oq1,
                                         BDS_Point *_oq2, BDS_Point *_oq3) const
{
  double qa1 = qmTriangle::gamma(_p1, _p2, _p3);
  double qa2 = qmTriangle::gamma(_q1, _q2, _q3);
  double qb1 = qmTriangle::gamma(_op1, _op2, _op3);
  double qb2 = qmTriangle::gamma(_oq1, _oq2, _oq3);

  // double mina = std::min(qa1, qa2);
  // double minb = std::min(qb1, qb2);
  // if(minb > 5 * mina) return true;

  double OLD = std::min(_ori * qa1 * _cos_N(_p1, _p2, _p3, gf),
                        _ori * qa2 * _cos_N(_q1, _q2, _q3, gf));

  double NEW = std::min(_ori * qb1 * _cos_N(_op1, _op2, _op3, gf),
                        _ori * qb2 * _cos_N(_oq1, _oq2, _oq3, gf));

  if(OLD < 0.5 && OLD < NEW) return true;
  return false;
}

bool BDS_Mesh::swap_edge(BDS_Edge *e, const BDS_SwapEdgeTest &theTest,
                         bool force)
{
  /*
        p1
      / | \
     /  |  \
 op1/ 0 | 1 \op2
    \   |   /
     \  |  /
      \ p2/

     // op1 p1 op2
     // op1 op2 p2
   */

  // we test if the edge is deleted
  // return false;

  BDS_Point *p1 = e->p1;
  BDS_Point *p2 = e->p2;

  if(e->deleted) return false;

  int nbFaces = e->numfaces();
  if(nbFaces != 2) return false;

  if(e->g && e->g->classif_degree == 1) return false;

  const int CHECK1 = -1, CHECK2 = -1;

  BDS_Point *op[2];
  BDS_Point *pts1[4];
  BDS_Point *pts2[4];
  e->computeNeighborhood(pts1, pts2, op);
  if(!op[0] || !op[1]) return false;

  if(p1->iD == CHECK1 && p2->iD == CHECK2) {
    printf("- e %d %d --> %d %d\n", p1->iD, p2->iD, op[0]->iD, op[1]->iD);
    printf("-  %d %d %d\n", pts1[0]->iD, pts1[1]->iD, pts1[2]->iD);
    printf("-  %d %d %d\n", pts2[0]->iD, pts2[1]->iD, pts2[2]->iD);
  }

  if(!force && !p1->config_modified && !p2->config_modified &&
     !op[0]->config_modified && !op[1]->config_modified)
    return false;

  // AVOID CREATING POINTS WITH 2 NEIGHBORING TRIANGLES
  //  std::vector<BDS_Face*> f1 = p1->getTriangles();
  //  std::vector<BDS_Face*> f2 = p2->getTriangles();
  //  if (p1->g && p1->g->classif_degree == 2 && p1->edges.size() <= 4)return
  //  false; if (p2->g && p2->g->classif_degree == 2 && p2->edges.size() <=
  //  4)return false; if (p1->g && p1->g->classif_degree == 1 &&
  //  p1->edges.size() <= 3)return false; if (p2->g && p2->g->classif_degree ==
  //  1 && p2->edges.size() <= 3)return false;
  //      || p2->edges.size() == 4)return false;
  if(p1->iD == CHECK1 && p2->iD == CHECK2) printf("topology OK \n");

  BDS_GeomEntity *g1 = 0, *g2 = 0, *ge = e->g;

  // compute the orientation of the face
  // with respect to the edge
  int orientation = 0;
  for(int i = 0; i < 3; i++) {
    if(pts1[i] == p1) {
      orientation = pts1[(i + 1) % 3] == p2 ? 1 : -1;
      break;
    }
  }

  if(orientation == 1) {
    if(!theTest(p1, p2, op[0], p2, p1, op[1], p1, op[1], op[0], op[1], p2,
                op[0]))
      return false;
  }
  else {
    if(!theTest(p2, p1, op[0], p1, p2, op[1], p1, op[0], op[1], op[1], op[0],
                p2))
      return false;
  }

  if(p1->iD == CHECK1 && p2->iD == CHECK2) printf("TEST1 OK\n");

  if(!theTest(p1, p2, op[0], op[1])) return false;

  if(p1->iD == CHECK1 && p2->iD == CHECK2) printf("TEST2 OK\n");

  BDS_Edge *p1_op1 = find_edge(p1, op[0], e->faces(0));
  BDS_Edge *op1_p2 = find_edge(op[0], p2, e->faces(0));
  BDS_Edge *p1_op2 = find_edge(p1, op[1], e->faces(1));
  BDS_Edge *op2_p2 = find_edge(op[1], p2, e->faces(1));

  if(e->faces(0)) {
    g1 = e->faces(0)->g;
    del_face(e->faces(0));
  }
  // not a bug !!!
  if(e->faces(0)) {
    g2 = e->faces(0)->g;
    del_face(e->faces(0));
  }
  del_edge(e);

  edges.push_back(new BDS_Edge(op[0], op[1]));

  BDS_Face *t1, *t2;
  if(orientation == 1) {
    t1 = new BDS_Face(p1_op1, p1_op2, edges.back());
    t2 = new BDS_Face(edges.back(), op2_p2, op1_p2);
  }
  else {
    t1 = new BDS_Face(p1_op2, p1_op1, edges.back());
    t2 = new BDS_Face(op2_p2, edges.back(), op1_p2);
  }

  t1->g = g1;
  t2->g = g2;

  edges.back()->g = ge;

  triangles.push_back(t1);
  triangles.push_back(t2);

  p1->config_modified = true;
  p2->config_modified = true;
  op[0]->config_modified = true;
  op[1]->config_modified = true;
  //  printf("e %d %d\n",p1->iD,p2->iD);

  return true;
}

int BDS_Edge::numTriangles() const
{
  // TODO C++11 use std::count_if
  int NT = 0;
  for(std::size_t i = 0; i < _faces.size(); i++)
    if(faces(i)->numEdges() == 3) NT++;
  return NT;
}

/*
  VERTICES C AND D LOSE ONE EDGE !!
  AS IF TWO EDGE SWAPS WERE DONE

  OTHER GAIN EDGES --> NO SOUCI

           C------B
         /  \    / \
        /    \  /    \
       /      \/      \
       x-------A-------D
        \      /\     /
          \  /    \ /
            x-------x
 */

bool BDS_Mesh::collapse_edge_parametric(BDS_Edge *e, BDS_Point *p, bool force)
{
  if(!force && e->numfaces() != 2) return false;
  if(!force && p->g && p->g->classif_degree == 0) return false;
  // not really ok but 'til now this is the best choice not to do collapses on
  // model edges
  if(!force && p->g && p->g->classif_degree == 1) return false;
  if(!force && e->g && p->g) {
    if(e->g->classif_degree == 2 && p->g != e->g) return false;
  }

  const int CHECK1 = -1, CHECK2 = -1;

  if(e->p1->iD == CHECK1 && e->p2->iD == CHECK2) {
    printf("collapsing edge %p %p onto %p\n", e->p1, e->p2, p);
    printf("collapsing edge %d %d onto %d\n", e->p1->iD, e->p2->iD, p->iD);
  }

  if(!force) {
    for(size_t i = 0; i < e->p1->edges.size(); i++) {
      for(size_t j = 0; j < e->p2->edges.size(); j++) {
        BDS_Point *p1 = e->p1->edges[i]->p1 == e->p1 ? e->p1->edges[i]->p2 :
                                                       e->p1->edges[i]->p1;
        BDS_Point *p2 = e->p2->edges[j]->p1 == e->p2 ? e->p2->edges[j]->p2 :
                                                       e->p2->edges[j]->p1;
        if(p1->_periodicCounterpart == p2) return false;
      }
    }
  }

  if(e->numfaces() == 2) {
    BDS_Point *oface[2];
    e->oppositeof(oface);
    if(!oface[0] || !oface[1]) {
      Msg::Error("Null opposite face");
      return false;
    }
    for(size_t i = 0; i < oface[0]->edges.size(); i++) {
      if(oface[0]->edges[i]->p1 == oface[0] &&
         oface[0]->edges[i]->p2 == oface[1])
        return false;
      if(oface[0]->edges[i]->p1 == oface[1] &&
         oface[0]->edges[i]->p2 == oface[0])
        return false;
    }
    if(!force && oface[0]->g && oface[0]->g->classif_degree == 2 &&
       oface[0]->edges.size() <= 4)
      return false;
    if(!force && oface[1]->g && oface[1]->g->classif_degree == 2 &&
       oface[1]->edges.size() <= 4)
      return false;
    if(!force && oface[0]->g && oface[0]->g->classif_degree < 2 &&
       oface[0]->edges.size() <= 3)
      return false;
    if(!force && oface[1]->g && oface[1]->g->classif_degree < 2 &&
       oface[1]->edges.size() <= 3)
      return false;
  }
  std::vector<BDS_Face *> t = p->getTriangles();
  BDS_Point *o = e->othervertex(p);

  BDS_Point *pt[3][1024];
  BDS_GeomEntity *gs[1024];
  int ept[2][1024];
  BDS_GeomEntity *egs[1024];
  int nt = 0;
  double area_old = 0.0;
  double area_new = 0.0;
  {
    std::vector<BDS_Face *>::iterator it = t.begin();
    while(it != t.end()) {
      BDS_Face *t = *it;
      BDS_Point *pts[4];
      t->getNodes(pts);
      double sold = std::abs(surface_triangle_param(pts[0], pts[1], pts[2]));
      area_old += sold;

      if(t->e1 != e && t->e2 != e && t->e3 != e) {
        gs[nt] = t->g;
        pt[0][nt] = (pts[0] == p) ? o : pts[0];
        pt[1][nt] = (pts[1] == p) ? o : pts[1];
        pt[2][nt] = (pts[2] == p) ? o : pts[2];
        if(!pt[0][nt] || !pt[1][nt] || !pt[2][nt]) {
          Msg::Error("Null point");
          return false;
        }
        double snew =
          std::abs(surface_triangle_param(pt[0][nt], pt[1][nt], pt[2][nt]));
        if(!force && snew < .02 * sold) { return false; }
        area_new += snew;
        ++nt;
      }
      ++it;
    }
  }

  // if(!force && nt == 2) return false;

  if(!force && fabs(area_old - area_new) > 1.e-12 * (area_old + area_new)) {
    // printf("%g %g\n", fabs(area_old - area_new), 1.e-12 * (area_old +
    // area_new));
    return false;
  }
  {
    std::vector<BDS_Face *>::iterator it = t.begin();
    while(it != t.end()) {
      del_face(*it);
      ++it;
    }
  }

  int kk = 0;
  {
    std::vector<BDS_Edge *> edges(p->edges);
    std::vector<BDS_Edge *>::iterator eit = edges.begin();
    while(eit != edges.end()) {
      (*eit)->p1->config_modified = (*eit)->p2->config_modified = true;
      ept[0][kk] = ((*eit)->p1 == p) ? (o ? o->iD : -1) : (*eit)->p1->iD;
      ept[1][kk] = ((*eit)->p2 == p) ? (o ? o->iD : -1) : (*eit)->p2->iD;
      if(ept[0][kk] < 0 || ept[1][kk] < 0) {
        Msg::Error("Something wrong in edge collapse!");
        return false;
      }
      egs[kk++] = (*eit)->g;
      del_edge(*eit);
      ++eit;
    }
  }

  // FIXME
  //  del_point(p);

  {
    for(int k = 0; k < nt; k++) {
      BDS_Face *t = add_triangle(pt[0][k]->iD, pt[1][k]->iD, pt[2][k]->iD);
      t->g = gs[k];
    }
  }

  for(int i = 0; i < kk; ++i) {
    BDS_Edge *e = find_edge(ept[0][i], ept[1][i]);
    if(e && !e->g) e->g = egs[i];
  }

  return true;
}

// Tutte's simple smoothing
// other implementations are coming

static inline bool validityOfCavity(const BDS_Point *p,
                                    const std::vector<BDS_Point *> &nbg)
{
  double p_[2] = {p->u, p->v};
  double q_[2] = {nbg[0]->degenerated == 1 ? nbg[1]->u : nbg[0]->u,
                  nbg[0]->degenerated == 2 ? nbg[1]->v : nbg[0]->v};
  double r_[2] = {nbg[1]->degenerated == 1 ? nbg[0]->u : nbg[1]->u,
                  nbg[1]->degenerated == 2 ? nbg[0]->v : nbg[1]->v};
  double sign = robustPredicates::orient2d(p_, q_, r_);
  for(size_t i = 1; i < nbg.size(); ++i) {
    BDS_Point *p0 = nbg[i];
    BDS_Point *p1 = nbg[(i + 1) % nbg.size()];
    double qq_[2] = {p0->degenerated == 1 ? p1->u : p0->u,
                     p0->degenerated == 2 ? p1->v : p0->v};
    double rr_[2] = {p1->degenerated == 1 ? p0->u : p1->u,
                     p1->degenerated == 2 ? p0->v : p1->v};
    double sign_ = robustPredicates::orient2d(p_, qq_, rr_);
    if(sign * sign_ <= 0) return false;
  }
  return true;
}

static inline bool getOrderedNeighboringVertices(BDS_Point *p,
                                                 std::vector<BDS_Point *> &nbg,
                                                 std::vector<BDS_Face *> &ts,
                                                 int CHECK)
{
  if(p->iD == CHECK) {
    printf("LISTING THE TRIANGLES\n");
    for(size_t i = 0; i < ts.size(); i++) {
      BDS_Point *pts[4];
      ts[i]->getNodes(pts);
      printf("TR %lu : %p %p %p\n", i, pts[0], pts[1], pts[2]);
      printf("TR %lu : %d %d - %d %d - %d %d\n", i, ts[i]->e1->p1->iD,
             ts[i]->e1->p2->iD, ts[i]->e2->p1->iD, ts[i]->e2->p2->iD,
             ts[i]->e3->p1->iD, ts[i]->e3->p2->iD);
      //     printf("TR %d : %d %d %d\n",i,pts[0]->iD,pts[1]->iD,pts[2]->iD);
    }
  }

  if(ts.empty()) return false;
  while(1) {
    bool found = false;
    for(size_t i = 0; i < ts.size(); i++) {
      BDS_Point *pts[4];
      ts[i]->getNodes(pts);
      BDS_Point *pp[2];
      if(pts[0] == p) {
        pp[0] = pts[1];
        pp[1] = pts[2];
      }
      else if(pts[1] == p) {
        pp[0] = pts[0];
        pp[1] = pts[2];
      }
      else {
        pp[0] = pts[0];
        pp[1] = pts[1];
      }
      if(nbg.empty()) {
        nbg.push_back(pp[0]);
        nbg.push_back(pp[1]);
        found = true;
        break;
      }
      else {
        BDS_Point *p0 = nbg[nbg.size() - 2];
        BDS_Point *p1 = nbg[nbg.size() - 1];
        if(p1 == pp[0] && p0 != pp[1]) {
          nbg.push_back(pp[1]);
          found = true;
          break;
        }
        else if(p1 == pp[1] && p0 != pp[0]) {
          nbg.push_back(pp[0]);
          found = true;
          break;
        }
      }
    }

    if(nbg.size() == ts.size()) break;
    if(!found) return false;
  }

  if(p->iD == CHECK) {
    printf("FINALLY : ");
    for(size_t i = 0; i < nbg.size(); i++) { printf("%d ", nbg[i]->iD); }
    printf("\n");
  }
  return true;
}

static inline double getTutteEnergy(const BDS_Point *p,
                                    const std::vector<BDS_Point *> &nbg,
                                    double &RATIO)
{
  double E = 0;
  double MAX, MIN;
  if(nbg.empty()) return 1.e22;
  for(size_t i = 0; i < nbg.size(); ++i) {
    const double dx = p->X - nbg[i]->X;
    const double dy = p->Y - nbg[i]->Y;
    const double dz = p->Z - nbg[i]->Z;
    const double l2 = dx * dx + dy * dy + dz * dz;
    MAX = i ? std::max(MAX, l2) : l2;
    MIN = i ? std::min(MIN, l2) : l2;
    E += l2;
  }
  RATIO = MIN / MAX;
  return E;
}

static inline void getCentroidUV(const BDS_Point *p, GFace *gf,
                                 const std::vector<SPoint2> &kernel,
                                 const std::vector<double> &lc, double &U,
                                 double &V, double &LC)
{
  U = V = LC = 0.;
  double factSum = 0;
  for(size_t i = 0; i < kernel.size(); ++i) {
    GPoint gp = gf->point(kernel[i]);
    double du = p->u - gp.u();
    double dv = p->v - gp.v();
    double dx = p->X - gp.x();
    double dy = p->Y - gp.y();
    double dz = p->Z - gp.z();
    double fact = sqrt((dx * dx + dy * dy + dz * dz) / (du * du + dv * dv));
    factSum += fact;
    U += kernel[i].x() * fact;
    V += kernel[i].y() * fact;
    LC += lc[i] * fact;
  }
  U /= factSum;
  V /= factSum;
  LC /= factSum;
}

static inline void getCentroidUV(const std::vector<SPoint2> &kernel,
                                 const std::vector<double> &lc, double &U,
                                 double &V, double &LC)
{
  U = V = LC = 0.;
  for(size_t i = 0; i < kernel.size(); ++i) {
    U += kernel[i].x();
    V += kernel[i].y();
    LC += lc[i];
  }
  U /= kernel.size();
  V /= kernel.size();
  LC /= kernel.size();
}

static inline void getIntersection(const SPoint2 &p1, const SPoint2 &p2,
                                   const SPoint2 &q1, const SPoint2 &q2,
                                   double x[2])
{
  double A[2][2];
  A[0][0] = p2.x() - p1.x();
  A[0][1] = q1.x() - q2.x();
  A[1][0] = p2.y() - p1.y();
  A[1][1] = q1.y() - q2.y();
  double b[2] = {q1.x() - p1.x(), q1.y() - p1.y()};
  sys2x2(A, b, x);
}

static inline void computeSomeKindOfKernel(const BDS_Point *p,
                                           const std::vector<BDS_Point *> &nbg,
                                           std::vector<SPoint2> &kernel,
                                           std::vector<double> &lc, int check)
{
  FILE *f = NULL;
  if(p->iD == check) f = fopen("kernel.pos", "w");

  SPoint2 pp(p->u, p->v);
  if(p->iD == check) {
    fprintf(f, "View \"kernel\"{\n");
    fprintf(f, "SP(%g,%g,0){2};\n", p->u, p->v);
  }

  double ll = p->lc();
  kernel.clear();
  lc.clear();
  for(size_t i = 0; i < nbg.size(); i++) {
    if(nbg[i]->degenerated == 1) {
      kernel.push_back(SPoint2(p->u, nbg[i]->v));
      kernel.push_back(SPoint2(nbg[(i + 1) % nbg.size()]->u, nbg[i]->v));

      lc.push_back(nbg[i]->lc());
      lc.push_back(nbg[i]->lc());
    }
    else if(nbg[i]->degenerated == 2) {
      kernel.push_back(SPoint2(nbg[i]->u, p->v));
      kernel.push_back(SPoint2(nbg[i]->u, nbg[(i + 1) % nbg.size()]->v));

      lc.push_back(nbg[i]->lc());
      lc.push_back(nbg[i]->lc());
    }
    else if(nbg[(i + 1) % nbg.size()]->degenerated == 1) {
      kernel.push_back(SPoint2(nbg[i]->u, nbg[i]->v));
      kernel.push_back(SPoint2(nbg[i]->u, nbg[(i + 1) % nbg.size()]->v));
      lc.push_back(nbg[i]->lc());
      lc.push_back(nbg[i]->lc());
    }
    else if(nbg[(i + 1) % nbg.size()]->degenerated == 2) {
      kernel.push_back(SPoint2(nbg[i]->u, nbg[i]->v));
      kernel.push_back(SPoint2(nbg[(i + 1) % nbg.size()]->u, nbg[i]->v));
      lc.push_back(nbg[i]->lc());
      lc.push_back(nbg[i]->lc());
    }
    else {
      kernel.push_back(SPoint2(nbg[i]->u, nbg[i]->v));
      lc.push_back(nbg[i]->lc());
    }
  }
  // return;
  if(p->iD == check) {
    for(size_t i = 0; i < kernel.size(); i++) {
      fprintf(f, "SL(%g,%g,0,%g,%g,0){4,4};\n", kernel[i].x(), kernel[i].y(),
              kernel[(i + 1) % kernel.size()].x(),
              kernel[(i + 1) % kernel.size()].y());
    }
  }

  //  bool changed = false;
  // we should compute the true kernel
  for(size_t i = 0; i < kernel.size(); i++) {
    SPoint2 p_now = kernel[i];
    double lc_now = lc[i];
    for(size_t j = 0; j < kernel.size(); j++) {
      if(i != j && i != (j + 1) % kernel.size()) {
        const SPoint2 &p0 = kernel[j];
        const SPoint2 &p1 = kernel[(j + 1) % kernel.size()];
        double x[2];
        getIntersection(pp, p_now, p0, p1, x);
        if(x[0] > 0 && x[0] < 1.0) {
          p_now = (pp * (1. - x[0])) + (p_now * x[0]);
          lc_now = ll * (1. - x[0]) + lc_now * x[0];
          //	  changed = true;
        }
      }
    }
    kernel[i] = p_now;
    lc[i] = lc_now;
  }

  if(p->iD == check) {
    //    for (size_t i = 0; i<kernel.size();i++){
    //      fprintf(f,"SL(%g,%g,0,%g,%g,0){3,3};\n",kernel[i].x(),kernel[i].y(),kernel[(i+1)%nbg.size()].x(),kernel[(i+1)%nbg.size()].y());
    //    }
    fprintf(f, "};\n");
    fclose(f);
  }
  //  if (changed)getchar();
}

/*
static inline void getGradientTutteEnergy (const BDS_Point *p,
                       const std::vector<SPoint2> &kernel,
                       GFace *gf,
                       double dEduv[2]){
  // X = X0 + dX/dU (U-U0)
  // E = \sum_i (X-X_i)^2 = \sum_i (U-U_i)^T G (U-U_i)
  // dE/dU = G \sum_i  (U-U_i)

  Pair<SVector3, SVector3> d = gf->firstDer(SPoint2 (p->u,p->v));
  double G11 = dot (d.left(),d.left());
  double G12 = dot (d.left(),d.right());
  double G22 = dot (d.right(),d.right());

  double du = 0;
  double dv = 0;
  for (size_t i=0;i<kernel.size();++i){
    du += (p->u - kernel[i].u());
    dv += (p->v - kernel[i].v());
  }
  dEduv[0] = G11 * du + G12 *dv;
  dEduv[1] = G12 * du + G22 *dv;
}
*/

static GPoint _closestPoint(BDS_Point *p, GFace *gf,
                            const std::vector<SPoint2> &kernel, SPoint3 &target,
                            int N)
{
  double minDist = 1.e22;
  SPoint2 p0(p->u, p->v);
  SPoint2 pMin = p0;
  for(size_t i = 0; i < kernel.size(); ++i) {
    SPoint2 p1(kernel[i].x(), kernel[i].y());
    SPoint2 p2(kernel[(i + 1) % kernel.size()].x(),
               kernel[(i + 1) % kernel.size()].y());
    for(int j = 1; j < N; j++) {
      for(int k = 1; k < N - j; k++) {
        double xi = (double)j / (2 * N);
        double eta = (double)k / (2 * N);
        SPoint2 p = p0 * (1 - xi - eta) + p1 * xi + p2 * eta;
        GPoint gp = gf->point(p);
        double d = ((target.x() - gp.x()) * (target.x() - gp.x()) +
                    (target.y() - gp.y()) * (target.y() - gp.y()) +
                    (target.z() - gp.z()) * (target.z() - gp.z()));
        if(d < minDist) {
          pMin = p;
          minDist = d;
        }
      }
    }
  }
  //  printf("%12.5E\n",minDist);
  return gf->point(pMin);
}

static inline bool minimizeTutteEnergyProj(BDS_Point *p, double E_unmoved,
                                           double RATIO,
                                           const std::vector<BDS_Point *> &nbg,
                                           const std::vector<SPoint2> &kernel,
                                           const std::vector<double> &lc,
                                           GFace *gf, int check)
{
  SPoint3 x;
  double oldX = p->X, oldY = p->Y, oldZ = p->Z, oldU = p->u, oldV = p->v;
  double sum = 0;
  SPoint3 p0(oldX, oldY, oldZ);
  for(size_t i = 0; i < nbg.size(); ++i) {
    SPoint3 pi(nbg[i]->X, nbg[i]->Y, nbg[i]->Z);
    SPoint3 pip(nbg[(i + 1) % nbg.size()]->X, nbg[(i + 1) % nbg.size()]->Y,
                nbg[(i + 1) % nbg.size()]->Z);
    SVector3 v1 = pi - p0;
    SVector3 v2 = pip - p0;
    SVector3 pv = crossprod(v1, v2);
    double nrm = pv.norm();
    x += (pi + p0 + pip) * (nrm / 3.0);
    sum += nrm;
  }
  x /= sum;
  if(p->iD == check) printf("%12.5E %12.5E %12.5E\n", x.x(), x.y(), x.z());
  GPoint gp;
  if(gf->geomType() == GEntity::BSplineSurface ||
     gf->geomType() == GEntity::BezierSurface ||
     gf->geomType() == GEntity::Unknown) {
    gp = _closestPoint(p, gf, kernel, x, 5);
  }
  else {
    double U, V, LC;
    getCentroidUV(kernel, lc, U, V, LC);
    double uv[2] = {U, V};
    gp = gf->closestPoint(x, uv);
  }
  p->u = gp.u();
  p->v = gp.v();
  if(p->iD == check) {
    printf("%g %g %d\n", p->u, p->v, validityOfCavity(p, nbg));
  }

  if(validityOfCavity(p, nbg)) {
    p->X = gp.x();
    p->Y = gp.y();
    p->Z = gp.z();
    double E_moved = getTutteEnergy(p, nbg, RATIO);
    if(E_moved < E_unmoved) { return true; }
  }

  p->X = oldX;
  p->Y = oldY;
  p->Z = oldZ;
  p->u = oldU;
  p->v = oldV;
  if(p->iD == check) printf("NO WAY\n");
  return false;
}

static inline bool minimizeTutteEnergyParam(BDS_Point *p, double E_unmoved,
                                            double RATIO1,
                                            const std::vector<BDS_Point *> &nbg,
                                            const std::vector<SPoint2> &kernel,
                                            const std::vector<double> &lc,
                                            GFace *gf, int check)
{
  double U, V, LC, oldX = p->X, oldY = p->Y, oldZ = p->Z, oldU = p->u,
                   oldV = p->v;
  double RATIO2;
  getCentroidUV(p, gf, kernel, lc, U, V, LC);
  GPoint gp = gf->point(U, V);
  if(!gp.succeeded()) return false;
  p->X = gp.x();
  p->Y = gp.y();
  p->Z = gp.z();
  double E_moved = getTutteEnergy(p, nbg, RATIO2);

  if(p->iD == check) printf("%g vs %g\n", E_unmoved, E_moved);

  if(E_moved < E_unmoved) {
    p->u = U;
    p->v = V;
    if(!validityOfCavity(p, nbg)) {
      p->X = oldX;
      p->Y = oldY;
      p->Z = oldZ;
      p->u = oldU;
      p->v = oldV;
      return false;
    }
    p->lc() = LC;
    return RATIO2 > .25;
  }
  p->X = oldX;
  p->Y = oldY;
  p->Z = oldZ;
  return false;
}

bool BDS_Mesh::smooth_point_centroid(BDS_Point *p, GFace *gf, double threshold)
{
  if(p->degenerated) return false;
  if(p->g && p->g->classif_degree <= 1) return false;
  if(p->g && p->g->classif_tag < 0) {
    p->config_modified = true;
    return true;
  }

  int CHECK = -1;

  if(p->iD == CHECK)
    printf("VERTEX %d TRYING TO MOVE from its initial position %g %g\n", CHECK,
           p->u, p->v);

  std::vector<BDS_Point *> nbg;
  std::vector<double> lc;
  std::vector<SPoint2> kernel;
  std::vector<BDS_Face *> ts = p->getTriangles();

  if(p->iD == CHECK) printf("%d adjacent triangles\n", (int)ts.size());

  if(!getOrderedNeighboringVertices(p, nbg, ts, CHECK)) return false;

  if(p->iD == CHECK) printf("%d adjacent vertices\n", (int)nbg.size());

  double RATIO;
  double E_unmoved = getTutteEnergy(p, nbg, RATIO);
  if(RATIO > threshold) return false;

  computeSomeKindOfKernel(p, nbg, kernel, lc, CHECK);

  if(!minimizeTutteEnergyParam(p, E_unmoved, RATIO, nbg, kernel, lc, gf,
                               CHECK)) {
    if(!minimizeTutteEnergyProj(p, E_unmoved, RATIO, nbg, kernel, lc, gf,
                                CHECK)) {
      return false;
    }
    else {
      p->config_modified = true;
      E_unmoved = getTutteEnergy(p, nbg, RATIO);
      minimizeTutteEnergyProj(p, E_unmoved, RATIO, nbg, kernel, lc, gf, CHECK);
    }
  }
  else {
    p->config_modified = true;
  }

  return true;
}<|MERGE_RESOLUTION|>--- conflicted
+++ resolved
@@ -755,16 +755,6 @@
   if(p1->iD == CHECK1 && p2->iD == CHECK2)
     printf("splitting edge %d %d opp %d %d new %d\n", p1->iD, p2->iD, op[0]->iD,
            op[1]->iD, mid->iD);
-<<<<<<< HEAD
-  
-  double ori0 = fabs(surface_triangle_param(p2, p1, op[0])) +
-    fabs(surface_triangle_param(p2, p1, op[1]));
-  //  double ori1 = fabs(surface_triangle_param(mid, p1, op[1]));
-  //  double ori2 = fabs(surface_triangle_param(mid, op[1], p2));
-  //  double ori3 = fabs(surface_triangle_param(mid, p2, op[0]));
-  //  double ori4 = fabs(surface_triangle_param(mid, op[0], p1));
-=======
-
   if(check_area_param) {
     double area0 = fabs(surface_triangle_param(p2, p1, op[0])) +
       fabs(surface_triangle_param(p2, p1, op[1]));
@@ -777,7 +767,6 @@
       return false;
     }
   }
->>>>>>> 9abfc6e3
 
   /*
   double ori1 = fabs(vector_triangle_parametric(mid, p1, op[1]));
