--- conflicted
+++ resolved
@@ -82,25 +82,10 @@
     itv->second = dist;
   }
 
-<<<<<<< HEAD
-  Msg::Info("Writing %s", _fileName.c_str());
-  FILE *fName = Fopen(_fileName.c_str(), "w");
-  if(!fName) {
-    Msg::Error("Could not open file '%s'", _fileName.c_str());
-    return;
-  }
-  fprintf(fName, "View \"distance \"{\n");
-
-  for(std::size_t ii = 0; ii < _entities.size(); ii++) {
-    if(_entities[ii]->dim() == _maxDim) {
-      for(std::size_t i = 0; i < _entities[ii]->getNumMeshElements(); i++) {
-        MElement *e = _entities[ii]->getMeshElement(i);
-=======
   for(std::size_t ii = 0; ii < entities.size(); ii++) {
     if(entities[ii]->dim() == _maxDim) {
       for(std::size_t i = 0; i < entities[ii]->getNumMeshElements(); i++) {
         MElement *e = entities[ii]->getMeshElement(i);
->>>>>>> b7c568f1
         int numNodes = e->getNumPrimaryVertices();
         if(e->getNumChildren())
           numNodes = e->getNumChildren() * e->getChild(0)->getNumVertices();
@@ -129,22 +114,12 @@
           dist.push_back(it->second);
         }
 
-<<<<<<< HEAD
-        fprintf(fName, "){");
-        for(std::size_t i = 0; i < dist.size(); i++) {
-          if(_minScale > 0 && _maxScale > 0)
-            dist[i] = _minScale + ((dist[i] - minDist) / (maxDist - minDist)) *
-                                    (_maxScale - _minScale);
-          else if(_minScale > 0 && _maxScale < 0)
-            dist[i] = _minScale + dist[i];
-=======
         for(std::size_t i = 0; i < dist.size(); i++) {
           if(minScale > 0 && maxScale > 0 && maxDist != minDist)
             dist[i] = minScale + ((dist[i] - minDist) / (maxDist - minDist)) *
               (maxScale - minScale);
           else if(minScale > 0)
             dist[i] = minScale + dist[i];
->>>>>>> b7c568f1
           out->push_back(dist[i]);
         }
       }
@@ -166,36 +141,8 @@
     return v;
   }
 
-<<<<<<< HEAD
-#if defined(HAVE_SOLVER)
-#if defined(HAVE_PETSC)
-  linearSystemPETSc<double> *lsys = new linearSystemPETSc<double>;
-#elif defined(HAVE_GMM)
-  linearSystemCSRGmm<double> *lsys = new linearSystemCSRGmm<double>;
-  lsys->setNoisy(1);
-  lsys->setGmres(1);
-  lsys->setPrec(5.e-8);
-#else
-  linearSystemFull<double> *lsys = new linearSystemFull<double>;
-#endif
-  dofManager<double> *dofView = new dofManager<double>(lsys);
-#endif
-
-  GEntity *ge = _entities[_entities.size() - 1];
-  int integrationPointTetra[2] = {0, 0};
-
-  int numnodes = 0;
-  for(std::size_t i = 0; i < _entities.size() - 1; i++)
-    numnodes += _entities[i]->mesh_vertices.size();
-  int totNodes =
-    numnodes + _entities[_entities.size() - 1]->mesh_vertices.size();
-  int order = ge->getMeshElement(0)->getPolynomialOrder();
-  int totNumNodes =
-    totNodes + ge->getNumMeshElements() * integrationPointTetra[order - 1];
-=======
   PView *view = new PView();
   _data = getDataList(view);
->>>>>>> b7c568f1
 
   _maxDim = m->getMeshDim();
 
@@ -207,16 +154,9 @@
   std::vector<MVertex *> pt2Vertex(totNumNodes);
   std::map<MVertex *, double> distanceMap;
 
-<<<<<<< HEAD
-  int k = 0;
-  for(std::size_t i = 0; i < _entities.size(); i++) {
-    GEntity *ge = _entities[i];
-    _maxDim = std::max(_maxDim, ge->dim());
-=======
   std::size_t k = 0;
   for(std::size_t i = 0; i < entities.size(); i++) {
     GEntity *ge = entities[i];
->>>>>>> b7c568f1
     for(std::size_t j = 0; j < ge->mesh_vertices.size(); j++) {
       MVertex *v = ge->mesh_vertices[j];
       pts[k] = SPoint3(v->x(), v->y(), v->z());
@@ -228,26 +168,10 @@
 
   if(type <= 0.0) { // Compute geometrical distance to mesh boundaries
     bool existEntity = false;
-<<<<<<< HEAD
-
-    for(std::size_t i = 0; i < _entities.size(); i++) {
-      GEntity *g2 = _entities[i];
-=======
     for(std::size_t i = 0; i < entities.size(); i++) {
       GEntity *g2 = entities[i];
->>>>>>> b7c568f1
       int gDim = g2->dim();
       bool computeForEntity = false;
-<<<<<<< HEAD
-      for(std::size_t k = 0; k < phys.size(); k++) {
-        int tagp = phys[k];
-        if(id_pt == 0 && id_line == 0 && id_face == 0 && gDim == _maxDim - 1)
-          computeForEntity = true;
-        else if((tagp == id_pt && gDim == 0) ||
-                (tagp == id_line && gDim == 1) ||
-                (tagp == id_face && gDim == 2))
-          computeForEntity = true;
-=======
       if(!id_point && !id_line && !id_face && gDim == _maxDim - 1){
         computeForEntity = true;
       }
@@ -261,7 +185,6 @@
             break;
           }
         }
->>>>>>> b7c568f1
       }
       if(computeForEntity) {
         existEntity = true;
@@ -314,21 +237,6 @@
 
     bool existEntity = false;
     SBoundingBox3d bbox;
-<<<<<<< HEAD
-    for(std::size_t i = 0; i < _entities.size(); i++) {
-      GEntity *ge = _entities[i];
-      int gDim = ge->dim();
-      bool fixForEntity = false;
-      std::vector<int> phys = ge->getPhysicalEntities();
-      for(std::size_t k = 0; k < phys.size(); k++) {
-        int tagp = phys[k];
-        if(id_pt == 0 && id_line == 0 && id_face == 0 && gDim == _maxDim - 1)
-          fixForEntity = true;
-        else if((tagp == id_pt && gDim == 0) ||
-                (tagp == id_line && gDim == 1) ||
-                (tagp == id_face && gDim == 2))
-          fixForEntity = true;
-=======
     for(std::size_t i = 0; i < entities.size(); i++) {
       GEntity *ge = entities[i];
       int gDim = ge->dim();
@@ -346,7 +254,6 @@
             break;
           }
         }
->>>>>>> b7c568f1
       }
       if(fixForEntity) {
         existEntity = true;
@@ -367,15 +274,9 @@
     }
     else {
       std::vector<MElement *> allElems;
-<<<<<<< HEAD
-      for(std::size_t ii = 0; ii < _entities.size(); ii++) {
-        if(_entities[ii]->dim() == _maxDim) {
-          GEntity *ge = _entities[ii];
-=======
       for(std::size_t ii = 0; ii < entities.size(); ii++) {
         if(entities[ii]->dim() == _maxDim) {
           GEntity *ge = entities[ii];
->>>>>>> b7c568f1
           for(std::size_t i = 0; i < ge->getNumMeshElements(); ++i) {
             MElement *t = ge->getMeshElement(i);
             allElems.push_back(t);
@@ -416,176 +317,5 @@
   _data->Time.push_back(0);
   _data->setFileName("distance.pos");
   _data->finalize();
-<<<<<<< HEAD
-
-  // compute also orthogonal vector to distance field
-  // A Uortho = -C DIST
-  //------------------------------------------------
-  if(ortho > 0) {
-#if defined(HAVE_SOLVER)
-
-#if defined(HAVE_PETSC)
-    linearSystemPETSc<double> *lsys2 = new linearSystemPETSc<double>;
-#elif defined(HAVE_GMM)
-    linearSystemCSRGmm<double> *lsys2 = new linearSystemCSRGmm<double>;
-    lsys->setNoisy(1);
-    lsys->setGmres(1);
-    lsys->setPrec(5.e-8);
-#else
-    linearSystemFull<double> *lsys2 = new linearSystemFull<double>;
-#endif
-    dofManager<double> myAssembler(lsys2);
-    simpleFunction<double> ONE(1.0);
-
-    double dMax = 1.0; // EMI TO CHANGE
-
-    std::vector<MElement *> allElems;
-    for(std::size_t ii = 0; ii < _entities.size(); ii++) {
-      if(_entities[ii]->dim() == _maxDim) {
-        GEntity *ge = _entities[ii];
-        for(std::size_t i = 0; i < ge->getNumMeshElements(); ++i) {
-          MElement *t = ge->getMeshElement(i);
-          double vMean = 0.0;
-          for(std::size_t k = 0; k < t->getNumVertices(); k++) {
-            std::map<MVertex *, double>::iterator it =
-              _distance_map.find(t->getVertex(k));
-            vMean += it->second;
-          }
-          vMean /= t->getNumVertices();
-          if(vMean < dMax) allElems.push_back(ge->getMeshElement(i));
-        }
-      }
-    }
-
-    int mid = (int)floor(allElems.size() / 2.);
-    MElement *e = allElems[mid];
-    MVertex *vFIX = e->getVertex(0);
-    myAssembler.fixVertex(vFIX, 0, 1, 0.0);
-
-    for(std::vector<MElement *>::iterator it = allElems.begin();
-        it != allElems.end(); it++) {
-      MElement *t = *it;
-      for(std::size_t k = 0; k < t->getNumVertices(); k++)
-        myAssembler.numberVertex(t->getVertex(k), 0, 1);
-    }
-
-    orthogonalTerm *ortho;
-    ortho = new orthogonalTerm(GModel::current(), 1, &ONE, &_distance_map);
-    // if (type  < 0)
-    //   ortho  = new orthogonalTerm(GModel::current(), 1, &ONE, view);
-    // else
-    //   ortho  = new orthogonalTerm(GModel::current(), 1, &ONE, dofView);
-
-    for(std::vector<MElement *>::iterator it = allElems.begin();
-        it != allElems.end(); it++) {
-      SElement se((*it));
-      ortho->addToMatrix(myAssembler, &se);
-    }
-    groupOfElements gr(allElems);
-    ortho->addToRightHandSide(myAssembler, gr);
-
-    Msg::Info("Orthogonal Computation: Assembly done");
-    lsys2->systemSolve();
-    Msg::Info("Orthogonal Computation: System solved");
-
-    PView *view2 = new PView();
-    PViewDataList *data2 = getDataList(view2);
-    data2->setName("ortogonal field");
-
-    Msg::Info("Writing  orthogonal.pos");
-    FILE *f5 = Fopen("orthogonal.pos", "w");
-    if(!f5) {
-      Msg::Error("Could not open file 'orthogonal.pos'");
-#if defined(HAVE_SOLVER)
-      delete lsys;
-      delete dofView;
-#endif
-      return view;
-    }
-
-    fprintf(f5, "View \"orthogonal\"{\n");
-    for(std::vector<MElement *>::iterator it = allElems.begin();
-        it != allElems.end(); it++) {
-      MElement *e = *it;
-
-      int numNodes = e->getNumPrimaryVertices();
-      if(e->getType() == TYPE_POLYG)
-        numNodes = e->getNumChildren() * e->getChild(0)->getNumVertices();
-      std::vector<double> x(numNodes), y(numNodes), z(numNodes);
-      std::vector<double> *out2 =
-        data2->incrementList(1, e->getType(), numNodes);
-      std::vector<MVertex *> nods;
-      std::vector<double> orth;
-
-      if(!e->getNumChildren())
-        for(int i = 0; i < numNodes; i++) nods.push_back(e->getVertex(i));
-      else
-        for(int i = 0; i < e->getNumChildren(); i++)
-          for(std::size_t j = 0; j < e->getChild(i)->getNumVertices(); j++)
-            nods.push_back(e->getChild(i)->getVertex(j));
-
-      for(int nod = 0; nod < numNodes; nod++) out2->push_back((nods[nod])->x());
-      for(int nod = 0; nod < numNodes; nod++) out2->push_back((nods[nod])->y());
-      for(int nod = 0; nod < numNodes; nod++) out2->push_back((nods[nod])->z());
-
-      if(_maxDim == 2) switch(numNodes) {
-        case 2: fprintf(f5, "SL("); break;
-        case 3: fprintf(f5, "ST("); break;
-        case 4: fprintf(f5, "SQ("); break;
-        default:
-          Msg::Error("Error in Plugin 'Distance' (numNodes=%g).", numNodes);
-          break;
-        }
-      else if(_maxDim == 3)
-        switch(numNodes) {
-        case 4: fprintf(f5, "SS("); break;
-        case 8: fprintf(f5, "SH("); break;
-        case 6: fprintf(f5, "SI("); break;
-        case 5: fprintf(f5, "SY("); break;
-        default:
-          Msg::Error("Error in Plugin 'Distance' (numNodes=%g).", numNodes);
-          continue;
-        }
-
-      for(int j = 0; j < numNodes; j++) {
-        MVertex *v = nods[j];
-        if(j)
-          fprintf(f5, ",%g,%g,%g", v->x(), v->y(), v->z());
-        else
-          fprintf(f5, "%g,%g,%g", v->x(), v->y(), v->z());
-        double value;
-        myAssembler.getDofValue(v, 0, 1, value);
-        orth.push_back(value);
-      }
-      fprintf(f5, "){");
-      for(std::size_t i = 0; i < orth.size(); i++) {
-        out2->push_back(orth[i]);
-        if(i)
-          fprintf(f5, ",%g", orth[i]);
-        else
-          fprintf(f5, "%g", orth[i]);
-      }
-      fprintf(f5, "};\n");
-    }
-    fprintf(f5, "};\n");
-    fclose(f5);
-
-    lsys->clear();
-    lsys2->clear();
-
-    data2->Time.push_back(0);
-    data2->setFileName("orthogonal.pos");
-    data2->finalize();
-
-#endif
-  }
-
-#if defined(HAVE_SOLVER)
-  delete lsys;
-  delete dofView;
-#endif
-
-=======
->>>>>>> b7c568f1
   return view;
 }