--- conflicted
+++ resolved
@@ -271,12 +271,7 @@
   for(auto it = entities.begin(); it != entities.end(); ++it) {
     GEntity *entity = *it;
     unsigned num = entity->getNumMeshElements();
-<<<<<<< HEAD
-    fullMatrix<double> *normals = NULL;
-    SVector3 v;
-=======
     fullMatrix<double> *normals = nullptr;
->>>>>>> 911cc95a
     switch(dim) {
     case 3:
       Msg::StatusBar(true, "Volume %d: checking the Jacobian of %d elements",
@@ -285,13 +280,6 @@
     case 2:
       Msg::StatusBar(true, "Surface %d: checking the Jacobian of %d elements",
                      entity->tag(), num);
-<<<<<<< HEAD
-      if(entity->cast2Face()->uniqueNormal(v, true)) {
-        normals = new fullMatrix<double>(1, 3);
-        normals->set(0, 0, v[0]);
-        normals->set(0, 1, v[1]);
-        normals->set(0, 2, v[2]);
-=======
       // check the classical case of 2D planar meshes in the z=0 plane to issue
       // a warning of the mesh is oriented along -z
       if(entity->geomType() == GEntity::DiscreteSurface) {
@@ -302,52 +290,11 @@
           normals->set(0, 1, 0);
           normals->set(0, 2, 1);
         }
->>>>>>> 911cc95a
       }
       break;
     case 1:
       Msg::StatusBar(true, "Line %d: checking the Jacobian of %d elements",
                      entity->tag(), num);
-<<<<<<< HEAD
-      if(entity->geomType() == GEntity::Line && entity->haveParametrization()) {
-        double u = entity->parBounds(0).low();
-        SVector3 t = entity->cast2Edge()->firstDer(u);
-        SVector3 dum = SVector3(0, 0, 0);
-        if(t[0] == 0.)
-          dum[0] = 1;
-        else if(t[1] == 0.)
-          dum[1] = 1;
-        else
-          dum[2] = 1;
-        SVector3 n1, n2;
-        n1 = crossprod(t, dum);
-        n1.normalize();
-        n2 = crossprod(t, n1);
-        n2.normalize();
-        normals = new fullMatrix<double>(2, 3);
-        normals->set(0, 0, n1[0]);
-        normals->set(0, 1, n1[1]);
-        normals->set(0, 2, n1[2]);
-        normals->set(1, 0, n2[0]);
-        normals->set(1, 1, n2[1]);
-        normals->set(1, 2, n2[2]);
-      }
-      else if(entity->geomType() == GEntity::DiscreteCurve) {
-        SBoundingBox3d bb = entity->bounds();
-        // If we don't have the CAD, check if the mesh is 1D:
-        if(!bb.empty() && bb.max().y() - bb.min().y() == .0 &&
-           bb.max().z() - bb.min().z() == .0) {
-          normals = new fullMatrix<double>(2, 3);
-          normals->set(0, 0, 0);
-          normals->set(0, 1, 1);
-          normals->set(0, 2, 0);
-          normals->set(1, 0, 0);
-          normals->set(1, 1, 0);
-          normals->set(1, 2, 1);
-        }
-      }
-=======
->>>>>>> 911cc95a
       break;
     default: break;
     }
