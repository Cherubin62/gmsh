--- conflicted
+++ resolved
@@ -86,21 +86,6 @@
 
 void GMSH_SimplePartitionPlugin::run()
 {
-<<<<<<< HEAD
-#if defined(HAVE_METIS) && defined(HAVE_MESH)
-  int numSlices = (int)SimplePartitionOptions_Number[0].def;
-  int direction = (int)SimplePartitionOptions_Number[1].def;
-  int createTopology = (int)SimplePartitionOptions_Number[2].def;
-  std::vector<std::string> expr(1);
-  expr[0] = SimplePartitionOptions_String[0].def;
-
-  GModel *m = GModel::current();
-  m->unpartitionMesh();
-
-  SBoundingBox3d bbox = m->bounds();
-  double pmin = bbox.min()[direction], pmax = bbox.max()[direction];
-  std::vector<double> pp(numSlices + 1);
-=======
 #if defined(HAVE_MESH)
   int numSlicesX = (int)SimplePartitionOptions_Number[0].def;
   int numSlicesY = (int)SimplePartitionOptions_Number[1].def;
@@ -112,7 +97,6 @@
   exprZ[0] = SimplePartitionOptions_String[2].def;
 
   GModel *m = GModel::current();
->>>>>>> b7c568f1
 
   if(!m->getNumMeshElements()){
     Msg::Error("Plugin(SimplePartition) requires a mesh");
