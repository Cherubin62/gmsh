# Gmsh - Copyright (C) 1997-2020 C. Geuzaine, J.-F. Remacle
#
# See the LICENSE.txt file for license information. Please report all
# issues on https://gitlab.onelab.info/gmsh/gmsh/issues.

set(SRC
  Plugin.cpp PluginManager.cpp
  Levelset.cpp
  CutPlane.cpp CutSphere.cpp Isosurface.cpp
  Smooth.cpp CutParametric.cpp
  Lambda2.cpp
  Eigenvectors.cpp Eigenvalues.cpp
  StreamLines.cpp Particles.cpp CutGrid.cpp CutBox.cpp
  Transform.cpp
  LongitudeLatitude.cpp
  Triangulate.cpp Tetrahedralize.cpp
  Warp.cpp SphericalRaise.cpp
  Skin.cpp
  MathEval.cpp ModifyComponents.cpp ExtractElements.cpp
  MakeSimplex.cpp
  Integrate.cpp Gradient.cpp Curl.cpp Divergence.cpp
  Annotate.cpp Remove.cpp
  Probe.cpp MinMax.cpp
  HarmonicToTime.cpp ModulusPhase.cpp
  HomologyComputation.cpp HomologyPostProcessing.cpp
  Distance.cpp ExtractEdges.cpp NearestNeighbor.cpp
  AnalyseMeshQuality.cpp
  CurvedBndDist.cpp
  FieldFromAmplitudePhase.cpp
  Bubbles.cpp NearToFarField.cpp
  DiscretizationError.cpp
  Scal2Tens.cpp Scal2Vec.cpp
  CutMesh.cpp
  NewView.cpp
  SimplePartition.cpp Crack.cpp
  MeshSubEntities.cpp
  MeshVolume.cpp
  CVTRemesh.cpp
  ShowNeighborElements.cpp
  GaussPoints.cpp
  VoroMetal.cpp
  Summation.cpp
<<<<<<< HEAD
  BoundaryAngles.cpp
=======
  MeshSizeFieldView.cpp
>>>>>>> dfeec583
)

file(GLOB HDR RELATIVE ${CMAKE_CURRENT_SOURCE_DIR} *.h)
append_gmsh_src(Plugin "${SRC};${HDR}")<|MERGE_RESOLUTION|>--- conflicted
+++ resolved
@@ -40,11 +40,8 @@
   GaussPoints.cpp
   VoroMetal.cpp
   Summation.cpp
-<<<<<<< HEAD
   BoundaryAngles.cpp
-=======
   MeshSizeFieldView.cpp
->>>>>>> dfeec583
 )
 
 file(GLOB HDR RELATIVE ${CMAKE_CURRENT_SOURCE_DIR} *.h)
